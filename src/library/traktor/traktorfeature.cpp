// traktorfeature.cpp
// Created 9/26/2010 by Tobias Rafreider

#include <QtDebug>
#include <QMessageBox>
#include <QXmlStreamReader>
#include <QMap>
#include <QSettings>
#include <QDesktopServices>

#include "library/traktor/traktorfeature.h"

#include "library/librarytablemodel.h"
#include "library/missingtablemodel.h"
#include "library/queryutil.h"
#include "library/trackcollection.h"
#include "library/treeitem.h"

TraktorTrackModel::TraktorTrackModel(QObject* parent,
                                     TrackCollection* pTrackCollection,
                                     QSharedPointer<BaseTrackCache> trackSource)
        : BaseExternalTrackModel(parent, pTrackCollection,
                                 "mixxx.db.model.traktor_tablemodel",
                                 "traktor_library",
                                 trackSource) {
}

void TraktorTrackModel::init() {
    BaseExternalTrackModel::init();
}

bool TraktorTrackModel::isColumnHiddenByDefault(int column) {
    if (column == fieldIndex(LIBRARYTABLE_BITRATE)) {
        return true;
    }
    return false;
}

TraktorPlaylistModel::TraktorPlaylistModel(QObject* parent,
                                           TrackCollection* pTrackCollection,
                                           QSharedPointer<BaseTrackCache> trackSource)
        : BaseExternalPlaylistModel(parent, pTrackCollection,
                                    "mixxx.db.model.traktor.playlistmodel",
                                    "traktor_playlists",
                                    "traktor_playlist_tracks",
                                    trackSource) {
}

bool TraktorPlaylistModel::isColumnHiddenByDefault(int column) {
    if (column == fieldIndex(LIBRARYTABLE_BITRATE)) {
        return true;
    }
    return false;
}

TraktorFeature::TraktorFeature(QObject* parent, TrackCollection* pTrackCollection)
        : BaseExternalLibraryFeature(parent, pTrackCollection),
          m_pTrackCollection(pTrackCollection),
          m_cancelImport(false) {
    QString tableName = "traktor_library";
    QString idColumn = "id";
    QStringList columns;
    columns << "id"
            << "artist"
            << "title"
            << "album"
            << "year"
            << "genre"
            << "tracknumber"
            << "location"
            << "comment"
            << "rating"
            << "duration"
            << "bitrate"
            << "bpm"
            << "key";
    m_trackSource = QSharedPointer<BaseTrackCache>(
        new BaseTrackCache(m_pTrackCollection, tableName, idColumn,
                           columns, false));

    m_isActivated = false;
<<<<<<< HEAD
    m_pTraktorTableModel = new TraktorTrackModel(this, m_pTrackCollection);

    m_pTraktorTableModel->init();

    m_pTraktorPlaylistModel = new TraktorPlaylistModel(this, m_pTrackCollection);
=======
    m_pTraktorTableModel = new TraktorTrackModel(this, m_pTrackCollection, m_trackSource);
    m_pTraktorPlaylistModel = new TraktorPlaylistModel(this, m_pTrackCollection, m_trackSource);
>>>>>>> a23c71cb

    m_title = tr("Traktor");

    //TODO(MK,daschuer,nazar): is it ok to do that here?
    pTrackCollection->callSync( [this] (TrackCollectionPrivate* pTrackCollectionPrivate){
        m_database = QSqlDatabase::cloneDatabase(pTrackCollectionPrivate->getDatabase(),
                                             "TRAKTOR_SCANNER");
    }, __PRETTY_FUNCTION__);


    //Open the database connection in this thread.
    if (!m_database.open()) {
        qDebug() << "Failed to open database for iTunes scanner."
                 << m_database.lastError();
    }
    connect(&m_future_watcher, SIGNAL(finished()),
            this, SLOT(onTrackCollectionLoaded()));
}

TraktorFeature::~TraktorFeature() {
    m_database.close();
    m_cancelImport = true;
    m_future.waitForFinished();
    delete m_pTraktorTableModel;
    delete m_pTraktorPlaylistModel;
}

<<<<<<< HEAD
BaseSqlTableModel* TraktorFeature::createPlaylistModelForPlaylist(QString playlist) {
    TraktorPlaylistModel* pModel = new TraktorPlaylistModel(this, m_pTrackCollection);
=======
BaseSqlTableModel* TraktorFeature::getPlaylistModelForPlaylist(QString playlist) {
    TraktorPlaylistModel* pModel = new TraktorPlaylistModel(this, m_pTrackCollection, m_trackSource);
>>>>>>> a23c71cb
    pModel->setPlaylist(playlist);
    pModel->setPlaylistUI();
    return pModel;
}

QVariant TraktorFeature::title() {
    return m_title;
}

QIcon TraktorFeature::getIcon() {
    return QIcon(":/images/library/ic_library_traktor.png");
}

bool TraktorFeature::isSupported() {
    return (QFile::exists(getTraktorMusicDatabase()));
}

TreeItemModel* TraktorFeature::getChildModel() {
    return &m_childModel;
}

void TraktorFeature::refreshLibraryModels() {
}

void TraktorFeature::activate() {
    qDebug() << "TraktorFeature::activate()";

    if (!m_isActivated) {
        m_isActivated =  true;
        // Ususally the maximum number of threads
        // is > 2 depending on the CPU cores
        // Unfortunately, within VirtualBox
        // the maximum number of allowed threads
        // is 1 at all times We'll need to increase
        // the number to > 1, otherwise importing the music collection
        // takes place when the GUI threads terminates, i.e., on
        // Mixxx shutdown.
        QThreadPool::globalInstance()->setMaxThreadCount(4); //Tobias decided to use 4
        // Let a worker thread do the XML parsing
        m_future = QtConcurrent::run(this, &TraktorFeature::importLibrary,
                                     getTraktorMusicDatabase());
        m_future_watcher.setFuture(m_future);
        m_title = tr("(loading) Traktor");
        //calls a slot in the sidebar model such that 'iTunes (isLoading)' is displayed.
        emit (featureIsLoading(this));
    }

    emit(showTrackModel(m_pTraktorTableModel));
}

void TraktorFeature::activateChild(const QModelIndex& index) {

    if (!index.isValid()) return;

    //access underlying TreeItem object
    TreeItem *item = static_cast<TreeItem*>(index.internalPointer());

    if (item->isPlaylist()) {
        qDebug() << "Activate Traktor Playlist: " << item->dataPath().toString();
        m_pTraktorPlaylistModel->setPlaylist(item->dataPath().toString());
        m_pTraktorPlaylistModel->setPlaylistUI();
        emit(showTrackModel(m_pTraktorPlaylistModel));
    }
}

TreeItem* TraktorFeature::importLibrary(QString file) {
    //Give thread a low priority
    QThread* thisThread = QThread::currentThread();
    thisThread->setPriority(QThread::LowestPriority);
    //Invisible root item of Traktor's child model
    TreeItem* root = NULL;
    //Delete all table entries of Traktor feature
    ScopedTransaction transaction(m_database);
    clearTable("traktor_playlist_tracks");
    clearTable("traktor_library");
    clearTable("traktor_playlists");
    transaction.commit();

    transaction.transaction();
    QSqlQuery query(m_database);
    query.prepare("INSERT INTO traktor_library (artist, title, album, year,"
                  "genre,comment,tracknumber,bpm, bitrate,duration, location,"
                  "rating,key) VALUES (:artist, :title, :album, :year,:genre,"
                  ":comment, :tracknumber,:bpm, :bitrate,:duration, :location,"
                  ":rating,:key)");

    //Parse Trakor XML file using SAX (for performance)
    QFile traktor_file(file);
    if (!traktor_file.open(QIODevice::ReadOnly | QIODevice::Text)) {
        qDebug() << "Cannot open Traktor music collection";
        return NULL;
    }
    QXmlStreamReader xml(&traktor_file);
    bool inCollectionTag = false;
    bool inPlaylistsTag = false;
    bool isRootFolderParsed = false;
    int nAudioFiles = 0;

    while (!xml.atEnd() && !m_cancelImport) {
        xml.readNext();
        if (xml.isStartElement()) {
            if (xml.name() == "COLLECTION") {
                inCollectionTag = true;
            }
            // Each "ENTRY" tag in <COLLECTION> represents a track
            if (inCollectionTag && xml.name() == "ENTRY" ) {
                //parse track
                parseTrack(xml, query);
                ++nAudioFiles; //increment number of files in the music collection
            }
            if (xml.name() == "PLAYLISTS") {
                inPlaylistsTag = true;
            } if (inPlaylistsTag && !isRootFolderParsed && xml.name() == "NODE") {
                QXmlStreamAttributes attr = xml.attributes();
                QString nodetype = attr.value("TYPE").toString();
                QString name = attr.value("NAME").toString();

                if (nodetype == "FOLDER" && name == "$ROOT") {
                    //process all playlists
                    root = parsePlaylists(xml);
                    isRootFolderParsed = true;
                }
            }
        }
        if (xml.isEndElement()) {
            if (xml.name() == "COLLECTION") {
                inCollectionTag = false;
            }
            if (xml.name() == "PLAYLISTS" && inPlaylistsTag) {
                inPlaylistsTag = false;
            }
        }
    }
    if (xml.hasError()) {
         // do error handling
         qDebug() << "Cannot process Traktor music collection";
         if (root)
             delete root;
         return NULL;
    }

    qDebug() << "Found: " << nAudioFiles << " audio files in Traktor";
    //initialize TraktorTableModel
    transaction.commit();

    return root;
}

void TraktorFeature::parseTrack(QXmlStreamReader &xml, QSqlQuery &query) {
    QString title;
    QString artist;
    QString album;
    QString year;
    QString genre;
    //drive letter
    QString volume;
    QString path;
    QString filename;
    QString location;
    float bpm = 0.0;
    int bitrate = 0;
    QString key;
    //duration of a track
    int playtime = 0;
    int rating = 0;
    QString comment;
    QString tracknumber;

    //get XML attributes of starting ENTRY tag
    QXmlStreamAttributes attr = xml.attributes ();
    title = attr.value("TITLE").toString();
    artist = attr.value("ARTIST").toString();

    //read all sub tags of ENTRY until we reach the closing ENTRY tag
    while (!xml.atEnd()) {
        xml.readNext();
        if (xml.isStartElement()) {
            if (xml.name() == "ALBUM") {
                QXmlStreamAttributes attr = xml.attributes ();
                album = attr.value("TITLE").toString();
                tracknumber = attr.value("TRACK").toString();
                continue;
            }
            if (xml.name() == "LOCATION") {
                QXmlStreamAttributes attr = xml.attributes ();
                volume = attr.value("VOLUME").toString();
                path = attr.value("DIR").toString();
                filename = attr.value("FILE").toString();
                // compute the location, i.e, combining all the values
                // On Windows the volume holds the drive letter e.g., d:
                // On OS X, the volume is supposed to be "Macintosh HD" at all times,
                // which is a folder in /Volumes/
                #if defined(__APPLE__)
                location = "/Volumes/"+volume;
                #else
                location = volume;
                #endif
                location += path.replace(QString(":"), QString(""));
                location += filename;
                continue;
            }
            if (xml.name() == "INFO") {
                QXmlStreamAttributes attr = xml.attributes();
                key = attr.value("KEY").toString();
                bitrate = attr.value("BITRATE").toString().toInt() / 1000;
                playtime = attr.value("PLAYTIME").toString().toInt();
                genre = attr.value("GENRE").toString();
                year = attr.value("RELEASE_DATE").toString();
                comment = attr.value("COMMENT").toString();
                QString ranking_str = attr.value("RANKING").toString();
                // A ranking in Traktor has ranges between 0 and 255 internally.
                // This is same as the POPULARIMETER tag in IDv2,
                // see http://help.mp3tag.de/main_tags.html
                //
                // Our rating values range from 1 to 5. The mapping is defined as follow
                // ourRatingValue = TraktorRating / 51
                 if (ranking_str != "" && qVariantCanConvert<int>(ranking_str)) {
                    rating = ranking_str.toInt()/51;
                 }
                continue;
            }
            if (xml.name() == "TEMPO") {
                QXmlStreamAttributes attr = xml.attributes ();
                bpm = attr.value("BPM").toString().toFloat();
                continue;
            }
        }
        //We leave the infinte loop, if twe have the closing tag "ENTRY"
        if (xml.name() == "ENTRY" && xml.isEndElement()) {
            break;
        }
    }

    // If we reach the end of ENTRY within the COLLECTION tag
    // Save parsed track to database
    query.bindValue(":artist", artist);
    query.bindValue(":title", title);
    query.bindValue(":album", album);
    query.bindValue(":genre", genre);
    query.bindValue(":year", year);
    query.bindValue(":duration", playtime);
    query.bindValue(":location", location);
    query.bindValue(":rating", rating);
    query.bindValue(":comment", comment);
    query.bindValue(":tracknumber", tracknumber);
    query.bindValue(":key", key);
    query.bindValue(":bpm", bpm);
    query.bindValue(":bitrate", bitrate);

    bool success = query.exec();
    if (!success) {
        qDebug() << "SQL Error in TraktorTableModel.cpp: line"
                 << __LINE__ << " " << query.lastError();
        return;
    }
}

// Purpose: Parsing all the folder and playlists of Traktor
// This is a complex operation since Traktor uses the concept of folders and playlist.
// A folder can contain folders and playlists. A playlist contains entries but no folders.
// In other words, Traktor uses a tree structure to organize music.
// Inner nodes represent folders while leaves are playlists.
TreeItem* TraktorFeature::parsePlaylists(QXmlStreamReader &xml) {

    qDebug() << "Process RootFolder";
    //Each playlist is unique and can be identified by a path in the tree structure.
    QString current_path = "";
    QMap<QString,QString> map;

    QString delimiter = "-->";

    TreeItem *rootItem = new TreeItem();
    TreeItem * parent = rootItem;

    bool inPlaylistTag = false;

    QSqlQuery query_insert_to_playlists(m_database);
    query_insert_to_playlists.prepare("INSERT INTO traktor_playlists (name) "
                  "VALUES (:name)");

    QSqlQuery query_insert_to_playlist_tracks(m_database);
    query_insert_to_playlist_tracks.prepare(
        "INSERT INTO traktor_playlist_tracks (playlist_id, track_id, position) "
        "VALUES (:playlist_id, :track_id, :position)");

    while (!xml.atEnd() && !m_cancelImport) {
        //read next XML element
        xml.readNext();

        if (xml.isStartElement()) {
            if (xml.name() == "NODE") {
                QXmlStreamAttributes attr = xml.attributes();
                QString name = attr.value("NAME").toString();
                QString type = attr.value("TYPE").toString();
               //TODO: What happens if the folder node is a leaf (empty folder)
               // Idea: Hide empty folders :-)
               if (type == "FOLDER") {
                    current_path += delimiter;
                    current_path += name;
                    //qDebug() << "Folder: " +current_path << " has parent " << parent->data().toString();
                    map.insert(current_path, "FOLDER");
                    TreeItem * item = new TreeItem(name,current_path, this, parent);
                    parent->appendChild(item);
                    parent = item;
               }
               if (type == "PLAYLIST") {
                    current_path += delimiter;
                    current_path += name;
                    //qDebug() << "Playlist: " +current_path << " has parent " << parent->data().toString();
                    map.insert(current_path, "PLAYLIST");

                    TreeItem * item = new TreeItem(name,current_path, this, parent);
                    parent->appendChild(item);
                    // process all the entries within the playlist 'name' having path 'current_path'
                    parsePlaylistEntries(xml, current_path,
                                         query_insert_to_playlists,
                                         query_insert_to_playlist_tracks);
                }
            }
            if (xml.name() == "ENTRY" && inPlaylistTag) {
            }
        }

        if (xml.isEndElement()) {
            if (xml.name() == "NODE") {
                if (map.value(current_path) == "FOLDER") {
                    parent = parent->parent();
                }

                //Whenever we find a closing NODE, remove the last component of the path
                int lastSlash = current_path.lastIndexOf (delimiter);
                int path_length = current_path.size();

                current_path.remove(lastSlash, path_length - lastSlash);
            }
            if (xml.name() == "PLAYLIST") {
                inPlaylistTag = false;
            }
            //We leave the infinte loop, if twe have the closing "PLAYLIST" tag
            if (xml.name() == "PLAYLISTS") {
                break;
            }
        }
    }
    return rootItem;
}

void TraktorFeature::parsePlaylistEntries(
    QXmlStreamReader &xml,
    QString playlist_path,
    QSqlQuery query_insert_into_playlist,
    QSqlQuery query_insert_into_playlisttracks) {
    // In the database, the name of a playlist is specified by the unique path,
    // e.g., /someFolderA/someFolderB/playlistA"
    query_insert_into_playlist.bindValue(":name", playlist_path);

    if (!query_insert_into_playlist.exec()) {
        LOG_FAILED_QUERY(query_insert_into_playlist)
                << "Failed to insert playlist in TraktorTableModel:"
                << playlist_path;
        return;
    }

    // Get playlist id
    QSqlQuery id_query(m_database);
    id_query.prepare("select id from traktor_playlists where name=:path");
    id_query.bindValue(":path", playlist_path);

    if (!id_query.exec()) {
        LOG_FAILED_QUERY(id_query) << "Could not get inserted playlist id for Traktor playlist::"
                                   << playlist_path;
        return;
    }

    //playlist_id = id_query.lastInsertId().toInt();
    int playlist_id = -1;
    const int idColumn = id_query.record().indexOf("id");
    while (id_query.next()) {
        playlist_id = id_query.value(idColumn).toInt();
    }

    int playlist_position = 1;
    while (!xml.atEnd() && !m_cancelImport) {
        //read next XML element
        xml.readNext();
        if (xml.isStartElement()) {
            if (xml.name() == "PRIMARYKEY") {
                QXmlStreamAttributes attr = xml.attributes();
                QString key = attr.value("KEY").toString();
                QString type = attr.value("TYPE").toString();
                if (type == "TRACK") {
                    key.replace(QString(":"), QString(""));
                    //TODO: IFDEF
                    #if defined(__WINDOWS__)
                    key.insert(1,":");
                    #else
                    key.prepend("/Volumes/");
                    #endif

                    //insert to database
                    int track_id = -1;
                    QSqlQuery finder_query(m_database);
                    finder_query.prepare("select id from traktor_library where location=:path");
                    finder_query.bindValue(":path", key);

                    if (!finder_query.exec()) {
                        LOG_FAILED_QUERY(finder_query) << "Could not get track id:" << key;
                        continue;
                    }

                    if (finder_query.next()) {
                        track_id = finder_query.value(finder_query.record().indexOf("id")).toInt();
                    }

                    query_insert_into_playlisttracks.bindValue(":playlist_id", playlist_id);
                    query_insert_into_playlisttracks.bindValue(":track_id", track_id);
                    query_insert_into_playlisttracks.bindValue(":position", playlist_position++);
                    if (!query_insert_into_playlisttracks.exec()) {
                        LOG_FAILED_QUERY(query_insert_into_playlisttracks)
                                << "trackid" << track_id << " with path " << key
                                << "playlistname; " << playlist_path <<" with ID " << playlist_id;
                    }
                }
            }
        }
        if (xml.isEndElement()) {
            //We leave the infinte loop, if twe have the closing "PLAYLIST" tag
            if (xml.name() == "PLAYLIST") {
                break;
            }
        }
    }
}

void TraktorFeature::clearTable(QString table_name) {
    QSqlQuery query(m_database);
    query.prepare("delete from "+table_name);

    if (!query.exec())
        qDebug() << "Could not delete remove old entries from table "
                 << table_name << " : " << query.lastError();
    else
        qDebug() << "Traktor table entries of '" << table_name << "' have been cleared.";
}

QString TraktorFeature::getTraktorMusicDatabase() {
    QString musicFolder = "";

    // As of version 2, Traktor has changed the path of the collection.nml
    // In general, the path is <Home>/Documents/Native Instruments/Traktor 2.x.y/collection.nml
    //  where x and y denote the bug fix release numbers. For example, Traktor 2.0.3 has the
    // following path: <Home>/Documents/Native Instruments/Traktor 2.0.3/collection.nml

    //Let's try to detect the latest Traktor version and its collection.nml
    QString myDocuments = QDesktopServices::storageLocation(QDesktopServices::DocumentsLocation);
    QDir ni_directory(myDocuments +"/Native Instruments/");
    ni_directory.setFilter(QDir::Dirs | QDir::NoDotAndDotDot | QDir::NoSymLinks) ;

    //Iterate over the subfolders
    QFileInfoList list = ni_directory.entryInfoList();
    QMap<int, QString> installed_ts_map;

    for (int i = 0; i < list.size(); ++i) {
        QFileInfo fileInfo = list.at(i);
        QString folder_name = fileInfo.fileName();

        if (folder_name == "Traktor") {
            //We found a Traktor 1 installation
            installed_ts_map.insert(1, fileInfo.absoluteFilePath());
            continue;
        }
        if (folder_name.contains("Traktor")) {
            qDebug() << "Found " << folder_name;
            QVariant sVersion = folder_name.right(5).remove(".");
            if (sVersion.canConvert<int>()) {
                installed_ts_map.insert(sVersion.toInt(), fileInfo.absoluteFilePath());
            }
        }
    }
    //If no Traktor installation has been found, return some default string
    if (installed_ts_map.isEmpty()) {
        musicFolder =  QDir::homePath() + "/collection.nml";
    } else { //Select the folder with the highest version as default Traktor folder
        QList<int> versions = installed_ts_map.keys();
        qSort(versions);
        musicFolder = installed_ts_map.value(versions.last()) + "/collection.nml";
    }
    qDebug() << "Traktor Library Location=[" << musicFolder << "]";
    return musicFolder;
}

void TraktorFeature::onTrackCollectionLoaded() {
    TreeItem* root = m_future.result();
    if (root) {
        m_childModel.setRootItem(root);
        // Tell the rhythmbox track source that it should re-build its index.
<<<<<<< HEAD
        // this is dangerous since this feature uses its own DB not in the Collection
        m_pTrackCollection->callSync(
            [this] (TrackCollectionPrivate* pTrackCollectionPrivate){
                m_pTrackCollection->getTrackSource("traktor")
                    ->buildIndex(pTrackCollectionPrivate);
            }, __PRETTY_FUNCTION__);
=======
        m_trackSource->buildIndex();
>>>>>>> a23c71cb

        //m_pTraktorTableModel->select();
        emit(showTrackModel(m_pTraktorTableModel));
        qDebug() << "Traktor library loaded successfully";
    } else {
        QMessageBox::warning(
            NULL,
            tr("Error Loading Traktor Library"),
            tr("There was an error loading your Traktor library. Some of "
               "your Traktor tracks or playlists may not have loaded."));
    }

    // calls a slot in the sidebarmodel such that 'isLoading' is removed from the feature title.
    m_title = tr("Traktor");
    emit(featureLoadingFinished(this));
    activate();
}<|MERGE_RESOLUTION|>--- conflicted
+++ resolved
@@ -79,16 +79,11 @@
                            columns, false));
 
     m_isActivated = false;
-<<<<<<< HEAD
-    m_pTraktorTableModel = new TraktorTrackModel(this, m_pTrackCollection);
+    m_pTraktorTableModel = new TraktorTrackModel(this, m_pTrackCollection, m_trackSource);
 
     m_pTraktorTableModel->init();
 
-    m_pTraktorPlaylistModel = new TraktorPlaylistModel(this, m_pTrackCollection);
-=======
-    m_pTraktorTableModel = new TraktorTrackModel(this, m_pTrackCollection, m_trackSource);
     m_pTraktorPlaylistModel = new TraktorPlaylistModel(this, m_pTrackCollection, m_trackSource);
->>>>>>> a23c71cb
 
     m_title = tr("Traktor");
 
@@ -116,13 +111,8 @@
     delete m_pTraktorPlaylistModel;
 }
 
-<<<<<<< HEAD
 BaseSqlTableModel* TraktorFeature::createPlaylistModelForPlaylist(QString playlist) {
-    TraktorPlaylistModel* pModel = new TraktorPlaylistModel(this, m_pTrackCollection);
-=======
-BaseSqlTableModel* TraktorFeature::getPlaylistModelForPlaylist(QString playlist) {
     TraktorPlaylistModel* pModel = new TraktorPlaylistModel(this, m_pTrackCollection, m_trackSource);
->>>>>>> a23c71cb
     pModel->setPlaylist(playlist);
     pModel->setPlaylistUI();
     return pModel;
@@ -619,16 +609,11 @@
     if (root) {
         m_childModel.setRootItem(root);
         // Tell the rhythmbox track source that it should re-build its index.
-<<<<<<< HEAD
         // this is dangerous since this feature uses its own DB not in the Collection
         m_pTrackCollection->callSync(
             [this] (TrackCollectionPrivate* pTrackCollectionPrivate){
-                m_pTrackCollection->getTrackSource("traktor")
-                    ->buildIndex(pTrackCollectionPrivate);
+                m_trackSource->buildIndex(pTrackCollectionPrivate);
             }, __PRETTY_FUNCTION__);
-=======
-        m_trackSource->buildIndex();
->>>>>>> a23c71cb
 
         //m_pTraktorTableModel->select();
         emit(showTrackModel(m_pTraktorTableModel));
