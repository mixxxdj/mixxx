// cratefeature.cpp
// Created 10/22/2009 by RJ Ryan (rryan@mit.edu)

#include <QFileDialog>
#include <QInputDialog>
#include <QLineEdit>
#include <QMenu>
#include <QDesktopServices>

#include "library/cratefeature.h"
#include "library/parser.h"
#include "library/parserm3u.h"
#include "library/parserpls.h"
#include "library/parsercsv.h"
#include "library/queryutil.h"

#include "library/cratetablemodel.h"
#include "library/trackcollection.h"
#include "library/queryutil.h"
#include "widget/wlibrarytextbrowser.h"
#include "widget/wlibrary.h"
#include "mixxxkeyboard.h"
#include "treeitem.h"
#include "soundsourceproxy.h"
#include "util/dnd.h"
#include "util/time.h"

CrateFeature::CrateFeature(QObject* parent,
                           TrackCollection* pTrackCollection,
                           ConfigObject<ConfigValue>* pConfig)
        : m_pTrackCollection(pTrackCollection),
          m_crateTableModel(this, pTrackCollection),
          m_pConfig(pConfig) {
    Q_UNUSED(parent);
    m_pCreateCrateAction = new QAction(tr("Create New Crate"),this);
    connect(m_pCreateCrateAction, SIGNAL(triggered()),
            this, SLOT(slotCreateCrate()));

    m_pDeleteCrateAction = new QAction(tr("Remove"),this);
    connect(m_pDeleteCrateAction, SIGNAL(triggered()),
            this, SLOT(slotDeleteCrate()));

    m_pRenameCrateAction = new QAction(tr("Rename"),this);
    connect(m_pRenameCrateAction, SIGNAL(triggered()),
            this, SLOT(slotRenameCrate()));

    m_pLockCrateAction = new QAction(tr("Lock"),this);
    connect(m_pLockCrateAction, SIGNAL(triggered()),
            this, SLOT(slotToggleCrateLock()));

    m_pImportPlaylistAction = new QAction(tr("Import Crate"),this);
    connect(m_pImportPlaylistAction, SIGNAL(triggered()),
            this, SLOT(slotImportPlaylist()));

    m_pExportPlaylistAction = new QAction(tr("Export Crate"), this);
    connect(m_pExportPlaylistAction, SIGNAL(triggered()),
            this, SLOT(slotExportPlaylist()));

    m_pDuplicateCrateAction = new QAction(tr("Duplicate"),this);
    connect(m_pDuplicateCrateAction, SIGNAL(triggered()),
            this, SLOT(slotDuplicateCrate()));

    m_pAnalyzeCrateAction = new QAction(tr("Analyze entire Crate"),this);
    connect(m_pAnalyzeCrateAction, SIGNAL(triggered()),
            this, SLOT(slotAnalyzeCrate()));

#ifdef __AUTODJCRATES__

    m_pAutoDjTrackSource = new QAction(tr("Auto DJ Track Source"),this);
    m_pAutoDjTrackSource->setCheckable(true);
    connect(m_pAutoDjTrackSource, SIGNAL(changed()),
            this, SLOT(slotAutoDjTrackSourceChanged()));

#endif // __AUTODJCRATES__

    m_pTrackCollection->callSync( [this] (TrackCollectionPrivate* pTrackCollectionPrivate) {
        connect(&pTrackCollectionPrivate->getCrateDAO(), SIGNAL(added(int)),
                this, SLOT(slotCrateTableChanged(int)), Qt::QueuedConnection);

        connect(&pTrackCollectionPrivate->getCrateDAO(), SIGNAL(deleted(int)),
                this, SLOT(slotCrateTableChanged(int)), Qt::QueuedConnection);

<<<<<<< HEAD
        connect(&pTrackCollectionPrivate->getCrateDAO(), SIGNAL(renamed(int,QString)),
            this, SLOT(slotCrateTableRenamed(int,QString)), Qt::QueuedConnection);
=======
    connect(&m_crateDao, SIGNAL(changed(int)),
            this, SLOT(slotCrateTableChanged(int)));

    connect(&m_crateDao, SIGNAL(renamed(int,QString)),
            this, SLOT(slotCrateTableRenamed(int,QString)));
>>>>>>> 974494d2

        connect(&pTrackCollectionPrivate->getCrateDAO(), SIGNAL(lockChanged(int)),
                this, SLOT(slotCrateTableChanged(int)), Qt::QueuedConnection);
    }, __PRETTY_FUNCTION__);

    // construct child model
    TreeItem *rootItem = new TreeItem();
    m_childModel.setRootItem(rootItem);
    constructChildModel(-1);
}

CrateFeature::~CrateFeature() {
    //delete QActions
    delete m_pCreateCrateAction;
    delete m_pDeleteCrateAction;
    delete m_pRenameCrateAction;
    delete m_pDuplicateCrateAction;
    delete m_pLockCrateAction;
    delete m_pImportPlaylistAction;
    delete m_pAnalyzeCrateAction;
#ifdef __AUTODJCRATES__
    delete m_pAutoDjTrackSource;
#endif // __AUTODJCRATES__
}

QVariant CrateFeature::title() {
    return tr("Crates");
}

QIcon CrateFeature::getIcon() {
    return QIcon(":/images/library/ic_library_crates.png");
}

<<<<<<< HEAD
// Must be called from Main thread
bool CrateFeature::dropAcceptChild(const QModelIndex& index, QList<QUrl> urls,
                                   QObject* pSource) {
    QString crateName = index.data().toString();
=======
int CrateFeature::crateIdFromIndex(QModelIndex index) {
    TreeItem* item = static_cast<TreeItem*>(index.internalPointer());
    if (item == NULL) {
        return -1;
    }

    QString dataPath = item->dataPath().toString();
    bool ok = false;
    int playlistId = dataPath.toInt(&ok);
    if (!ok) {
        return -1;
    }
    return playlistId;
}

bool CrateFeature::dropAcceptChild(const QModelIndex& index, QList<QUrl> urls,
                                   QObject* pSource) {
    int crateId = crateIdFromIndex(index);
    if (crateId == -1) {
        return false;
    }
>>>>>>> 974494d2
    QList<QFileInfo> files = DragAndDropHelper::supportedTracksFromUrls(urls, false, true);

    bool result = false;
    const bool is_pSource = pSource;
    // tro's lambda idea. This code calls synchronously!
    m_pTrackCollection->callSync(
            [this, &crateName, &files, &is_pSource, &result] (TrackCollectionPrivate* pTrackCollectionPrivate) {
        int crateId = pTrackCollectionPrivate->getCrateDAO().getCrateIdByName(crateName);
        QList<int> trackIds;
        if (is_pSource) {
            trackIds = pTrackCollectionPrivate->getTrackDAO().getTrackIds(files);
        } else {
            // Adds track, does not insert duplicates, handles unremoving logic.
            trackIds = pTrackCollectionPrivate->getTrackDAO().addTracks(files, true);
        }
        qDebug() << "CrateFeature::dropAcceptChild adding tracks"
                 << trackIds.size() << " to crate "<< crateId;
        // remove tracks that could not be added
        for (int trackId = 0; trackId < trackIds.size(); trackId++) {
            if (trackIds.at(trackId) < 0) {
                trackIds.removeAt(trackId--);
            }
        }
        int tracksAdded = pTrackCollectionPrivate->getCrateDAO().addTracksToCrate(crateId, &trackIds);
        result = tracksAdded > 0;
    }, __PRETTY_FUNCTION__);
    return result;
}

// Must be called from TrackCollection
bool CrateFeature::dragMoveAcceptChild(const QModelIndex& index, QUrl url,
                                       TrackCollectionPrivate* pTrackCollectionPrivate) {
    //TODO: Filter by supported formats regex and reject anything that doesn't match.
<<<<<<< HEAD
    QString crateName = index.data().toString();

    int crateId = pTrackCollectionPrivate->getCrateDAO().getCrateIdByName(crateName);
    bool locked = pTrackCollectionPrivate->getCrateDAO().isCrateLocked(crateId);
=======
    int crateId = crateIdFromIndex(index);
    if (crateId == -1) {
        return false;
    }
    bool locked = m_crateDao.isCrateLocked(crateId);
>>>>>>> 974494d2
    QFileInfo file(url.toLocalFile());
    bool formatSupported = SoundSourceProxy::isFilenameSupported(file.fileName());
    return !locked && formatSupported;
}

void CrateFeature::bindWidget(WLibrary* libraryWidget,
                              MixxxKeyboard* keyboard) {
    Q_UNUSED(keyboard);
    WLibraryTextBrowser* edit = new WLibraryTextBrowser(libraryWidget);
    edit->setHtml(getRootViewHtml());
    edit->setOpenLinks(false);
    connect(edit, SIGNAL(anchorClicked(const QUrl)),
        this, SLOT(htmlLinkClicked(const QUrl))
    );
    libraryWidget->registerView("CRATEHOME", edit);
}

TreeItemModel* CrateFeature::getChildModel() {
    return &m_childModel;
}

void CrateFeature::activate() {
    emit(switchToView("CRATEHOME"));
    emit(restoreSearch(QString())); //disable search on crate home
}

// Must be called from Main thread
void CrateFeature::activateChild(const QModelIndex& index) {
    if (!index.isValid())
        return;
<<<<<<< HEAD
    const QString crateName = index.data().toString();
    int crateId;
    // tro's lambda idea. This code calls Synchronously!
    m_pTrackCollection->callSync(
            [this, &crateName, &crateId] (TrackCollectionPrivate* pTrackCollectionPrivate) {
        crateId = pTrackCollectionPrivate->getCrateDAO().getCrateIdByName(crateName);
    }, __PRETTY_FUNCTION__);

=======
    int crateId = crateIdFromIndex(index);
    if (crateId == -1) {
        return;
    }
>>>>>>> 974494d2
    m_crateTableModel.setTableModel(crateId);
    emit(showTrackModel(&m_crateTableModel));
}

void CrateFeature::onRightClick(const QPoint& globalPos) {
    m_lastRightClickedIndex = QModelIndex();
    QMenu menu(NULL);
    menu.addAction(m_pCreateCrateAction);
    menu.exec(globalPos);
}

void CrateFeature::onRightClickChild(const QPoint& globalPos, QModelIndex index) {
    //Save the model index so we can get it in the action slots...
    m_lastRightClickedIndex = index;
<<<<<<< HEAD
    QString crateName = index.data().toString();
    int crateId = -1;
    bool locked = false;
    // tro's lambda idea. This code calls synchronously!
    m_pTrackCollection->callSync(
            [this, &crateId, &locked, &crateName] (TrackCollectionPrivate* pTrackCollectionPrivate) {
        crateId = pTrackCollectionPrivate->getCrateDAO().getCrateIdByName(crateName);
        locked = pTrackCollectionPrivate->getCrateDAO().isCrateLocked(crateId);
    }, __PRETTY_FUNCTION__);
=======
    int crateId = crateIdFromIndex(index);
    if (crateId == -1) {
        return;
    }

    bool locked = m_crateDao.isCrateLocked(crateId);
>>>>>>> 974494d2

    m_pDeleteCrateAction->setEnabled(!locked);
    m_pRenameCrateAction->setEnabled(!locked);

#ifdef __AUTODJCRATES__
    bool bAutoDj;
    // tro's lambda idea. This code calls synchronously!
    m_pTrackCollection->callSync(
            [this, &bAutoDj, &crateId] (TrackCollectionPrivate* pTrackCollectionPrivate) {
        bAutoDj = pTrackCollectionPrivate->getCrateDAO().isCrateInAutoDj(crateId);
    }, __PRETTY_FUNCTION__);
    m_pAutoDjTrackSource->setChecked(bAutoDj);
#endif // __AUTODJCRATES__

    m_pLockCrateAction->setText(locked ? tr("Unlock") : tr("Lock"));

    QMenu menu(NULL);
    menu.addAction(m_pCreateCrateAction);
    menu.addSeparator();
    menu.addAction(m_pRenameCrateAction);
    menu.addAction(m_pDuplicateCrateAction);
    menu.addAction(m_pDeleteCrateAction);
    menu.addAction(m_pLockCrateAction);
    menu.addSeparator();
#ifdef __AUTODJCRATES__
    menu.addAction(m_pAutoDjTrackSource);
    menu.addSeparator();
#endif // __AUTODJCRATES__
    menu.addAction(m_pAnalyzeCrateAction);
    menu.addSeparator();
    menu.addAction(m_pImportPlaylistAction);
    menu.addAction(m_pExportPlaylistAction);
    menu.exec(globalPos);
}

void CrateFeature::slotCreateCrate() {
    QString name;
    bool validNameGiven = false;

    while (!validNameGiven) {
        bool ok = false;
        name = QInputDialog::getText(NULL,
                                     tr("Create New Crate"),
                                     tr("Enter name for new crate:"),
                                     QLineEdit::Normal, tr("New Crate"),
                                     &ok).trimmed();

        if (!ok)
            return;

        int existingId;
        // tro's lambda idea. This code calls synchronously!
        m_pTrackCollection->callSync(
                [this, &existingId, &name] (TrackCollectionPrivate* pTrackCollectionPrivate) {
            existingId = pTrackCollectionPrivate->getCrateDAO().getCrateIdByName(name);
        }, __PRETTY_FUNCTION__);

        if (existingId != -1) {
            QMessageBox::warning(NULL,
                                 tr("Creating Crate Failed"),
                                 tr("A crate by that name already exists."));
        } else if (name.isEmpty()) {
            QMessageBox::warning(NULL,
                                 tr("Creating Crate Failed"),
                                 tr("A crate cannot have a blank name."));
        } else {
            validNameGiven = true;
        }
    }

<<<<<<< HEAD
    int crateId;
    // tro's lambda idea. This code calls synchronously!
    m_pTrackCollection->callSync(
            [this, &crateId, &name] (TrackCollectionPrivate* pTrackCollectionPrivate) {
        crateId = pTrackCollectionPrivate->getCrateDAO().createCrate(name);
    }, __PRETTY_FUNCTION__);

=======
    int crateId = m_crateDao.createCrate(name);
>>>>>>> 974494d2
    if (crateId != -1) {
        emit(showTrackModel(&m_crateTableModel));
    } else {
        qDebug() << "Error creating crate with name " << name;
        QMessageBox::warning(NULL,
                             tr("Creating Crate Failed"),
                             tr("An unknown error occurred while creating crate: ")
                             + name);
    }
}

void CrateFeature::slotDeleteCrate() {
<<<<<<< HEAD
    QString crateName = m_lastRightClickedIndex.data().toString();
    int crateId = 0;
    bool locked = false;
    bool deleted = false;
    // tro's lambda idea. This code calls synchronously!
    m_pTrackCollection->callSync(
                [this, &crateId, &locked, &crateName, &deleted] (TrackCollectionPrivate* pTrackCollectionPrivate) {
        crateId = pTrackCollectionPrivate->getCrateDAO().getCrateIdByName(crateName);
        locked = pTrackCollectionPrivate->getCrateDAO().isCrateLocked(crateId);

        if (locked) {
            qDebug() << "Skipping crate deletion because crate" << crateId << "is locked.";
            return;
        }
=======
    int crateId = crateIdFromIndex(m_lastRightClickedIndex);
    if (crateId == -1) {
        return;
    }

    bool locked = m_crateDao.isCrateLocked(crateId);
    if (locked) {
        qDebug() << "Skipping crate deletion because crate" << crateId << "is locked.";
        return;
    }
>>>>>>> 974494d2

        deleted = pTrackCollectionPrivate->getCrateDAO().deleteCrate(crateId);
    }, __PRETTY_FUNCTION__);

    if (deleted) {
        activate();
    } else {
        qDebug() << "Failed to delete crateId" << crateId;
    }
}

void CrateFeature::slotRenameCrate() {
<<<<<<< HEAD
    QString oldName = m_lastRightClickedIndex.data().toString();
    int crateId = -1;
    bool locked = false;
    // tro's lambda idea. This code calls synchronously!
    m_pTrackCollection->callSync(
                [this, &crateId, &locked, &oldName] (TrackCollectionPrivate* pTrackCollectionPrivate) {
        crateId = pTrackCollectionPrivate->getCrateDAO().getCrateIdByName(oldName);
        locked = pTrackCollectionPrivate->getCrateDAO().isCrateLocked(crateId);
    }, __PRETTY_FUNCTION__);
=======
    int crateId = crateIdFromIndex(m_lastRightClickedIndex);
    if (crateId == -1) {
        return;
    }
    QString oldName = m_crateDao.crateName(crateId);
>>>>>>> 974494d2

    bool locked = m_crateDao.isCrateLocked(crateId);
    if (locked) {
        qDebug() << "Skipping crate rename because crate" << crateId << "is locked.";
        return;
    }

    QString newName;
    bool validNameGiven = false;

    while (!validNameGiven) {
        bool ok = false;
        newName = QInputDialog::getText(NULL,
                                        tr("Rename Crate"),
                                        tr("Enter new name for crate:"),
                                        QLineEdit::Normal,
                                        oldName,
                                        &ok).trimmed();

        if (!ok || newName == oldName) {
            return;
        }

        int existingId = -1;
        // tro's lambda idea. This code calls synchronously!
        m_pTrackCollection->callSync(
                    [this, &existingId, &newName] (TrackCollectionPrivate* pTrackCollectionPrivate) {
            existingId = pTrackCollectionPrivate->getCrateDAO().getCrateIdByName(newName);
        }, __PRETTY_FUNCTION__);

        if (existingId != -1) {
            QMessageBox::warning(NULL,
                                tr("Renaming Crate Failed"),
                                tr("A crate by that name already exists."));
        } else if (newName.isEmpty()) {
            QMessageBox::warning(NULL,
                                tr("Renaming Crate Failed"),
                                tr("A crate cannot have a blank name."));
        } else {
            validNameGiven = true;
        }
    }

    bool renameResult = false;
    // tro's lambda idea. This code calls synchronously!
    m_pTrackCollection->callSync(
                [this, &renameResult, &crateId, &newName] (TrackCollectionPrivate* pTrackCollectionPrivate) {
        renameResult = pTrackCollectionPrivate->getCrateDAO().renameCrate(crateId, newName);
    }, __PRETTY_FUNCTION__);

    if (!renameResult) {
        qDebug() << "Failed to rename crateId" << crateId;
    }
}

void CrateFeature::slotDuplicateCrate() {
<<<<<<< HEAD
    QString oldName = m_lastRightClickedIndex.data().toString();
    int oldCrateId = -1;
    // tro's lambda idea. This code calls synchronously!
    m_pTrackCollection->callSync(
                [this, &oldCrateId, &oldName] (TrackCollectionPrivate* pTrackCollectionPrivate) {
        oldCrateId = pTrackCollectionPrivate->getCrateDAO().getCrateIdByName(oldName);
    }, __PRETTY_FUNCTION__);
=======
    int oldCrateId = crateIdFromIndex(m_lastRightClickedIndex);
    if (oldCrateId == -1) {
        return;
    }
    QString oldName = m_crateDao.crateName(oldCrateId);
>>>>>>> 974494d2

    QString name;
    bool validNameGiven = false;
    while (!validNameGiven) {
        bool ok = false;
        name = QInputDialog::getText(NULL,
                                     tr("Duplicate Crate"),
                                     tr("Enter name for new crate:"),
                                     QLineEdit::Normal,
                                     //: Appendix to default name when duplicating a crate
                                     oldName + tr("_copy" , "[noun]"),
                                     &ok).trimmed();

        if (!ok || name == oldName) {
            return;
        }

<<<<<<< HEAD
        int existingId = -1;
        // tro's lambda idea. This code calls synchronously!
        m_pTrackCollection->callSync(
                    [this, &existingId, &name] (TrackCollectionPrivate* pTrackCollectionPrivate) {
            existingId = pTrackCollectionPrivate->getCrateDAO().getCrateIdByName(name);
        }, __PRETTY_FUNCTION__);

=======
        int existingId = m_crateDao.getCrateIdByName(name);
>>>>>>> 974494d2
        if (existingId != -1) {
            QMessageBox::warning(NULL,
                                tr("Renaming Crate Failed"),
                                tr("A crate by that name already exists."));
        } else if (name.isEmpty()) {
            QMessageBox::warning(NULL,
                                tr("Renaming Crate Failed"),
                                tr("A crate cannot have a blank name."));
        } else {
            validNameGiven = true;
        }
    }

    int newCrateId = -1;
    // tro's lambda idea. This code calls synchronously!
    m_pTrackCollection->callSync(
                [this, &newCrateId, &oldCrateId, &name] (TrackCollectionPrivate* pTrackCollectionPrivate) {
        newCrateId = pTrackCollectionPrivate->getCrateDAO().createCrate(name);
        pTrackCollectionPrivate->getCrateDAO().copyCrateTracks(oldCrateId, newCrateId);
    }, __PRETTY_FUNCTION__);

    if (newCrateId != -1) {
        emit(showTrackModel(&m_crateTableModel));
    } else {
        qDebug() << "Error creating crate with name " << name;
        QMessageBox::warning(NULL,
                             tr("Creating Crate Failed"),
                             tr("An unknown error occurred while creating crate: ")
                             + name);
    }
}

void CrateFeature::slotToggleCrateLock() {
<<<<<<< HEAD
    QString crateName = m_lastRightClickedIndex.data().toString();
    // tro's lambda idea. This code calls asynchronously!
    m_pTrackCollection->callAsync(
                [this, crateName] (TrackCollectionPrivate* pTrackCollectionPrivate) {
        int crateId = pTrackCollectionPrivate->getCrateDAO().getCrateIdByName(crateName);
        bool locked = !pTrackCollectionPrivate->getCrateDAO().isCrateLocked(crateId);

        if (!pTrackCollectionPrivate->getCrateDAO().setCrateLocked(crateId, locked)) {
            qDebug() << "Failed to toggle lock of crateId " << crateId;
        }
    }, __PRETTY_FUNCTION__);
=======
    int crateId = crateIdFromIndex(m_lastRightClickedIndex);
    if (crateId == -1) {
        return;
    }
    QString crateName = m_crateDao.crateName(crateId);
    bool locked = !m_crateDao.isCrateLocked(crateId);

    if (!m_crateDao.setCrateLocked(crateId, locked)) {
        qDebug() << "Failed to toggle lock of crateId " << crateId;
    }
>>>>>>> 974494d2
}

void CrateFeature::slotAutoDjTrackSourceChanged() {
#ifdef __AUTODJCRATES__
<<<<<<< HEAD
    QString crateName = m_lastRightClickedIndex.data().toString();
    // tro's lambda idea. This code calls asynchronously!
    m_pTrackCollection->callAsync(
                [this, crateName] (TrackCollectionPrivate* pTrackCollectionPrivate) {
        int crateId = pTrackCollectionPrivate->getCrateDAO().getCrateIdByName(crateName);
        if (crateId != -1) {
            pTrackCollectionPrivate->getCrateDAO().setCrateInAutoDj(crateId, m_pAutoDjTrackSource->isChecked());
        }
    });
=======
    int crateId = crateIdFromIndex(m_lastRightClickedIndex);
    if (crateId != -1) {
        m_crateDao.setCrateInAutoDj(crateId, m_pAutoDjTrackSource->isChecked());
    }
>>>>>>> 974494d2
#endif // __AUTODJCRATES__
}

// Must be called from Main thread
void CrateFeature::buildCrateList() {
    m_crateList.clear();

<<<<<<< HEAD
    // tro's lambda idea. This code calls synchronously!
    m_pTrackCollection->callSync(
                [this] (TrackCollectionPrivate* pTrackCollectionPrivate) {
        QSqlTableModel crateListTableModel(this, pTrackCollectionPrivate->getDatabase());
        crateListTableModel.setTable("crates");
        crateListTableModel.setSort(crateListTableModel.fieldIndex("name"),
                                    Qt::AscendingOrder);
        crateListTableModel.setFilter("show = 1");
        crateListTableModel.select();
        while (crateListTableModel.canFetchMore()) {
            crateListTableModel.fetchMore();
        }
        QSqlRecord record = crateListTableModel.record();
        int nameColumn = record.indexOf("name");
        int idColumn = record.indexOf("id");

        for (int row = 0; row < crateListTableModel.rowCount(); ++row) {
            int id = crateListTableModel.data(
                        crateListTableModel.index(row, idColumn)).toInt();
            QString name = crateListTableModel.data(
                        crateListTableModel.index(row, nameColumn)).toString();
            m_crateList.append(qMakePair(id, name));
        }
    }, __PRETTY_FUNCTION__);
=======
    QString queryString = QString(
        "CREATE TEMPORARY VIEW IF NOT EXISTS CratesCountsDurations "
        "AS SELECT "
        "  crates.id as id, "
        "  crates.name as name, "
        "  COUNT(library.id) as count, "
        "  SUM(library.duration) as durationSeconds "
        "FROM crates "
        "LEFT JOIN crate_tracks ON crate_tracks.crate_id = crates.id "
        "LEFT JOIN library ON crate_tracks.track_id = library.id "
        "WHERE show = 1 "
        "GROUP BY crates.id;");
    QSqlQuery query(m_pTrackCollection->getDatabase());
    if (!query.exec(queryString)) {
        LOG_FAILED_QUERY(query);
    }

    QSqlTableModel crateListTableModel(this, m_pTrackCollection->getDatabase());
    crateListTableModel.setTable("CratesCountsDurations");
    crateListTableModel.setSort(crateListTableModel.fieldIndex("name"),
                                Qt::AscendingOrder);
    crateListTableModel.select();
    while (crateListTableModel.canFetchMore()) {
        crateListTableModel.fetchMore();
    }
    QSqlRecord record = crateListTableModel.record();
    int nameColumn = record.indexOf("name");
    int idColumn = record.indexOf("id");
    int countColumn = record.indexOf("count");
    int durationColumn = record.indexOf("durationSeconds");

    for (int row = 0; row < crateListTableModel.rowCount(); ++row) {
        int id = crateListTableModel.data(
            crateListTableModel.index(row, idColumn)).toInt();
        QString name = crateListTableModel.data(
            crateListTableModel.index(row, nameColumn)).toString();
        int count = crateListTableModel.data(
            crateListTableModel.index(row, countColumn)).toInt();
        int duration = crateListTableModel.data(
            crateListTableModel.index(row, durationColumn)).toInt();
        m_crateList.append(qMakePair(id, QString("%1 (%2) %3")
                                     .arg(name, QString::number(count),
                                          Time::formatSeconds(duration, false))));
    }
>>>>>>> 974494d2
}

/**
  * Purpose: When inserting or removing playlists,
  * we require the sidebar model not to reset.
  * This method queries the database and does dynamic insertion
*/
// Must be called from Main thread
QModelIndex CrateFeature::constructChildModel(int selected_id) {
    buildCrateList();
    QList<TreeItem*> data_list;
    int selected_row = -1;
    // Access the invisible root item
    TreeItem* root = m_childModel.getItem(QModelIndex());

    int row = 0;
    for (QList<QPair<int, QString> >::const_iterator it = m_crateList.begin();
         it != m_crateList.end(); ++it, ++row) {
        int crate_id = it->first;
        QString crate_name = it->second;

        if (selected_id == crate_id) {
            // save index for selection
            selected_row = row;
            m_childModel.index(selected_row, 0);
        }

        // Create the TreeItem whose parent is the invisible root item
<<<<<<< HEAD
        TreeItem* item = new TreeItem(crate_name, crate_name, this, root);

        bool locked = false;
        // tro's lambda idea. This code calls synchronously!
        m_pTrackCollection->callSync(
                    [this, &locked, crate_id] (TrackCollectionPrivate* pTrackCollectionPrivate) {
            locked = pTrackCollectionPrivate->getCrateDAO().isCrateLocked(crate_id);
        }, __PRETTY_FUNCTION__);

=======
        TreeItem* item = new TreeItem(crate_name, QString::number(crate_id), this, root);
        bool locked = m_crateDao.isCrateLocked(crate_id);
>>>>>>> 974494d2
        item->setIcon(locked ? QIcon(":/images/library/ic_library_locked.png") : QIcon());
        data_list.append(item);
    }

    // Append all the newly created TreeItems in a dynamic way to the childmodel
    m_childModel.insertRows(data_list, 0, m_crateList.size());
    if (selected_row == -1) {
        return QModelIndex();
    }
    return m_childModel.index(selected_row, 0);
}

/**
  * Clears the child model dynamically
  */
void CrateFeature::clearChildModel() {
    m_childModel.removeRows(0, m_crateList.size());
    m_crateList.clear();
}

void CrateFeature::slotImportPlaylist() {
    qDebug() << "slotImportPlaylist() row:" ; //<< m_lastRightClickedIndex.data();

    QString lastCrateDirectory = m_pConfig->getValueString(
            ConfigKey("[Library]", "LastImportExportCrateDirectory"),
            QDesktopServices::storageLocation(QDesktopServices::MusicLocation));

    QString playlist_file = QFileDialog::getOpenFileName(
        NULL,
        tr("Import Playlist"),
        lastCrateDirectory,
        tr("Playlist Files (*.m3u *.m3u8 *.pls *.csv)"));
    // Exit method if user cancelled the open dialog.
    if (playlist_file.isNull() || playlist_file.isEmpty() ) return;

    // Update the import/export crate directory
    QFileInfo fileName(playlist_file);
    m_pConfig->set(ConfigKey("[Library]","LastImportExportCrateDirectory"),
                   ConfigValue(fileName.dir().absolutePath()));

    // The user has picked a new directory via a file dialog. This means the
    // system sandboxer (if we are sandboxed) has granted us permission to this
    // folder. We don't need access to this file on a regular basis so we do not
    // register a security bookmark.

    Parser* playlist_parser = NULL;

    if (playlist_file.endsWith(".m3u", Qt::CaseInsensitive) ||
        playlist_file.endsWith(".m3u8", Qt::CaseInsensitive)) {
        // .m3u8 is Utf8 representation of an m3u playlist
        playlist_parser = new ParserM3u();
    } else if (playlist_file.endsWith(".pls", Qt::CaseInsensitive)) {
        playlist_parser = new ParserPls();
    } else if (playlist_file.endsWith(".csv", Qt::CaseInsensitive)) {
        playlist_parser = new ParserCsv();
    } else {
        return;
    }

    QList<QString> entries = playlist_parser->parse(playlist_file);
    //qDebug() << "Size of Imported Playlist: " << entries.size();

    //Iterate over the List that holds URLs of playlist entires
    m_crateTableModel.addTracks(QModelIndex(), entries);

    //delete the parser object
    if (playlist_parser)
        delete playlist_parser;
}

// Must be called from Main thread
void CrateFeature::slotAnalyzeCrate() {
    if (m_lastRightClickedIndex.isValid()) {
<<<<<<< HEAD
        const QString name = m_lastRightClickedIndex.data().toString();

        // tro's lambda idea. This code calls asynchronously!
        m_pTrackCollection->callAsync(
                    [this, name] (TrackCollectionPrivate* pTrackCollectionPrivate) {
            int playlistId = pTrackCollectionPrivate->getCrateDAO().getCrateIdByName(name);
            if (playlistId >= 0) {
                QList<int> ids = pTrackCollectionPrivate->getCrateDAO().getTrackIds(playlistId);
                emit(analyzeTracks(ids));
            }
        }, __PRETTY_FUNCTION__);
=======
        int crateId = crateIdFromIndex(m_lastRightClickedIndex);
        if (crateId >= 0) {
            QList<int> ids = m_crateDao.getTrackIds(crateId);
            emit(analyzeTracks(ids));
        }
>>>>>>> 974494d2
    }
}

// Must be called from Main thread
void CrateFeature::slotExportPlaylist() {
    qDebug() << "Export crate" << m_lastRightClickedIndex.data();

    QString lastCrateDirectory = m_pConfig->getValueString(
            ConfigKey("[Library]", "LastImportExportCrateDirectory"),
            QDesktopServices::storageLocation(QDesktopServices::MusicLocation));

    QString file_location = QFileDialog::getSaveFileName(
        NULL,
        tr("Export Crate"),
        lastCrateDirectory,
        tr("M3U Playlist (*.m3u);;M3U8 Playlist (*.m3u8);;PLS Playlist (*.pls);;Text CSV (*.csv);;Readable Text (*.txt)"));
    // Exit method if user cancelled the open dialog.
    if (file_location.isNull() || file_location.isEmpty()) {
        return;
    }

    // Update the import/export crate directory
    QFileInfo fileName(file_location);
    m_pConfig->set(ConfigKey("[Library]","LastImportExportCrateDirectory"),
                ConfigValue(fileName.dir().absolutePath()));

    // The user has picked a new directory via a file dialog. This means the
    // system sandboxer (if we are sandboxed) has granted us permission to this
    // folder. We don't need access to this file on a regular basis so we do not
    // register a security bookmark.

    // check config if relative paths are desired
    bool useRelativePath = static_cast<bool>(
        m_pConfig->getValueString(
            ConfigKey("[Library]", "UseRelativePathOnExport")).toInt());

    // Create list of files of the crate
    QList<QString> playlist_items;
    // Create a new table model since the main one might have an active search.
    QScopedPointer<CrateTableModel> pCrateTableModel(
        new CrateTableModel(this, m_pTrackCollection));

        pCrateTableModel->setTableModel(m_crateTableModel.getCrate());

        // tro's lambda idea. This code calls synchronously!
        m_pTrackCollection->callSync(
                    [this, &pCrateTableModel] (TrackCollectionPrivate* pTrackCollectionPrivate) {
            pCrateTableModel->select(pTrackCollectionPrivate);
        }, __PRETTY_FUNCTION__);

    if (file_location.endsWith(".csv", Qt::CaseInsensitive)) {
        ParserCsv::writeCSVFile(file_location, pCrateTableModel.data(), useRelativePath);
    } else if (file_location.endsWith(".txt", Qt::CaseInsensitive)) {
        ParserCsv::writeReadableTextFile(file_location, pCrateTableModel.data(), false);
    } else{
        // populate a list of files of the crate
        QList<QString> playlist_items;
        int rows = pCrateTableModel->rowCount();
        for (int i = 0; i < rows; ++i) {
            QModelIndex index = m_crateTableModel.index(i, 0);
            playlist_items << m_crateTableModel.getTrackLocation(index);
        }

        if (file_location.endsWith(".pls", Qt::CaseInsensitive)) {
            ParserPls::writePLSFile(file_location, playlist_items, useRelativePath);
        } else if (file_location.endsWith(".m3u8", Qt::CaseInsensitive)) {
            ParserM3u::writeM3U8File(file_location, playlist_items, useRelativePath);
        } else {
            //default export to M3U if file extension is missing
            if(!file_location.endsWith(".m3u", Qt::CaseInsensitive))
            {
                qDebug() << "Crate export: No valid file extension specified. Appending .m3u "
                         << "and exporting to M3U.";
                file_location.append(".m3u");
            }
            ParserM3u::writeM3UFile(file_location, playlist_items, useRelativePath);
        }
    }
}

// Must be called from Main thread
void CrateFeature::slotCrateTableChanged(int crateId) {
    //qDebug() << "slotPlaylistTableChanged() playlistId:" << playlistId;
    clearChildModel();

    m_lastRightClickedIndex = constructChildModel(crateId);
    // Switch the view to the crate.
    m_crateTableModel.setTableModel(crateId);
    // Update selection
    emit(featureSelect(this, m_lastRightClickedIndex));
}

void CrateFeature::slotCrateTableRenamed(int a_iCrateId,
                                         QString /* a_strName */) {
    slotCrateTableChanged(a_iCrateId);
}

void CrateFeature::htmlLinkClicked(const QUrl & link) {
    if (QString(link.path())=="create") {
        slotCreateCrate();
    } else {
        qDebug() << "Unknown crate link clicked" << link;
    }
}

QString CrateFeature::getRootViewHtml() const {
    QString cratesTitle = tr("Crates");
    QString cratesSummary = tr("Crates are a great way to help organize the music you want to DJ with.");
    QString cratesSummary2 = tr("Make a crate for your next gig, for your favorite electrohouse tracks, or for your most requested songs.");
    QString cratesSummary3 = tr("Crates let you organize your music however you'd like!");

    QString html;
    QString createCrateLink = tr("Create New Crate");
    html.append(QString("<h2>%1</h2>").arg(cratesTitle));
    html.append("<table border=\"0\" cellpadding=\"5\"><tr><td>");
    html.append(QString("<p>%1</p>").arg(cratesSummary));
    html.append(QString("<p>%1</p>").arg(cratesSummary2));
    html.append(QString("<p>%1</p>").arg(cratesSummary3));
    html.append("</td><td rowspan=\"2\">");
    html.append("<img src=\"qrc:/images/library/crates_art.png\">");
    html.append("</td></tr>");
    html.append(
        QString("<tr><td><a href=\"create\">%1</a>").arg(createCrateLink)
    );
    html.append("</td></tr></table>");
    return html;
}<|MERGE_RESOLUTION|>--- conflicted
+++ resolved
@@ -80,16 +80,11 @@
         connect(&pTrackCollectionPrivate->getCrateDAO(), SIGNAL(deleted(int)),
                 this, SLOT(slotCrateTableChanged(int)), Qt::QueuedConnection);
 
-<<<<<<< HEAD
+        connect(&pTrackCollectionPrivate->getCrateDAO(), SIGNAL(changed(int)),
+            this, SLOT(slotCrateTableChanged(int)), Qt::QueuedConnection);
+
         connect(&pTrackCollectionPrivate->getCrateDAO(), SIGNAL(renamed(int,QString)),
             this, SLOT(slotCrateTableRenamed(int,QString)), Qt::QueuedConnection);
-=======
-    connect(&m_crateDao, SIGNAL(changed(int)),
-            this, SLOT(slotCrateTableChanged(int)));
-
-    connect(&m_crateDao, SIGNAL(renamed(int,QString)),
-            this, SLOT(slotCrateTableRenamed(int,QString)));
->>>>>>> 974494d2
 
         connect(&pTrackCollectionPrivate->getCrateDAO(), SIGNAL(lockChanged(int)),
                 this, SLOT(slotCrateTableChanged(int)), Qt::QueuedConnection);
@@ -123,12 +118,6 @@
     return QIcon(":/images/library/ic_library_crates.png");
 }
 
-<<<<<<< HEAD
-// Must be called from Main thread
-bool CrateFeature::dropAcceptChild(const QModelIndex& index, QList<QUrl> urls,
-                                   QObject* pSource) {
-    QString crateName = index.data().toString();
-=======
 int CrateFeature::crateIdFromIndex(QModelIndex index) {
     TreeItem* item = static_cast<TreeItem*>(index.internalPointer());
     if (item == NULL) {
@@ -144,21 +133,20 @@
     return playlistId;
 }
 
+// Must be called from Main thread
 bool CrateFeature::dropAcceptChild(const QModelIndex& index, QList<QUrl> urls,
                                    QObject* pSource) {
     int crateId = crateIdFromIndex(index);
     if (crateId == -1) {
         return false;
     }
->>>>>>> 974494d2
     QList<QFileInfo> files = DragAndDropHelper::supportedTracksFromUrls(urls, false, true);
 
     bool result = false;
     const bool is_pSource = pSource;
     // tro's lambda idea. This code calls synchronously!
     m_pTrackCollection->callSync(
-            [this, &crateName, &files, &is_pSource, &result] (TrackCollectionPrivate* pTrackCollectionPrivate) {
-        int crateId = pTrackCollectionPrivate->getCrateDAO().getCrateIdByName(crateName);
+            [this, &crateId, &files, &is_pSource, &result] (TrackCollectionPrivate* pTrackCollectionPrivate) {
         QList<int> trackIds;
         if (is_pSource) {
             trackIds = pTrackCollectionPrivate->getTrackDAO().getTrackIds(files);
@@ -184,18 +172,11 @@
 bool CrateFeature::dragMoveAcceptChild(const QModelIndex& index, QUrl url,
                                        TrackCollectionPrivate* pTrackCollectionPrivate) {
     //TODO: Filter by supported formats regex and reject anything that doesn't match.
-<<<<<<< HEAD
-    QString crateName = index.data().toString();
-
-    int crateId = pTrackCollectionPrivate->getCrateDAO().getCrateIdByName(crateName);
-    bool locked = pTrackCollectionPrivate->getCrateDAO().isCrateLocked(crateId);
-=======
     int crateId = crateIdFromIndex(index);
     if (crateId == -1) {
         return false;
     }
-    bool locked = m_crateDao.isCrateLocked(crateId);
->>>>>>> 974494d2
+    bool locked = pTrackCollectionPrivate->getCrateDAO().isCrateLocked(crateId);
     QFileInfo file(url.toLocalFile());
     bool formatSupported = SoundSourceProxy::isFilenameSupported(file.fileName());
     return !locked && formatSupported;
@@ -226,21 +207,10 @@
 void CrateFeature::activateChild(const QModelIndex& index) {
     if (!index.isValid())
         return;
-<<<<<<< HEAD
-    const QString crateName = index.data().toString();
-    int crateId;
-    // tro's lambda idea. This code calls Synchronously!
-    m_pTrackCollection->callSync(
-            [this, &crateName, &crateId] (TrackCollectionPrivate* pTrackCollectionPrivate) {
-        crateId = pTrackCollectionPrivate->getCrateDAO().getCrateIdByName(crateName);
-    }, __PRETTY_FUNCTION__);
-
-=======
     int crateId = crateIdFromIndex(index);
     if (crateId == -1) {
         return;
     }
->>>>>>> 974494d2
     m_crateTableModel.setTableModel(crateId);
     emit(showTrackModel(&m_crateTableModel));
 }
@@ -255,24 +225,17 @@
 void CrateFeature::onRightClickChild(const QPoint& globalPos, QModelIndex index) {
     //Save the model index so we can get it in the action slots...
     m_lastRightClickedIndex = index;
-<<<<<<< HEAD
-    QString crateName = index.data().toString();
-    int crateId = -1;
-    bool locked = false;
-    // tro's lambda idea. This code calls synchronously!
-    m_pTrackCollection->callSync(
-            [this, &crateId, &locked, &crateName] (TrackCollectionPrivate* pTrackCollectionPrivate) {
-        crateId = pTrackCollectionPrivate->getCrateDAO().getCrateIdByName(crateName);
-        locked = pTrackCollectionPrivate->getCrateDAO().isCrateLocked(crateId);
-    }, __PRETTY_FUNCTION__);
-=======
     int crateId = crateIdFromIndex(index);
     if (crateId == -1) {
         return;
     }
 
-    bool locked = m_crateDao.isCrateLocked(crateId);
->>>>>>> 974494d2
+    bool locked = false;
+    // tro's lambda idea. This code calls synchronously!
+    m_pTrackCollection->callSync(
+            [this, &crateId, &locked] (TrackCollectionPrivate* pTrackCollectionPrivate) {
+        locked = pTrackCollectionPrivate->getCrateDAO().isCrateLocked(crateId);
+    }, __PRETTY_FUNCTION__);
 
     m_pDeleteCrateAction->setEnabled(!locked);
     m_pRenameCrateAction->setEnabled(!locked);
@@ -343,7 +306,6 @@
         }
     }
 
-<<<<<<< HEAD
     int crateId;
     // tro's lambda idea. This code calls synchronously!
     m_pTrackCollection->callSync(
@@ -351,9 +313,6 @@
         crateId = pTrackCollectionPrivate->getCrateDAO().createCrate(name);
     }, __PRETTY_FUNCTION__);
 
-=======
-    int crateId = m_crateDao.createCrate(name);
->>>>>>> 974494d2
     if (crateId != -1) {
         emit(showTrackModel(&m_crateTableModel));
     } else {
@@ -366,33 +325,21 @@
 }
 
 void CrateFeature::slotDeleteCrate() {
-<<<<<<< HEAD
-    QString crateName = m_lastRightClickedIndex.data().toString();
-    int crateId = 0;
+    int crateId = crateIdFromIndex(m_lastRightClickedIndex);
+    if (crateId == -1) {
+        return;
+    }
     bool locked = false;
     bool deleted = false;
     // tro's lambda idea. This code calls synchronously!
     m_pTrackCollection->callSync(
-                [this, &crateId, &locked, &crateName, &deleted] (TrackCollectionPrivate* pTrackCollectionPrivate) {
-        crateId = pTrackCollectionPrivate->getCrateDAO().getCrateIdByName(crateName);
+                [this, &crateId, &locked, &deleted] (TrackCollectionPrivate* pTrackCollectionPrivate) {
         locked = pTrackCollectionPrivate->getCrateDAO().isCrateLocked(crateId);
 
         if (locked) {
             qDebug() << "Skipping crate deletion because crate" << crateId << "is locked.";
             return;
         }
-=======
-    int crateId = crateIdFromIndex(m_lastRightClickedIndex);
-    if (crateId == -1) {
-        return;
-    }
-
-    bool locked = m_crateDao.isCrateLocked(crateId);
-    if (locked) {
-        qDebug() << "Skipping crate deletion because crate" << crateId << "is locked.";
-        return;
-    }
->>>>>>> 974494d2
 
         deleted = pTrackCollectionPrivate->getCrateDAO().deleteCrate(crateId);
     }, __PRETTY_FUNCTION__);
@@ -405,25 +352,19 @@
 }
 
 void CrateFeature::slotRenameCrate() {
-<<<<<<< HEAD
-    QString oldName = m_lastRightClickedIndex.data().toString();
-    int crateId = -1;
-    bool locked = false;
-    // tro's lambda idea. This code calls synchronously!
-    m_pTrackCollection->callSync(
-                [this, &crateId, &locked, &oldName] (TrackCollectionPrivate* pTrackCollectionPrivate) {
-        crateId = pTrackCollectionPrivate->getCrateDAO().getCrateIdByName(oldName);
-        locked = pTrackCollectionPrivate->getCrateDAO().isCrateLocked(crateId);
-    }, __PRETTY_FUNCTION__);
-=======
     int crateId = crateIdFromIndex(m_lastRightClickedIndex);
     if (crateId == -1) {
         return;
     }
-    QString oldName = m_crateDao.crateName(crateId);
->>>>>>> 974494d2
-
-    bool locked = m_crateDao.isCrateLocked(crateId);
+    QString oldName = "";
+    bool locked = false;
+    // tro's lambda idea. This code calls synchronously!
+    m_pTrackCollection->callSync(
+                [this, &crateId, &locked, &oldName] (TrackCollectionPrivate* pTrackCollectionPrivate) {
+        oldName = pTrackCollectionPrivate->getCrateDAO().crateName(crateId);
+        locked = pTrackCollectionPrivate->getCrateDAO().isCrateLocked(crateId);
+    }, __PRETTY_FUNCTION__);
+
     if (locked) {
         qDebug() << "Skipping crate rename because crate" << crateId << "is locked.";
         return;
@@ -478,21 +419,16 @@
 }
 
 void CrateFeature::slotDuplicateCrate() {
-<<<<<<< HEAD
-    QString oldName = m_lastRightClickedIndex.data().toString();
-    int oldCrateId = -1;
-    // tro's lambda idea. This code calls synchronously!
-    m_pTrackCollection->callSync(
-                [this, &oldCrateId, &oldName] (TrackCollectionPrivate* pTrackCollectionPrivate) {
-        oldCrateId = pTrackCollectionPrivate->getCrateDAO().getCrateIdByName(oldName);
-    }, __PRETTY_FUNCTION__);
-=======
     int oldCrateId = crateIdFromIndex(m_lastRightClickedIndex);
     if (oldCrateId == -1) {
         return;
     }
-    QString oldName = m_crateDao.crateName(oldCrateId);
->>>>>>> 974494d2
+    QString oldName = "";
+    // tro's lambda idea. This code calls synchronously!
+    m_pTrackCollection->callSync(
+                [this, &oldCrateId, &oldName] (TrackCollectionPrivate* pTrackCollectionPrivate) {
+        oldName = pTrackCollectionPrivate->getCrateDAO().crateName(oldCrateId);
+    }, __PRETTY_FUNCTION__);
 
     QString name;
     bool validNameGiven = false;
@@ -510,7 +446,6 @@
             return;
         }
 
-<<<<<<< HEAD
         int existingId = -1;
         // tro's lambda idea. This code calls synchronously!
         m_pTrackCollection->callSync(
@@ -518,9 +453,6 @@
             existingId = pTrackCollectionPrivate->getCrateDAO().getCrateIdByName(name);
         }, __PRETTY_FUNCTION__);
 
-=======
-        int existingId = m_crateDao.getCrateIdByName(name);
->>>>>>> 974494d2
         if (existingId != -1) {
             QMessageBox::warning(NULL,
                                 tr("Renaming Crate Failed"),
@@ -554,50 +486,32 @@
 }
 
 void CrateFeature::slotToggleCrateLock() {
-<<<<<<< HEAD
-    QString crateName = m_lastRightClickedIndex.data().toString();
+    int crateId = crateIdFromIndex(m_lastRightClickedIndex);
+    if (crateId == -1) {
+        return;
+    }
     // tro's lambda idea. This code calls asynchronously!
     m_pTrackCollection->callAsync(
-                [this, crateName] (TrackCollectionPrivate* pTrackCollectionPrivate) {
-        int crateId = pTrackCollectionPrivate->getCrateDAO().getCrateIdByName(crateName);
+                [this, crateId] (TrackCollectionPrivate* pTrackCollectionPrivate) {
         bool locked = !pTrackCollectionPrivate->getCrateDAO().isCrateLocked(crateId);
 
         if (!pTrackCollectionPrivate->getCrateDAO().setCrateLocked(crateId, locked)) {
             qDebug() << "Failed to toggle lock of crateId " << crateId;
         }
     }, __PRETTY_FUNCTION__);
-=======
+}
+
+void CrateFeature::slotAutoDjTrackSourceChanged() {
+#ifdef __AUTODJCRATES__
     int crateId = crateIdFromIndex(m_lastRightClickedIndex);
     if (crateId == -1) {
         return;
     }
-    QString crateName = m_crateDao.crateName(crateId);
-    bool locked = !m_crateDao.isCrateLocked(crateId);
-
-    if (!m_crateDao.setCrateLocked(crateId, locked)) {
-        qDebug() << "Failed to toggle lock of crateId " << crateId;
-    }
->>>>>>> 974494d2
-}
-
-void CrateFeature::slotAutoDjTrackSourceChanged() {
-#ifdef __AUTODJCRATES__
-<<<<<<< HEAD
-    QString crateName = m_lastRightClickedIndex.data().toString();
     // tro's lambda idea. This code calls asynchronously!
     m_pTrackCollection->callAsync(
-                [this, crateName] (TrackCollectionPrivate* pTrackCollectionPrivate) {
-        int crateId = pTrackCollectionPrivate->getCrateDAO().getCrateIdByName(crateName);
-        if (crateId != -1) {
+                [this, crateId] (TrackCollectionPrivate* pTrackCollectionPrivate) {
             pTrackCollectionPrivate->getCrateDAO().setCrateInAutoDj(crateId, m_pAutoDjTrackSource->isChecked());
-        }
     });
-=======
-    int crateId = crateIdFromIndex(m_lastRightClickedIndex);
-    if (crateId != -1) {
-        m_crateDao.setCrateInAutoDj(crateId, m_pAutoDjTrackSource->isChecked());
-    }
->>>>>>> 974494d2
 #endif // __AUTODJCRATES__
 }
 
@@ -605,15 +519,30 @@
 void CrateFeature::buildCrateList() {
     m_crateList.clear();
 
-<<<<<<< HEAD
     // tro's lambda idea. This code calls synchronously!
     m_pTrackCollection->callSync(
                 [this] (TrackCollectionPrivate* pTrackCollectionPrivate) {
+        QString queryString = QString(
+            "CREATE TEMPORARY VIEW IF NOT EXISTS CratesCountsDurations "
+            "AS SELECT "
+            "  crates.id as id, "
+            "  crates.name as name, "
+            "  COUNT(library.id) as count, "
+            "  SUM(library.duration) as durationSeconds "
+            "FROM crates "
+            "LEFT JOIN crate_tracks ON crate_tracks.crate_id = crates.id "
+            "LEFT JOIN library ON crate_tracks.track_id = library.id "
+            "WHERE show = 1 "
+            "GROUP BY crates.id;");
+        QSqlQuery query(pTrackCollectionPrivate->getDatabase());
+        if (!query.exec(queryString)) {
+            LOG_FAILED_QUERY(query);
+        }
+
         QSqlTableModel crateListTableModel(this, pTrackCollectionPrivate->getDatabase());
-        crateListTableModel.setTable("crates");
+        crateListTableModel.setTable("CratesCountsDurations");
         crateListTableModel.setSort(crateListTableModel.fieldIndex("name"),
                                     Qt::AscendingOrder);
-        crateListTableModel.setFilter("show = 1");
         crateListTableModel.select();
         while (crateListTableModel.canFetchMore()) {
             crateListTableModel.fetchMore();
@@ -621,61 +550,23 @@
         QSqlRecord record = crateListTableModel.record();
         int nameColumn = record.indexOf("name");
         int idColumn = record.indexOf("id");
+        int countColumn = record.indexOf("count");
+        int durationColumn = record.indexOf("durationSeconds");
 
         for (int row = 0; row < crateListTableModel.rowCount(); ++row) {
             int id = crateListTableModel.data(
-                        crateListTableModel.index(row, idColumn)).toInt();
+                crateListTableModel.index(row, idColumn)).toInt();
             QString name = crateListTableModel.data(
-                        crateListTableModel.index(row, nameColumn)).toString();
-            m_crateList.append(qMakePair(id, name));
-        }
-    }, __PRETTY_FUNCTION__);
-=======
-    QString queryString = QString(
-        "CREATE TEMPORARY VIEW IF NOT EXISTS CratesCountsDurations "
-        "AS SELECT "
-        "  crates.id as id, "
-        "  crates.name as name, "
-        "  COUNT(library.id) as count, "
-        "  SUM(library.duration) as durationSeconds "
-        "FROM crates "
-        "LEFT JOIN crate_tracks ON crate_tracks.crate_id = crates.id "
-        "LEFT JOIN library ON crate_tracks.track_id = library.id "
-        "WHERE show = 1 "
-        "GROUP BY crates.id;");
-    QSqlQuery query(m_pTrackCollection->getDatabase());
-    if (!query.exec(queryString)) {
-        LOG_FAILED_QUERY(query);
-    }
-
-    QSqlTableModel crateListTableModel(this, m_pTrackCollection->getDatabase());
-    crateListTableModel.setTable("CratesCountsDurations");
-    crateListTableModel.setSort(crateListTableModel.fieldIndex("name"),
-                                Qt::AscendingOrder);
-    crateListTableModel.select();
-    while (crateListTableModel.canFetchMore()) {
-        crateListTableModel.fetchMore();
-    }
-    QSqlRecord record = crateListTableModel.record();
-    int nameColumn = record.indexOf("name");
-    int idColumn = record.indexOf("id");
-    int countColumn = record.indexOf("count");
-    int durationColumn = record.indexOf("durationSeconds");
-
-    for (int row = 0; row < crateListTableModel.rowCount(); ++row) {
-        int id = crateListTableModel.data(
-            crateListTableModel.index(row, idColumn)).toInt();
-        QString name = crateListTableModel.data(
-            crateListTableModel.index(row, nameColumn)).toString();
-        int count = crateListTableModel.data(
-            crateListTableModel.index(row, countColumn)).toInt();
-        int duration = crateListTableModel.data(
-            crateListTableModel.index(row, durationColumn)).toInt();
-        m_crateList.append(qMakePair(id, QString("%1 (%2) %3")
-                                     .arg(name, QString::number(count),
-                                          Time::formatSeconds(duration, false))));
-    }
->>>>>>> 974494d2
+                crateListTableModel.index(row, nameColumn)).toString();
+            int count = crateListTableModel.data(
+                crateListTableModel.index(row, countColumn)).toInt();
+            int duration = crateListTableModel.data(
+                crateListTableModel.index(row, durationColumn)).toInt();
+            m_crateList.append(qMakePair(id, QString("%1 (%2) %3")
+                                         .arg(name, QString::number(count),
+                                              Time::formatSeconds(duration, false))));
+        }
+    }, __PRETTY_FUNCTION__);
 }
 
 /**
@@ -704,8 +595,7 @@
         }
 
         // Create the TreeItem whose parent is the invisible root item
-<<<<<<< HEAD
-        TreeItem* item = new TreeItem(crate_name, crate_name, this, root);
+        TreeItem* item = new TreeItem(crate_name, QString::number(crate_id), this, root);
 
         bool locked = false;
         // tro's lambda idea. This code calls synchronously!
@@ -714,10 +604,6 @@
             locked = pTrackCollectionPrivate->getCrateDAO().isCrateLocked(crate_id);
         }, __PRETTY_FUNCTION__);
 
-=======
-        TreeItem* item = new TreeItem(crate_name, QString::number(crate_id), this, root);
-        bool locked = m_crateDao.isCrateLocked(crate_id);
->>>>>>> 974494d2
         item->setIcon(locked ? QIcon(":/images/library/ic_library_locked.png") : QIcon());
         data_list.append(item);
     }
@@ -791,25 +677,15 @@
 // Must be called from Main thread
 void CrateFeature::slotAnalyzeCrate() {
     if (m_lastRightClickedIndex.isValid()) {
-<<<<<<< HEAD
-        const QString name = m_lastRightClickedIndex.data().toString();
-
-        // tro's lambda idea. This code calls asynchronously!
-        m_pTrackCollection->callAsync(
-                    [this, name] (TrackCollectionPrivate* pTrackCollectionPrivate) {
-            int playlistId = pTrackCollectionPrivate->getCrateDAO().getCrateIdByName(name);
-            if (playlistId >= 0) {
-                QList<int> ids = pTrackCollectionPrivate->getCrateDAO().getTrackIds(playlistId);
-                emit(analyzeTracks(ids));
-            }
-        }, __PRETTY_FUNCTION__);
-=======
         int crateId = crateIdFromIndex(m_lastRightClickedIndex);
         if (crateId >= 0) {
-            QList<int> ids = m_crateDao.getTrackIds(crateId);
-            emit(analyzeTracks(ids));
-        }
->>>>>>> 974494d2
+            // tro's lambda idea. This code calls asynchronously!
+            m_pTrackCollection->callAsync(
+                        [this, crateId] (TrackCollectionPrivate* pTrackCollectionPrivate) {
+                    QList<int> ids = pTrackCollectionPrivate->getCrateDAO().getTrackIds(crateId);
+                    emit(analyzeTracks(ids));
+            }, __PRETTY_FUNCTION__);
+        }
     }
 }
 
