--- conflicted
+++ resolved
@@ -21,16 +21,13 @@
 #include "sources/soundsourceproxy.h"
 #include "treeitem.h"
 #include "util/dnd.h"
-<<<<<<< HEAD
+#include "util/duration.h"
 #include "util/time.h"
 #include "widget/wlibrary.h"
 #include "widget/wlibrarytextbrowser.h"
 #include "widget/wlibrarystack.h"
 
 const QString CrateFeature::m_sCrateViewName = QString("CRATEHOME");
-=======
-#include "util/duration.h"
->>>>>>> bb931b9c
 
 CrateFeature::CrateFeature(UserSettingsPointer pConfig,
                            Library* pLibrary,
