--- conflicted
+++ resolved
@@ -111,15 +111,9 @@
 
 // Must be called from Main thread
 bool CrateFeature::dropAcceptChild(const QModelIndex& index, QList<QUrl> urls,
-<<<<<<< HEAD
-                                   QWidget *pSource) {
-    const QString crateName = index.data().toString();
-
-=======
                                    QObject* pSource) {
     QString crateName = index.data().toString();
     int crateId = m_crateDao.getCrateIdByName(crateName);
->>>>>>> 674a6ff2
     QList<QFileInfo> files;
     foreach (QUrl url, urls) {
         //XXX: See the comment in PlaylistFeature::dropAcceptChild() about
