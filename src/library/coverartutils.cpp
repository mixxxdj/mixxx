#include "library/coverartutils.h"

#include <QDir>
#include <QDirIterator>
#include <QRegularExpression>
#include <QtConcurrentRun>

#include "sources/soundsourceproxy.h"
#include "track/track.h"
#include "util/logger.h"
#include "util/regex.h"

namespace {

mixxx::Logger kLogger("CoverArtUtils");

// The concurrent guessing of cover art in background tasks
// is enabled, unless it is explicitly disabled during tests!
volatile bool s_enableConcurrentGuessingOfTrackCoverInfo = true;

} // anonymous namespace

//static
QString CoverArtUtils::defaultCoverLocation() {
    return QString(":/images/library/cover_default.svg");
}

//static
QStringList CoverArtUtils::supportedCoverArtExtensions() {
    QStringList extensions;
    extensions << "jpg"
               << "jpeg"
               << "png"
               << "gif"
               << "bmp";
    return extensions;
}

//static
QString CoverArtUtils::supportedCoverArtExtensionsRegex() {
    QStringList extensions = supportedCoverArtExtensions();
    return RegexUtils::fileExtensionsRegex(extensions);
}

//static
QImage CoverArtUtils::extractEmbeddedCover(
        mixxx::FileAccess trackFileAccess) {
    QImage image;
    // Both resetMissingTagMetadata = false/true have the same effect
    constexpr auto resetMissingTagMetadata = false;
    SoundSourceProxy::importTrackMetadataAndCoverImageFromFile(
            std::move(trackFileAccess),
            nullptr,
            &image,
            resetMissingTagMetadata);
    return image;
}

//static
QList<QFileInfo> CoverArtUtils::findPossibleCoversInFolder(const QString& folder) {
    // Search for image files in the track directory.
    QRegularExpression coverArtFilenames(supportedCoverArtExtensionsRegex(),
            QRegularExpression::CaseInsensitiveOption);
    QDirIterator it(folder,
            QDir::Dirs | QDir::Files | QDir::NoDotAndDotDot);
    QFile currentFile;
    QFileInfo currentFileInfo;
    QList<QFileInfo> possibleCovers;
    while (it.hasNext()) {
        it.next();
        currentFileInfo = it.fileInfo();
        const QRegularExpressionMatch match = coverArtFilenames.match(currentFileInfo.fileName());
        if (currentFileInfo.isFile() && match.hasMatch()) {
            possibleCovers.append(currentFileInfo);
        }
    }
    return possibleCovers;
}

//static
CoverInfoRelative CoverArtUtils::selectCoverArtForTrack(
        const Track& track,
        const QList<QFileInfo>& covers) {
    return selectCoverArtForTrack(
            track.getFileInfo(),
            track.getAlbum(),
            covers);
}

//static
CoverInfoRelative CoverArtUtils::selectCoverArtForTrack(
        const mixxx::FileInfo& trackFile,
        const QString& albumName,
        const QList<QFileInfo>& covers) {
    CoverInfoRelative coverInfoRelative;
    DEBUG_ASSERT(coverInfoRelative.type == CoverInfo::NONE);
    DEBUG_ASSERT(coverInfoRelative.imageDigest().isNull());
    DEBUG_ASSERT(coverInfoRelative.coverLocation.isNull());
    coverInfoRelative.source = CoverInfo::GUESSED;
    if (covers.isEmpty()) {
        return coverInfoRelative;
    }

    PreferredCoverType bestType = NONE;
    const QFileInfo* bestInfo = nullptr;

    // If there is a single image then we use it unconditionally. Otherwise
    // we use the priority order described in PreferredCoverType. Notably,
    // if there are multiple image files in the folder we require they match
    // one of the name patterns -- otherwise we run the risk of picking an
    // arbitrary image that happens to be in the same folder as some of the
    // user's music files.
    if (covers.size() == 1) {
        bestInfo = &covers.first();
    } else {
        // TODO(XXX) Sort instead so that we can fall-back if one fails to
        // open?
        foreach (const QFileInfo& file, covers) {
            const QString coverBaseName = file.completeBaseName();
            if (bestType > TRACK_BASENAME &&
<<<<<<< HEAD
                    coverBaseName.compare(trackFile.baseName(),
=======
                    coverBaseName.compare(trackFile.completeBaseName(),
>>>>>>> 9dfbca44
                            Qt::CaseInsensitive) == 0) {
                bestInfo = &file;
                // This is the best type (TRACK_BASENAME) so we know we're done.
                break;
            } else if (bestType > TRACK_BASENAME &&
                    coverBaseName.compare(trackFile.fileName(),
                            Qt::CaseInsensitive) == 0) {
                bestType = TRACK_BASENAME;
                bestInfo = &file;
            } else if (bestType > ALBUM_NAME &&
                    coverBaseName.compare(albumName,
                            Qt::CaseInsensitive) == 0) {
                bestType = ALBUM_NAME;
                bestInfo = &file;
            } else if (bestType > COVER &&
                    coverBaseName.compare(QLatin1String("cover"),
                            Qt::CaseInsensitive) == 0) {
                bestType = COVER;
                bestInfo = &file;
            } else if (bestType > FRONT &&
                    coverBaseName.compare(QLatin1String("front"),
                            Qt::CaseInsensitive) == 0) {
                bestType = FRONT;
                bestInfo = &file;
            } else if (bestType > ALBUM &&
                    coverBaseName.compare(QLatin1String("album"),
                            Qt::CaseInsensitive) == 0) {
                bestType = ALBUM;
                bestInfo = &file;
            } else if (bestType > FOLDER &&
                    coverBaseName.compare(QLatin1String("folder"),
                            Qt::CaseInsensitive) == 0) {
                bestType = FOLDER;
                bestInfo = &file;
            }
        }
    }

    if (bestInfo) {
        const QImage image(bestInfo->filePath());
        if (!image.isNull()) {
            coverInfoRelative.type = CoverInfo::FILE;
            coverInfoRelative.coverLocation = bestInfo->fileName();
            coverInfoRelative.setImage(image);
        }
    }

    return coverInfoRelative;
}

CoverInfoRelative CoverInfoGuesser::guessCoverInfo(
        const mixxx::FileInfo& trackFile,
        const QString& albumName,
        const QImage& embeddedCover) {
    if (!embeddedCover.isNull()) {
        CoverInfoRelative coverInfo;
        coverInfo.source = CoverInfo::GUESSED;
        coverInfo.type = CoverInfo::METADATA;
        coverInfo.setImage(embeddedCover);
        DEBUG_ASSERT(coverInfo.coverLocation.isNull());
        return coverInfo;
    }

    const auto trackFolder = trackFile.locationPath();
    if (trackFolder != m_cachedFolder) {
        m_cachedFolder = trackFile.locationPath();
        m_cachedPossibleCoversInFolder =
                CoverArtUtils::findPossibleCoversInFolder(
                        m_cachedFolder);
    }
    return CoverArtUtils::selectCoverArtForTrack(
            trackFile,
            albumName,
            m_cachedPossibleCoversInFolder);
}

CoverInfoRelative CoverInfoGuesser::guessCoverInfoForTrack(
        const Track& track) {
    const auto fileAccess = track.getFileAccess();
    if (kLogger.debugEnabled()) {
        kLogger.debug()
                << "Guessing cover art for track"
                << fileAccess.info();
    }
    return guessCoverInfo(
            fileAccess.info(),
            track.getAlbum(),
            CoverArtUtils::extractEmbeddedCover(fileAccess));
}

void CoverInfoGuesser::guessAndSetCoverInfoForTrack(
        Track& track) {
    track.setCoverInfo(guessCoverInfoForTrack(track));
}

void CoverInfoGuesser::guessAndSetCoverInfoForTracks(
        const TrackPointerList& tracks) {
    for (const auto& pTrack : tracks) {
        VERIFY_OR_DEBUG_ASSERT(pTrack) {
            continue;
        }
        guessAndSetCoverInfoForTrack(*pTrack);
    }
}

QFuture<void> guessTrackCoverInfoConcurrently(
        TrackPointer pTrack) {
    VERIFY_OR_DEBUG_ASSERT(pTrack) {
        return {};
    }
    if (s_enableConcurrentGuessingOfTrackCoverInfo) {
        return QtConcurrent::run([pTrack] {
            CoverInfoGuesser().guessAndSetCoverInfoForTrack(*pTrack);
        });
    } else {
        // Disabled only during tests
        CoverInfoGuesser().guessAndSetCoverInfoForTrack(*pTrack);
        return {};
    }
}

void disableConcurrentGuessingOfTrackCoverInfoDuringTests() {
    s_enableConcurrentGuessingOfTrackCoverInfo = false;
}<|MERGE_RESOLUTION|>--- conflicted
+++ resolved
@@ -118,11 +118,7 @@
         foreach (const QFileInfo& file, covers) {
             const QString coverBaseName = file.completeBaseName();
             if (bestType > TRACK_BASENAME &&
-<<<<<<< HEAD
-                    coverBaseName.compare(trackFile.baseName(),
-=======
                     coverBaseName.compare(trackFile.completeBaseName(),
->>>>>>> 9dfbca44
                             Qt::CaseInsensitive) == 0) {
                 bestInfo = &file;
                 // This is the best type (TRACK_BASENAME) so we know we're done.
