#include <QtDebug>
#include <QMenu>
#include <QInputDialog>
#include <QFileDialog>
#include <QDesktopServices>
#include <QDateTime>

#include "library/setlogfeature.h"

#include "controlobject.h"
#include "library/playlisttablemodel.h"
#include "library/trackcollection.h"
#include "library/queryutil.h"
#include "library/treeitem.h"
#include "playerinfo.h"
#include "playermanager.h"

SetlogFeature::SetlogFeature(QObject* parent,
                             ConfigObject<ConfigValue>* pConfig,
                             TrackCollection* pTrackCollection)
        : BasePlaylistFeature(parent, pConfig, pTrackCollection, "SETLOGHOME") {
    m_pPlaylistTableModel = new PlaylistTableModel(this, pTrackCollection,
                                                   "mixxx.db.model.setlog",
                                                   true); //show all tracks
    m_pJoinWithPreviousAction = new QAction(tr("Join with previous"), this);
    connect(m_pJoinWithPreviousAction, SIGNAL(triggered()),
            this, SLOT(slotJoinWithPrevious()));

    connect(this, SIGNAL(constructChildModelBlocking(int)),
            this, SLOT(slotConstructChildModel(int)), Qt::BlockingQueuedConnection);
}

void SetlogFeature::init() {
    createChildModel();

    // tro's lambda idea. This code calls asynchronously!
    m_pTrackCollection->callAsync(
                [this] (void) {
        QString set_log_name_format;
        QString set_log_name;

        set_log_name = QDate::currentDate().toString(Qt::ISODate);
        set_log_name_format = set_log_name + " (%1)";
        int i = 1;

        // calculate name of the todays setlog
        while (m_playlistDao.getPlaylistIdFromName(set_log_name) != -1) {
            set_log_name = set_log_name_format.arg(++i);
        }

        qDebug() << "Creating session history playlist name:" << set_log_name;
        m_playlistId = m_playlistDao.createPlaylist(set_log_name,
                                                    PlaylistDAO::PLHT_SET_LOG);

        if (m_playlistId == -1) {
            qDebug() << "Setlog playlist Creation Failed";
            qDebug() << "An unknown error occurred while creating playlist: " << set_log_name;
        }
    });
}

void SetlogFeature::createChildModel() {
    TreeItem *rootItem = new TreeItem();
    m_childModel.setRootItem(rootItem);
}

SetlogFeature::~SetlogFeature() {
    // If the history playlist we created doesn't have any tracks in it then
    // delete it so we don't end up with tons of empty playlists. This is mostly
    // for developers since they regularly open Mixxx without loading a track.

    // tro's lambda idea. This code calls synchronously!
    m_pTrackCollection->callSync(
                [this] (void) {
        if (m_playlistId != -1 &&
                m_playlistDao.tracksInPlaylist(m_playlistId) == 0) {
            m_playlistDao.deletePlaylist(m_playlistId);
        }
    });
}

QVariant SetlogFeature::title() {
    return tr("History");
}

QIcon SetlogFeature::getIcon() {
    return QIcon(":/images/library/ic_library_history.png");
}

void SetlogFeature::bindWidget(WLibrary* libraryWidget,
                               MixxxKeyboard* keyboard) {
    BasePlaylistFeature::bindWidget(libraryWidget,
                                    keyboard);
    connect(&PlayerInfo::Instance(), SIGNAL(currentPlayingDeckChanged(int)),
            this, SLOT(slotPlayingDeckChanged(int)));

    connect(this, SIGNAL(playlistTableChanged(int)),
            this, SLOT(slotPlaylistTableChanged(int)));

    qRegisterMetaType<Qt::Orientation>("Qt::Orientation");
}

void SetlogFeature::onRightClick(const QPoint& globalPos) {
    Q_UNUSED(globalPos);
    m_lastRightClickedIndex = QModelIndex();

    // Create the right-click menu
    // QMenu menu(NULL);
    // menu.addAction(m_pCreatePlaylistAction);
    // TODO(DASCHUER) add something like disable logging
    // menu.exec(globalPos);
}

void SetlogFeature::onRightClickChild(const QPoint& globalPos, QModelIndex index) {
    //Save the model index so we can get it in the action slots...

    m_lastRightClickedIndex = index;
    QString playlistName = index.data().toString();
    int playlistId = -1;
    bool locked = false;
    // tro's lambda idea. This code calls synchronously!
    m_pTrackCollection->callSync(
                [this, &playlistId, &locked, &playlistName] (void) {
        playlistId = m_playlistDao.getPlaylistIdFromName(playlistName);
        locked = m_playlistDao.isPlaylistLocked(playlistId);
    });

    m_pDeletePlaylistAction->setEnabled(!locked);
    m_pRenamePlaylistAction->setEnabled(!locked);

    m_pLockPlaylistAction->setText(locked ? tr("Unlock") : tr("Lock"));


    //Create the right-click menu
    QMenu menu(NULL);
    //menu.addAction(m_pCreatePlaylistAction);
    //menu.addSeparator();
    menu.addAction(m_pAddToAutoDJAction);
    menu.addAction(m_pAddToAutoDJTopAction);
    menu.addAction(m_pRenamePlaylistAction);
    if (playlistId != m_playlistId) {
        // Todays playlist should not be locked or deleted
        menu.addAction(m_pDeletePlaylistAction);
        menu.addAction(m_pLockPlaylistAction);
    }
    if (index.row() > 0) {
        // The very first setlog cannot be joint
        menu.addAction(m_pJoinWithPreviousAction);
    }
    menu.addSeparator();
    menu.addAction(m_pExportPlaylistAction);
    menu.exec(globalPos);
}


void SetlogFeature::buildPlaylistList() {
    m_pTrackCollection->callSync(
                [this] (void) {
        m_playlistList.clear();
        // Setup the sidebar playlist model
        QSqlTableModel playlistTableModel(this, m_pTrackCollection->getDatabase());
        playlistTableModel.setTable("Playlists");
        playlistTableModel.setFilter("hidden=2"); // PLHT_SET_LOG
        playlistTableModel.setSort(playlistTableModel.fieldIndex("id"),
                                   Qt::AscendingOrder);
        playlistTableModel.select();
        while (playlistTableModel.canFetchMore()) {
            playlistTableModel.fetchMore();
        }
        QSqlRecord record = playlistTableModel.record();
        int nameColumn = record.indexOf("name");
        int idColumn = record.indexOf("id");

        for (int row = 0; row < playlistTableModel.rowCount(); ++row) {
            int id = playlistTableModel.data(
                playlistTableModel.index(row, idColumn)).toInt();
            QString name = playlistTableModel.data(
                playlistTableModel.index(row, nameColumn)).toString();
            m_playlistList.append(qMakePair(id, name));
        }
    });
}

void SetlogFeature::decorateChild(TreeItem* item, int playlist_id) {
    if (playlist_id == m_playlistId) {
        item->setIcon(QIcon(":/images/library/ic_library_history_current.png"));
    } else  {
        bool locked = false;
        // tro's lambda idea. This code calls synchronously!
        m_pTrackCollection->callSync(
                    [this, &locked, &playlist_id] (void) {
            locked = m_pTrackCollection->getPlaylistDAO().isPlaylistLocked(playlist_id);
        });
        if (locked) {
            item->setIcon(QIcon(":/images/library/ic_library_locked.png"));
        } else {
            item->setIcon(QIcon());
        }
    }
}

void SetlogFeature::slotJoinWithPrevious() {
    //qDebug() << "slotJoinWithPrevious() row:" << m_lastRightClickedIndex.data();
    // tro's lambda idea
    m_pTrackCollection->callAsync(
                [this] (void) {
        if (m_lastRightClickedIndex.isValid()) {
            int currentPlaylistId = m_playlistDao.getPlaylistIdFromName(
                                        m_lastRightClickedIndex.data().toString());

            if (currentPlaylistId >= 0) {

                bool locked = m_playlistDao.isPlaylistLocked(currentPlaylistId);

                if (locked) {
                    qDebug() << "Skipping playlist deletion because playlist" << currentPlaylistId << "is locked.";
                    return;
                }

                // Add every track from right klicked playlist to that with the next smaller ID
                int previousPlaylistId = m_playlistDao.getPreviousPlaylist(currentPlaylistId, PlaylistDAO::PLHT_SET_LOG);
                if (previousPlaylistId >= 0) {

                    m_pPlaylistTableModel->setTableModel(previousPlaylistId);

                    if (currentPlaylistId == m_playlistId) {
                        // mark all the Tracks in the previous Playlist as played

                        m_pPlaylistTableModel->select();
                        int rows = m_pPlaylistTableModel->rowCount();
                        for(int i = 0; i < rows; ++i){
                            QModelIndex index = m_pPlaylistTableModel->index(i,0);
                            if (index.isValid()) {
                                TrackPointer track = m_pPlaylistTableModel->getTrack(index);
                                // Do not update the playcount, just set played
                                // status.
                                track->setPlayed(true);
                            }
                        }

                        // Change current setlog
                        m_playlistId = previousPlaylistId;
                    }
                    qDebug() << "slotJoinWithPrevious() current:" << currentPlaylistId << " previous:" << previousPlaylistId;
                    if (m_playlistDao.copyPlaylistTracks(currentPlaylistId, previousPlaylistId)) {
                        m_playlistDao.deletePlaylist(currentPlaylistId);
                        emit(playlistTableChanged(previousPlaylistId)); // For moving selection
                        emit(showTrackModel(m_pPlaylistTableModel));
                    }
                }
            }
        }
    });
}

void SetlogFeature::slotConstructChildModel(int playlistId) {
    DBG() << "begin";
    clearChildModel();
    m_lastRightClickedIndex = BasePlaylistFeature::constructChildModel(playlistId);
    DBG() << "end";
}

void SetlogFeature::slotPlayingDeckChanged(int deck) {
    if (deck > -1) {
        QString chan = PlayerManager::groupForDeck(deck);
        TrackPointer currentPlayingTrack =
                PlayerInfo::Instance().getTrackInfo(chan);
        if (!currentPlayingTrack) {
            return;
        }

        int currentPlayingTrackId = currentPlayingTrack->getId();
        bool track_played_recently = false;
        if (currentPlayingTrackId >= 0) {
            // Remove the track from the recent tracks list if it's present and put
            // at the front of the list.
            track_played_recently = m_recentTracks.removeOne(currentPlayingTrackId);
            m_recentTracks.push_front(currentPlayingTrackId);

            // Keep a window of 6 tracks (inspired by 2 decks, 4 samplers)
            const int kRecentTrackWindow = 6;
            while (m_recentTracks.size() > kRecentTrackWindow) {
                m_recentTracks.pop_back();
            }
        }

        // If the track was recently played, don't increment the playcount or
        // add it to the history.
        if (track_played_recently) {
            return;
        }

        // If the track is not present in the recent tracks list, mark it
        // played and update its playcount.
        currentPlayingTrack->setPlayedAndUpdatePlaycount(true);

        // We can only add tracks that are Mixxx library tracks, not external
        // sources.
        if (currentPlayingTrackId < 0) {
            return;
        }
        // tro's lambda idea. This code calls synchronously!
        m_pTrackCollection->callSync(
                    [this, &currentPlayingTrackId] (void) {
            if (m_pPlaylistTableModel->getPlaylist() == m_playlistId) {
                // View needs a refresh
                m_pPlaylistTableModel->appendTrack(currentPlayingTrackId);
            } else {
                // TODO(XXX): Care whether the append succeeded.
                m_playlistDao.appendTrackToPlaylist(currentPlayingTrackId,
                                                    m_playlistId);
            }
        });
    }
}

void SetlogFeature::slotPlaylistTableChanged(int playlistId) {
    if (!m_pPlaylistTableModel) {
        return;
    }
<<<<<<< HEAD
    // tro's lambda idea. This code calls asynchronously!
//    m_pTrackCollection->callAsync(
//                [this, playlistId] (void) {
        DBG() << "begin";
        //qDebug() << "slotPlaylistTableChanged() playlistId:" << playlistId;
        PlaylistDAO::HiddenType type = m_playlistDao.getHiddenType(playlistId);
        if (type == PlaylistDAO::PLHT_SET_LOG ||
                type == PlaylistDAO::PLHT_UNKNOWN) { // In case of a deleted Playlist
            DBG() << "before emit (constructChildModelBlocking(playlistId))";
            slotConstructChildModel(playlistId);
//            emit (constructChildModelBlocking(playlistId));
            DBG() << "after emit (constructChildModelBlocking(playlistId))";
            if (type != PlaylistDAO::PLHT_UNKNOWN) {
                // Switch the view to the playlist.
                m_pPlaylistTableModel->setTableModel(playlistId);
                // Update selection
                emit(featureSelect(this, m_lastRightClickedIndex));
            }
        }
        DBG() << "end";
//    });
=======

    PlaylistDAO::HiddenType type;
    m_pTrackCollection->callSync(
                [this, playlistId, &type] (void) {
        type = m_playlistDao.getHiddenType(playlistId);
    });

    if (type == PlaylistDAO::PLHT_SET_LOG ||
            type == PlaylistDAO::PLHT_UNKNOWN) { // In case of a deleted Playlist
        clearChildModel();
        constructChildModel(playlistId);
        if (type != PlaylistDAO::PLHT_UNKNOWN) {
            // Switch the view to the playlist.
            m_pPlaylistTableModel->setTableModel(playlistId);
            // Update selection
            emit(featureSelect(this, m_lastRightClickedIndex));
        }
    }
>>>>>>> b6d6b440
}


QString SetlogFeature::getRootViewHtml() const {
    QString playlistsTitle = tr("History");
    QString playlistsSummary = tr("The history section automatically keeps a list of tracks you play in your DJ sets.");
    QString playlistsSummary2 = tr("This is handy for remembering what worked in your DJ sets, posting set-lists, or reporting your plays to licensing organizations.");
    QString playlistsSummary3 = tr("Every time you start Mixxx, a new history section is created. You can export it as a playlist in various formats or play it again with Auto DJ.");
    QString playlistsSummary4 = tr("You can join the current history session with a previous one by right-clicking and selecting \"Join with previous\".");

    QString html;
    html.append(QString("<h2>%1</h2>").arg(playlistsTitle));
    html.append("<table border=\"0\" cellpadding=\"5\"><tr><td>");
    html.append(QString("<p>%1</p>").arg(playlistsSummary));
    html.append(QString("<p>%1</p>").arg(playlistsSummary2));
    html.append(QString("<p>%1</p>").arg(playlistsSummary3));
    html.append(QString("<p>%1</p>").arg(playlistsSummary4));
    html.append("</td></tr></table>");
    return html;
}<|MERGE_RESOLUTION|>--- conflicted
+++ resolved
@@ -62,6 +62,7 @@
 void SetlogFeature::createChildModel() {
     TreeItem *rootItem = new TreeItem();
     m_childModel.setRootItem(rootItem);
+    BasePlaylistFeature::constructChildModel(-1);
 }
 
 SetlogFeature::~SetlogFeature() {
@@ -318,29 +319,6 @@
     if (!m_pPlaylistTableModel) {
         return;
     }
-<<<<<<< HEAD
-    // tro's lambda idea. This code calls asynchronously!
-//    m_pTrackCollection->callAsync(
-//                [this, playlistId] (void) {
-        DBG() << "begin";
-        //qDebug() << "slotPlaylistTableChanged() playlistId:" << playlistId;
-        PlaylistDAO::HiddenType type = m_playlistDao.getHiddenType(playlistId);
-        if (type == PlaylistDAO::PLHT_SET_LOG ||
-                type == PlaylistDAO::PLHT_UNKNOWN) { // In case of a deleted Playlist
-            DBG() << "before emit (constructChildModelBlocking(playlistId))";
-            slotConstructChildModel(playlistId);
-//            emit (constructChildModelBlocking(playlistId));
-            DBG() << "after emit (constructChildModelBlocking(playlistId))";
-            if (type != PlaylistDAO::PLHT_UNKNOWN) {
-                // Switch the view to the playlist.
-                m_pPlaylistTableModel->setTableModel(playlistId);
-                // Update selection
-                emit(featureSelect(this, m_lastRightClickedIndex));
-            }
-        }
-        DBG() << "end";
-//    });
-=======
 
     PlaylistDAO::HiddenType type;
     m_pTrackCollection->callSync(
@@ -359,7 +337,6 @@
             emit(featureSelect(this, m_lastRightClickedIndex));
         }
     }
->>>>>>> b6d6b440
 }
 
 
