#include <QtDebug>
#include <QMenu>
#include <QDateTime>

#include "library/setlogfeature.h"

#include "controlobject.h"
#include "library/playlisttablemodel.h"
#include "library/trackcollection.h"
#include "library/queryutil.h"
#include "library/treeitem.h"
#include "playerinfo.h"
#include "playermanager.h"

SetlogFeature::SetlogFeature(QObject* parent,
                             ConfigObject<ConfigValue>* pConfig,
                             TrackCollection* pTrackCollection)
        : BasePlaylistFeature(parent, pConfig, pTrackCollection, "SETLOGHOME"),
          m_playlistId(-1) {
    m_pPlaylistTableModel = new PlaylistTableModel(this, pTrackCollection,
                                                   "mixxx.db.model.setlog",
                                                   true); //show all tracks
    m_pJoinWithPreviousAction = new QAction(tr("Join with previous"), this);
    connect(m_pJoinWithPreviousAction, SIGNAL(triggered()),
            this, SLOT(slotJoinWithPrevious()),
            Qt::QueuedConnection);

    m_pGetNewPlaylist = new QAction(tr("Create new history playlist"), this);
    connect(m_pGetNewPlaylist, SIGNAL(triggered()),
            this, SLOT(slotGetNewPlaylist()),
            Qt::QueuedConnection);


//    connect(this, SIGNAL(constructChildModelBlocking(int)),
//            this, SLOT(slotConstructChildModel(int)), Qt::BlockingQueuedConnection);
}

void SetlogFeature::init() {
    createChildModel();
    // tro's lambda idea. This code calls asynchronously!
    m_pTrackCollection->callSync(
                [this] (TrackCollectionPrivate* pTrackCollectionPrivate) {
        QString set_log_name_format;
        QString set_log_name;

        set_log_name = QDate::currentDate().toString(Qt::ISODate);
        set_log_name_format = set_log_name + " (%1)";
        int i = 1;

        // calculate name of the todays setlog
        while (pTrackCollectionPrivate->getPlaylistDAO().getPlaylistIdFromName(set_log_name) != -1) {
            set_log_name = set_log_name_format.arg(++i);
        }

        qDebug() << "Creating session history playlist name:" << set_log_name;
        m_playlistId = pTrackCollectionPrivate->getPlaylistDAO().createPlaylist(set_log_name,
                                                    PlaylistDAO::PLHT_SET_LOG);

        if (m_playlistId == -1) {
            qDebug() << "Setlog playlist Creation Failed";
            qDebug() << "An unknown error occurred while creating playlist: " << set_log_name;
        }
    }, __PRETTY_FUNCTION__);

    // initialised in a new generic slot(get new history playlist purpose)
    emit(slotGetNewPlaylist());
}

void SetlogFeature::createChildModel() {
    TreeItem *rootItem = new TreeItem();
    m_childModel.setRootItem(rootItem);
    BasePlaylistFeature::constructChildModel(-1);
}

SetlogFeature::~SetlogFeature() {
    // tro's lambda idea. This code calls synchronously!
    m_pTrackCollection->callSync(
                [this] (TrackCollectionPrivate* pTrackCollectionPrivate) {
        // If the history playlist we created doesn't have any tracks in it then
        // delete it so we don't end up with tons of empty playlists. This is mostly
        // for developers since they regularly open Mixxx without loading a track.
        if (m_playlistId != -1 &&
                pTrackCollectionPrivate->getPlaylistDAO().tracksInPlaylist(m_playlistId) == 0) {
            pTrackCollectionPrivate->getPlaylistDAO().deletePlaylist(m_playlistId);
        }
    }, __PRETTY_FUNCTION__);
}

QVariant SetlogFeature::title() {
    return tr("History");
}

QIcon SetlogFeature::getIcon() {
    return QIcon(":/images/library/ic_library_history.png");
}

void SetlogFeature::bindWidget(WLibrary* libraryWidget,
                               MixxxKeyboard* keyboard) {
    BasePlaylistFeature::bindWidget(libraryWidget,
                                    keyboard);
    connect(&PlayerInfo::instance(), SIGNAL(currentPlayingDeckChanged(int)),
            this, SLOT(slotPlayingDeckChanged(int)));

    connect(this, SIGNAL(playlistTableChanged(int)),
            this, SLOT(slotPlaylistTableChanged(int)),
            Qt::QueuedConnection); // tro
}

void SetlogFeature::onRightClick(const QPoint& globalPos) {
    Q_UNUSED(globalPos);
    m_lastRightClickedIndex = QModelIndex();

    // Create the right-click menu
    // QMenu menu(NULL);
    // menu.addAction(m_pCreatePlaylistAction);
    // TODO(DASCHUER) add something like disable logging
    // menu.exec(globalPos);
}

void SetlogFeature::onRightClickChild(const QPoint& globalPos, QModelIndex index) {
    //Save the model index so we can get it in the action slots...
    m_lastRightClickedIndex = index;
    QString playlistName = index.data().toString();
    int playlistId = -1;
    bool locked = false;
    // tro's lambda idea. This code calls synchronously!
    m_pTrackCollection->callSync(
                [this, &playlistId, &locked, &playlistName] (TrackCollectionPrivate* pTrackCollectionPrivate) {
        playlistId = pTrackCollectionPrivate->getPlaylistDAO().getPlaylistIdFromName(playlistName);
        locked = pTrackCollectionPrivate->getPlaylistDAO().isPlaylistLocked(playlistId);
    }, __PRETTY_FUNCTION__);

    m_pDeletePlaylistAction->setEnabled(!locked);
    m_pRenamePlaylistAction->setEnabled(!locked);
    m_pJoinWithPreviousAction->setEnabled(!locked);

    m_pLockPlaylistAction->setText(locked ? tr("Unlock") : tr("Lock"));


    //Create the right-click menu
    QMenu menu(NULL);
    //menu.addAction(m_pCreatePlaylistAction);
    //menu.addSeparator();
    menu.addAction(m_pAddToAutoDJAction);
    menu.addAction(m_pAddToAutoDJTopAction);
    menu.addAction(m_pRenamePlaylistAction);
    if (playlistId != m_playlistId) {
        // Todays playlist should not be locked or deleted
        menu.addAction(m_pDeletePlaylistAction);
        menu.addAction(m_pLockPlaylistAction);
    }
    if (index.row() > 0) {
        // The very first setlog cannot be joint
        menu.addAction(m_pJoinWithPreviousAction);
    }
    int tracksInPlaylist;
    m_pTrackCollection->callSync([this, &tracksInPlaylist]
            (TrackCollectionPrivate* pTrackCollectionPrivate) {
        tracksInPlaylist = pTrackCollectionPrivate->getPlaylistDAO().tracksInPlaylist(m_playlistId);
    }, __PRETTY_FUNCTION__);
    if (playlistId == m_playlistId && tracksInPlaylist != 0) {
        // Todays playlists can change !
        menu.addAction(m_pGetNewPlaylist);
    }
    menu.addSeparator();
    menu.addAction(m_pExportPlaylistAction);
    menu.exec(globalPos);
}


void SetlogFeature::buildPlaylistList() {
    m_pTrackCollection->callSync(
                [this] (TrackCollectionPrivate* pTrackCollectionPrivate) {
        QSqlTableModel playlistTableModel(this, pTrackCollectionPrivate->getDatabase());
        m_playlistList.clear();
        // Setup the sidebar playlist model
        playlistTableModel.setTable("Playlists");
        playlistTableModel.setFilter("hidden=2"); // PLHT_SET_LOG
        playlistTableModel.setSort(playlistTableModel.fieldIndex("id"),
                                   Qt::AscendingOrder);
        playlistTableModel.select();
        while (playlistTableModel.canFetchMore()) {
            playlistTableModel.fetchMore();
        }
        QSqlRecord record = playlistTableModel.record();
        int nameColumn = record.indexOf("name");
        int idColumn = record.indexOf("id");

        for (int row = 0; row < playlistTableModel.rowCount(); ++row) {
            int id = playlistTableModel.data(
                playlistTableModel.index(row, idColumn)).toInt();
            QString name = playlistTableModel.data(
                playlistTableModel.index(row, nameColumn)).toString();
            m_playlistList.append(qMakePair(id, name));
        }
    }, __PRETTY_FUNCTION__);
}

void SetlogFeature::decorateChild(TreeItem* item, int playlist_id) {
    if (playlist_id == m_playlistId) {
        item->setIcon(QIcon(":/images/library/ic_library_history_current.png"));
    } else  {
        bool locked = false;
        // tro's lambda idea. This code calls synchronously!
        m_pTrackCollection->callSync(
                    [this, &locked, &playlist_id] (TrackCollectionPrivate* pTrackCollectionPrivate) {
            locked = pTrackCollectionPrivate->getPlaylistDAO().isPlaylistLocked(playlist_id);
        }, __PRETTY_FUNCTION__ + QString(", playlist_id=%1").arg(playlist_id));
        if (locked) {
            item->setIcon(QIcon(":/images/library/ic_library_locked.png"));
        } else {
            item->setIcon(QIcon());
        }
    }
}

void SetlogFeature::slotGetNewPlaylist() {
    //qDebug() << "slotGetNewPlaylist() succesfully triggered !";

    // create a new playlist for today
    QString set_log_name_format;
    QString set_log_name;

    set_log_name = QDate::currentDate().toString(Qt::ISODate);
    set_log_name_format = set_log_name + " (%1)";
    int i = 1;

    // calculate name of the todays setlog
    m_pTrackCollection->callSync( [&set_log_name, &set_log_name_format, &i] 
            (TrackCollectionPrivate* pTrackCollectionPrivate) {
        while (pTrackCollectionPrivate->getPlaylistDAO().getPlaylistIdFromName(set_log_name) != -1) {
            set_log_name = set_log_name_format.arg(++i);
        }
    }, __PRETTY_FUNCTION__);

    // qDebug() << "Creating session history playlist name:" << set_log_name;
    m_pTrackCollection->callSync( [this, &set_log_name] 
            (TrackCollectionPrivate* pTrackCollectionPrivate) {
        m_playlistId = pTrackCollectionPrivate->
                            getPlaylistDAO().createPlaylist(set_log_name,
                                                            PlaylistDAO::PLHT_SET_LOG);
    }, __PRETTY_FUNCTION__);

    if (m_playlistId == -1) {
        qDebug() << "Setlog playlist Creation Failed";
        qDebug() << "An unknown error occurred while creating playlist: " << set_log_name;
    }

    slotPlaylistTableChanged(m_playlistId); // For moving selection
    emit(showTrackModel(m_pPlaylistTableModel));
}

void SetlogFeature::slotJoinWithPrevious() {
    //qDebug() << "slotJoinWithPrevious() row:" << m_lastRightClickedIndex.data();

    const QString name = m_lastRightClickedIndex.data().toString();

    if (m_lastRightClickedIndex.isValid()) {
        // tro's lambda idea
        m_pTrackCollection->callAsync(
                    [this, name] (TrackCollectionPrivate* pTrackCollectionPrivate) {
            int currentPlaylistId = pTrackCollectionPrivate->getPlaylistDAO().getPlaylistIdFromName(name);

            if (currentPlaylistId >= 0) {

                bool locked = pTrackCollectionPrivate->getPlaylistDAO().isPlaylistLocked(currentPlaylistId);

                if (locked) {
                    qDebug() << "Skipping playlist deletion because playlist" << currentPlaylistId << "is locked.";
                    return;
                }

                // Add every track from right klicked playlist to that with the next smaller ID
                int previousPlaylistId = pTrackCollectionPrivate->getPlaylistDAO().getPreviousPlaylist(currentPlaylistId, PlaylistDAO::PLHT_SET_LOG);
                if (previousPlaylistId >= 0) {

                    m_pPlaylistTableModel->setTableModel(previousPlaylistId);

                    if (currentPlaylistId == m_playlistId) {
                        // mark all the Tracks in the previous Playlist as played

                        m_pPlaylistTableModel->select(pTrackCollectionPrivate);
                        int rows = m_pPlaylistTableModel->rowCount();
                        for(int i = 0; i < rows; ++i){
                            QModelIndex index = m_pPlaylistTableModel->index(i,0);
                            if (index.isValid()) {
                                TrackPointer track = m_pPlaylistTableModel->getTrack(index);   ///////// avoid
                                // Do not update the playcount, just set played
                                // status.
                                track->setPlayed(true);
                            }
                        }

                        // Change current setlog
                        m_playlistId = previousPlaylistId;
                    }
                    qDebug() << "slotJoinWithPrevious() current:" << currentPlaylistId << " previous:" << previousPlaylistId;
                    if (pTrackCollectionPrivate->getPlaylistDAO().copyPlaylistTracks(currentPlaylistId, previousPlaylistId)) {
                        pTrackCollectionPrivate->getPlaylistDAO().deletePlaylist(currentPlaylistId);
                        emit(playlistTableChanged(previousPlaylistId)); // For moving selection
                        emit(showTrackModel(m_pPlaylistTableModel));
                    }
                }
            }
        }, __PRETTY_FUNCTION__);
    }
}

void SetlogFeature::slotConstructChildModel(int playlistId) {
    clearChildModel();
    m_lastRightClickedIndex = BasePlaylistFeature::constructChildModel(playlistId);
}

void SetlogFeature::slotPlayingDeckChanged(int deck) {
    if (deck > -1) {
        QString chan = PlayerManager::groupForDeck(deck);
        TrackPointer currentPlayingTrack =
                PlayerInfo::instance().getTrackInfo(chan);
        if (!currentPlayingTrack) {
            return;
        }

        int currentPlayingTrackId = currentPlayingTrack->getId();
        bool track_played_recently = false;
        if (currentPlayingTrackId >= 0) {
            // Remove the track from the recent tracks list if it's present and put
            // at the front of the list.
            track_played_recently = m_recentTracks.removeOne(currentPlayingTrackId);
            m_recentTracks.push_front(currentPlayingTrackId);

            // Keep a window of 6 tracks (inspired by 2 decks, 4 samplers)
            const int kRecentTrackWindow = 6;
            while (m_recentTracks.size() > kRecentTrackWindow) {
                m_recentTracks.pop_back();
            }
        }

        // If the track was recently played, don't increment the playcount or
        // add it to the history.
        if (track_played_recently) {
            return;
        }

        // If the track is not present in the recent tracks list, mark it
        // played and update its playcount.
        currentPlayingTrack->setPlayedAndUpdatePlaycount(true);

        // We can only add tracks that are Mixxx library tracks, not external
        // sources.
        if (currentPlayingTrackId < 0) {
            return;
        }
        // tro's lambda idea. This code calls synchronously!
        m_pTrackCollection->callSync(
                    [this, &currentPlayingTrackId] (TrackCollectionPrivate* pTrackCollectionPrivate) {
            if (m_pPlaylistTableModel->getPlaylist() == m_playlistId) {
                // View needs a refresh
                m_pPlaylistTableModel->appendTrack(currentPlayingTrackId);
            } else {
                // TODO(XXX): Care whether the append succeeded.
                pTrackCollectionPrivate->getPlaylistDAO().appendTrackToPlaylist(currentPlayingTrackId,
                                                    m_playlistId);
            }
        }, __PRETTY_FUNCTION__);
    }
}

void SetlogFeature::slotPlaylistTableChanged(int playlistId) {
    if (!m_pPlaylistTableModel) {
        return;
    }

    PlaylistDAO::HiddenType type;

    m_pTrackCollection->callSync(
                [this, playlistId, &type] (TrackCollectionPrivate* pTrackCollectionPrivate) {
        type = pTrackCollectionPrivate->getPlaylistDAO().getHiddenType(playlistId);
    }, __PRETTY_FUNCTION__);

    if (type == PlaylistDAO::PLHT_SET_LOG ||
            type == PlaylistDAO::PLHT_UNKNOWN) { // In case of a deleted Playlist
        clearChildModel();
<<<<<<< HEAD
        constructChildModel(playlistId);
        if (type != PlaylistDAO::PLHT_UNKNOWN) {
            m_pPlaylistTableModel->setTableModel(playlistId);
            // Update selection
            emit(featureSelect(this, m_lastRightClickedIndex));
        }
=======
        m_lastRightClickedIndex = constructChildModel(playlistId);
>>>>>>> eafb77e1
    }
}


QString SetlogFeature::getRootViewHtml() const {
    QString playlistsTitle = tr("History");
    QString playlistsSummary = tr("The history section automatically keeps a list of tracks you play in your DJ sets.");
    QString playlistsSummary2 = tr("This is handy for remembering what worked in your DJ sets, posting set-lists, or reporting your plays to licensing organizations.");
    QString playlistsSummary3 = tr("Every time you start Mixxx, a new history section is created. You can export it as a playlist in various formats or play it again with Auto DJ.");
    QString playlistsSummary4 = tr("You can join the current history session with a previous one by right-clicking and selecting \"Join with previous\".");

    QString html;
    html.append(QString("<h2>%1</h2>").arg(playlistsTitle));
    html.append("<table border=\"0\" cellpadding=\"5\"><tr><td>");
    html.append(QString("<p>%1</p>").arg(playlistsSummary));
    html.append(QString("<p>%1</p>").arg(playlistsSummary2));
    html.append(QString("<p>%1</p>").arg(playlistsSummary3));
    html.append(QString("<p>%1</p>").arg(playlistsSummary4));
    html.append("</td></tr></table>");
    return html;
}<|MERGE_RESOLUTION|>--- conflicted
+++ resolved
@@ -380,16 +380,7 @@
     if (type == PlaylistDAO::PLHT_SET_LOG ||
             type == PlaylistDAO::PLHT_UNKNOWN) { // In case of a deleted Playlist
         clearChildModel();
-<<<<<<< HEAD
-        constructChildModel(playlistId);
-        if (type != PlaylistDAO::PLHT_UNKNOWN) {
-            m_pPlaylistTableModel->setTableModel(playlistId);
-            // Update selection
-            emit(featureSelect(this, m_lastRightClickedIndex));
-        }
-=======
         m_lastRightClickedIndex = constructChildModel(playlistId);
->>>>>>> eafb77e1
     }
 }
 
