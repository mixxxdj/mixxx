#ifndef BASEEXTERNALPLAYLISTMODEL_H
#define BASEEXTERNALPLAYLISTMODEL_H

#include <QtSql>
#include <QItemDelegate>
#include <QString>
#include <QObject>
#include <QModelIndex>

#include "library/trackmodel.h"
#include "library/basesqltablemodel.h"
#include "library/librarytablemodel.h"
#include "library/dao/playlistdao.h"
#include "library/dao/trackdao.h"

class BaseExternalPlaylistModel : public BaseSqlTableModel {
    Q_OBJECT
  public:
    BaseExternalPlaylistModel(QObject* pParent, TrackCollection* pTrackCollection,
                              const char* settingsNamespace, const QString& playlistsTable,
                              const QString& playlistTracksTable, QSharedPointer<BaseTrackCache> trackSource);

    virtual ~BaseExternalPlaylistModel();

    virtual TrackPointer getTrack(const QModelIndex& index) const;
    virtual bool isColumnInternal(int column);
    virtual bool isColumnHiddenByDefault(int column);
    Qt::ItemFlags flags(const QModelIndex &index) const;
<<<<<<< HEAD
    bool setPlaylist(QString path_name);
    void setPlaylistUI();
    TrackModel::CapabilitiesFlags getCapabilities() const;
=======
    void setPlaylist(QString path_name);
    virtual TrackModel::CapabilitiesFlags getCapabilities() const;
>>>>>>> a23c71cb

  private:
    QString m_playlistsTable;
    QString m_playlistTracksTable;
    QSharedPointer<BaseTrackCache> m_trackSource;
};

#endif /* BASEEXTERNALPLAYLISTMODEL_H */<|MERGE_RESOLUTION|>--- conflicted
+++ resolved
@@ -26,14 +26,9 @@
     virtual bool isColumnInternal(int column);
     virtual bool isColumnHiddenByDefault(int column);
     Qt::ItemFlags flags(const QModelIndex &index) const;
-<<<<<<< HEAD
     bool setPlaylist(QString path_name);
     void setPlaylistUI();
-    TrackModel::CapabilitiesFlags getCapabilities() const;
-=======
-    void setPlaylist(QString path_name);
     virtual TrackModel::CapabilitiesFlags getCapabilities() const;
->>>>>>> a23c71cb
 
   private:
     QString m_playlistsTable;
