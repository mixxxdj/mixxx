// autodjfeature.cpp
// FORK FORK FORK on 11/1/2009 by Albert Santoni (alberts@mixxx.org)
// Created 8/23/2009 by RJ Ryan (rryan@mit.edu)

#include <QtDebug>
<<<<<<< HEAD
#ifdef __AUTODJCRATES__
#include <QMenu>
#endif // __AUTODJCRATES__
=======
#include <QMenu>
>>>>>>> 674a6ff2

#include "library/autodjfeature.h"

#include "library/trackcollection.h"
#include "dlgautodj.h"
#include "library/treeitem.h"
#include "widget/wlibrary.h"
#include "mixxxkeyboard.h"
#include "soundsourceproxy.h"

const QString AutoDJFeature::m_sAutoDJViewName = QString("Auto DJ");

AutoDJFeature::AutoDJFeature(QObject* parent,
                             ConfigObject<ConfigValue>* pConfig,
                             TrackCollection* pTrackCollection)
        : LibraryFeature(parent),
          m_pConfig(pConfig),
          m_pTrackCollection(pTrackCollection),
          m_crateDao(pTrackCollection->getCrateDAO()),
          m_playlistDao(pTrackCollection->getPlaylistDAO()),
          m_pAutoDJView(NULL)
#ifdef __AUTODJCRATES__
          , m_autoDjCratesDao(pTrackCollection->getDatabase(),
                              pTrackCollection->getTrackDAO(),
                              pTrackCollection->getCrateDAO(),
                              pTrackCollection->getPlaylistDAO(),
                              pConfig)
#endif // __AUTODJCRATES__
{
#ifdef __AUTODJCRATES__

    // Create the "Crates" tree-item under the root item.
    TreeItem* root = m_childModel.getItem(QModelIndex());
    m_pCratesTreeItem = new TreeItem(tr("Crates"), "", this, root);
    m_pCratesTreeItem->setIcon(QIcon(":/images/library/ic_library_crates.png"));
    root->appendChild(m_pCratesTreeItem);

    constructCrateChildModel();

    // Be notified when the status of crates changes.
    connect(&m_crateDao, SIGNAL(added(int)),
            this, SLOT(slotCrateAdded(int)));
    connect(&m_crateDao, SIGNAL(renamed(int,QString)),
            this, SLOT(slotCrateRenamed(int,QString)));
    connect(&m_crateDao, SIGNAL(deleted(int)),
            this, SLOT(slotCrateDeleted(int)));
    connect(&m_crateDao, SIGNAL(autoDjChanged(int,bool)),
            this, SLOT(slotCrateAutoDjChanged(int,bool)));

    // Create context-menu items to allow crates to be added to, and removed
    // from, the auto-DJ queue.
    connect(&m_crateMapper, SIGNAL(mapped(int)),
            this, SLOT(slotAddCrateToAutoDj(int)));
    m_pRemoveCrateFromAutoDj = new QAction(tr("Remove"), this);
    connect(m_pRemoveCrateFromAutoDj, SIGNAL(triggered()),
            this, SLOT(slotRemoveCrateFromAutoDj()));

#endif // __AUTODJCRATES__
}

AutoDJFeature::~AutoDJFeature() {
#ifdef __AUTODJCRATES__
    delete m_pRemoveCrateFromAutoDj;
#endif // __AUTODJCRATES__
}

QVariant AutoDJFeature::title() {
    return tr("Auto DJ");
}

QIcon AutoDJFeature::getIcon() {
    return QIcon(":/images/library/ic_library_autodj.png");
}

void AutoDJFeature::bindWidget(WLibrary* libraryWidget,
                               MixxxKeyboard* keyboard) {
    m_pAutoDJView = new DlgAutoDJ(libraryWidget,
                                  m_pConfig,
                                  m_pTrackCollection,
                                  keyboard);
    libraryWidget->registerView(m_sAutoDJViewName, m_pAutoDJView);
    connect(m_pAutoDJView, SIGNAL(loadTrack(TrackPointer)),
            this, SIGNAL(loadTrack(TrackPointer)));
    connect(m_pAutoDJView, SIGNAL(loadTrackToPlayer(TrackPointer, QString, bool)),
            this, SIGNAL(loadTrackToPlayer(TrackPointer, QString, bool)));

#ifdef __AUTODJCRATES__
    // Be informed when the user wants to add another random track.
    connect(m_pAutoDJView, SIGNAL(addRandomButton(bool)),
            this, SLOT(slotAddRandomTrack(bool)));
    connect(this, SIGNAL(enableAddRandom(bool)),
            m_pAutoDJView, SLOT(enableRandomButton(bool)));

    // Let subscribers know whether it's possible to add a random track.
    emit(enableAddRandom(m_crateList.length() > 0));
#endif // __AUTODJCRATES__
}

TreeItemModel* AutoDJFeature::getChildModel() {
    return &m_childModel;
}

void AutoDJFeature::activate() {
    //qDebug() << "AutoDJFeature::activate()";
    emit(switchToView(m_sAutoDJViewName));
    emit(restoreSearch(QString())); //Null String disables search box
}

<<<<<<< HEAD
// Must be called from Main thread
bool AutoDJFeature::dropAccept(QList<QUrl> urls, QWidget *pSource) {
=======
bool AutoDJFeature::dropAccept(QList<QUrl> urls, QObject* pSource) {
>>>>>>> 674a6ff2
    //TODO: Filter by supported formats regex and reject anything that doesn't match.

    //If a track is dropped onto a playlist's name, but the track isn't in the library,
    //then add the track to the library before adding it to the playlist.
    QList<QFileInfo> files;
    foreach (QUrl url, urls) {
        //XXX: See the note in PlaylistFeature::dropAccept() about using QUrl::toLocalFile()
        //     instead of toString()
        QFileInfo file = url.toLocalFile();
        if (SoundSourceProxy::isFilenameSupported(file.fileName())) {
            files.append(file);
        }
    }

    bool result = false;
    const bool is_pSource = pSource;
    // tro's lambda idea. This code calls synchronously!
    m_pTrackCollection->callSync(
                [this, &files, is_pSource, &result] (void) {
        TrackDAO &trackDao = m_pTrackCollection->getTrackDAO();
        QList<int> trackIds;
        if (is_pSource) {
            trackIds = trackDao.getTrackIds(files);
        } else {
            trackIds = trackDao.addTracks(files, true);
        }
        int playlistId = m_playlistDao.getPlaylistIdFromName(AUTODJ_TABLE);
        // remove tracks that could not be added
        for (int trackId = 0; trackId < trackIds.size(); ++trackId) {
            if (trackIds.at(trackId) < 0) {
                trackIds.removeAt(trackId--);
            }
        }
        // Return whether the tracks were appended.
        result = m_playlistDao.appendTracksToPlaylist(trackIds, playlistId);
    }, __PRETTY_FUNCTION__);
    return result;
}

bool AutoDJFeature::dragMoveAccept(QUrl url) {
    QFileInfo file(url.toLocalFile());
    return SoundSourceProxy::isFilenameSupported(file.fileName());
}

// Add a crate to the auto-DJ queue.
void AutoDJFeature::slotAddCrateToAutoDj(int crateId) {
#ifdef __AUTODJCRATES__
    // tro's lambda idea. This code calls asynchronously!
     m_pTrackCollection->callAsync(
                 [this, crateId] (void) {
         m_crateDao.setCrateInAutoDj(crateId, true);
     }, __PRETTY_FUNCTION__);
#endif // __AUTODJCRATES__
}

void AutoDJFeature::slotRemoveCrateFromAutoDj() {
#ifdef __AUTODJCRATES__
    // Get the crate that was right-clicked on.
    QString crateName = m_lastRightClickedIndex.data().toString();

    // tro's lambda idea. This code calls asynchronously!
     m_pTrackCollection->callAsync(
                 [this, &crateName] (void) {
         // Get the ID of that crate.
         int crateId = m_crateDao.getCrateIdByName(crateName);

         // Clear its auto-DJ status.
         m_crateDao.setCrateInAutoDj(crateId, false);
     }, __PRETTY_FUNCTION__);
#endif // __AUTODJCRATES__
}

void AutoDJFeature::slotCrateAdded(int crateId) {
#ifdef __AUTODJCRATES__
    // If this newly-added crate is in the auto-DJ queue, add it to the list.

    bool isCrateInAutoDj = false;
    // tro's lambda idea. This code calls synchronously!
     m_pTrackCollection->callSync(
                 [this, &isCrateInAutoDj, crateId] (void) {
         isCrateInAutoDj = m_crateDao.isCrateInAutoDj(crateId);
     }, __PRETTY_FUNCTION__);

     if (isCrateInAutoDj) {
         slotCrateAutoDjChanged(crateId, true);
     }
#endif // __AUTODJCRATES__
}

// Signaled by the crate DAO when a crate is renamed.
void AutoDJFeature::slotCrateRenamed(int crateId, QString newName) {
#ifdef __AUTODJCRATES__
    // Look for this crate ID in our list.  It's OK if it's not found.
    for (int i = 0; i < m_crateList.length(); ++i) {
        if (m_crateList[i].first == crateId) {
            // Change the name of this crate.
            m_crateList[i].second = newName;

            // Update the display of this crate's name.
            QModelIndex oCratesIndex = m_childModel.index(0, 0);
            QModelIndex oCrateIndex = oCratesIndex.child(i, 0);
            m_childModel.setData(oCrateIndex, QVariant(newName),
                                 Qt::DisplayRole);
            break;
        }
    }
#endif // __AUTODJCRATES__
}

void AutoDJFeature::slotCrateDeleted(int crateId) {
#ifdef __AUTODJCRATES__
    // The crate can't be queried for its auto-DJ status, because it's been
    // deleted by the time this code is reached.  But we can handle that.
    // Another solution would be to add a "crateDeleting" signal to CrateDAO.
    slotCrateAutoDjChanged(crateId, false);
#endif // __AUTODJCRATES__
}

void AutoDJFeature::slotCrateAutoDjChanged(int crateId, bool added) {
#ifdef __AUTODJCRATES__
    if (added) {
        // Get the name of the crate being added to the auto-DJ list.
        QString strName;
        // tro's lambda idea. This code calls Synchronously!
         m_pTrackCollection->callSync(
                     [this, &strName, crateId] (void) {
             strName = m_crateDao.crateName(crateId);
         }, __PRETTY_FUNCTION__);

        // Get the index of the row where this crate will be inserted into the
        // tree.
        int iRowIndex = m_crateList.length();

        // Add our record of this crate-ID and name.
        m_crateList.append(qMakePair(crateId, strName));

        // Create a tree-item for this crate.
        TreeItem* item = new TreeItem(strName, strName, this,
                                      m_pCratesTreeItem);

        // Prepare to add it to the "Crates" tree-item.
        QList<TreeItem*> lstItems;
        lstItems.append(item);

        // Add it to the "Crates" tree-item.
        QModelIndex oCratesIndex = m_childModel.index(0, 0);
        m_childModel.insertRows(lstItems, iRowIndex, 1, oCratesIndex);
    } else {
        // Look for this crate ID in our list.  It's OK if it's not found.
        for (int i = 0; i < m_crateList.length(); ++i) {
            if (m_crateList[i].first == crateId) {
                // Remove its corresponding tree-item.
                QModelIndex oCratesIndex = m_childModel.index(0, 0);
                m_childModel.removeRows(i, 1, oCratesIndex);

                // Remove our record of this crate-ID and name.
                m_crateList.removeAt(i);
                break;
            }
        }
    }

    // Let subscribers know whether it's possible to add a random track.
    emit(enableAddRandom(m_crateList.length() > 0));
#endif // __AUTODJCRATES__
}

// Must be called from Main thread
void AutoDJFeature::slotAddRandomTrack(bool) {
#ifdef __AUTODJCRATES__
    bool needToDoSelect = false;
    // tro's lambda idea. This code calls synchronously!
    m_pTrackCollection->callSync(
                [this, &needToDoSelect] (void) {
        // Get access to the auto-DJ playlist.
        PlaylistDAO& playlistDao = m_pTrackCollection->getPlaylistDAO();
        int iAutoDJPlaylistId = playlistDao.getPlaylistIdFromName(AUTODJ_TABLE);
        if (iAutoDJPlaylistId >= 0) {
            // Get the ID of a randomly-selected track.
            int iTrackId = m_autoDjCratesDao.getRandomTrackId();
            if (iTrackId != -1) {
                // Add this randomly-selected track to the auto-DJ playlist.
                playlistDao.appendTrackToPlaylist(iTrackId, iAutoDJPlaylistId);
                needToDoSelect = true;
            }
        }
    }, __PRETTY_FUNCTION__);
    if (needToDoSelect) {
        // Display the newly-added track.
        m_pAutoDJView->onShow();
    }
#endif // __AUTODJCRATES__
}
#ifdef __AUTODJCRATES__

// Must be called from Main thread
void AutoDJFeature::constructCrateChildModel() {
    // Create a crate table-model with a list of crates that have been added
    // to the auto-DJ queue (and are visible).

    DBG() << "In constructCrateChildModel";
    // tro's lambda idea. This code calls synchronously!
    QSqlTableModel crateListTableModel(this, m_pTrackCollection->getDatabase());
    m_pTrackCollection->callSync(
                [this, &crateListTableModel] (void) {
        crateListTableModel.setTable(CRATE_TABLE);
        crateListTableModel.setSort(crateListTableModel.fieldIndex(CRATETABLE_NAME),
                                    Qt::AscendingOrder);
        crateListTableModel.setFilter(CRATETABLE_AUTODJ_SOURCE + " = 1 AND " + CRATETABLE_SHOW + " = 1");
        crateListTableModel.select();
        while (crateListTableModel.canFetchMore()) {
            crateListTableModel.fetchMore();
        }

        QSqlRecord tableModelRecord = crateListTableModel.record();
        int nameColumn = tableModelRecord.indexOf(CRATETABLE_NAME);
        int idColumn = tableModelRecord.indexOf(CRATETABLE_ID);

        // Create a tree-item for each auto-DJ crate.
        for (int row = 0; row < crateListTableModel.rowCount(); ++row) {
            int id = crateListTableModel.data(
                        crateListTableModel.index(row, idColumn)).toInt();
            QString name = crateListTableModel.data(
                        crateListTableModel.index(row, nameColumn)).toString();
            m_crateList.append(qMakePair(id, name));

            MainExecuter::callSync([this, name](void) {
                // Create the TreeItem for this crate.
                DBG() << "In MainExecuter::callSync";
                TreeItem* item = new TreeItem(name, name, this, m_pCratesTreeItem);
                m_pCratesTreeItem->appendChild(item);
            }, "#################constructCrateChildModel");
        }
    }, __PRETTY_FUNCTION__);
}

// Must be called from Main thread
void AutoDJFeature::onRightClickChild(const QPoint& globalPos,
                                      QModelIndex index) {
    //Save the model index so we can get it in the action slots...
    m_lastRightClickedIndex = index;

    TreeItem *item = static_cast<TreeItem*>(index.internalPointer());
    QString crateName = item->dataPath().toString();
    if (crateName.length() > 0) {
        // A crate was right-clicked.
        // Bring up the context menu.
        QMenu menu(NULL);
        menu.addAction(m_pRemoveCrateFromAutoDj);
        menu.exec(globalPos);
    } else {
        // The "Crates" tree-item was right-clicked.
        // Bring up the context menu.
        QMenu menu(NULL);
        QMenu crateMenu(NULL);
        crateMenu.setTitle(tr("Add Crate as Track Source"));
        // tro's lambda idea. This code calls synchronously!
        QMap<QString,int> crateMap;
        m_pTrackCollection->callSync(
                    [this, &crateMap] (void) {
            m_crateDao.getAutoDjCrates(false, &crateMap);
        }, __PRETTY_FUNCTION__);
        QMapIterator<QString,int> it(crateMap);
        while (it.hasNext()) {
            it.next();
            // No leak because making the menu the parent means they will be
            // auto-deleted
            QAction* pAction = new QAction(it.key(), &crateMenu);
            crateMenu.addAction(pAction);
            m_crateMapper.setMapping(pAction, it.value());
            connect(pAction, SIGNAL(triggered()), &m_crateMapper, SLOT(map()));
        }

        menu.addMenu(&crateMenu);
        menu.exec(globalPos);
    }
}

#endif // __AUTODJCRATES__<|MERGE_RESOLUTION|>--- conflicted
+++ resolved
@@ -3,13 +3,9 @@
 // Created 8/23/2009 by RJ Ryan (rryan@mit.edu)
 
 #include <QtDebug>
-<<<<<<< HEAD
 #ifdef __AUTODJCRATES__
 #include <QMenu>
 #endif // __AUTODJCRATES__
-=======
-#include <QMenu>
->>>>>>> 674a6ff2
 
 #include "library/autodjfeature.h"
 
@@ -118,12 +114,8 @@
     emit(restoreSearch(QString())); //Null String disables search box
 }
 
-<<<<<<< HEAD
 // Must be called from Main thread
-bool AutoDJFeature::dropAccept(QList<QUrl> urls, QWidget *pSource) {
-=======
 bool AutoDJFeature::dropAccept(QList<QUrl> urls, QObject* pSource) {
->>>>>>> 674a6ff2
     //TODO: Filter by supported formats regex and reject anything that doesn't match.
 
     //If a track is dropped onto a playlist's name, but the track isn't in the library,
