--- conflicted
+++ resolved
@@ -9,12 +9,8 @@
                                                    TrackCollection* pTrackCollection)
         : LibraryTableModel(parent, pTrackCollection,
                             "mixxx.db.model.prepare") {
-<<<<<<< HEAD
-    m_bShowRecentSongs = true;
-=======
     // Default to showing recent tracks.
     setSearch("", RECENT_FILTER);
->>>>>>> 9a085e48
 }
 
 
