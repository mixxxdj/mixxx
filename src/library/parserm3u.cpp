//
// C++ Implementation: parserm3u
//
// Description: module to parse m3u(plaintext) formatted playlists
//
//
// Author: Ingo Kossyk <kossyki@cs.tu-berlin.de>, (C) 2004
// Author: Tobias Rafreider trafreider@mixxx.org, (C) 2011
//
// Copyright: See COPYING file that comes with this distribution
//
//

#include "library/parserm3u.h"

#include <QDir>
#include <QMessageBox>
#include <QRegularExpression>
#include <QTextCodec>
#include <QUrl>
#include <QtDebug>

<<<<<<< HEAD

namespace {
// according to http://en.wikipedia.org/wiki/M3U the default encoding of m3u is Windows-1252
// see also http://tools.ietf.org/html/draft-pantos-http-live-streaming-07
const char kStandardM3uTextEncoding[] = "Windows-1250";
const char kM3uHeader[] = "#EXTM3U";
const char kM3uCommentPrefix[] = "#";
// Note: The RegEx pattern is compiled, when first used the first time
const auto kUniveralEndOfLineRegEx = QRegularExpression(QStringLiteral("\r\n|\r|\n"));
} // anonymous namespace
=======
#include "errordialoghandler.h"
#include "moc_parserm3u.cpp"
>>>>>>> 691596c1

/**
   ToDo:
    - parse ALL information from the pls file if available ,
          not only the filepath;

          Userinformation :
          The M3U format is just a headerless plaintext format
          where every line of text either represents
          a file location or a comment. comments are being
          preceded by a '#'. This parser will try to parse all
          file information from the given file and add the filepaths
          to the locations ptrlist when the file is existing locally
          or on a mounted harddrive.
 **/

// static
bool ParserM3u::isPlaylistFilenameSupported(const QString& fileName) {
    return fileName.endsWith(".m3u", Qt::CaseInsensitive) ||
            fileName.endsWith(".m3u8", Qt::CaseInsensitive);
}

QList<QString> ParserM3u::parseAllLocations(const QString& playlistFile) {
    QList<QString> paths;

    QFile file(playlistFile);
    if (!file.open(QIODevice::ReadOnly)) {
        qWarning()
                << "Failed to open playlist file"
<<<<<<< HEAD
                << playlistFile;
        return paths;
=======
                << sFilename
                << file.errorString();
        return m_sLocations;
>>>>>>> 691596c1
    }

    QByteArray byteArray = file.readAll();
    QString fileContents;
    if (Parser::isUtf8(byteArray.constData())) {
        fileContents = QString::fromUtf8(byteArray);
    } else {
        // FIXME: replace deprecated QTextCodec with direct usage of libicu
        fileContents = QTextCodec::codecForName(kStandardM3uTextEncoding)
                               ->toUnicode(byteArray);
    }

    if (!fileContents.startsWith(kM3uHeader)) {
        qWarning() << "M3U playlist file" << playlistFile << "does not start with" << kM3uHeader;
    }

    const QStringList fileLines = fileContents.split(kUniveralEndOfLineRegEx);
    for (const QString& line : fileLines) {
        if (line.startsWith(kM3uCommentPrefix)) {
            // Skip lines with comments
            continue;
        }
        paths.append(line);
    }
    return paths;
}

bool ParserM3u::writeM3UFile(const QString &file_str, const QList<QString> &items, bool useRelativePath) {
    return writeM3UFile(file_str, items, useRelativePath, false);
}

bool ParserM3u::writeM3U8File(const QString &file_str, const QList<QString> &items, bool useRelativePath) {
    return writeM3UFile(file_str, items, useRelativePath, true);
}

bool ParserM3u::writeM3UFile(const QString &file_str, const QList<QString> &items, bool useRelativePath, bool useUtf8)
{
    // Important note:
    // On Windows \n will produce a <CR><CL> (=\r\n)
    // On Linux and OS X \n is <CR> (which remains \n)
    bool urlEncodingUsed = false;
    QDir baseDirectory(QFileInfo(file_str).canonicalPath());
    QTextCodec* codec = QTextCodec::codecForName(kStandardM3uTextEncoding);
    QString fileContents(QStringLiteral("#EXTM3U\n"));
    for (const QString& item : items) {
        fileContents += QStringLiteral("#EXTINF\n");
        if (useUtf8) {
            if (useRelativePath) {
                fileContents += baseDirectory.relativeFilePath(item) + QStringLiteral("\n");
            } else {
                fileContents += item + QStringLiteral("\n");
            }
        } else {
            QByteArray trackByteArray = codec->fromUnicode(item);
            QString trackName = codec->toUnicode(trackByteArray);
            if (trackName == item) {
                if (useRelativePath) { //Issue: URL Location is not working properly for Relative Paths
                    fileContents += baseDirectory.relativeFilePath(item) + QStringLiteral("\n");
                } else {
                    fileContents += item + QStringLiteral("\n");
                }
            } else {
                QUrl itemUrl = QUrl::fromLocalFile(item);
                QString itemUrlEncoded = itemUrl.toEncoded();
                fileContents += itemUrlEncoded + QStringLiteral("\n");
                urlEncodingUsed = true;
            }
        }
    }

    QByteArray outputByteArray;
    if (useUtf8) {
        outputByteArray = fileContents.toUtf8();
    } else {
        // FIXME: replace deprecated QTextCodec with direct usage of libicu
        outputByteArray = QTextCodec::codecForName(kStandardM3uTextEncoding)
                                  ->fromUnicode(fileContents);
    }

    QFile file(file_str);
    if (!file.open(QIODevice::WriteOnly | QIODevice::Text)) {
<<<<<<< HEAD
        QMessageBox::warning(nullptr,
                QObject::tr("Playlist Export Failed"),
                QObject::tr("Could not create file") + " " + file_str);
=======
        ErrorDialogHandler* pDialogHandler = ErrorDialogHandler::instance();
        ErrorDialogProperties* props = pDialogHandler->newDialogProperties();
        props->setType(DLG_WARNING);
        props->setTitle(tr("Playlist Export Failed"));
        props->setText(tr("Could not create file") + " " + file_str);
        props->setDetails(file.errorString());
        pDialogHandler->requestErrorDialog(props);
>>>>>>> 691596c1
        return false;
    }
    if (urlEncodingUsed) {
        QMessageBox::information(nullptr,
                QObject::tr("Playlist Export Has Special Characters"),
                QObject::tr("Some file paths in the playlist have special characters. "
                            "These file paths will be encoded as absolute path URLs. "
                            "Please select the m3u8 format for better and lossless exporting."));
    }
    file.write(outputByteArray);
    file.close();

    return true;
}<|MERGE_RESOLUTION|>--- conflicted
+++ resolved
@@ -20,7 +20,7 @@
 #include <QUrl>
 #include <QtDebug>
 
-<<<<<<< HEAD
+#include "errordialoghandler.h"
 
 namespace {
 // according to http://en.wikipedia.org/wiki/M3U the default encoding of m3u is Windows-1252
@@ -31,10 +31,6 @@
 // Note: The RegEx pattern is compiled, when first used the first time
 const auto kUniveralEndOfLineRegEx = QRegularExpression(QStringLiteral("\r\n|\r|\n"));
 } // anonymous namespace
-=======
-#include "errordialoghandler.h"
-#include "moc_parserm3u.cpp"
->>>>>>> 691596c1
 
 /**
    ToDo:
@@ -64,14 +60,9 @@
     if (!file.open(QIODevice::ReadOnly)) {
         qWarning()
                 << "Failed to open playlist file"
-<<<<<<< HEAD
-                << playlistFile;
+                << playlistFile
+                << file.errorString();
         return paths;
-=======
-                << sFilename
-                << file.errorString();
-        return m_sLocations;
->>>>>>> 691596c1
     }
 
     QByteArray byteArray = file.readAll();
@@ -153,19 +144,13 @@
 
     QFile file(file_str);
     if (!file.open(QIODevice::WriteOnly | QIODevice::Text)) {
-<<<<<<< HEAD
-        QMessageBox::warning(nullptr,
-                QObject::tr("Playlist Export Failed"),
-                QObject::tr("Could not create file") + " " + file_str);
-=======
         ErrorDialogHandler* pDialogHandler = ErrorDialogHandler::instance();
         ErrorDialogProperties* props = pDialogHandler->newDialogProperties();
         props->setType(DLG_WARNING);
-        props->setTitle(tr("Playlist Export Failed"));
-        props->setText(tr("Could not create file") + " " + file_str);
+        props->setTitle(QObject::tr("Playlist Export Failed"));
+        props->setText(QObject::tr("Could not create file") + " " + file_str);
         props->setDetails(file.errorString());
         pDialogHandler->requestErrorDialog(props);
->>>>>>> 691596c1
         return false;
     }
     if (urlEncodingUsed) {
