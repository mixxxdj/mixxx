
// cratetablemodel.cpp
// Created 10/25/2009 by RJ Ryan (rryan@mit.edu)

#include <QtDebug>

#include "library/cratetablemodel.h"
#include "library/queryutil.h"
#include "library/trackcollection.h"
#include "playermanager.h"

CrateTableModel::CrateTableModel(QObject* pParent,
                                 TrackCollection* pTrackCollection)
        : BaseSqlTableModel(pParent, pTrackCollection,
                            "mixxx.db.model.crate"),
          m_iCrateId(-1){
}

CrateTableModel::~CrateTableModel() {
}

// Must be called from Main thread
void CrateTableModel::setTableModel(int crateId) {

    Q_ASSERT_X(QThread::currentThread()==qApp->thread(),__FILE__+__LINE__,__PRETTY_FUNCTION__);

    //qDebug() << "CrateTableModel::setCrate()" << crateId;
    if (crateId == m_iCrateId) {
        qDebug() << "Already focused on crate " << crateId;
        return;
    }
    m_iCrateId = crateId;
    QStringList columns;
<<<<<<< HEAD
    columns << "crate_tracks." + CRATETRACKSTABLE_TRACKID + " as " + LIBRARYTABLE_ID
            << "'' as preview";
    QString tableName = QString("crate_%1").arg(m_iCrateId);
=======
    columns << "crate_tracks." + CRATETRACKSTABLE_TRACKID + " AS " + LIBRARYTABLE_ID
            << "'' AS " + LIBRARYTABLE_PREVIEW
            << "'' AS " + LIBRARYTABLE_COVERART;
>>>>>>> e17ae9bd

    // tro's lambda idea. This code calls synchronously!
    m_pTrackCollection->callSync(
                [this, &columns, &tableName] (TrackCollectionPrivate* pTrackCollectionPrivate) {
        QSqlQuery query(pTrackCollectionPrivate->getDatabase());
        FieldEscaper escaper(pTrackCollectionPrivate->getDatabase());
        QString filter = "library.mixxx_deleted = 0";

        // We drop files that have been explicitly deleted from mixxx
        // (mixxx_deleted=0) from the view. There was a bug in <= 1.9.0 where
        // removed files were not removed from crates, so some users will have
        // libraries where this is the case.
        QString queryString = QString("CREATE TEMPORARY VIEW IF NOT EXISTS %1 AS "
                                      "SELECT %2 FROM %3 "
                                      "INNER JOIN library ON library.id = %3.%4 "
                                      "WHERE %3.%5 = %6 AND %7")
                .arg(escaper.escapeString(tableName),
                     columns.join(","),
                     CRATE_TRACKS_TABLE,
                     CRATETRACKSTABLE_TRACKID,
                     CRATETRACKSTABLE_CRATEID,
                     QString::number(m_iCrateId),
                     filter);
        query.prepare(queryString);
        if (!query.exec()) {
            LOG_FAILED_QUERY(query);
        }
    }, __PRETTY_FUNCTION__);

    columns[0] = LIBRARYTABLE_ID;
    columns[1] = LIBRARYTABLE_PREVIEW;
    columns[2] = LIBRARYTABLE_COVERART;
    setTable(tableName, columns[0], columns,
             m_pTrackCollection->getTrackSource());
    setSearch("");
    setDefaultSort(fieldIndex("artist"), Qt::AscendingOrder);
}

// Must be called from Main thread
bool CrateTableModel::addTrack(const QModelIndex& index, QString location) {
    Q_UNUSED(index);
    // If a track is dropped but it isn't in the library, then add it because
    // the user probably dropped a file from outside Mixxx into this playlist.
    QFileInfo fileInfo(location);
    bool success = false;
    // tro's lambda idea. This code calls asynchronously!
    m_pTrackCollection->callSync(
                [this, &fileInfo, &success] (TrackCollectionPrivate* pTrackCollectionPrivate) {
        // Adds track, does not insert duplicates, handles unremoving logic.
        int iTrackId = pTrackCollectionPrivate->getTrackDAO().addTrack(fileInfo, true);

        bool success = false;
        if (iTrackId >= 0) {
            success = pTrackCollectionPrivate->getCrateDAO().addTrackToCrate(iTrackId, m_iCrateId);
        }
        if (success) {
            // TODO(rryan) just add the track dont select
            select(pTrackCollectionPrivate);
        } else {
            qDebug() << "CrateTableModel::addTrack could not add track"
                     << fileInfo.absoluteFilePath() << "to crate" << m_iCrateId;
        }
    }, __PRETTY_FUNCTION__);
    return success;
}

// Must be called from Main thread
int CrateTableModel::addTracks(const QModelIndex& index,
                               const QList<QString>& locations) {
    Q_UNUSED(index);
    // If a track is dropped but it isn't in the library, then add it because
    // the user probably dropped a file from outside Mixxx into this crate.
    QList<QFileInfo> fileInfoList;
    foreach(QString fileLocation, locations) {
        fileInfoList.append(QFileInfo(fileLocation));
    }

    int tracksAdded = 0;
    // tro's lambda idea. This code calls synchronously!
    m_pTrackCollection->callSync(
                [this, &fileInfoList, &tracksAdded] (TrackCollectionPrivate* pTrackCollectionPrivate) {
        QList<int> trackIDs = pTrackCollectionPrivate->getTrackDAO().addTracks(fileInfoList, true);
        tracksAdded = pTrackCollectionPrivate->getCrateDAO().addTracksToCrate(m_iCrateId, &trackIDs);
        if (tracksAdded > 0) {
            select(pTrackCollectionPrivate);
        }
    }, __PRETTY_FUNCTION__);

    if (locations.size() - tracksAdded > 0) {
        qDebug() << "CrateTableModel::addTracks could not add"
                 << locations.size() - tracksAdded
                 << "to crate" << m_iCrateId;
    }
    return tracksAdded;
}

// Must be called from Main thread
void CrateTableModel::removeTracks(const QModelIndexList& indices) {
    // tro's lambda idea. This code calls asynchronously!
    m_pTrackCollection->callAsync(
                [this, indices] (TrackCollectionPrivate* pTrackCollectionPrivate) {
        bool locked = pTrackCollectionPrivate->getCrateDAO().isCrateLocked(m_iCrateId);

        if (!locked) {
            QList<int> trackIds;
            foreach (QModelIndex index, indices) {
                trackIds.append(getTrackId(index));
            }
            pTrackCollectionPrivate->getCrateDAO().removeTracksFromCrate(trackIds, m_iCrateId);
            select(pTrackCollectionPrivate);
        }
    }, __PRETTY_FUNCTION__);
}

bool CrateTableModel::isColumnInternal(int column) {
    if (column == fieldIndex(ColumnCache::COLUMN_LIBRARYTABLE_ID) ||
            column == fieldIndex(ColumnCache::COLUMN_CRATETRACKSTABLE_TRACKID) ||
            column == fieldIndex(ColumnCache::COLUMN_LIBRARYTABLE_PLAYED) ||
            column == fieldIndex(ColumnCache::COLUMN_LIBRARYTABLE_MIXXXDELETED) ||
            column == fieldIndex(ColumnCache::COLUMN_LIBRARYTABLE_BPM_LOCK) ||
            column == fieldIndex(ColumnCache::COLUMN_LIBRARYTABLE_KEY_ID)||
            column == fieldIndex(ColumnCache::COLUMN_TRACKLOCATIONSTABLE_FSDELETED) ||
            (PlayerManager::numPreviewDecks() == 0 &&
             column == fieldIndex(ColumnCache::COLUMN_LIBRARYTABLE_PREVIEW)) ||
            column == fieldIndex(ColumnCache::COLUMN_LIBRARYTABLE_COVERART_LOCATION) ||
            column == fieldIndex(ColumnCache::COLUMN_LIBRARYTABLE_COVERART_MD5)) {
        return true;
    }
    return false;
}

bool CrateTableModel::isColumnHiddenByDefault(int column) {
    Q_UNUSED(column);
    return false;
}

TrackModel::CapabilitiesFlags CrateTableModel::getCapabilities() const {
    CapabilitiesFlags caps =  TRACKMODELCAPS_NONE
            | TRACKMODELCAPS_RECEIVEDROPS
            | TRACKMODELCAPS_ADDTOPLAYLIST
            | TRACKMODELCAPS_ADDTOCRATE
            | TRACKMODELCAPS_ADDTOAUTODJ
            | TRACKMODELCAPS_RELOADMETADATA
            | TRACKMODELCAPS_LOADTODECK
            | TRACKMODELCAPS_LOADTOSAMPLER
            | TRACKMODELCAPS_LOADTOPREVIEWDECK
            | TRACKMODELCAPS_REMOVE
            | TRACKMODELCAPS_MANIPULATEBEATS
            | TRACKMODELCAPS_CLEAR_BEATS
            | TRACKMODELCAPS_RESETPLAYED;

    bool locked;
    m_pTrackCollection->callSync( [this, &locked] (TrackCollectionPrivate* pTrackCollectionPrivate) {
        locked = pTrackCollectionPrivate->getCrateDAO().isCrateLocked(m_iCrateId);
    }, __PRETTY_FUNCTION__);
    if (locked) {
        caps |= TRACKMODELCAPS_LOCKED;
    }

    return caps;
}<|MERGE_RESOLUTION|>--- conflicted
+++ resolved
@@ -31,15 +31,10 @@
     }
     m_iCrateId = crateId;
     QStringList columns;
-<<<<<<< HEAD
-    columns << "crate_tracks." + CRATETRACKSTABLE_TRACKID + " as " + LIBRARYTABLE_ID
-            << "'' as preview";
-    QString tableName = QString("crate_%1").arg(m_iCrateId);
-=======
     columns << "crate_tracks." + CRATETRACKSTABLE_TRACKID + " AS " + LIBRARYTABLE_ID
             << "'' AS " + LIBRARYTABLE_PREVIEW
             << "'' AS " + LIBRARYTABLE_COVERART;
->>>>>>> e17ae9bd
+    QString tableName = QString("crate_%1").arg(m_iCrateId);
 
     // tro's lambda idea. This code calls synchronously!
     m_pTrackCollection->callSync(
