#include "library/features/crates/cratefeature.h"
#include "library/features/crates/cratemanager.h"
#include "library/features/crates/cratestorage.h"
#include "library/features/crates/cratetracks.h"
#include "library/features/crates/cratehierarchy.h"

#include <QFileDialog>
#include <QInputDialog>
#include <QLineEdit>
#include <QMenu>
#include <QDesktopServices>

#include <algorithm>
#include <vector>

#include "controllers/keyboard/keyboardeventfilter.h"
#include "library/features/crates/cratefeaturehelper.h"
#include "library/features/crates/cratetablemodel.h"
#include "library/export/trackexportwizard.h"
#include "library/library.h"
#include "library/parser.h"
#include "library/parserm3u.h"
#include "library/parserpls.h"
#include "library/parsercsv.h"
#include "library/trackcollection.h"
#include "util/dnd.h"
#include "util/duration.h"
#include "util/time.h"
#include "widget/wlibrarystack.h"
#include "widget/wlibrarytextbrowser.h"

namespace {

QString formatLabel(
        const CrateSummary& crateSummary) {
    return QString("%1 (%2) %3").arg(
        crateSummary.getName(),
        QString::number(crateSummary.getTrackCount()),
        crateSummary.getTrackDurationText());
}

} // anonymous namespace

CrateFeature::CrateFeature(UserSettingsPointer pConfig,
                           Library* pLibrary,
                           QObject* parent,
                           TrackCollection* pTrackCollection)
        : LibraryFeature(pConfig, pLibrary, pTrackCollection, parent),
          m_cratesIcon(":/images/library/ic_library_crates.png"),
          m_lockedCrateIcon(":/images/library/ic_library_locked.png"),
          m_pTrackCollection(pTrackCollection),
          m_pCrates(pTrackCollection->crates()),
          m_pCrateTableModel(nullptr) {


    initActions();

    // if closure does not have the same number of crates as the crates table
    // this means that the user just started mixxx with nested crates for the
    // first time, so we have to fill the closure table with (self,self,0)
    m_pCrates->checkClosure();

    m_pCrates->setRecursionEnabled();

    m_pChildModel = std::make_unique<CrateTreeModel>(this, m_pCrates);
    m_pChildModel->reloadTree();
    generateSummaries();

    connectLibrary(pLibrary);
    connectCrateManager();
}

CrateFeature::~CrateFeature() {
}

void CrateFeature::initActions() {
    m_pCreateCrateAction = std::make_unique<QAction>(tr("Create New Crate"), this);
    connect(m_pCreateCrateAction.get(), SIGNAL(triggered()),
            this, SLOT(slotCreateCrate()));

    m_pCreateChildCrateAction = std::make_unique<QAction>(tr("Create Subcrate"), this);
    connect(m_pCreateChildCrateAction.get(), SIGNAL(triggered()),
            this, SLOT(slotCreateChildCrate()));

    m_pDeleteCrateAction = std::make_unique<QAction>(tr("Remove"), this);
    connect(m_pDeleteCrateAction.get(), SIGNAL(triggered()),
            this, SLOT(slotDeleteCrate()));

    m_pRenameCrateAction = std::make_unique<QAction>(tr("Rename"), this);
    connect(m_pRenameCrateAction.get(), SIGNAL(triggered()),
            this, SLOT(slotRenameCrate()));

    m_pLockCrateAction = std::make_unique<QAction>(tr("Lock"), this);
    connect(m_pLockCrateAction.get(), SIGNAL(triggered()),
            this, SLOT(slotToggleCrateLock()));

    m_pImportPlaylistAction = std::make_unique<QAction>(tr("Import Crate"), this);
    connect(m_pImportPlaylistAction.get(), SIGNAL(triggered()),
            this, SLOT(slotImportPlaylist()));

    m_pCreateImportPlaylistAction = std::make_unique<QAction>(tr("Import Crate"), this);
    connect(m_pCreateImportPlaylistAction.get(), SIGNAL(triggered()),
            this, SLOT(slotCreateImportCrate()));

    m_pExportPlaylistAction = std::make_unique<QAction>(tr("Export Crate"), this);
    connect(m_pExportPlaylistAction.get(), SIGNAL(triggered()),
            this, SLOT(slotExportPlaylist()));

    m_pExportTrackFilesAction = std::make_unique<QAction>(tr("Export Track Files"), this);
    connect(m_pExportTrackFilesAction.get(), SIGNAL(triggered()),
            this, SLOT(slotExportTrackFiles()));

    m_pDuplicateCrateAction = std::make_unique<QAction>(tr("Duplicate"), this);
    connect(m_pDuplicateCrateAction.get(), SIGNAL(triggered()),
            this, SLOT(slotDuplicateCrate()));

    m_pAnalyzeCrateAction = std::make_unique<QAction>(tr("Analyze entire Crate"), this);
    connect(m_pAnalyzeCrateAction.get(), SIGNAL(triggered()),
            this, SLOT(slotAnalyzeCrate()));

    m_pAutoDjTrackSourceAction = std::make_unique<QAction>(tr("Auto DJ Track Source"), this);
    m_pAutoDjTrackSourceAction->setCheckable(true);
    connect(m_pAutoDjTrackSourceAction.get(), SIGNAL(changed()),
            this, SLOT(slotAutoDjTrackSourceChanged()));

    m_pMoveCrateMenu = std::make_unique<QMenu>(nullptr);
    m_pMoveCrateMenu->setTitle(tr("Move subtree to"));
}

void CrateFeature::connectLibrary(Library* pLibrary) {
    connect(pLibrary, SIGNAL(trackSelected(TrackPointer)),
            this, SLOT(slotTrackSelected(TrackPointer)));
}

void CrateFeature::connectCrateManager() {
    connect(m_pCrates, SIGNAL(crateInserted(CrateId)),
            this, SLOT(slotCrateTableChanged(CrateId)));
    connect(m_pCrates, SIGNAL(crateUpdated(CrateId)),
            this, SLOT(slotCrateTableChanged(CrateId)));
    connect(m_pCrates, SIGNAL(crateDeleted(CrateId)),
            this, SLOT(slotCrateTableChanged(CrateId)));
    connect(m_pCrates, SIGNAL(crateTracksChanged(CrateId, QList<TrackId>, QList<TrackId>)),
            this, SLOT(slotCrateContentChanged(CrateId)));
    connect(m_pCrates, SIGNAL(crateSummaryChanged(QSet<CrateId>)),
            this, SLOT(slotUpdateCrateLabels(QSet<CrateId>)));
}

QVariant CrateFeature::title() {
    return tr("Crates");
}

QString CrateFeature::getIconPath() {
    return ":/images/library/ic_library_crates.png";
}

QString CrateFeature::getSettingsName() const {
    return "CrateFeature";
}

bool CrateFeature::isSinglePane() const {
    return false;
}

QString CrateFeature::formatRootViewHtml() const {
    QString cratesTitle = tr("Crates");
    QString cratesSummary = tr("Crates are a great way to help organize the music you want to DJ with.");
    QString cratesSummary2 = tr("Make a crate for your next gig, for your favorite electrohouse tracks, or for your most requested songs.");
    QString cratesSummary3 = tr("Crates let you organize your music however you'd like!");

    QString html;
    QString createCrateLink = tr("Create New Crate");
    html.append(QString("<h2>%1</h2>").arg(cratesTitle));
    html.append("<table border=\"0\" cellpadding=\"5\"><tr><td>");
    html.append(QString("<p>%1</p>").arg(cratesSummary));
    html.append(QString("<p>%1</p>").arg(cratesSummary2));
    html.append(QString("<p>%1</p>").arg(cratesSummary3));
    html.append("</td><td rowspan=\"2\">");
    html.append("<img src=\"qrc:/images/library/crates_art.png\">");
    html.append("</td></tr>");
    html.append(QString("<tr><td><a href=\"create\">%1</a>")
                .arg(createCrateLink));
    html.append("</td></tr></table>");
    return html;
}

std::unique_ptr<TreeItem> CrateFeature::newTreeItemForCrateSummary(
        const CrateSummary& crateSummary) {
    auto pTreeItem = std::make_unique<TreeItem>(this);
    updateTreeItemForCrateSummary(pTreeItem.get(), crateSummary);
    return pTreeItem;
}

void CrateFeature::updateTreeItemForCrateSummary(
        TreeItem* pTreeItem,
        const CrateSummary& crateSummary) const {
    DEBUG_ASSERT(pTreeItem != nullptr);
    if (pTreeItem->getData().isNull()) {
        // Initialize a newly created tree item
        pTreeItem->setData(crateSummary.getId().toVariant());
    } else {
        // The data (= CrateId) is immutable once it has been set
        DEBUG_ASSERT(CrateId(pTreeItem->getData()) == crateSummary.getId());
    }
    // Update mutable properties
    pTreeItem->setLabel(formatLabel(crateSummary));
    pTreeItem->setIcon(crateSummary.isLocked() ? m_lockedCrateIcon : QIcon());
}

namespace {

void updateTreeItemForTrackSelection(
        TreeItem* pTreeItem,
        TrackId selectedTrackId,
        const std::vector<CrateId>& sortedTrackCrates) {
    DEBUG_ASSERT(pTreeItem != nullptr);
    bool crateContainsSelectedTrack =
            selectedTrackId.isValid() &&
            std::binary_search(
                    sortedTrackCrates.begin(),
                    sortedTrackCrates.end(),
                    CrateId(pTreeItem->getData()));
    pTreeItem->setBold(crateContainsSelectedTrack);
}

} // anonymus namespace

bool CrateFeature::dragMoveAccept(QUrl url) {
    return SoundSourceProxy::isUrlSupported(url) ||
                Parser::isPlaylistFilenameSupported(url.toLocalFile());
}

bool CrateFeature::dropAcceptChild(const QModelIndex& index, QList<QUrl> urls,
                                   QObject* pSource) {
    CrateId crateId(crateIdFromIndex(index));
    if (!crateId.isValid()) {
        return false;
    }
    QList<QFileInfo> files = DragAndDropHelper::supportedTracksFromUrls(urls, false, true);
    QList<TrackId> trackIds;
    if (pSource) {
        trackIds = m_pTrackCollection->getTrackDAO().getTrackIds(files);
        m_pTrackCollection->unhideTracks(trackIds);
    } else {
        // Adds track, does not insert duplicates, handles unremoving logic.
        trackIds = m_pTrackCollection->getTrackDAO().addMultipleTracks(files, true);
    }
    qDebug() << "CrateFeature::dropAcceptChild adding tracks"
            << trackIds.size() << " to crate "<< crateId;
    // remove tracks that could not be added
    for (int trackIdIndex = 0; trackIdIndex < trackIds.size(); ++trackIdIndex) {
        if (!trackIds.at(trackIdIndex).isValid()) {
            trackIds.removeAt(trackIdIndex--);
        }
    }
    m_pCrates->addTracksToCrate(crateId, trackIds);
    return true;
}

bool CrateFeature::dragMoveAcceptChild(const QModelIndex& index, QUrl url) {
    CrateId crateId(crateIdFromIndex(index));
    if (!crateId.isValid()) {
        return false;
    }
    Crate crate;
    if (!m_pCrates->storage().readCrateById(crateId, &crate) || crate.isLocked()) {
        return false;
    }
    return SoundSourceProxy::isUrlSupported(url) ||
        Parser::isPlaylistFilenameSupported(url.toLocalFile());
}

parented_ptr<QWidget> CrateFeature::createPaneWidget(KeyboardEventFilter* pKeyboard,
            int paneId, QWidget* parent) {
    auto pContainer = make_parented<WLibraryStack>(parent);
    m_panes[paneId] = pContainer.toWeakRef();

    auto pEdit = make_parented<WLibraryTextBrowser>(pContainer.get());
    pEdit->setHtml(formatRootViewHtml());
    pEdit->setOpenLinks(false);
    pEdit->installEventFilter(pKeyboard);
    connect(pEdit.get(), SIGNAL(anchorClicked(const QUrl)),
            this, SLOT(htmlLinkClicked(const QUrl)));

    m_idBrowse[paneId] = pContainer->addWidget(pEdit.get());

    auto pTable = LibraryFeature::createPaneWidget(pKeyboard, paneId,
                                                   pContainer.get());
    m_idTable[paneId] = pContainer->addWidget(pTable.get());

    return pContainer;
}

QPointer<TreeItemModel> CrateFeature::getChildModel() {
    return m_pChildModel.get();
}

void CrateFeature::activate() {
    adoptPreselectedPane();

    auto modelIt = m_lastClickedIndex.constFind(m_featurePane);
    if (modelIt != m_lastClickedIndex.constEnd() &&  (*modelIt).isValid()) {
        activateChild(*modelIt);
        return;
    }

    showBrowse(m_featurePane);
    switchToFeature();
    showBreadCrumb();
    restoreSearch(QString()); //disable search on crate home
}

void CrateFeature::activateChild(const QModelIndex& index) {
    adoptPreselectedPane();

    m_lastClickedIndex[m_featurePane] = index;
    if (index.data(AbstractRole::RoleData).toString() == CrateTreeModel::RECURSION_DATA) {
        toggleRecursion();
        return;
    }
    CrateId crateId(crateIdFromIndex(index));
    VERIFY_OR_DEBUG_ASSERT(crateId.isValid()) {
        return;
    }

    m_pCrateTableModel = getTableModel(m_featurePane);
    Crate crate;
    m_pCrates->storage().readCrateById(crateId, &crate);
    m_pCrateTableModel->selectCrate(crate);
    showTable(m_featurePane);
    //    restoreSearch(QString("crate: \"%1\"").arg(m_pCrates->hierarchy().getNamePathFromId(crate.getId())));
    restoreSearch(QString(""));
    showBreadCrumb(index);
    showTrackModel(m_pCrateTableModel);
}

void CrateFeature::invalidateChild() {
    m_lastClickedIndex.clear();
}

bool CrateFeature::activateCrate(CrateId crateId) {
    qDebug() << "CrateFeature::activateCrate()" << crateId;
    VERIFY_OR_DEBUG_ASSERT(crateId.isValid()) {
        return false;
    }
    QModelIndex index = indexFromCrateId(crateId);
    VERIFY_OR_DEBUG_ASSERT(index.isValid()) {
        return false;
    }
    m_lastRightClickedIndex = index;
    // TODO(XXX): How to select the newly created crate without
    // a corresponding table model? m_pCrateTableModel = nullptr
    // when creating crates by clicking the link on the HTML view.
    // if (m_pCrateTableModel) {
    //     Crate crate;
    //     m_pCrates->storage().readCrateById(crateId, &crate);
    //     m_pCrateTableModel->selectCrate(crate);
    //     emit(showTrackModel(m_pCrateTableModel));
    // }
    // emit(enableCoverArtDisplay(true));
    // // Update selection
    // emit(featureSelect(this, m_lastRightClickedIndex));
    activateChild(m_lastRightClickedIndex);
    return true;
}

bool CrateFeature::readLastRightClickedCrate(Crate* pCrate) const {
    CrateId crateId(crateIdFromIndex(m_lastRightClickedIndex));
    VERIFY_OR_DEBUG_ASSERT(crateId.isValid()) {
        qWarning() << "Failed to determine id of selected crate";
        return false;
    }
    VERIFY_OR_DEBUG_ASSERT(m_pCrates->storage().readCrateById(crateId, pCrate)) {
        qWarning() << "Failed to read selected crate with id" << crateId;
        return false;
    }
    return true;
}

void CrateFeature::onRightClick(const QPoint& globalPos) {
    m_lastRightClickedIndex = QModelIndex();
    QMenu menu(nullptr);
    menu.addAction(m_pCreateCrateAction.get());
    menu.addSeparator();
    menu.addAction(m_pCreateImportPlaylistAction.get());
    menu.exec(globalPos);
}

void CrateFeature::onRightClickChild(const QPoint& globalPos, const QModelIndex& index) {
    //Save the model index so we can get it in the action slots...
    m_lastRightClickedIndex = index;

    CrateId crateId(crateIdFromIndex(index));
    if (!crateId.isValid()) {
        return;
    }

    Crate crate;
    if (!m_pCrates->storage().readCrateById(crateId, &crate)) {
        return;
    }

    m_pMoveCrateMenu->clear();
    QSignalMapper* signalMapper = new QSignalMapper(this);
    // add option to move to root if the crate isn't there already
    if (m_pCrates->hierarchy().getParentId(crate.getId()).isValid()) {
        auto pAction = std::make_unique<QAction>("Root", this);
        signalMapper->setMapping(pAction.get(), CrateId().toInt());
        connect(pAction.get(), SIGNAL(triggered()),
                signalMapper, SLOT(map()));
        m_pMoveCrateMenu->addAction(pAction.get());
        pAction.release();
    }

    CrateSelectResult allCrates(m_pCrates->storage().selectCrates());
    Crate moveCrate;
    while (allCrates.populateNext(&moveCrate)) {
        if (moveCrate.getId() == crate.getId() ||
            m_pCrates->hierarchy().collectChildCrateIds(crate.getId()).contains(moveCrate.getId().toString()) ||
            moveCrate.getId() == m_pCrates->hierarchy().getParentId(crate.getId())) {
            continue; // skip adding the selected crate, it's parent and it's children
        }
        QString namePath = m_pCrates->hierarchy().getNamePathFromId(moveCrate.getId());
        auto pAction = std::make_unique<QAction>(namePath.right(namePath.size()-1), this);
        pAction->setEnabled(!moveCrate.isLocked());
        signalMapper->setMapping(pAction.get(), moveCrate.getId().toInt());
        connect(pAction.get(), SIGNAL(triggered()),
                signalMapper, SLOT(map()));
        m_pMoveCrateMenu->addAction(pAction.get());
        pAction.release();
    }
    connect(signalMapper, SIGNAL(mapped(int)), this, SLOT(slotMoveSubtreeToCrate(int)));

    m_pDeleteCrateAction->setEnabled(!crate.isLocked());
    m_pRenameCrateAction->setEnabled(!crate.isLocked());

    m_pAutoDjTrackSourceAction->setChecked(crate.isAutoDjSource());

    m_pLockCrateAction->setText(crate.isLocked() ? tr("Unlock") : tr("Lock"));

    QMenu menu(NULL);
    menu.addAction(m_pCreateCrateAction.get());
    menu.addAction(m_pCreateChildCrateAction.get());
    menu.addSeparator();
    menu.addAction(m_pRenameCrateAction.get());
    menu.addAction(m_pDuplicateCrateAction.get());
    menu.addAction(m_pDeleteCrateAction.get());
    menu.addAction(m_pLockCrateAction.get());
    menu.addMenu(m_pMoveCrateMenu.get());
    menu.addSeparator();
    menu.addAction(m_pAutoDjTrackSourceAction.get());
    menu.addSeparator();
    menu.addAction(m_pAnalyzeCrateAction.get());
    menu.addSeparator();
    if (!crate.isLocked()) {
        menu.addAction(m_pImportPlaylistAction.get());
    }
    menu.addAction(m_pExportPlaylistAction.get());
    menu.addAction(m_pExportTrackFilesAction.get());
    menu.exec(globalPos);
}

void CrateFeature::slotCreateCrate() {
    CrateId newCrateId = CrateFeatureHelper(
      m_pCrates, m_pConfig).createEmptyCrate();
    if (newCrateId.isValid()) {
        rebuildChildModel(newCrateId);
    }
}

void CrateFeature::slotCreateChildCrate() {
    Crate parent;
    if (readLastRightClickedCrate(&parent)) {
        CrateId newCrateId = CrateFeatureHelper(
          m_pCrates, m_pConfig).createEmptyCrate(parent);
        if (newCrateId.isValid()) {
            rebuildChildModel(newCrateId);
        }
    }
}

void CrateFeature::slotDeleteCrate() {
    Crate crate;
    if (readLastRightClickedCrate(&crate)) {
        if (crate.isLocked()) {
            qWarning() << "Refusing to delete locked crate" << crate;
            return;
        }
        // better deletion requeried
        if (m_pCrates->hierarchy().hasChildren(crate.getId())) {
            if (QMessageBox::question(
                  nullptr,
                  tr("Deleting multiple crates"),
                  tr("Deleting this crate will delete all its subcrates too. Are you sure you want to delete this crate?"),
                  QMessageBox::Ok,
                  QMessageBox::Cancel) == QMessageBox::Cancel) {
                return;
            }
        }

        CrateId parentId = m_pCrates->hierarchy().getParentId(crate.getId());
        if (m_pCrates->deleteCrate(crate)) {
            qDebug() << "Deleted crate" << crate;
            rebuildChildModel(parentId);
            return;
        }
    }
    qWarning() << "Failed to delete selected crate";
}

void CrateFeature::slotRenameCrate() {
    Crate crate;
    if (readLastRightClickedCrate(&crate)) {
        const QString oldName = crate.getName();
        crate.resetName();
        while (!crate.hasName()) {
            bool ok = false;
            crate.parseName(
                    QInputDialog::getText(
                            nullptr,
                            tr("Rename Crate"),
                            tr("Enter new name for crate:"),
                            QLineEdit::Normal,
                            oldName,
                            &ok));
            if (!ok || (crate.getName() == oldName)) {
                return;
            }
            crate.setName(crate.getName().simplified());
            if (!crate.hasName()) {
                QMessageBox::warning(
                        nullptr,
                        tr("Renaming Crate Failed"),
                        tr("A crate cannot have a blank name."));
                continue;
            }
            CrateId parentId(m_pCrates->hierarchy().getParentId(crate.getId()));
            Crate parent;
            m_pCrates->storage().readCrateById(parentId, &parent);

            if (!m_pCrates->hierarchy().isNameValidForHierarchy(crate.getName(), crate, parent)) {
                QMessageBox::warning(
                        nullptr,
                        tr("Renaming Crate Failed"),
                        tr("A crate by that name already exists."));
                crate.resetName();
                continue;
            }
        }

        if (!m_pCrates->updateCrate(crate)) {
            qDebug() << "Failed to rename crate" << crate;
        }
    } else {
        qDebug() << "Failed to rename selected crate";
    }
}

void CrateFeature::slotDuplicateCrate() {
    Crate crate;
    if (readLastRightClickedCrate(&crate)) {
        CrateId crateId = CrateFeatureHelper(
                m_pCrates, m_pConfig).duplicateCrate(crate);
        if (crateId.isValid()) {
            rebuildChildModel(crateId);
        }
    } else {
        qDebug() << "Failed to duplicate selected crate";
    }
}

void CrateFeature::slotMoveSubtreeToCrate(int iCrateId) {
    Crate selectedCrate;
    CrateId destinationCrateId(iCrateId);

    if (readLastRightClickedCrate(&selectedCrate)) {
        if (selectedCrate.getId() == destinationCrateId) {
            return;
        }

        QStringList childIds = m_pCrates->hierarchy().collectChildCrateIds(selectedCrate.getId());
        if (childIds.contains(destinationCrateId.toString())) {
            QMessageBox::warning(
              nullptr,
              tr("Moving Subtree Failed"),
              tr("Cannot move a subree into itself."));
            return;
        }

        Crate destinationCrate;
        m_pCrates->storage().readCrateById(destinationCrateId, &destinationCrate);

<<<<<<< HEAD
        m_pCrates->moveCrate(selectedCrate, destinationCrate);

=======
        // try to keep naming convention
        while (selectedCrate.getName() == destinationCrate.getName() ||
               m_pCrates->hierarchy().collectImmediateChildrenNames(
                 destinationCrate).contains(selectedCrate.getName())) {
            selectedCrate.setName(selectedCrate.getName() + "_");
        };

        m_pCrates->hierarchy().moveCrate(selectedCrate, destinationCrateId);

        // rebuild the paths
        m_pCrates->updateCrate(selectedCrate);
>>>>>>> e8417d5d
        rebuildChildModel();
    }
}


void CrateFeature::slotToggleCrateLock() {
    Crate crate;
    if (readLastRightClickedCrate(&crate)) {
        crate.setLocked(!crate.isLocked());
        if (!m_pCrates->updateCrate(crate)) {
            qDebug() << "Failed to toggle lock of crate" << crate;
        }
    } else {
        qDebug() << "Failed to toggle lock of selected crate";
    }
}

void CrateFeature::slotAutoDjTrackSourceChanged() {
    Crate crate;
    if (readLastRightClickedCrate(&crate)) {
        if (crate.isAutoDjSource() != m_pAutoDjTrackSourceAction->isChecked()) {
            crate.setAutoDjSource(m_pAutoDjTrackSourceAction->isChecked());
            m_pCrates->updateCrate(crate);
        }
    }
}

void CrateFeature::toggleRecursion() {
    if (m_pCrates->isRecursionEnabled()) {
        m_pCrates->setRecursionEnabled(false);
    } else {
        m_pCrates->setRecursionEnabled();
    }
    rebuildChildModel();
}

//TODO(gramanas): don't reset the tree in every change
void CrateFeature::rebuildChildModel(CrateId selectedCrateId) {
    qDebug() << "CrateFeature::rebuildChildModel()" << selectedCrateId;
    m_pChildModel->reloadTree();
    generateSummaries();

    if (selectedCrateId.isValid()) {
        QModelIndex index = indexFromCrateId(selectedCrateId);
        if (index.isValid()) {
            activateChild(index);
            return;
        }
    }
    activate();

    // TODO(XXX): This is not optimal at all.
    // The tree item model needs to get revamped in order to allow
    // the addition of rows one by one. QAbstactItemModel allows this
    // but our implementation of it so far did not need that feature
    // so it was not implemented
}

void CrateFeature::generateSummaries() {
    CrateSelectResult crates(m_pCrates->storage().selectCrates());
    Crate crate;
    QSet<CrateId> ids;
    while (crates.populateNext(&crate)) {
        ids.insert(crate.getId());
    }
    updateChildModel(ids);
}

void CrateFeature::updateChildModel(const QSet<CrateId>& updatedCrateIds) {
    for (const CrateId& crateId: updatedCrateIds) {
        QModelIndex index = indexFromCrateId(crateId);
        VERIFY_OR_DEBUG_ASSERT(index.isValid()) {
            continue;
        }
        CrateSummary crateSummary;
        VERIFY_OR_DEBUG_ASSERT(m_pCrates->storage().readCrateSummaryById(crateId, &crateSummary)) {
            continue;
        }
        updateTreeItemForCrateSummary(m_pChildModel->getItem(index), crateSummary);
        m_pChildModel->triggerRepaint(index);
    }
    if (m_pSelectedTrack) {
        // Crates containing the currently selected track might
        // have been modified.
        slotTrackSelected(m_pSelectedTrack);
    }
}

CrateId CrateFeature::crateIdFromIndex(const QModelIndex& index) const {
    if (!index.isValid()) {
        return CrateId();
    }
    bool ok = false;
    int id = index.data(AbstractRole::RoleData).toInt(&ok);
    if (ok) {
        return CrateId(id);
    }
    return CrateId();
}

QModelIndex CrateFeature::indexFromCrateId(CrateId crateId) const {
    VERIFY_OR_DEBUG_ASSERT(crateId.isValid()) {
        qDebug() << "CrateId is invalid:" << crateId;
        return QModelIndex();
    }

    QModelIndexList indexList = m_pChildModel->match(m_pChildModel->index(0, 0),
                                                     AbstractRole::RoleData,
                                                     crateId.toVariant(), 1,
                                                     Qt::MatchRecursive);
    if (!indexList.isEmpty()) {
        return indexList.back();
    }

    qDebug() << "Tree item for crate not found:" << crateId;
    return QModelIndex();
}

void CrateFeature::slotImportPlaylist() {
    //qDebug() << "slotImportPlaylist() row:" ; //<< m_lastRightClickedIndex.data();

    QString playlist_file = getPlaylistFile();
    if (playlist_file.isEmpty()) return;

    // Update the import/export crate directory
    QFileInfo fileName(playlist_file);
    m_pConfig->set(ConfigKey("[Library]","LastImportExportCrateDirectory"),
                   ConfigValue(fileName.dir().absolutePath()));

    slotImportPlaylistFile(playlist_file);
    activateChild(m_lastRightClickedIndex);
}

void CrateFeature::slotImportPlaylistFile(const QString &playlist_file) {
    // The user has picked a new directory via a file dialog. This means the
    // system sandboxer (if we are sandboxed) has granted us permission to this
    // folder. We don't need access to this file on a regular basis so we do not
    // register a security bookmark.
    // TODO(XXX): Parsing a list of track locations from a playlist file
    // is a general task and should be implemented separately.
    QList<QString> entries;
    if (playlist_file.endsWith(".m3u", Qt::CaseInsensitive) ||
        playlist_file.endsWith(".m3u8", Qt::CaseInsensitive)) {
        // .m3u8 is Utf8 representation of an m3u playlist
        entries = ParserM3u().parse(playlist_file);
    } else if (playlist_file.endsWith(".pls", Qt::CaseInsensitive)) {
        entries = ParserPls().parse(playlist_file);
    } else if (playlist_file.endsWith(".csv", Qt::CaseInsensitive)) {
        entries = ParserCsv().parse(playlist_file);
    } else {
        return;
    }
    m_pCrateTableModel->addTracks(QModelIndex(), entries);
}

void CrateFeature::slotCreateImportCrate() {

    // Get file to read
    QStringList playlist_files = LibraryFeature::getPlaylistFiles();
    if (playlist_files.isEmpty()) {
        return;
    }


    // Set last import directory
    QFileInfo fileName(playlist_files.first());
    m_pConfig->set(ConfigKey("[Library]","LastImportExportCrateDirectory"),
                ConfigValue(fileName.dir().absolutePath()));

    CrateId lastCrateId;

    // For each selected file
    for (const QString& playlistFile : playlist_files) {
        fileName = QFileInfo(playlistFile);

        Crate crate;

        // Get a valid name
        QString baseName = fileName.baseName();
        for (int i = 0;; ++i) {
            QString name = baseName;
            if (i > 0) {
                name += QString(" %1").arg(i);
            }

            if (crate.parseName(name)) {
                DEBUG_ASSERT(crate.hasName());
                if (!m_pCrates->storage().readCrateByName(crate.getName())) {
                    // unused crate name found
                    break; // terminate loop
                }
            }
        }

        if (!m_pCrates->insertCrate(crate, &lastCrateId)) {
            QMessageBox::warning(
                    nullptr,
                    tr("Crate Creation Failed"),
                    tr("An unknown error occurred while creating crate: ") + crate.getName());
            return;
        }

        slotImportPlaylistFile(playlistFile);
    }
    activateCrate(lastCrateId);
}

void CrateFeature::slotAnalyzeCrate() {
    if (m_lastRightClickedIndex.isValid()) {
        CrateId crateId = crateIdFromIndex(m_lastRightClickedIndex);
        if (crateId.isValid()) {
            QList<TrackId> trackIds;
            trackIds.reserve(
                    m_pCrates->tracks().countCrateTracks(crateId));
            {
                CrateTrackSelectResult crateTracks(
                        m_pCrates->tracks().selectCrateTracksSorted(crateId));
                while (crateTracks.next()) {
                    trackIds.append(crateTracks.trackId());
                }
            }
            emit(analyzeTracks(trackIds));
        }
    }
}

void CrateFeature::slotExportPlaylist() {
    CrateId crateId = m_pCrateTableModel->selectedCrate();
    Crate crate;
    if (m_pCrates->storage().readCrateById(crateId, &crate)) {
        qDebug() << "Exporting crate" << crate;
    } else {
        qDebug() << "Failed to export crate" << crateId;
    }

    QString lastCrateDirectory = m_pConfig->getValue(
            ConfigKey("[Library]", "LastImportExportCrateDirectory"),
            QDesktopServices::storageLocation(QDesktopServices::MusicLocation));

    QString file_location = QFileDialog::getSaveFileName(
        NULL,
        tr("Export Crate"),
        lastCrateDirectory.append("/").append(crate.getName()),
        tr("M3U Playlist (*.m3u);;M3U8 Playlist (*.m3u8);;PLS Playlist (*.pls);;Text CSV (*.csv);;Readable Text (*.txt)"));
    // Exit method if user cancelled the open dialog.
    if (file_location.isNull() || file_location.isEmpty()) {
        return;
    }

    // Update the import/export crate directory
    QFileInfo fileName(file_location);
    m_pConfig->set(ConfigKey("[Library]","LastImportExportCrateDirectory"),
                ConfigValue(fileName.dir().absolutePath()));

    // The user has picked a new directory via a file dialog. This means the
    // system sandboxer (if we are sandboxed) has granted us permission to this
    // folder. We don't need access to this file on a regular basis so we do not
    // register a security bookmark.

    // check config if relative paths are desired
    bool useRelativePath =
        m_pConfig->getValue<bool>(
            ConfigKey("[Library]", "UseRelativePathOnExport"));

    // Create list of files of the crate
    QList<QString> playlist_items;
    // Create a new table model since the main one might have an active search.
    QScopedPointer<CrateTableModel> pCrateTableModel(
        new CrateTableModel(this, m_pTrackCollection));
    Crate selectedCrate;
    m_pCrates->storage().readCrateById(m_pCrateTableModel->selectedCrate(), &selectedCrate);
    pCrateTableModel->selectCrate(selectedCrate);
    pCrateTableModel->select();

    if (file_location.endsWith(".csv", Qt::CaseInsensitive)) {
        ParserCsv::writeCSVFile(file_location, pCrateTableModel.data(), useRelativePath);
    } else if (file_location.endsWith(".txt", Qt::CaseInsensitive)) {
        ParserCsv::writeReadableTextFile(file_location, pCrateTableModel.data(), false);
    } else{
        // populate a list of files of the crate
        QList<QString> playlist_items;
        int rows = pCrateTableModel->rowCount();
        for (int i = 0; i < rows; ++i) {
            QModelIndex index = m_pCrateTableModel->index(i, 0);
            playlist_items << m_pCrateTableModel->getTrackLocation(index);
        }

        if (file_location.endsWith(".pls", Qt::CaseInsensitive)) {
            ParserPls::writePLSFile(file_location, playlist_items, useRelativePath);
        } else if (file_location.endsWith(".m3u8", Qt::CaseInsensitive)) {
            ParserM3u::writeM3U8File(file_location, playlist_items, useRelativePath);
        } else {
            //default export to M3U if file extension is missing
            if(!file_location.endsWith(".m3u", Qt::CaseInsensitive))
            {
                qDebug() << "Crate export: No valid file extension specified. Appending .m3u "
                         << "and exporting to M3U.";
                file_location.append(".m3u");
            }
            ParserM3u::writeM3UFile(file_location, playlist_items, useRelativePath);
        }
    }
}

void CrateFeature::slotExportTrackFiles() {
    // Create a new table model since the main one might have an active search.
    QScopedPointer<CrateTableModel> pCrateTableModel(
        new CrateTableModel(this, m_pTrackCollection));
    Crate crate;
    m_pCrates->storage().readCrateById(m_pCrateTableModel->selectedCrate(), &crate);
    pCrateTableModel->selectCrate(crate);
    pCrateTableModel->select();

    int rows = pCrateTableModel->rowCount();
    QList<TrackPointer> trackpointers;
    for (int i = 0; i < rows; ++i) {
        QModelIndex index = m_pCrateTableModel->index(i, 0);
        trackpointers.push_back(m_pCrateTableModel->getTrack(index));
    }

    TrackExportWizard track_export(nullptr, m_pConfig, trackpointers);
    track_export.exportTracks();
}

void CrateFeature::slotCrateTableChanged(CrateId crateId) {
    Q_UNUSED(crateId);
    rebuildChildModel(crateId);
}

void CrateFeature::slotCrateContentChanged(CrateId crateId) {
    QSet<CrateId> updatedCrateIds;
    updatedCrateIds.insert(crateId);
    updateChildModel(updatedCrateIds);
}

void CrateFeature::slotUpdateCrateLabels(const QSet<CrateId>& updatedCrateIds) {
    updateChildModel(updatedCrateIds);
}

void CrateFeature::htmlLinkClicked(const QUrl& link) {
    if (QString(link.path())=="create") {
        slotCreateCrate();
    } else {
        qDebug() << "Unknown crate link clicked" << link;
    }
}

void CrateFeature::slotTrackSelected(TrackPointer pTrack) {
    m_pSelectedTrack = pTrack;

    TreeItem* pRootItem = m_pChildModel->getRootItem();
    VERIFY_OR_DEBUG_ASSERT(pRootItem != nullptr) {
        return;
    }

    TrackId selectedTrackId;
    std::vector<CrateId> sortedTrackCrates;
    if (pTrack) {
        selectedTrackId = pTrack->getId();
        CrateTrackSelectResult trackCratesIter(
                m_pCrates->tracks().selectTrackCratesSorted(selectedTrackId));
        while (trackCratesIter.next()) {
            sortedTrackCrates.push_back(trackCratesIter.crateId());
        }
    }

    // Set all crates the track is in bold (or if there is no track selected,
    // clear all the bolding).
    for (TreeItem* pTreeItem: pRootItem->children()) {
        updateTreeItemForTrackSelection(pTreeItem, selectedTrackId, sortedTrackCrates);
    }

    m_pChildModel->triggerRepaint();
}

void CrateFeature::slotResetSelectedTrack() {
    slotTrackSelected(TrackPointer());
}

QPointer<CrateTableModel> CrateFeature::getTableModel(int paneId) {
    auto it = m_crateTableModel.find(paneId);
    if (it == m_crateTableModel.end() || it->isNull()) {
        it = m_crateTableModel.insert(paneId,
                                      new CrateTableModel(this, m_pTrackCollection));
    }
    return *it;
}

void CrateFeature::showBrowse(int paneId) {
    auto it = m_panes.find(paneId);
    auto itId = m_idBrowse.find(paneId);
    if (it != m_panes.end() && !it->isNull() && itId != m_idBrowse.end()) {
        (*it)->setCurrentIndex(*itId);
    }
}

void CrateFeature::showTable(int paneId) {
    auto it = m_panes.find(paneId);
    auto itId = m_idTable.find(paneId);
    if (it != m_panes.end() && !it->isNull() && itId != m_idTable.end()) {
        (*it)->setCurrentIndex(*itId);
    }
}<|MERGE_RESOLUTION|>--- conflicted
+++ resolved
@@ -589,10 +589,6 @@
         Crate destinationCrate;
         m_pCrates->storage().readCrateById(destinationCrateId, &destinationCrate);
 
-<<<<<<< HEAD
-        m_pCrates->moveCrate(selectedCrate, destinationCrate);
-
-=======
         // try to keep naming convention
         while (selectedCrate.getName() == destinationCrate.getName() ||
                m_pCrates->hierarchy().collectImmediateChildrenNames(
@@ -604,7 +600,6 @@
 
         // rebuild the paths
         m_pCrates->updateCrate(selectedCrate);
->>>>>>> e8417d5d
         rebuildChildModel();
     }
 }
