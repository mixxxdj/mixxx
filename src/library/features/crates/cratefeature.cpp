--- conflicted
+++ resolved
@@ -675,12 +675,8 @@
             continue;
         }
         CrateSummary crateSummary;
-<<<<<<< HEAD
-        VERIFY_OR_DEBUG_ASSERT(m_pCrates->storage().readCrateSummaryById(crateId, &crateSummary)) {
-=======
         VERIFY_OR_DEBUG_ASSERT(
                 crateStorage.readCrateSummaryById(crateId, &crateSummary)) {
->>>>>>> 53a5c5fd
             continue;
         }
         updateTreeItemForCrateSummary(m_pChildModel->getItem(index), crateSummary);
