#include <QVector>

#include "library/features/crates/cratestorage.h"

#include "library/crate/crateschema.h"
#include "library/dao/trackschema.h"
#include "library/queryutil.h"

#include "util/db/dbconnection.h"

#include "util/db/sqllikewildcards.h"
#include "util/db/fwdsqlquery.h"

#include "util/logger.h"

namespace {

const mixxx::Logger kLogger("CrateStorage");

} // anonymous namespace

void CrateStorage::initialize(const QSqlDatabase& database) {
    m_database = database;
}

uint CrateStorage::countCrates() const {
    FwdSqlQuery query(m_database, QString(
            "SELECT COUNT(*) FROM %1").arg(
                    CRATE_TABLE));
    if (query.execPrepared() && query.next()) {
        uint result = query.fieldValue(0).toUInt();
        DEBUG_ASSERT(!query.next());
        return result;
    } else {
        return 0;
    }
}


bool CrateStorage::readCrateById(CrateId id, Crate* pCrate) const {
    FwdSqlQuery query(m_database, QString(
            "SELECT * FROM %1 WHERE %2=:id").arg(
                    CRATE_TABLE,
                    CRATETABLE_ID));
    query.bindValue(":id", id);
    if (query.execPrepared()) {
        CrateSelectResult crates(std::move(query));
        if ((pCrate != nullptr) ? crates.populateNext(pCrate) : crates.next()) {
            VERIFY_OR_DEBUG_ASSERT(!crates.next()) {
                kLogger.warning()
                        << "Ambiguous crate id:" << id;
            }
            return true;
        } else {
            kLogger.warning()
                    << "Crate not found by id:" << id;
        }
    }
    return false;
}


bool CrateStorage::readCrateByName(const QString& name, Crate* pCrate) const {
    FwdSqlQuery query(m_database, QString(
            "SELECT * FROM %1 WHERE %2=:name").arg(
                    CRATE_TABLE,
                    CRATETABLE_NAME));
    query.bindValue(":name", name);
    if (query.execPrepared()) {
        CrateSelectResult crates(std::move(query));
        if ((pCrate != nullptr) ? crates.populateNext(pCrate) : crates.next()) {
            VERIFY_OR_DEBUG_ASSERT(!crates.next()) {
                kLogger.warning()
                        << "Ambiguous crate name:" << name;
            }
            return true;
        } else {
            if (kLogger.debugEnabled()) {
                kLogger.debug()
                        << "Crate not found by name:"
                        << name;
            }
        }
    }
    return false;
}


CrateSelectResult CrateStorage::selectCrates() const {
    FwdSqlQuery query(m_database,
            mixxx::DbConnection::collateLexicographically(QString(
                    "SELECT * FROM %1 ORDER BY %2").arg(
                            CRATE_TABLE,
                            CRATETABLE_NAME)));

    if (query.execPrepared()) {
        return CrateSelectResult(std::move(query));
    } else {
        return CrateSelectResult();
    }
}


CrateSelectResult CrateStorage::selectCratesByIds(
        const QString& subselectForCrateIds,
        SqlSubselectMode subselectMode) const {
    QString subselectPrefix;
    switch (subselectMode) {
    case SQL_SUBSELECT_IN:
        if (subselectForCrateIds.isEmpty()) {
            // edge case: no crates
            return CrateSelectResult();
        }
        subselectPrefix = "IN";
        break;
    case SQL_SUBSELECT_NOT_IN:
        if (subselectForCrateIds.isEmpty()) {
            // edge case: all crates
            return selectCrates();
        }
        subselectPrefix = "NOT IN";
        break;
    }
    DEBUG_ASSERT(!subselectPrefix.isEmpty());
    DEBUG_ASSERT(!subselectForCrateIds.isEmpty());

    FwdSqlQuery query(m_database,
            mixxx::DbConnection::collateLexicographically(QString(
                    "SELECT * FROM %1 WHERE %2 %3 (%4) ORDER BY %5").arg(
                            CRATE_TABLE,
                            CRATETABLE_ID,
                            subselectPrefix,
                            subselectForCrateIds,
                            CRATETABLE_NAME)));

    if (query.execPrepared()) {
        return CrateSelectResult(std::move(query));
    } else {
        return CrateSelectResult();
    }
}


CrateSelectResult CrateStorage::selectAutoDjCrates(bool autoDjSource) const {
    FwdSqlQuery query(m_database,
            mixxx::DbConnection::collateLexicographically(QString(
                    "SELECT * FROM %1 WHERE %2=:autoDjSource ORDER BY %3").arg(
                            CRATE_TABLE,
                            CRATETABLE_AUTODJ_SOURCE,
                            CRATETABLE_NAME)));
    query.bindValue(":autoDjSource", autoDjSource);
    if (query.execPrepared()) {
        return CrateSelectResult(std::move(query));
    } else {
        return CrateSelectResult();
    }
}


CrateSummarySelectResult CrateStorage::selectCrateSummaries() const {
    FwdSqlQuery query(m_database,
            mixxx::DbConnection::collateLexicographically(QString(
                    "SELECT * FROM %1 ORDER BY %2").arg(
                            CRATE_SUMMARY_VIEW,
                            CRATETABLE_NAME)));
    if (query.execPrepared()) {
        return CrateSummarySelectResult(std::move(query));
    } else {
        return CrateSummarySelectResult();
    }
}

bool CrateStorage::readCrateSummaryById(CrateId id, CrateSummary* pCrateSummary) const {
    FwdSqlQuery query(m_database, QString(
            "SELECT * FROM %1 WHERE %2=:id").arg(
                    CRATE_SUMMARY_VIEW,
                    CRATETABLE_ID));
    query.bindValue(":id", id);
    if (query.execPrepared()) {
        CrateSummarySelectResult crateSummaries(std::move(query));
        if ((pCrateSummary != nullptr) ? crateSummaries.populateNext(pCrateSummary) : crateSummaries.next()) {
            VERIFY_OR_DEBUG_ASSERT(!crateSummaries.next()) {
                kLogger.warning()
                        << "Ambiguous crate id:" << id;
            }
            return true;
        } else {
            kLogger.warning()
                    << "Crate summary not found by id:" << id;
        }
    }
    return false;
}

bool CrateStorage::onInsertingCrate(
        const Crate& crate,
        CrateId* pCrateId) {
    VERIFY_OR_DEBUG_ASSERT(!crate.getId().isValid()) {
        kLogger.warning()
                << "Cannot insert crate with a valid id:" << crate.getId();
        return false;
    }
    FwdSqlQuery query(m_database, QString(
            "INSERT INTO %1 (%2,%3,%4) VALUES (:name,:locked,:autoDjSource)").arg(
                    CRATE_TABLE,
                    CRATETABLE_NAME,
                    CRATETABLE_LOCKED,
                    CRATETABLE_AUTODJ_SOURCE));
    VERIFY_OR_DEBUG_ASSERT(query.isPrepared()) {
        return false;
    }
    CrateQueryBinder queryBinder(query);
    queryBinder.bindName(":name", crate);
    queryBinder.bindLocked(":locked", crate);
    queryBinder.bindAutoDjSource(":autoDjSource", crate);
    VERIFY_OR_DEBUG_ASSERT(query.execPrepared()) {
        return false;
    }
    if (query.numRowsAffected() > 0) {
        DEBUG_ASSERT(query.numRowsAffected() == 1);
        if (pCrateId != nullptr) {
            *pCrateId = CrateId(query.lastInsertId());
            DEBUG_ASSERT(pCrateId->isValid());
        }
        return true;
    } else {
        return false;
    }
}


bool CrateStorage::onUpdatingCrate(
        const Crate& crate) {
    VERIFY_OR_DEBUG_ASSERT(crate.getId().isValid()) {
        kLogger.warning()
                << "Cannot update crate without a valid id";
        return false;
    }
    FwdSqlQuery query(m_database, QString(
            "UPDATE %1 SET %2=:name,%3=:locked,%4=:autoDjSource WHERE %5=:id").arg(
                    CRATE_TABLE,
                    CRATETABLE_NAME,
                    CRATETABLE_LOCKED,
                    CRATETABLE_AUTODJ_SOURCE,
                    CRATETABLE_ID));
    VERIFY_OR_DEBUG_ASSERT(query.isPrepared()) {
        return false;
    }
    CrateQueryBinder queryBinder(query);
    queryBinder.bindId(":id", crate);
    queryBinder.bindName(":name", crate);
    queryBinder.bindLocked(":locked", crate);
    queryBinder.bindAutoDjSource(":autoDjSource", crate);
    VERIFY_OR_DEBUG_ASSERT(query.execPrepared()) {
        return false;
    }
    if (query.numRowsAffected() > 0) {
        VERIFY_OR_DEBUG_ASSERT(query.numRowsAffected() <= 1) {
            kLogger.warning()
                    << "Updated multiple crates with the same id" << crate.getId();
        }
        return true;
    } else {
        kLogger.warning()
                << "Cannot update non-existent crate with id" << crate.getId();
        return false;
    }
}


bool CrateStorage::onDeletingCrate(
        CrateId crateId) {
    VERIFY_OR_DEBUG_ASSERT(crateId.isValid()) {
        kLogger.warning()
                << "Cannot delete crate without a valid id";
        return false;
    }
    {
        FwdSqlQuery query(m_database, QString(
                "DELETE FROM %1 WHERE %2=:id").arg(
                        CRATE_TRACKS_TABLE,
                        CRATETRACKSTABLE_CRATEID));
        VERIFY_OR_DEBUG_ASSERT(query.isPrepared()) {
            return false;
        }
        query.bindValue(":id", crateId);
        VERIFY_OR_DEBUG_ASSERT(query.execPrepared()) {
            return false;
        }
        if (query.numRowsAffected() <= 0) {
            if (kLogger.debugEnabled()) {
                kLogger.debug()
                        << "Deleting empty crate with id"
                        << crateId;
            }
        }
    }
    {
        FwdSqlQuery query(m_database, QString(
                "DELETE FROM %1 WHERE %2=:id").arg(
                        CRATE_TABLE,
                        CRATETABLE_ID));
        VERIFY_OR_DEBUG_ASSERT(query.isPrepared()) {
            return false;
        }
        query.bindValue(":id", crateId);
        VERIFY_OR_DEBUG_ASSERT(query.execPrepared()) {
            return false;
        }
        if (query.numRowsAffected() > 0) {
            VERIFY_OR_DEBUG_ASSERT(query.numRowsAffected() <= 1) {
                kLogger.warning()
                        << "Deleted multiple crates with the same id" << crateId;
            }
            return true;
        } else {
            kLogger.warning()
                    << "Cannot delete non-existent crate with id" << crateId;
            return false;
        }
    }
<<<<<<< HEAD
=======
}


bool CrateStorage::onAddingCrateTracks(
        CrateId crateId,
        const QList<TrackId>& trackIds) {
    FwdSqlQuery query(m_database, QString(
            "INSERT OR IGNORE INTO %1 (%2, %3) VALUES (:crateId,:trackId)").arg(
                    CRATE_TRACKS_TABLE,
                    CRATETRACKSTABLE_CRATEID,
                    CRATETRACKSTABLE_TRACKID));
    if (!query.isPrepared()) {
        return false;
    }
    query.bindValue(":crateId", crateId);
    for (const auto& trackId: trackIds) {
        query.bindValue(":trackId", trackId);
        if (!query.execPrepared()) {
            return false;
        }
        if (query.numRowsAffected() == 0) {
            // track is already in crate
            if (kLogger.debugEnabled()) {
                kLogger.debug()
                        << "Track" << trackId
                        << "not added to crate" << crateId;
            }
        } else {
            DEBUG_ASSERT(query.numRowsAffected() == 1);
        }
    }
    return true;
}


bool CrateStorage::onRemovingCrateTracks(
        CrateId crateId,
        const QList<TrackId>& trackIds) {
    // NOTE(uklotzde): We remove tracks in a loop
    // analogously to adding tracks (see above).
    FwdSqlQuery query(m_database, QString(
            "DELETE FROM %1 WHERE %2=:crateId AND %3=:trackId").arg(
                    CRATE_TRACKS_TABLE,
                    CRATETRACKSTABLE_CRATEID,
                    CRATETRACKSTABLE_TRACKID));
    if (!query.isPrepared()) {
        return false;
    }
    query.bindValue(":crateId", crateId);
    for (const auto& trackId: trackIds) {
        query.bindValue(":trackId", trackId);
        if (!query.execPrepared()) {
            return false;
        }
        if (query.numRowsAffected() == 0) {
            // track not found in crate
            if (kLogger.debugEnabled()) {
                kLogger.debug()
                        << "Track" << trackId
                        << "not removed from crate" << crateId;
            }
        } else {
            DEBUG_ASSERT(query.numRowsAffected() == 1);
        }
    }
    return true;
}


bool CrateStorage::onPurgingTracks(
        const QList<TrackId>& trackIds) {
    // NOTE(uklotzde): Remove tracks from crates one-by-one.
    // This might be optimized by deleting multiple track ids
    // at once in chunks with a maximum size.
    FwdSqlQuery query(m_database, QString(
            "DELETE FROM %1 WHERE %2=:trackId").arg(
                    CRATE_TRACKS_TABLE,
                    CRATETRACKSTABLE_TRACKID));
    if (!query.isPrepared()) {
        return false;
    }
    for (const auto& trackId: trackIds) {
        query.bindValue(":trackId", trackId);
        if (!query.execPrepared()) {
            return false;
        }
    }
    return true;
>>>>>>> 1ede6dda
}<|MERGE_RESOLUTION|>--- conflicted
+++ resolved
@@ -319,95 +319,4 @@
             return false;
         }
     }
-<<<<<<< HEAD
-=======
-}
-
-
-bool CrateStorage::onAddingCrateTracks(
-        CrateId crateId,
-        const QList<TrackId>& trackIds) {
-    FwdSqlQuery query(m_database, QString(
-            "INSERT OR IGNORE INTO %1 (%2, %3) VALUES (:crateId,:trackId)").arg(
-                    CRATE_TRACKS_TABLE,
-                    CRATETRACKSTABLE_CRATEID,
-                    CRATETRACKSTABLE_TRACKID));
-    if (!query.isPrepared()) {
-        return false;
-    }
-    query.bindValue(":crateId", crateId);
-    for (const auto& trackId: trackIds) {
-        query.bindValue(":trackId", trackId);
-        if (!query.execPrepared()) {
-            return false;
-        }
-        if (query.numRowsAffected() == 0) {
-            // track is already in crate
-            if (kLogger.debugEnabled()) {
-                kLogger.debug()
-                        << "Track" << trackId
-                        << "not added to crate" << crateId;
-            }
-        } else {
-            DEBUG_ASSERT(query.numRowsAffected() == 1);
-        }
-    }
-    return true;
-}
-
-
-bool CrateStorage::onRemovingCrateTracks(
-        CrateId crateId,
-        const QList<TrackId>& trackIds) {
-    // NOTE(uklotzde): We remove tracks in a loop
-    // analogously to adding tracks (see above).
-    FwdSqlQuery query(m_database, QString(
-            "DELETE FROM %1 WHERE %2=:crateId AND %3=:trackId").arg(
-                    CRATE_TRACKS_TABLE,
-                    CRATETRACKSTABLE_CRATEID,
-                    CRATETRACKSTABLE_TRACKID));
-    if (!query.isPrepared()) {
-        return false;
-    }
-    query.bindValue(":crateId", crateId);
-    for (const auto& trackId: trackIds) {
-        query.bindValue(":trackId", trackId);
-        if (!query.execPrepared()) {
-            return false;
-        }
-        if (query.numRowsAffected() == 0) {
-            // track not found in crate
-            if (kLogger.debugEnabled()) {
-                kLogger.debug()
-                        << "Track" << trackId
-                        << "not removed from crate" << crateId;
-            }
-        } else {
-            DEBUG_ASSERT(query.numRowsAffected() == 1);
-        }
-    }
-    return true;
-}
-
-
-bool CrateStorage::onPurgingTracks(
-        const QList<TrackId>& trackIds) {
-    // NOTE(uklotzde): Remove tracks from crates one-by-one.
-    // This might be optimized by deleting multiple track ids
-    // at once in chunks with a maximum size.
-    FwdSqlQuery query(m_database, QString(
-            "DELETE FROM %1 WHERE %2=:trackId").arg(
-                    CRATE_TRACKS_TABLE,
-                    CRATETRACKSTABLE_TRACKID));
-    if (!query.isPrepared()) {
-        return false;
-    }
-    for (const auto& trackId: trackIds) {
-        query.bindValue(":trackId", trackId);
-        if (!query.execPrepared()) {
-            return false;
-        }
-    }
-    return true;
->>>>>>> 1ede6dda
 }