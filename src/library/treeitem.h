#pragma once

#include <QList>
#include <QString>
#include <QVariant>

#include "library/libraryfeature.h"

#include "util/memory.h"


class TreeItem final {
    struct PrivateRootTag {};

  public:
    static constexpr int kInvalidRow = -1;

    static std::unique_ptr<TreeItem> newRoot(
            LibraryFeature* pFeature) {
        DEBUG_ASSERT(pFeature);
        return std::make_unique<TreeItem>(pFeature, PrivateRootTag{});
    }

    explicit TreeItem(
            QString label = QString(),
            QVariant data = QVariant())
            : TreeItem(nullptr, std::move(label), std::move(data)) {
    }
    // This constructor should actually be private. But that wouldn't
    // work for std::make_unique(). The private, nested tag essentially
    // makes this constructor unavailable for everyone else.
    TreeItem(
            LibraryFeature* pFeature,
            PrivateRootTag)
            : TreeItem(pFeature) {
    }

    ~TreeItem();


    /////////////////////////////////////////////////////////////////////////
    // Feature
    /////////////////////////////////////////////////////////////////////////

    LibraryFeature* feature() const {
        DEBUG_ASSERT(
                !m_pParent ||
                m_pParent->m_pFeature == m_pFeature);
        return m_pFeature;
    }


    /////////////////////////////////////////////////////////////////////////
    // Parent
    /////////////////////////////////////////////////////////////////////////

    TreeItem* parent() const {
        return m_pParent;
    }
    bool hasParent() const {
        return m_pParent != nullptr;
    }
    bool isRoot() const {
        return !hasParent();
    }
    // Returns the position of this object within its parent
    // or kInvalidRow if this is a root item without a parent.
    int parentRow() const;


    /////////////////////////////////////////////////////////////////////////
    // Children
    /////////////////////////////////////////////////////////////////////////

    bool hasChildren() const {
        return !m_children.empty();
    }
    int childRows() const {
        return m_children.size();
    }
    TreeItem* child(int row) const;
    const QList<TreeItem*>& children() const {
        return m_children;
    }

    TreeItem* appendChild(
            QString label,
            QVariant data = QVariant());

    // multiple child items
    // take ownership of children items
    void insertChildren(int row, std::vector<std::unique_ptr<TreeItem>>&& children);
    void removeChildren(int row, int count);
    void insertChild(int row, TreeItem* pChild);

    /////////////////////////////////////////////////////////////////////////
    // Payload
    /////////////////////////////////////////////////////////////////////////

    void setLabel(const QString& label) {
        m_label = label;
    }
    const QString& getLabel() const {
        return m_label;
    }

    void setData(const QVariant& data) {
        m_data = data;
    }
    const QVariant& getData() const {
        return m_data;
    }

    void setIcon(const QIcon& icon) {
        m_icon = icon;
    }
    const QIcon& getIcon() {
        return m_icon;
    }

    void setBold(bool bold) {
        m_bold = bold;
    }
    bool isBold() const {
        return m_bold;
    }

  private:
    explicit TreeItem(
            LibraryFeature* pFeature,
            QString label = QString(),
            QVariant data = QVariant());

<<<<<<< HEAD
=======
    void insertChild(int row, std::unique_ptr<TreeItem> pChild);
>>>>>>> 620242d8
    void initFeatureRecursively(LibraryFeature* pFeature);

    // The library feature is inherited from the parent.
    // For all child items this is just a shortcut to the
    // library feature of the root item!
    LibraryFeature* m_pFeature;

    TreeItem* m_pParent;

    QList<TreeItem*> m_children; // owned child items

    QString m_label;
    QVariant m_data;
    QIcon m_icon;
    bool m_bold;
};<|MERGE_RESOLUTION|>--- conflicted
+++ resolved
@@ -91,7 +91,7 @@
     // take ownership of children items
     void insertChildren(int row, std::vector<std::unique_ptr<TreeItem>>&& children);
     void removeChildren(int row, int count);
-    void insertChild(int row, TreeItem* pChild);
+    void insertChild(int row, std::unique_ptr<TreeItem> pChild);
 
     /////////////////////////////////////////////////////////////////////////
     // Payload
@@ -131,10 +131,6 @@
             QString label = QString(),
             QVariant data = QVariant());
 
-<<<<<<< HEAD
-=======
-    void insertChild(int row, std::unique_ptr<TreeItem> pChild);
->>>>>>> 620242d8
     void initFeatureRecursively(LibraryFeature* pFeature);
 
     // The library feature is inherited from the parent.
