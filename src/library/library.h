--- conflicted
+++ resolved
@@ -95,12 +95,8 @@
     class PromoTracksFeature;
     PromoTracksFeature* m_pPromoTracksFeature;
 #endif
-<<<<<<< HEAD
-    PrepareFeature* m_pPrepareFeature;
     SelectorFeature* m_pSelectorFeature;
-=======
     AnalysisFeature* m_pAnalysisFeature;
->>>>>>> 11f3c5a7
     LibraryControl* m_pLibraryControl;
     RecordingManager* m_pRecordingManager;
 };
