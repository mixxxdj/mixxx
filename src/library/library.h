#pragma once

#include <QFont>
#include <QList>
#include <QObject>
#include <QPointer>

#include "analyzer/trackanalysisscheduler.h"
#include "library/library_decl.h"
#ifdef __ENGINEPRIME__
#include "library/trackset/crate/crateid.h"
// EVE
#include "library/trackset/searchcrate/searchcrateid.h"
// EVE
#endif
#include "preferences/usersettings.h"
#include "track/track_decl.h"
#include "util/db/dbconnectionpool.h"
#include "util/parented_ptr.h"

class AnalysisFeature;
class BrowseFeature;
class ControlObject;
class CrateFeature;
// EVE
class SearchCrateFeature;
class GroupedSearchCratesFeature;
// EVE
class LibraryControl;
class LibraryFeature;
class LibraryTableModel;
class KeyboardEventFilter;
class MixxxLibraryFeature;
class PlayerManager;
class PlaylistFeature;
class RecordingManager;
class SidebarModel;
class TrackCollectionManager;
class WSearchLineEdit;
class WLibrarySidebar;
class WLibrary;
class QAbstractItemModel;

#ifdef __ENGINEPRIME__
namespace mixxx {
class LibraryExporter;
} // namespace mixxx
#endif

// A Library class is a container for all the model-side aspects of the library.
// A library widget can be attached to the Library object by calling bindLibraryWidget.
class Library: public QObject {
    Q_OBJECT

  public:
    Library(QObject* parent,
            UserSettingsPointer pConfig,
            mixxx::DbConnectionPoolPtr pDbConnectionPool,
            TrackCollectionManager* pTrackCollectionManager,
            PlayerManager* pPlayerManager,
            RecordingManager* pRecordingManager);
    ~Library() override;

    void stopPendingTasks();

    const mixxx::DbConnectionPoolPtr& dbConnectionPool() const {
        return m_pDbConnectionPool;
    }

    TrackCollectionManager* trackCollectionManager() const;

    TrackAnalysisScheduler::Pointer createTrackAnalysisScheduler(
            int numWorkerThreads,
            AnalyzerModeFlags modeFlags) const;

    void bindSearchboxWidget(WSearchLineEdit* pSearchboxWidget);
    void bindSidebarWidget(WLibrarySidebar* sidebarWidget);
    void bindLibraryWidget(WLibrary* libraryWidget,
                    KeyboardEventFilter* pKeyboard);

    void addFeature(LibraryFeature* feature);

    /// Needed for exposing models to QML
    LibraryTableModel* trackTableModel() const;

    bool isTrackIdInCurrentLibraryView(const TrackId& trackId);

    int getTrackTableRowHeight() const {
        return m_iTrackTableRowHeight;
    }

    const QFont& getTrackTableFont() const {
        return m_trackTableFont;
    }

    bool selectedClickEnabled() const {
        return m_editMetadataSelectedClick;
    }

    //static Library* buildDefaultLibrary();

    static const int kDefaultRowHeightPx;

    void setFont(const QFont& font);
    void setRowHeight(int rowHeight);
    void setEditMetadataSelectedClick(bool enable);

    /// Switches to the internal track collection view
    /// and focuses the search box.
    void searchTracksInCollection();

    /// Triggers a new search in the internal track collection
    /// and shows the results by switching the view.
    void searchTracksInCollection(const QString& query);

    bool requestAddDir(const QString& directory);
    bool requestRemoveDir(const QString& directory, LibraryRemovalType removalType);
    bool requestRelocateDir(const QString& previousDirectory, const QString& newDirectory);

#ifdef __ENGINEPRIME__
    std::unique_ptr<mixxx::LibraryExporter> makeLibraryExporter(QWidget* parent);
#endif

  public slots:
    void slotShowTrackModel(QAbstractItemModel* model);
    void slotSwitchToView(const QString& view);
    void slotLoadTrack(TrackPointer pTrack);
#ifdef __STEM__
    void slotLoadTrackToPlayer(TrackPointer pTrack,
            const QString& group,
            mixxx::StemChannelSelection stemMask,
            bool play);
#else
    void slotLoadTrackToPlayer(TrackPointer pTrack, const QString& group, bool play);
#endif
    void slotLoadLocationToPlayer(const QString& location, const QString& group, bool play);
    void slotRefreshLibraryModels();
    void slotCreatePlaylist();
    void slotCreateCrate();
<<<<<<< HEAD
    // EVE
    void slotCreateSearchCrate();
    //    void slotCreateSearchCrateFromSearch();
    void slotCreateSearchCrateFromSearch(const QString& text);
    // EVE
=======
    void slotSearchInCurrentView();
    void slotSearchInAllTracks();
>>>>>>> 4e9c190f
    void onSkinLoadFinished();
    void slotSaveCurrentViewState() const;
    void slotRestoreCurrentViewState() const;

  signals:
    void showTrackModel(QAbstractItemModel* model, bool restoreState = true);
    void switchToView(const QString& view);
    void loadTrack(TrackPointer pTrack);
#ifdef __STEM__
    void loadTrackToPlayer(TrackPointer pTrack,
            const QString& group,
            mixxx::StemChannelSelection stemMask,
            bool play = false);
#else
    void loadTrackToPlayer(TrackPointer pTrack,
            const QString& group,
            bool play = false);
#endif
    void restoreSearch(const QString&);
    void search(const QString& text);
    // EVE
    //    void newSearchCratesFromSearch(const QString& text);
    // EVE
    void disableSearch();
    void pasteFromSidebar();
    // emit this signal to enable/disable the cover art widget
    void enableCoverArtDisplay(bool);
    void selectTrack(const TrackId&);
    void trackSelected(TrackPointer pTrack);
    void analyzeTracks(const QList<AnalyzerScheduledTrack>& tracks);
#ifdef __ENGINEPRIME__
    void exportLibrary();
    void exportCrate(CrateId crateId);
<<<<<<< HEAD
    // EVE
    void exportSearchCrate(SearchCrateId searchCrateId);
    // EVE
=======
    void exportPlaylist(int playlistId);
>>>>>>> 4e9c190f
#endif
    void saveModelState();
    void restoreModelState();

    void setTrackTableFont(const QFont& font);
    void setTrackTableRowHeight(int rowHeight);
    void setSelectedClick(bool enable);

    void onTrackAnalyzerProgress(TrackId trackId, AnalyzerProgress analyzerProgress);

  private slots:
      void onPlayerManagerTrackAnalyzerProgress(TrackId trackId, AnalyzerProgress analyzerProgress);
      void onPlayerManagerTrackAnalyzerIdle();

  private:
    const UserSettingsPointer m_pConfig;

    // The Mixxx database connection pool
    const mixxx::DbConnectionPoolPtr m_pDbConnectionPool;

    const QPointer<TrackCollectionManager> m_pTrackCollectionManager;

    parented_ptr<SidebarModel> m_pSidebarModel;
    parented_ptr<LibraryControl> m_pLibraryControl;

    QList<LibraryFeature*> m_features;
    const static QString m_sTrackViewName;
    const static QString m_sAutoDJViewName;
    WLibrary* m_pLibraryWidget;
    MixxxLibraryFeature* m_pMixxxLibraryFeature;
    PlaylistFeature* m_pPlaylistFeature;
    CrateFeature* m_pCrateFeature;
    SearchCrateFeature* m_pSearchCrateFeature;
    GroupedSearchCratesFeature* m_pGroupedSearchCratesFeature;
    AnalysisFeature* m_pAnalysisFeature;
    BrowseFeature* m_pBrowseFeature;
    QFont m_trackTableFont;
    int m_iTrackTableRowHeight;
    bool m_editMetadataSelectedClick;
    QScopedPointer<ControlObject> m_pKeyNotation;
};<|MERGE_RESOLUTION|>--- conflicted
+++ resolved
@@ -137,16 +137,13 @@
     void slotRefreshLibraryModels();
     void slotCreatePlaylist();
     void slotCreateCrate();
-<<<<<<< HEAD
     // EVE
     void slotCreateSearchCrate();
     //    void slotCreateSearchCrateFromSearch();
     void slotCreateSearchCrateFromSearch(const QString& text);
     // EVE
-=======
     void slotSearchInCurrentView();
     void slotSearchInAllTracks();
->>>>>>> 4e9c190f
     void onSkinLoadFinished();
     void slotSaveCurrentViewState() const;
     void slotRestoreCurrentViewState() const;
@@ -180,13 +177,10 @@
 #ifdef __ENGINEPRIME__
     void exportLibrary();
     void exportCrate(CrateId crateId);
-<<<<<<< HEAD
     // EVE
     void exportSearchCrate(SearchCrateId searchCrateId);
     // EVE
-=======
     void exportPlaylist(int playlistId);
->>>>>>> 4e9c190f
 #endif
     void saveModelState();
     void restoreModelState();
