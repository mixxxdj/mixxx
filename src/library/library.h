// library.h
// Created 8/23/2009 by RJ Ryan (rryan@mit.edu)

// A Library class is a container for all the model-side aspects of the library.
// A library widget can be attached to the Library object by calling bindWidget.

#ifndef LIBRARY_H
#define LIBRARY_H

#include <QList>
#include <QObject>
#include <QAbstractItemModel>

#include "configobject.h"
#include "trackinfoobject.h"
#include "recording/recordingmanager.h"
#include "analysisfeature.h"

class TrackModel;
class TrackCollection;
class SidebarModel;
class LibraryFeature;
class WLibrarySidebar;
class WLibrary;
class WSearchLineEdit;
class MixxxLibraryFeature;
class PlaylistFeature;
class CrateFeature;
class LibraryControl;
class MixxxKeyboard;
class SetlogFeature;

class Library : public QObject {
    Q_OBJECT
public:
    Library(QObject* parent,
            ConfigObject<ConfigValue>* pConfig,
<<<<<<< HEAD
            TrackCollection* pTrackCollection,
            bool firstRun, RecordingManager* pRecordingManager);
=======
            RecordingManager* pRecordingManager);
>>>>>>> 1be5156e
    virtual ~Library();

    void bindWidget(WLibrary* libraryWidget,
                    MixxxKeyboard* pKeyboard);
    void bindSidebarWidget(WLibrarySidebar* sidebarWidget);

    void addFeature(LibraryFeature* feature);

    // TODO(rryan) Transitionary only -- the only reason this is here is so the
    // waveform widgets can signal to a player to load a track. This can be
    // fixed by moving the waveform renderers inside player and connecting the
    // signals directly.
    TrackCollection* getTrackCollection() {
        return m_pTrackCollection;
    }

    //static Library* buildDefaultLibrary();

  public slots:
    void slotShowTrackModel(QAbstractItemModel* model);
    void slotSwitchToView(const QString& view);
    void slotLoadTrack(TrackPointer pTrack);
    void slotLoadTrackToPlayer(TrackPointer pTrack, QString group, bool play);
    void slotLoadLocationToPlayer(QString location, QString group);
    void slotRestoreSearch(const QString& text);
    void slotRefreshLibraryModels();
    void slotCreatePlaylist();
    void slotCreateCrate();
    void onSkinLoadFinished();

    void setUiEnabled(const bool enabled);

  signals:
    void showTrackModel(QAbstractItemModel* model);
    void switchToView(const QString& view);
    void loadTrack(TrackPointer pTrack);
    void loadTrackToPlayer(TrackPointer pTrack, QString group, bool play = false);
    void restoreSearch(const QString&);
    void search(const QString& text);
    void searchCleared();
    void searchStarting();

  private:
    ConfigObject<ConfigValue>* m_pConfig;
    SidebarModel* m_pSidebarModel;
    TrackCollection* m_pTrackCollection;
    QList<LibraryFeature*> m_features;
    const static QString m_sTrackViewName;
    const static QString m_sAutoDJViewName;
    MixxxLibraryFeature* m_pMixxxLibraryFeature;
    PlaylistFeature* m_pPlaylistFeature;
    CrateFeature* m_pCrateFeature;
<<<<<<< HEAD
    SetlogFeature* m_pSetlogFeature;
#ifdef __PROMO__
    class PromoTracksFeature;
    PromoTracksFeature* m_pPromoTracksFeature;
#endif
=======
>>>>>>> 1be5156e
    AnalysisFeature* m_pAnalysisFeature;
    LibraryControl* m_pLibraryControl;
    RecordingManager* m_pRecordingManager;
};

#endif /* LIBRARY_H */<|MERGE_RESOLUTION|>--- conflicted
+++ resolved
@@ -20,6 +20,7 @@
 class TrackCollection;
 class SidebarModel;
 class LibraryFeature;
+class LibraryTableModel;
 class WLibrarySidebar;
 class WLibrary;
 class WSearchLineEdit;
@@ -35,12 +36,8 @@
 public:
     Library(QObject* parent,
             ConfigObject<ConfigValue>* pConfig,
-<<<<<<< HEAD
             TrackCollection* pTrackCollection,
-            bool firstRun, RecordingManager* pRecordingManager);
-=======
             RecordingManager* pRecordingManager);
->>>>>>> 1be5156e
     virtual ~Library();
 
     void bindWidget(WLibrary* libraryWidget,
@@ -48,6 +45,7 @@
     void bindSidebarWidget(WLibrarySidebar* sidebarWidget);
 
     void addFeature(LibraryFeature* feature);
+    QList<TrackPointer> getTracksToAutoLoad();
 
     // TODO(rryan) Transitionary only -- the only reason this is here is so the
     // waveform widgets can signal to a player to load a track. This can be
@@ -93,14 +91,6 @@
     MixxxLibraryFeature* m_pMixxxLibraryFeature;
     PlaylistFeature* m_pPlaylistFeature;
     CrateFeature* m_pCrateFeature;
-<<<<<<< HEAD
-    SetlogFeature* m_pSetlogFeature;
-#ifdef __PROMO__
-    class PromoTracksFeature;
-    PromoTracksFeature* m_pPromoTracksFeature;
-#endif
-=======
->>>>>>> 1be5156e
     AnalysisFeature* m_pAnalysisFeature;
     LibraryControl* m_pLibraryControl;
     RecordingManager* m_pRecordingManager;
