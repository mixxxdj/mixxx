--- conflicted
+++ resolved
@@ -72,15 +72,12 @@
     void slotRefreshLibraryModels();
     void slotCreatePlaylist();
     void slotCreateCrate();
-<<<<<<< HEAD
+    void slotRequestAddDir(QString directory);
+    void slotRequestRemoveDir(QString directory, Library::RemovalType removalType);
+    void slotRequestRelocateDir(QString previousDirectory, QString newDirectory);
     void slotSetSeedTrack(TrackPointer pTrack);
     void slotSwitchToSelector();
     void slotCalculateAllSimilarities(const QString& filename);
-=======
-    void slotRequestAddDir(QString directory);
-    void slotRequestRemoveDir(QString directory, Library::RemovalType removalType);
-    void slotRequestRelocateDir(QString previousDirectory, QString newDirectory);
->>>>>>> 18010692
     void onSkinLoadFinished();
 
   signals:
@@ -103,14 +100,7 @@
     MixxxLibraryFeature* m_pMixxxLibraryFeature;
     PlaylistFeature* m_pPlaylistFeature;
     CrateFeature* m_pCrateFeature;
-<<<<<<< HEAD
-#ifdef __PROMO__
-    class PromoTracksFeature;
-    PromoTracksFeature* m_pPromoTracksFeature;
-#endif
     SelectorFeature* m_pSelectorFeature;
-=======
->>>>>>> 18010692
     AnalysisFeature* m_pAnalysisFeature;
     LibraryControl* m_pLibraryControl;
     RecordingManager* m_pRecordingManager;
