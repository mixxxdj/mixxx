#include "library/dlgtrackinfo.h"

#include <QDesktopServices>
#include <QSignalBlocker>
#include <QStringBuilder>
#include <QTreeWidget>
#include <QtDebug>

#include "library/coverartcache.h"
#include "library/coverartutils.h"
#include "library/dlgtagfetcher.h"
#include "library/trackmodel.h"
#include "moc_dlgtrackinfo.cpp"
#include "preferences/colorpalettesettings.h"
#include "sources/soundsourceproxy.h"
#include "track/beatfactory.h"
#include "track/beatutils.h"
#include "track/keyfactory.h"
#include "track/keyutils.h"
#include "track/track.h"
#include "util/color/colorpalette.h"
#include "util/compatibility.h"
#include "util/datetime.h"
#include "util/desktophelper.h"
#include "util/duration.h"
#include "widget/wcoverartlabel.h"
#include "widget/wstarrating.h"

namespace {

constexpr double kBpmTabRounding = 1 / 12.0;
constexpr int kFilterLength = 80;
constexpr int kMinBpm = 30;
// Maximum allowed interval between beats (calculated from kMinBpm).
const mixxx::Duration kMaxInterval = mixxx::Duration::fromMillis(
        static_cast<qint64>(1000.0 * (60.0 / kMinBpm)));

<<<<<<< HEAD
int DlgTrackInfo::s_lastTabOpened = 0;
=======
} // namespace
>>>>>>> a88e298d

DlgTrackInfo::DlgTrackInfo(
        const TrackModel* trackModel)
        // No parent because otherwise it inherits the style parent's
        // style which can make it unreadable. Bug #673411
        : QDialog(nullptr),
          m_pTrackModel(trackModel),
          m_tapFilter(this, kFilterLength, kMaxInterval),
          m_pWCoverArtLabel(make_parented<WCoverArtLabel>(this)),
          m_pWStarRating(make_parented<WStarRating>(nullptr, this)) {
    init();
}

void DlgTrackInfo::init() {
    setupUi(this);

    coverLayout->setAlignment(Qt::AlignRight | Qt::AlignTop);
    coverLayout->setSpacing(0);
    coverLayout->setContentsMargins(0, 0, 0, 0);
    coverLayout->insertWidget(0, m_pWCoverArtLabel.get());

    starsLayout->setAlignment(Qt::AlignRight | Qt::AlignVCenter);
    starsLayout->setSpacing(0);
    starsLayout->setContentsMargins(0, 0, 0, 0);
    starsLayout->insertWidget(0, m_pWStarRating.get());
    // This is necessary to pass on mouseMove events to WStarRating
    m_pWStarRating->setMouseTracking(true);
    tabWidget->setCurrentIndex(DlgTrackInfo::s_lastTabOpened);

    if (m_pTrackModel) {
        connect(btnNext,
                &QPushButton::clicked,
                this,
                &DlgTrackInfo::slotNextButton);
        connect(btnPrev,
                &QPushButton::clicked,
                this,
                &DlgTrackInfo::slotPrevButton);
    } else {
        btnNext->hide();
        btnPrev->hide();
    }

    connect(btnApply,
            &QPushButton::clicked,
            this,
            &DlgTrackInfo::slotApply);

    connect(btnOK,
            &QPushButton::clicked,
            this,
            &DlgTrackInfo::slotOk);

    connect(btnCancel,
            &QPushButton::clicked,
            this,
            &DlgTrackInfo::slotCancel);

    connect(btnRevert,
            &QPushButton::clicked,
            this,
            [this]() {
                populateFields(*m_pLoadedTrack);
            });

    connect(bpmDouble,
            &QPushButton::clicked,
            this,
            &DlgTrackInfo::slotBpmDouble);
    connect(bpmHalve,
            &QPushButton::clicked,
            this,
            &DlgTrackInfo::slotBpmHalve);
    connect(bpmTwoThirds,
            &QPushButton::clicked,
            this,
            &DlgTrackInfo::slotBpmTwoThirds);
    connect(bpmThreeFourth,
            &QPushButton::clicked,
            this,
            &DlgTrackInfo::slotBpmThreeFourth);
    connect(bpmFourThirds,
            &QPushButton::clicked,
            this,
            &DlgTrackInfo::slotBpmFourThirds);
    connect(bpmThreeHalves,
            &QPushButton::clicked,
            this,
            &DlgTrackInfo::slotBpmThreeHalves);
    connect(bpmClear,
            &QPushButton::clicked,
            this,
            &DlgTrackInfo::slotBpmClear);
    connect(bpmRound,
            &QPushButton::clicked,
            this,
            &DlgTrackInfo::slotBpmRound);

    connect(bpmConst,
            &QCheckBox::stateChanged,
            this,
            &DlgTrackInfo::slotBpmConstChanged);
    connect(beatgridLock,
            &QCheckBox::stateChanged,
            this,
            [this](int state) { enableBpmControls(state == Qt::Unchecked); });

    connect(spinBpm,
            QOverload<double>::of(&QDoubleSpinBox::valueChanged),
            this,
            &DlgTrackInfo::slotSpinBpmValueChanged);

    connect(txtKey,
            &QLineEdit::editingFinished,
            this,
            &DlgTrackInfo::slotKeyTextChanged);

    connect(bpmTap,
            &QPushButton::pressed,
            &m_tapFilter,
            &TapFilter::tap);
    connect(&m_tapFilter,
            &TapFilter::tapped,
            this,
            &DlgTrackInfo::slotBpmTap);

    // Metadata fields
    connect(txtTrackName,
            &QLineEdit::editingFinished,
            this,
            [this]() {
                m_trackRecord.refMetadata().refTrackInfo().setTitle(txtTrackName->text().trimmed());
            });
    connect(txtArtist,
            &QLineEdit::editingFinished,
            this,
            [this]() {
                m_trackRecord.refMetadata().refTrackInfo().setArtist(txtArtist->text().trimmed());
            });
    connect(txtAlbum,
            &QLineEdit::editingFinished,
            this,
            [this]() {
                m_trackRecord.refMetadata().refAlbumInfo().setTitle(txtAlbum->text().trimmed());
            });
    connect(txtAlbumArtist,
            &QLineEdit::editingFinished,
            this,
            [this]() {
                m_trackRecord.refMetadata().refAlbumInfo().setArtist(
                        txtAlbumArtist->text().trimmed());
            });
    connect(txtGenre,
            &QLineEdit::editingFinished,
            this,
            [this]() {
                m_trackRecord.refMetadata().refTrackInfo().setGenre(
                        txtGenre->text().trimmed());
            });
    connect(txtComposer,
            &QLineEdit::editingFinished,
            this,
            [this]() {
                m_trackRecord.refMetadata().refTrackInfo().setComposer(
                        txtComposer->text().trimmed());
            });
    connect(txtGrouping,
            &QLineEdit::editingFinished,
            this,
            [this]() {
                m_trackRecord.refMetadata().refTrackInfo().setGrouping(
                        txtGrouping->text().trimmed());
            });
    connect(txtYear,
            &QLineEdit::editingFinished,
            this,
            [this]() {
                m_trackRecord.refMetadata().refTrackInfo().setYear(txtYear->text().trimmed());
            });
    connect(txtTrackNumber, &QLineEdit::editingFinished, [this]() {
        m_trackRecord.refMetadata().refTrackInfo().setTrackNumber(
                txtTrackNumber->text().trimmed());
    });

    connect(btnImportMetadataFromFile,
            &QPushButton::clicked,
            this,
            &DlgTrackInfo::slotImportMetadataFromFile);

    connect(btnImportMetadataFromMusicBrainz,
            &QPushButton::clicked,
            this,
            &DlgTrackInfo::slotImportMetadataFromMusicBrainz);

    connect(btnOpenFileBrowser,
            &QPushButton::clicked,
            this,
            &DlgTrackInfo::slotOpenInFileBrowser);

    connect(tabWidget,
            &QTabWidget::currentChanged,
            [this](int index) {
                Q_UNUSED(this);
                DlgTrackInfo::s_lastTabOpened = index;
            });

    CoverArtCache* pCache = CoverArtCache::instance();
    if (pCache) {
        connect(pCache,
                &CoverArtCache::coverFound,
                this,
                &DlgTrackInfo::slotCoverFound);
    }
    connect(m_pWCoverArtLabel.get(),
            &WCoverArtLabel::coverInfoSelected,
            this,
            &DlgTrackInfo::slotCoverInfoSelected);
    connect(m_pWCoverArtLabel.get(),
            &WCoverArtLabel::reloadCoverArt,
            this,
            &DlgTrackInfo::slotReloadCoverArt);
}

void DlgTrackInfo::slotApply() {
    saveTrack();
}

void DlgTrackInfo::slotOk() {
    slotApply();
    clear();
    accept();
}

void DlgTrackInfo::slotCancel() {
    clear();
    reject();
}

void DlgTrackInfo::trackUpdated() {
}

void DlgTrackInfo::slotNextButton() {
    loadNextTrack();
}

void DlgTrackInfo::slotPrevButton() {
    loadPrevTrack();
}

void DlgTrackInfo::slotNextDlgTagFetcher() {
    loadNextTrack();
    // Do not load track back into DlgTagFetcher since
    // it will cause a reload of the same track.
}

void DlgTrackInfo::slotPrevDlgTagFetcher() {
    loadPrevTrack();
}

void DlgTrackInfo::loadNextTrack() {
    auto nextRow = m_currentTrackIndex.sibling(
            m_currentTrackIndex.row() + 1, m_currentTrackIndex.column());
    if (nextRow.isValid()) {
        loadTrack(nextRow);
        emit next();
    }
}

void DlgTrackInfo::loadPrevTrack() {
    QModelIndex prevRow = m_currentTrackIndex.sibling(
            m_currentTrackIndex.row() - 1, m_currentTrackIndex.column());
    if (prevRow.isValid()) {
        loadTrack(prevRow);
        emit previous();
    }
}

void DlgTrackInfo::updateFromTrack(const Track& track) {
    const QSignalBlocker signalBlocker(this);

    setWindowTitle(track.getInfo());

    replaceTrackRecord(
            track.getRecord(),
            track.getLocation());

    // Non-editable track fields
    txtLocation->setText(QDir::toNativeSeparators(track.getLocation()));

    reloadTrackBeats(track);

    m_pWStarRating->slotTrackLoaded(m_pLoadedTrack);
}

void DlgTrackInfo::replaceTrackRecord(
        mixxx::TrackRecord trackRecord,
        const QString& trackLocation) {
    // Signals are already blocked
    m_trackRecord = std::move(trackRecord);

    const auto coverInfo = CoverInfo(
            m_trackRecord.getCoverInfo(),
            trackLocation);
    m_pWCoverArtLabel->setCoverArt(coverInfo, QPixmap());
    // Executed concurrently
    CoverArtCache::requestCover(this, coverInfo);

    // Non-editable fields
    txtType->setText(
            m_trackRecord.getFileType());
    txtDateAdded->setText(
            mixxx::displayLocalDateTime(
                    m_trackRecord.getDateAdded()));

    updateTrackMetadataFields();
}

void DlgTrackInfo::updateTrackMetadataFields() {
    // Editable fields
    txtTrackName->setText(
            m_trackRecord.getMetadata().getTrackInfo().getTitle());
    txtArtist->setText(
            m_trackRecord.getMetadata().getTrackInfo().getArtist());
    txtAlbum->setText(
            m_trackRecord.getMetadata().getAlbumInfo().getTitle());
    txtAlbumArtist->setText(
            m_trackRecord.getMetadata().getAlbumInfo().getArtist());
    txtGenre->setText(
            m_trackRecord.getMetadata().getTrackInfo().getGenre());
    txtComposer->setText(
            m_trackRecord.getMetadata().getTrackInfo().getComposer());
    txtGrouping->setText(
            m_trackRecord.getMetadata().getTrackInfo().getGrouping());
    txtYear->setText(
            m_trackRecord.getMetadata().getTrackInfo().getYear());
    txtTrackNumber->setText(
            m_trackRecord.getMetadata().getTrackInfo().getTrackNumber());
    txtComment->setPlainText(
            m_trackRecord.getMetadata().getTrackInfo().getComment());
    txtBpm->setText(
            m_trackRecord.getMetadata().getTrackInfo().getBpmText());
    displayKeyText();

    // Non-editable fields
    txtDuration->setText(
            m_trackRecord.getMetadata().getDurationText(mixxx::Duration::Precision::SECONDS));
    txtBitrate->setText(
            m_trackRecord.getMetadata().getBitrateText());
    txtReplayGain->setText(
            mixxx::ReplayGain::ratioToString(
                    m_trackRecord.getMetadata().getTrackInfo().getReplayGain().getRatio()));
}

void DlgTrackInfo::reloadTrackBeats(const Track& track) {
    m_pBeatsClone = track.getBeats();
    if (m_pBeatsClone) {
        spinBpm->setValue(m_pBeatsClone->getBpm().value());
    } else {
        spinBpm->setValue(0.0);
    }
    m_trackHasBeatMap = m_pBeatsClone &&
            !(m_pBeatsClone->getCapabilities() & mixxx::Beats::BEATSCAP_SETBPM);
    bpmConst->setChecked(!m_trackHasBeatMap);
    bpmConst->setEnabled(m_trackHasBeatMap);

    m_beatsChanged = false;
    beatgridLock->setChecked(track.isBpmLocked());
}

void DlgTrackInfo::enableBpmControls(bool enabled) {
    bool canSetBpm = false;
    if (m_pLoadedTrack) {
        mixxx::BeatsPointer pBeats = m_pLoadedTrack->getBeats();
        if (pBeats) {
            canSetBpm = pBeats->getCapabilities() & mixxx::Beats::BEATSCAP_SETBPM;
        }
    }
    spinBpm->setEnabled(enabled && canSetBpm);
    bpmRound->setEnabled(enabled && canSetBpm);
    bpmConst->setEnabled(enabled && !canSetBpm);
    bpmTap->setEnabled(enabled && canSetBpm);
    bpmDouble->setEnabled(enabled);
    bpmHalve->setEnabled(enabled);
    bpmTwoThirds->setEnabled(enabled);
    bpmThreeFourth->setEnabled(enabled);
    bpmThreeHalves->setEnabled(enabled);
    bpmFourThirds->setEnabled(enabled);
    bpmClear->setEnabled(enabled);
}

void DlgTrackInfo::loadTrackInternal(const TrackPointer& pTrack) {
    clear();

    if (!pTrack) {
        return;
    }

    m_pLoadedTrack = pTrack;

    updateFromTrack(*m_pLoadedTrack);
    m_pWCoverArtLabel->loadTrack(m_pLoadedTrack);

    // We already listen to changed() so we don't need to listen to individual
    // signals such as cuesUpdates, coverArtUpdated(), etc.
    connect(pTrack.get(),
            &Track::changed,
            this,
            &DlgTrackInfo::slotTrackChanged);
}

void DlgTrackInfo::loadTrack(TrackPointer pTrack) {
    VERIFY_OR_DEBUG_ASSERT(!m_pTrackModel) {
        return;
    }
    loadTrackInternal(pTrack);
    if (m_pDlgTagFetcher && m_pLoadedTrack) {
        m_pDlgTagFetcher->loadTrack(m_pLoadedTrack);
    }
}

void DlgTrackInfo::loadTrack(const QModelIndex& index) {
    VERIFY_OR_DEBUG_ASSERT(m_pTrackModel) {
        return;
    }
    TrackPointer pTrack = m_pTrackModel->getTrack(index);
    m_currentTrackIndex = index;
    loadTrackInternal(pTrack);
    if (m_pDlgTagFetcher && m_currentTrackIndex.isValid()) {
        m_pDlgTagFetcher->loadTrack(m_currentTrackIndex);
    }
}

void DlgTrackInfo::slotCoverFound(
        const QObject* pRequestor,
        const CoverInfo& coverInfo,
        const QPixmap& pixmap,
        mixxx::cache_key_t requestedCacheKey,
        bool coverInfoUpdated) {
    Q_UNUSED(requestedCacheKey);
    Q_UNUSED(coverInfoUpdated);
    if (pRequestor == this &&
            m_pLoadedTrack &&
            m_pLoadedTrack->getLocation() == coverInfo.trackLocation) {
        m_trackRecord.setCoverInfo(coverInfo);
        m_pWCoverArtLabel->setCoverArt(coverInfo, pixmap);
    }
}

void DlgTrackInfo::slotReloadCoverArt() {
    VERIFY_OR_DEBUG_ASSERT(m_pLoadedTrack) {
        return;
    }
    slotCoverInfoSelected(
            CoverInfoGuesser().guessCoverInfoForTrack(
                    *m_pLoadedTrack));
}

void DlgTrackInfo::slotCoverInfoSelected(const CoverInfoRelative& coverInfo) {
    qDebug() << "DlgTrackInfo::slotCoverInfoSelected" << coverInfo;
    VERIFY_OR_DEBUG_ASSERT(m_pLoadedTrack) {
        return;
    }
    m_trackRecord.setCoverInfo(coverInfo);
    CoverArtCache::requestCover(this, CoverInfo(coverInfo, m_pLoadedTrack->getLocation()));
}

void DlgTrackInfo::slotOpenInFileBrowser() {
    if (!m_pLoadedTrack) {
        return;
    }

    mixxx::DesktopHelper::openInFileBrowser(QStringList(m_pLoadedTrack->getLocation()));
}

void DlgTrackInfo::saveTrack() {
    if (!m_pLoadedTrack) {
        return;
    }

    // First, disconnect the track changed signal. Otherwise we signal ourselves
    // and repopulate all these fields.
    const QSignalBlocker signalBlocker(this);

<<<<<<< HEAD
    m_pLoadedTrack->setTitle(txtTrackName->text());
    m_pLoadedTrack->setArtist(txtArtist->text());
    m_pLoadedTrack->setAlbum(txtAlbum->text());
    m_pLoadedTrack->setAlbumArtist(txtAlbumArtist->text());
    m_pLoadedTrack->setGenre(txtGenre->text());
    m_pLoadedTrack->setComposer(txtComposer->text());
    m_pLoadedTrack->setGrouping(txtGrouping->text());
    m_pLoadedTrack->setYear(txtYear->text());
    m_pLoadedTrack->setTrackNumber(txtTrackNumber->text());
    m_pLoadedTrack->setComment(txtComment->toPlainText());

    m_pLoadedTrack->setBpmLocked(beatgridLock->checkState() == Qt::Checked);

    if (m_beatsChanged) {
        m_pLoadedTrack->trySetBeats(m_pBeatsClone);
        reloadTrackBeats(*m_pLoadedTrack);
    }

    // If the user is editing the key and hits enter to close DlgTrackInfo, the
    // editingFinished signal will not fire in time. Run the key text changed
    // handler now to see if the key was edited. If the key was unchanged or
    // invalid then the change will be rejected.
    slotKeyTextChanged();

    m_pLoadedTrack->setKeys(m_keysClone);
    m_pLoadedTrack->setCoverInfo(m_loadedCoverInfo);

    // Reconnect changed signals now.
    connect(m_pLoadedTrack.get(),
            &Track::changed,
            this,
            &DlgTrackInfo::slotTrackChanged);
}
=======
    // Special case handling for the comment field that is not
    // updated by the editingFinished signal.
    m_trackRecord.refMetadata().refTrackInfo().setComment(txtComment->toPlainText());
>>>>>>> a88e298d

    // If the user is editing the bpm or key and hits enter to close DlgTrackInfo,
    // the editingFinished signal will not fire in time. Invoke the connected
    // handlers manually to capture any changes. If the bpm or key was unchanged
    // or invalid then the change will be ignored/rejected.
    slotSpinBpmValueChanged(spinBpm->value());
    static_cast<void>(updateKeyText()); // discard result

    // Update the cached track
    m_pLoadedTrack->replaceRecord(std::move(m_trackRecord), std::move(m_pBeatsClone));

    // Repopulate the dialog and update the UI
    updateFromTrack(*m_pLoadedTrack);
}

void DlgTrackInfo::clear() {
    const QSignalBlocker signalBlocker(this);

    if (m_pLoadedTrack) {
        disconnect(m_pLoadedTrack.get(),
                &Track::changed,
                this,
                &DlgTrackInfo::slotTrackChanged);
        m_pLoadedTrack.reset();
    }

    resetTrackRecord();

    spinBpm->setValue(0.0);
    m_pBeatsClone.clear();

    txtLocation->setText("");
<<<<<<< HEAD
    txtBitrate->setText("");
    txtBpm->setText("");
    txtKey->setText("");
    txtReplayGain->setText("");

    m_loadedCoverInfo = CoverInfo();
    m_pWCoverArtLabel->setCoverArt(m_loadedCoverInfo, QPixmap());
    m_beatsChanged = false;
}

void DlgTrackInfo::slotBpmRound() {
    if (!m_pBeatsClone) {
        return;
    }
    if (m_pBeatsClone->getCapabilities() & mixxx::Beats::BEATSCAP_SETBPM) {
        m_pBeatsClone = m_pBeatsClone->setBpm(
                ::round(m_pBeatsClone->getBpm()));
        spinBpm->setValue(m_pBeatsClone->getBpm());
    }
    m_beatsChanged = true;
=======
>>>>>>> a88e298d
}

void DlgTrackInfo::slotBpmDouble() {
    if (!m_pBeatsClone) {
        return;
    }
    m_pBeatsClone = m_pBeatsClone->scale(mixxx::Beats::DOUBLE);
    // read back the actual value
<<<<<<< HEAD
    double newValue = m_pBeatsClone->getBpm();
    spinBpm->setValue(newValue);
    m_beatsChanged = true;
=======
    mixxx::Bpm newValue = m_pBeatsClone->getBpm();
    spinBpm->setValue(newValue.value());
>>>>>>> a88e298d
}

void DlgTrackInfo::slotBpmHalve() {
    if (!m_pBeatsClone) {
        return;
    }
    m_pBeatsClone->scale(mixxx::Beats::HALVE);
    m_pBeatsClone = m_pBeatsClone->scale(mixxx::Beats::HALVE);
    // read back the actual value
<<<<<<< HEAD
    double newValue = m_pBeatsClone->getBpm();
    spinBpm->setValue(newValue);
    m_beatsChanged = true;
=======
    const mixxx::Bpm newValue = m_pBeatsClone->getBpm();
    spinBpm->setValue(newValue.value());
>>>>>>> a88e298d
}

void DlgTrackInfo::slotBpmTwoThirds() {
    if (!m_pBeatsClone) {
        return;
    }
    m_pBeatsClone = m_pBeatsClone->scale(mixxx::Beats::TWOTHIRDS);
    // read back the actual value
<<<<<<< HEAD
    double newValue = m_pBeatsClone->getBpm();
    spinBpm->setValue(newValue);
    m_beatsChanged = true;
=======
    const mixxx::Bpm newValue = m_pBeatsClone->getBpm();
    spinBpm->setValue(newValue.value());
>>>>>>> a88e298d
}

void DlgTrackInfo::slotBpmThreeFourth() {
    if (!m_pBeatsClone) {
        return;
    }
    m_pBeatsClone = m_pBeatsClone->scale(mixxx::Beats::THREEFOURTHS);
    // read back the actual value
<<<<<<< HEAD
    double newValue = m_pBeatsClone->getBpm();
    spinBpm->setValue(newValue);
    m_beatsChanged = true;
=======
    const mixxx::Bpm newValue = m_pBeatsClone->getBpm();
    spinBpm->setValue(newValue.value());
>>>>>>> a88e298d
}

void DlgTrackInfo::slotBpmFourThirds() {
    if (!m_pBeatsClone) {
        return;
    }
    m_pBeatsClone = m_pBeatsClone->scale(mixxx::Beats::FOURTHIRDS);
    // read back the actual value
<<<<<<< HEAD
    double newValue = m_pBeatsClone->getBpm();
    spinBpm->setValue(newValue);
    m_beatsChanged = true;
=======
    const mixxx::Bpm newValue = m_pBeatsClone->getBpm();
    spinBpm->setValue(newValue.value());
>>>>>>> a88e298d
}

void DlgTrackInfo::slotBpmThreeHalves() {
    if (!m_pBeatsClone) {
        return;
    }
    m_pBeatsClone = m_pBeatsClone->scale(mixxx::Beats::THREEHALVES);
    // read back the actual value
<<<<<<< HEAD
    double newValue = m_pBeatsClone->getBpm();
    spinBpm->setValue(newValue);
    m_beatsChanged = true;
=======
    const mixxx::Bpm newValue = m_pBeatsClone->getBpm();
    spinBpm->setValue(newValue.value());
>>>>>>> a88e298d
}

void DlgTrackInfo::slotBpmClear() {
    spinBpm->setValue(0);
    m_pBeatsClone.clear();

    bpmConst->setChecked(true);
    bpmConst->setEnabled(m_trackHasBeatMap);
    spinBpm->setEnabled(true);
    bpmTap->setEnabled(true);
    m_beatsChanged = true;
}

void DlgTrackInfo::slotBpmConstChanged(int state) {
    if (state != Qt::Unchecked) {
        // const beatgrid requested
        if (spinBpm->value() > 0) {
            // Since the user is not satisfied with the beat map,
            // it is hard to predict a fitting beat. We know that we
            // cannot use the first beat, since it is out of sync in
            // almost all cases.
            // The cue point should be set on a beat, so this seems
            // to be a good alternative
            CuePosition cue = m_pLoadedTrack->getCuePoint();
            m_pBeatsClone =
                    BeatFactory::makeBeatGrid(m_pLoadedTrack->getSampleRate(),
                            mixxx::Bpm(spinBpm->value()),
                            mixxx::audio::FramePos::fromEngineSamplePos(
                                    cue.getPosition()));
        } else {
            m_pBeatsClone.clear();
        }
        spinBpm->setEnabled(true);
        bpmTap->setEnabled(true);
        bpmRound->setEnabled(true);
    } else {
        // try to reload BeatMap from the Track
        reloadTrackBeats(*m_pLoadedTrack);
    }
    m_beatsChanged = true;
}

void DlgTrackInfo::slotBpmTap(double averageLength, int numSamples) {
    Q_UNUSED(numSamples);
    if (averageLength == 0) {
        return;
    }
    auto averageBpm = mixxx::Bpm(60.0 * 1000.0 / averageLength);
    averageBpm = BeatUtils::roundBpmWithinRange(averageBpm - kBpmTabRounding,
            averageBpm,
            averageBpm + kBpmTabRounding);
    if (averageBpm != m_lastTapedBpm) {
        m_lastTapedBpm = averageBpm;
        spinBpm->setValue(averageBpm.value());
    }
    m_beatsChanged = true;
}

void DlgTrackInfo::slotSpinBpmValueChanged(double value) {
    const auto bpm = mixxx::Bpm(value);
    if (!bpm.isValid()) {
        m_pBeatsClone.clear();
        m_beatsChanged = true;
        return;
    }

    if (!m_pBeatsClone) {
        CuePosition cue = m_pLoadedTrack->getCuePoint();
        m_pBeatsClone = BeatFactory::makeBeatGrid(
                m_pLoadedTrack->getSampleRate(),
                bpm,
                mixxx::audio::FramePos::fromEngineSamplePos(cue.getPosition()));
    }

    const mixxx::Bpm oldValue = m_pBeatsClone->getBpm();
    if (oldValue == bpm) {
        return;
    }

    if (m_pBeatsClone->getCapabilities() & mixxx::Beats::BEATSCAP_SETBPM) {
        m_pBeatsClone = m_pBeatsClone->setBpm(bpm);
    }

    // read back the actual value
<<<<<<< HEAD
    double newValue = m_pBeatsClone->getBpm();
    spinBpm->setValue(newValue);
    m_beatsChanged = true;
=======
    const mixxx::Bpm newValue = m_pBeatsClone->getBpm();
    spinBpm->setValue(newValue.value());
>>>>>>> a88e298d
}

mixxx::UpdateResult DlgTrackInfo::updateKeyText() {
    const auto keyText = txtKey->text().trimmed();
    const auto updateResult =
            m_trackRecord.updateGlobalKeyText(
                    keyText,
                    mixxx::track::io::key::USER);
    if (updateResult == mixxx::UpdateResult::Rejected) {
        // Restore the current key text
        displayKeyText();
    }
    return updateResult;
}

void DlgTrackInfo::displayKeyText() {
    const auto keyText = m_trackRecord.getMetadata().getTrackInfo().getKey();
    txtKey->setText(keyText);
}

void DlgTrackInfo::slotKeyTextChanged() {
    if (updateKeyText() != mixxx::UpdateResult::Unchanged) {
        // Ensure that the text field always reflects the actual value
        displayKeyText();
    }
}

void DlgTrackInfo::slotImportMetadataFromFile() {
    if (!m_pLoadedTrack) {
        return;
    }
    // Initialize the metadata with the current metadata to avoid
    // losing existing metadata or to lose the beat grid by replacing
    // it with a default grid created from an imprecise BPM.
    // See also: https://bugs.launchpad.net/mixxx/+bug/1929311
    // In additiona we need to preserve all other track properties
    // that are stored in TrackRecord, which serves as the underlying
    // model for this dialog.
    mixxx::TrackRecord trackRecord = m_pLoadedTrack->getRecord();
    mixxx::TrackMetadata trackMetadata = trackRecord.getMetadata();
    QImage coverImage;
    const auto [importResult, sourceSynchronizedAt] =
            SoundSourceProxy(m_pLoadedTrack)
                    .importTrackMetadataAndCoverImage(
                            &trackMetadata, &coverImage);
    if (importResult != mixxx::MetadataSource::ImportResult::Succeeded) {
        return;
    }
    auto fileAccess = m_pLoadedTrack->getFileAccess();
    auto guessedCoverInfo = CoverInfoGuesser().guessCoverInfo(
            fileAccess.info(),
            trackMetadata.getAlbumInfo().getTitle(),
            coverImage);
    trackRecord.replaceMetadataFromSource(
            std::move(trackMetadata),
            sourceSynchronizedAt);
    trackRecord.setCoverInfo(
            std::move(guessedCoverInfo));
    replaceTrackRecord(
            std::move(trackRecord),
            fileAccess.info().location());
}

void DlgTrackInfo::slotTrackChanged(TrackId trackId) {
    if (m_pLoadedTrack && m_pLoadedTrack->getId() == trackId) {
        updateFromTrack(*m_pLoadedTrack);
    }
}

void DlgTrackInfo::slotImportMetadataFromMusicBrainz() {
    if (!m_pDlgTagFetcher) {
        m_pDlgTagFetcher = std::make_unique<DlgTagFetcher>(
                m_pTrackModel);
        connect(m_pDlgTagFetcher.get(),
                &QDialog::finished,
                this,
                [this]() {
                    if (m_pDlgTagFetcher.get() == sender()) {
                        m_pDlgTagFetcher.release()->deleteLater();
                    }
                });
        if (m_pTrackModel) {
            connect(m_pDlgTagFetcher.get(),
                    &DlgTagFetcher::next,
                    this,
                    &DlgTrackInfo::slotNextDlgTagFetcher);

            connect(m_pDlgTagFetcher.get(),
                    &DlgTagFetcher::previous,
                    this,
                    &DlgTrackInfo::slotPrevDlgTagFetcher);
        }
    }
    if (m_pTrackModel) {
        DEBUG_ASSERT(m_currentTrackIndex.isValid());
        m_pDlgTagFetcher->loadTrack(m_currentTrackIndex);
    } else {
        DEBUG_ASSERT(m_pLoadedTrack);
        m_pDlgTagFetcher->loadTrack(m_pLoadedTrack);
    }
    m_pDlgTagFetcher->show();
}<|MERGE_RESOLUTION|>--- conflicted
+++ resolved
@@ -34,12 +34,9 @@
 // Maximum allowed interval between beats (calculated from kMinBpm).
 const mixxx::Duration kMaxInterval = mixxx::Duration::fromMillis(
         static_cast<qint64>(1000.0 * (60.0 / kMinBpm)));
-
-<<<<<<< HEAD
+} // namespace
+
 int DlgTrackInfo::s_lastTabOpened = 0;
-=======
-} // namespace
->>>>>>> a88e298d
 
 DlgTrackInfo::DlgTrackInfo(
         const TrackModel* trackModel)
@@ -102,7 +99,7 @@
             &QPushButton::clicked,
             this,
             [this]() {
-                populateFields(*m_pLoadedTrack);
+                updateFromTrack(*m_pLoadedTrack);
             });
 
     connect(bpmDouble,
@@ -145,7 +142,10 @@
     connect(beatgridLock,
             &QCheckBox::stateChanged,
             this,
-            [this](int state) { enableBpmControls(state == Qt::Unchecked); });
+            [this](int state) {
+                enableBpmControls(state == Qt::Unchecked);
+                m_trackRecord.setBpmLocked(state == Qt::Checked);
+            });
 
     connect(spinBpm,
             QOverload<double>::of(&QDoubleSpinBox::valueChanged),
@@ -523,46 +523,6 @@
     // and repopulate all these fields.
     const QSignalBlocker signalBlocker(this);
 
-<<<<<<< HEAD
-    m_pLoadedTrack->setTitle(txtTrackName->text());
-    m_pLoadedTrack->setArtist(txtArtist->text());
-    m_pLoadedTrack->setAlbum(txtAlbum->text());
-    m_pLoadedTrack->setAlbumArtist(txtAlbumArtist->text());
-    m_pLoadedTrack->setGenre(txtGenre->text());
-    m_pLoadedTrack->setComposer(txtComposer->text());
-    m_pLoadedTrack->setGrouping(txtGrouping->text());
-    m_pLoadedTrack->setYear(txtYear->text());
-    m_pLoadedTrack->setTrackNumber(txtTrackNumber->text());
-    m_pLoadedTrack->setComment(txtComment->toPlainText());
-
-    m_pLoadedTrack->setBpmLocked(beatgridLock->checkState() == Qt::Checked);
-
-    if (m_beatsChanged) {
-        m_pLoadedTrack->trySetBeats(m_pBeatsClone);
-        reloadTrackBeats(*m_pLoadedTrack);
-    }
-
-    // If the user is editing the key and hits enter to close DlgTrackInfo, the
-    // editingFinished signal will not fire in time. Run the key text changed
-    // handler now to see if the key was edited. If the key was unchanged or
-    // invalid then the change will be rejected.
-    slotKeyTextChanged();
-
-    m_pLoadedTrack->setKeys(m_keysClone);
-    m_pLoadedTrack->setCoverInfo(m_loadedCoverInfo);
-
-    // Reconnect changed signals now.
-    connect(m_pLoadedTrack.get(),
-            &Track::changed,
-            this,
-            &DlgTrackInfo::slotTrackChanged);
-}
-=======
-    // Special case handling for the comment field that is not
-    // updated by the editingFinished signal.
-    m_trackRecord.refMetadata().refTrackInfo().setComment(txtComment->toPlainText());
->>>>>>> a88e298d
-
     // If the user is editing the bpm or key and hits enter to close DlgTrackInfo,
     // the editingFinished signal will not fire in time. Invoke the connected
     // handlers manually to capture any changes. If the bpm or key was unchanged
@@ -571,7 +531,8 @@
     static_cast<void>(updateKeyText()); // discard result
 
     // Update the cached track
-    m_pLoadedTrack->replaceRecord(std::move(m_trackRecord), std::move(m_pBeatsClone));
+    m_pLoadedTrack->replaceRecord(
+            std::move(m_trackRecord), std::move(m_pBeatsClone), m_beatsChanged);
 
     // Repopulate the dialog and update the UI
     updateFromTrack(*m_pLoadedTrack);
@@ -594,14 +555,13 @@
     m_pBeatsClone.clear();
 
     txtLocation->setText("");
-<<<<<<< HEAD
     txtBitrate->setText("");
     txtBpm->setText("");
     txtKey->setText("");
     txtReplayGain->setText("");
 
-    m_loadedCoverInfo = CoverInfo();
-    m_pWCoverArtLabel->setCoverArt(m_loadedCoverInfo, QPixmap());
+    auto loadedCoverInfo = CoverInfo();
+    m_pWCoverArtLabel->setCoverArt(loadedCoverInfo, QPixmap());
     m_beatsChanged = false;
 }
 
@@ -610,13 +570,10 @@
         return;
     }
     if (m_pBeatsClone->getCapabilities() & mixxx::Beats::BEATSCAP_SETBPM) {
-        m_pBeatsClone = m_pBeatsClone->setBpm(
-                ::round(m_pBeatsClone->getBpm()));
-        spinBpm->setValue(m_pBeatsClone->getBpm());
-    }
-    m_beatsChanged = true;
-=======
->>>>>>> a88e298d
+        mixxx::Bpm newValue = m_pBeatsClone->getBpm();
+        newValue.roundToInteger();
+        slotSpinBpmValueChanged(newValue.value());
+    }
 }
 
 void DlgTrackInfo::slotBpmDouble() {
@@ -625,14 +582,9 @@
     }
     m_pBeatsClone = m_pBeatsClone->scale(mixxx::Beats::DOUBLE);
     // read back the actual value
-<<<<<<< HEAD
-    double newValue = m_pBeatsClone->getBpm();
-    spinBpm->setValue(newValue);
-    m_beatsChanged = true;
-=======
     mixxx::Bpm newValue = m_pBeatsClone->getBpm();
     spinBpm->setValue(newValue.value());
->>>>>>> a88e298d
+    m_beatsChanged = true;
 }
 
 void DlgTrackInfo::slotBpmHalve() {
@@ -642,14 +594,9 @@
     m_pBeatsClone->scale(mixxx::Beats::HALVE);
     m_pBeatsClone = m_pBeatsClone->scale(mixxx::Beats::HALVE);
     // read back the actual value
-<<<<<<< HEAD
-    double newValue = m_pBeatsClone->getBpm();
-    spinBpm->setValue(newValue);
-    m_beatsChanged = true;
-=======
     const mixxx::Bpm newValue = m_pBeatsClone->getBpm();
     spinBpm->setValue(newValue.value());
->>>>>>> a88e298d
+    m_beatsChanged = true;
 }
 
 void DlgTrackInfo::slotBpmTwoThirds() {
@@ -658,14 +605,9 @@
     }
     m_pBeatsClone = m_pBeatsClone->scale(mixxx::Beats::TWOTHIRDS);
     // read back the actual value
-<<<<<<< HEAD
-    double newValue = m_pBeatsClone->getBpm();
-    spinBpm->setValue(newValue);
-    m_beatsChanged = true;
-=======
     const mixxx::Bpm newValue = m_pBeatsClone->getBpm();
     spinBpm->setValue(newValue.value());
->>>>>>> a88e298d
+    m_beatsChanged = true;
 }
 
 void DlgTrackInfo::slotBpmThreeFourth() {
@@ -674,14 +616,9 @@
     }
     m_pBeatsClone = m_pBeatsClone->scale(mixxx::Beats::THREEFOURTHS);
     // read back the actual value
-<<<<<<< HEAD
-    double newValue = m_pBeatsClone->getBpm();
-    spinBpm->setValue(newValue);
-    m_beatsChanged = true;
-=======
     const mixxx::Bpm newValue = m_pBeatsClone->getBpm();
     spinBpm->setValue(newValue.value());
->>>>>>> a88e298d
+    m_beatsChanged = true;
 }
 
 void DlgTrackInfo::slotBpmFourThirds() {
@@ -690,14 +627,9 @@
     }
     m_pBeatsClone = m_pBeatsClone->scale(mixxx::Beats::FOURTHIRDS);
     // read back the actual value
-<<<<<<< HEAD
-    double newValue = m_pBeatsClone->getBpm();
-    spinBpm->setValue(newValue);
-    m_beatsChanged = true;
-=======
     const mixxx::Bpm newValue = m_pBeatsClone->getBpm();
     spinBpm->setValue(newValue.value());
->>>>>>> a88e298d
+    m_beatsChanged = true;
 }
 
 void DlgTrackInfo::slotBpmThreeHalves() {
@@ -706,14 +638,9 @@
     }
     m_pBeatsClone = m_pBeatsClone->scale(mixxx::Beats::THREEHALVES);
     // read back the actual value
-<<<<<<< HEAD
-    double newValue = m_pBeatsClone->getBpm();
-    spinBpm->setValue(newValue);
-    m_beatsChanged = true;
-=======
     const mixxx::Bpm newValue = m_pBeatsClone->getBpm();
     spinBpm->setValue(newValue.value());
->>>>>>> a88e298d
+    m_beatsChanged = true;
 }
 
 void DlgTrackInfo::slotBpmClear() {
@@ -798,14 +725,9 @@
     }
 
     // read back the actual value
-<<<<<<< HEAD
-    double newValue = m_pBeatsClone->getBpm();
-    spinBpm->setValue(newValue);
-    m_beatsChanged = true;
-=======
     const mixxx::Bpm newValue = m_pBeatsClone->getBpm();
     spinBpm->setValue(newValue.value());
->>>>>>> a88e298d
+    m_beatsChanged = true;
 }
 
 mixxx::UpdateResult DlgTrackInfo::updateKeyText() {
