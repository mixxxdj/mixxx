--- conflicted
+++ resolved
@@ -93,52 +93,25 @@
             this,
             &DlgTrackInfo::slotCancel);
 
-<<<<<<< HEAD
     // BPM edit buttons
-    connect(bpmDouble,
-            &QPushButton::clicked,
-            this,
-            &DlgTrackInfo::slotBpmDouble);
-    connect(bpmHalve,
-            &QPushButton::clicked,
-            this,
-            &DlgTrackInfo::slotBpmHalve);
-    connect(bpmTwoThirds,
-            &QPushButton::clicked,
-            this,
-            &DlgTrackInfo::slotBpmTwoThirds);
-    connect(bpmThreeFourth,
-            &QPushButton::clicked,
-            this,
-            &DlgTrackInfo::slotBpmThreeFourth);
-    connect(bpmFourThirds,
-            &QPushButton::clicked,
-            this,
-            &DlgTrackInfo::slotBpmFourThirds);
-    connect(bpmThreeHalves,
-            &QPushButton::clicked,
-            this,
-            &DlgTrackInfo::slotBpmThreeHalves);
-=======
     connect(bpmDouble, &QPushButton::clicked, this, [this] {
-        slotScaleBpm(mixxx::Beats::DOUBLE);
+        slotBpmScale(mixxx::Beats::BpmScale::Double);
     });
     connect(bpmHalve, &QPushButton::clicked, this, [this] {
-        slotScaleBpm(mixxx::Beats::HALVE);
+        slotBpmScale(mixxx::Beats::BpmScale::Halve);
     });
     connect(bpmTwoThirds, &QPushButton::clicked, this, [this] {
-        slotScaleBpm(mixxx::Beats::TWOTHIRDS);
+        slotBpmScale(mixxx::Beats::BpmScale::TwoThirds);
     });
     connect(bpmThreeFourth, &QPushButton::clicked, this, [this] {
-        slotScaleBpm(mixxx::Beats::THREEFOURTHS);
+        slotBpmScale(mixxx::Beats::BpmScale::ThreeFourths);
     });
     connect(bpmFourThirds, &QPushButton::clicked, this, [this] {
-        slotScaleBpm(mixxx::Beats::FOURTHIRDS);
+        slotBpmScale(mixxx::Beats::BpmScale::FourThirds);
     });
     connect(bpmThreeHalves, &QPushButton::clicked, this, [this] {
-        slotScaleBpm(mixxx::Beats::THREEHALVES);
+        slotBpmScale(mixxx::Beats::BpmScale::ThreeHalves);
     });
->>>>>>> ee071a67
     connect(bpmClear,
             &QPushButton::clicked,
             this,
@@ -569,46 +542,15 @@
     txtLocation->setText("");
 }
 
-<<<<<<< HEAD
-void DlgTrackInfo::slotBpmDouble() {
-    slotBpmScale(mixxx::Beats::BpmScale::Double);
-}
-
-void DlgTrackInfo::slotBpmHalve() {
-    slotBpmScale(mixxx::Beats::BpmScale::Halve);
-}
-
-void DlgTrackInfo::slotBpmTwoThirds() {
-    slotBpmScale(mixxx::Beats::BpmScale::TwoThirds);
-}
-
-void DlgTrackInfo::slotBpmThreeFourth() {
-    slotBpmScale(mixxx::Beats::BpmScale::ThreeFourths);
-}
-
-void DlgTrackInfo::slotBpmFourThirds() {
-    slotBpmScale(mixxx::Beats::BpmScale::FourThirds);
-}
-
-void DlgTrackInfo::slotBpmThreeHalves() {
-    slotBpmScale(mixxx::Beats::BpmScale::ThreeHalves);
-}
-
 void DlgTrackInfo::slotBpmScale(mixxx::Beats::BpmScale bpmScale) {
+    if (!m_pBeatsClone) {
+        return;
+    }
     const auto scaledBeats = m_pBeatsClone->tryScale(bpmScale);
     if (scaledBeats) {
         m_pBeatsClone = *scaledBeats;
         updateSpinBpmFromBeats();
     }
-=======
-void DlgTrackInfo::slotScaleBpm(mixxx::Beats::BPMScale scale) {
-    if (!m_pBeatsClone) {
-        return;
-    }
-    m_pBeatsClone = m_pBeatsClone->scale(scale);
-    // read back the actual value
-    spinBpm->setValue(m_pBeatsClone->getBpm());
->>>>>>> ee071a67
 }
 
 void DlgTrackInfo::slotBpmClear() {
