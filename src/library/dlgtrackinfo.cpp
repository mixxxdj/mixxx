--- conflicted
+++ resolved
@@ -830,17 +830,12 @@
             fileInfo.location());
 }
 
-<<<<<<< HEAD
-
-
 void DlgTrackInfo::slotTrackChanged(TrackId trackId) {
     if (m_pLoadedTrack && m_pLoadedTrack->getId() == trackId) {
         updateFromTrack(*m_pLoadedTrack);
     }
 }
 
-=======
->>>>>>> a8b6b07c
 void DlgTrackInfo::slotImportMetadataFromMusicBrainz() {
     if (!m_pDlgTagFetcher) {
         m_pDlgTagFetcher = std::make_unique<DlgTagFetcher>(
