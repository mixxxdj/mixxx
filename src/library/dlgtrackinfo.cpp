#include "library/dlgtrackinfo.h"

#include <QDesktopServices>
#include <QStringBuilder>
#include <QtDebug>

#include "library/coverartcache.h"
#include "library/coverartutils.h"
<<<<<<< HEAD
#include "preferences/beatdetectionsettings.h"
=======
#include "library/dlgtagfetcher.h"
#include "library/trackmodel.h"
#include "preferences/colorpalettesettings.h"
>>>>>>> 92573b82
#include "sources/soundsourceproxy.h"
#include "track/beatfactory.h"
#include "track/cue.h"
#include "track/keyfactory.h"
#include "track/keyutils.h"
<<<<<<< HEAD
#include "util/datetime.h"
#include "util/desktophelper.h"
#include "util/duration.h"
#include "util/frameadapter.h"
=======
#include "util/color/colorpalette.h"
#include "util/compatibility.h"
#include "util/datetime.h"
#include "util/desktophelper.h"
#include "util/duration.h"
#include "widget/wcoverartlabel.h"
#include "widget/wstarrating.h"
>>>>>>> 92573b82

const int kFilterLength = 80;
const int kMinBpm = 30;

// Maximum allowed interval between beats (calculated from kMinBpm).
const mixxx::Duration kMaxInterval = mixxx::Duration::fromMillis(1000.0 * (60.0 / kMinBpm));

DlgTrackInfo::DlgTrackInfo(
        const TrackModel* trackModel)
        // No parent because otherwise it inherits the style parent's
        // style which can make it unreadable. Bug #673411
        : QDialog(nullptr),
          m_pTrackModel(trackModel),
          m_tapFilter(this, kFilterLength, kMaxInterval),
          m_dLastTapedBpm(-1.),
          m_pWCoverArtLabel(make_parented<WCoverArtLabel>(this)),
          m_pWStarRating(make_parented<WStarRating>(nullptr, this)) {
    init();
}

DlgTrackInfo::~DlgTrackInfo() {
    unloadTrack(false);
}

void DlgTrackInfo::init() {
    setupUi(this);

    coverLayout->setAlignment(Qt::AlignRight | Qt::AlignTop);
    coverLayout->setSpacing(0);
    coverLayout->setContentsMargins(0, 0, 0, 0);
    coverLayout->insertWidget(0, m_pWCoverArtLabel.get());

    starsLayout->setAlignment(Qt::AlignRight | Qt::AlignVCenter);
    starsLayout->setSpacing(0);
    starsLayout->setContentsMargins(0, 0, 0, 0);
    starsLayout->insertWidget(0, m_pWStarRating.get());
    // This is necessary to pass on mouseMove events to WStarRating
    m_pWStarRating->setMouseTracking(true);

    if (m_pTrackModel) {
        connect(btnNext,
                &QPushButton::clicked,
                this,
                &DlgTrackInfo::slotNextButton);
        connect(btnPrev,
                &QPushButton::clicked,
                this,
                &DlgTrackInfo::slotPrevButton);
    } else {
        btnNext->hide();
        btnPrev->hide();
    }

    connect(btnApply,
            &QPushButton::clicked,
            this,
            &DlgTrackInfo::slotApply);

    connect(btnOK,
            &QPushButton::clicked,
            this,
            &DlgTrackInfo::slotOk);

    connect(btnCancel,
            &QPushButton::clicked,
            this,
            &DlgTrackInfo::slotCancel);

    connect(bpmDouble,
            &QPushButton::clicked,
            this,
            &DlgTrackInfo::slotBpmDouble);
    connect(bpmHalve,
            &QPushButton::clicked,
            this,
            &DlgTrackInfo::slotBpmHalve);
    connect(bpmTwoThirds,
            &QPushButton::clicked,
            this,
            &DlgTrackInfo::slotBpmTwoThirds);
    connect(bpmThreeFourth,
            &QPushButton::clicked,
            this,
            &DlgTrackInfo::slotBpmThreeFourth);
    connect(bpmFourThirds,
            &QPushButton::clicked,
            this,
            &DlgTrackInfo::slotBpmFourThirds);
    connect(bpmThreeHalves,
            &QPushButton::clicked,
            this,
            &DlgTrackInfo::slotBpmThreeHalves);
    connect(bpmClear,
            &QPushButton::clicked,
            this,
            &DlgTrackInfo::slotBpmClear);

    connect(bpmConst,
            &QCheckBox::stateChanged,
            this,
            &DlgTrackInfo::slotBpmConstChanged);

    connect(spinBpm,
            QOverload<double>::of(&QDoubleSpinBox::valueChanged),
            this,
            &DlgTrackInfo::slotSpinBpmValueChanged);

    connect(txtKey,
            &QLineEdit::editingFinished,
            this,
            &DlgTrackInfo::slotKeyTextChanged);

    connect(bpmTap,
            &QPushButton::pressed,
            &m_tapFilter,
            &TapFilter::tap);
    connect(&m_tapFilter,
            &TapFilter::tapped,
            this,
            &DlgTrackInfo::slotBpmTap);

    connect(btnImportMetadataFromFile,
            &QPushButton::clicked,
            this,
            &DlgTrackInfo::slotImportMetadataFromFile);

    connect(btnImportMetadataFromMusicBrainz,
            &QPushButton::clicked,
            this,
            &DlgTrackInfo::slotImportMetadataFromMusicBrainz);

    connect(btnOpenFileBrowser,
            &QPushButton::clicked,
            this,
            &DlgTrackInfo::slotOpenInFileBrowser);

    CoverArtCache* pCache = CoverArtCache::instance();
    if (pCache) {
        connect(pCache,
                &CoverArtCache::coverFound,
                this,
                &DlgTrackInfo::slotCoverFound);
    }
    connect(m_pWCoverArtLabel.get(),
            &WCoverArtLabel::coverInfoSelected,
            this,
            &DlgTrackInfo::slotCoverInfoSelected);
    connect(m_pWCoverArtLabel.get(),
            &WCoverArtLabel::reloadCoverArt,
            this,
            &DlgTrackInfo::slotReloadCoverArt);
}

void DlgTrackInfo::slotOk() {
    unloadTrack(true);
    accept();
}

void DlgTrackInfo::slotApply() {
    saveTrack();
}

void DlgTrackInfo::slotCancel() {
    unloadTrack(false);
    reject();
}

void DlgTrackInfo::trackUpdated() {
}

void DlgTrackInfo::slotNextButton() {
    loadNextTrack();
}

void DlgTrackInfo::slotPrevButton() {
    loadPrevTrack();
}

void DlgTrackInfo::slotNextDlgTagFetcher() {
    loadNextTrack();
    // Do not load track back into DlgTagFetcher since
    // it will cause a reload of the same track.
}

void DlgTrackInfo::slotPrevDlgTagFetcher() {
    loadPrevTrack();
}

void DlgTrackInfo::loadNextTrack() {
    auto nextRow = m_currentTrackIndex.sibling(
            m_currentTrackIndex.row() + 1, m_currentTrackIndex.column());
    if (nextRow.isValid()) {
        loadTrack(nextRow);
        emit next();
    }
}

void DlgTrackInfo::loadPrevTrack() {
    QModelIndex prevRow = m_currentTrackIndex.sibling(
            m_currentTrackIndex.row() - 1, m_currentTrackIndex.column());
    if (prevRow.isValid()) {
        loadTrack(prevRow);
        emit previous();
    }
}

void DlgTrackInfo::populateFields(const Track& track) {
    setWindowTitle(track.getInfo());

    // Editable fields
    txtTrackName->setText(track.getTitle());
    txtArtist->setText(track.getArtist());
    txtAlbum->setText(track.getAlbum());
    txtAlbumArtist->setText(track.getAlbumArtist());
    txtGenre->setText(track.getGenre());
    txtComposer->setText(track.getComposer());
    txtGrouping->setText(track.getGrouping());
    txtYear->setText(track.getYear());
    txtTrackNumber->setText(track.getTrackNumber());
    txtComment->setPlainText(track.getComment());

    // Non-editable fields
    txtDuration->setText(track.getDurationText(mixxx::Duration::Precision::SECONDS));
    txtDateAdded->setText(mixxx::displayLocalDateTime(track.getDateAdded()));
    txtLocation->setText(QDir::toNativeSeparators(track.getLocation()));
    txtType->setText(track.getType());
    txtBitrate->setText(QString(track.getBitrateText()) + (" ") +
            tr(mixxx::audio::Bitrate::unit()));
    txtBpm->setText(track.getBpmText());
    m_keysClone = track.getKeys();
    txtKey->setText(KeyUtils::getGlobalKeyText(m_keysClone));
    const mixxx::ReplayGain replayGain(track.getReplayGain());
    txtReplayGain->setText(mixxx::ReplayGain::ratioToString(replayGain.getRatio()));

    reloadTrackBeats(track);

    m_loadedCoverInfo = track.getCoverInfoWithLocation();
    m_pWCoverArtLabel->setCoverArt(m_loadedCoverInfo, QPixmap());
    CoverArtCache::requestCover(this, m_loadedCoverInfo);
    m_pWStarRating->slotTrackLoaded(m_pLoadedTrack);
}

void DlgTrackInfo::reloadTrackBeats(const Track& track) {
    mixxx::BeatsPointer pBeats = track.getBeats();
    if (pBeats) {
        spinBpm->setValue(pBeats->getGlobalBpm().getValue());
        m_beatsClone = pBeats->getInternal();
    } else {
        m_beatsClone = mixxx::BeatsInternal();
        spinBpm->setValue(0.0);
    }

    m_bpmIsConst = pBeats &&
            m_pConfig->getValue<bool>(
                    ConfigKey(BPM_CONFIG_KEY, BPM_FIXED_TEMPO_ASSUMPTION));
    bpmConst->setChecked(m_bpmIsConst);
    bpmConst->setEnabled(!m_bpmIsConst);
    spinBpm->setEnabled(m_bpmIsConst); // We cannot change bpm continuously or tap them
    bpmTap->setEnabled(m_bpmIsConst);  // when we have a variable bpm.
    tabBPM->setEnabled(!track.isBpmLocked());
}

void DlgTrackInfo::loadTrackInternal(const TrackPointer& pTrack) {
    clear();

    if (!pTrack) {
        return;
    }

    m_pLoadedTrack = pTrack;

    populateFields(*m_pLoadedTrack);
    m_pWCoverArtLabel->loadTrack(m_pLoadedTrack);

    // We already listen to changed() so we don't need to listen to individual
    // signals such as cuesUpdates, coverArtUpdated(), etc.
    connect(pTrack.get(),
            &Track::changed,
            this,
            &DlgTrackInfo::slotTrackChanged);
}

void DlgTrackInfo::loadTrack(TrackPointer pTrack) {
    VERIFY_OR_DEBUG_ASSERT(!m_pTrackModel) {
        return;
    }
    loadTrackInternal(pTrack);
    if (m_pDlgTagFetcher && m_pLoadedTrack) {
        m_pDlgTagFetcher->loadTrack(m_pLoadedTrack);
    }
}

void DlgTrackInfo::loadTrack(QModelIndex index) {
    VERIFY_OR_DEBUG_ASSERT(m_pTrackModel) {
        return;
    }
    TrackPointer pTrack = m_pTrackModel->getTrack(index);
    m_currentTrackIndex = index;
    loadTrackInternal(pTrack);
    if (m_pDlgTagFetcher && m_currentTrackIndex.isValid()) {
        m_pDlgTagFetcher->loadTrack(m_currentTrackIndex);
    }
}

void DlgTrackInfo::slotCoverFound(
        const QObject* pRequestor,
        const CoverInfo& coverInfo,
        const QPixmap& pixmap,
        mixxx::cache_key_t requestedCacheKey,
        bool coverInfoUpdated) {
    Q_UNUSED(requestedCacheKey);
    Q_UNUSED(coverInfoUpdated);
    if (pRequestor == this &&
            m_pLoadedTrack &&
            m_loadedCoverInfo.trackLocation == coverInfo.trackLocation) {
        m_loadedCoverInfo = coverInfo;
        m_pWCoverArtLabel->setCoverArt(coverInfo, pixmap);
    }
}

void DlgTrackInfo::slotReloadCoverArt() {
    VERIFY_OR_DEBUG_ASSERT(m_pLoadedTrack) {
        return;
    }
    slotCoverInfoSelected(
            CoverInfoGuesser().guessCoverInfoForTrack(
                    *m_pLoadedTrack));
}

void DlgTrackInfo::slotCoverInfoSelected(const CoverInfoRelative& coverInfo) {
    qDebug() << "DlgTrackInfo::slotCoverInfoSelected" << coverInfo;
    VERIFY_OR_DEBUG_ASSERT(m_pLoadedTrack) {
        return;
    }
    m_loadedCoverInfo = CoverInfo(coverInfo, m_pLoadedTrack->getLocation());
    CoverArtCache::requestCover(this, m_loadedCoverInfo);
}

void DlgTrackInfo::slotOpenInFileBrowser() {
    if (!m_pLoadedTrack) {
        return;
    }

    mixxx::DesktopHelper::openInFileBrowser(QStringList(m_pLoadedTrack->getLocation()));
}

void DlgTrackInfo::saveTrack() {
    if (!m_pLoadedTrack)
        return;

    // First, disconnect the track changed signal. Otherwise we signal ourselves
    // and repopulate all these fields.
    disconnect(m_pLoadedTrack.get(),
            &Track::changed,
            this,
            &DlgTrackInfo::slotTrackChanged);

    m_pLoadedTrack->setTitle(txtTrackName->text());
    m_pLoadedTrack->setArtist(txtArtist->text());
    m_pLoadedTrack->setAlbum(txtAlbum->text());
    m_pLoadedTrack->setAlbumArtist(txtAlbumArtist->text());
    m_pLoadedTrack->setGenre(txtGenre->text());
    m_pLoadedTrack->setComposer(txtComposer->text());
    m_pLoadedTrack->setGrouping(txtGrouping->text());
    m_pLoadedTrack->setYear(txtYear->text());
    m_pLoadedTrack->setTrackNumber(txtTrackNumber->text());
    m_pLoadedTrack->setComment(txtComment->toPlainText());

    if (!m_pLoadedTrack->isBpmLocked()) {
        m_pLoadedTrack->setBeats(m_beatsClone);
        reloadTrackBeats(*m_pLoadedTrack);
    }

    // If the user is editing the key and hits enter to close DlgTrackInfo, the
    // editingFinished signal will not fire in time. Run the key text changed
    // handler now to see if the key was edited. If the key was unchanged or
    // invalid then the change will be rejected.
    slotKeyTextChanged();

    m_pLoadedTrack->setKeys(m_keysClone);
    m_pLoadedTrack->setCoverInfo(m_loadedCoverInfo);

    // Reconnect changed signals now.
    connect(m_pLoadedTrack.get(),
            &Track::changed,
            this,
            &DlgTrackInfo::slotTrackChanged);
}

void DlgTrackInfo::unloadTrack(bool save) {
    if (!m_pLoadedTrack)
        return;

    if (save) {
        saveTrack();
    }

    clear();
}

void DlgTrackInfo::clear() {
    if (m_pLoadedTrack) {
        disconnect(m_pLoadedTrack.get(),
                &Track::changed,
                this,
                &DlgTrackInfo::slotTrackChanged);
        m_pLoadedTrack.reset();
    }

    txtTrackName->setText("");
    txtArtist->setText("");
    txtAlbum->setText("");
    txtAlbumArtist->setText("");
    txtGenre->setText("");
    txtComposer->setText("");
    txtGrouping->setText("");
    txtYear->setText("");
    txtTrackNumber->setText("");
    txtComment->setPlainText("");
    spinBpm->setValue(0.0);
    m_beatsClone = mixxx::BeatsInternal();
    m_keysClone = Keys();

    txtDuration->setText("");
    txtType->setText("");
    txtLocation->setText("");
    txtBitrate->setText("");
    txtBpm->setText("");
    txtKey->setText("");
    txtReplayGain->setText("");

    m_loadedCoverInfo = CoverInfo();
    m_pWCoverArtLabel->setCoverArt(m_loadedCoverInfo, QPixmap());
}

void DlgTrackInfo::slotBpmDouble() {
    m_beatsClone.scale(mixxx::BPMScale::Double);
    // read back the actual value
    double newValue = m_beatsClone.getGlobalBpm().getValue();
    spinBpm->setValue(newValue);
}

void DlgTrackInfo::slotBpmHalve() {
    m_beatsClone.scale(mixxx::BPMScale::Halve);
    // read back the actual value
    double newValue = m_beatsClone.getGlobalBpm().getValue();
    spinBpm->setValue(newValue);
}

void DlgTrackInfo::slotBpmTwoThirds() {
    m_beatsClone.scale(mixxx::BPMScale::TwoThirds);
    // read back the actual value
    double newValue = m_beatsClone.getGlobalBpm().getValue();
    spinBpm->setValue(newValue);
}

void DlgTrackInfo::slotBpmThreeFourth() {
    m_beatsClone.scale(mixxx::BPMScale::ThreeFourths);
    // read back the actual value
    double newValue = m_beatsClone.getGlobalBpm().getValue();
    spinBpm->setValue(newValue);
}

void DlgTrackInfo::slotBpmFourThirds() {
    m_beatsClone.scale(mixxx::BPMScale::FourThirds);
    // read back the actual value
    double newValue = m_beatsClone.getGlobalBpm().getValue();
    spinBpm->setValue(newValue);
}

void DlgTrackInfo::slotBpmThreeHalves() {
    m_beatsClone.scale(mixxx::BPMScale::ThreeHalves);
    // read back the actual value
    double newValue = m_beatsClone.getGlobalBpm().getValue();
    spinBpm->setValue(newValue);
}

void DlgTrackInfo::slotBpmClear() {
    spinBpm->setValue(0);
    m_beatsClone = mixxx::BeatsInternal();

    bpmConst->setChecked(true);
    bpmConst->setEnabled(!m_bpmIsConst);
    spinBpm->setEnabled(true);
    bpmTap->setEnabled(true);
}

void DlgTrackInfo::slotBpmConstChanged(int state) {
    if (state != Qt::Unchecked) {
        // const beatgrid requested
        m_beatsClone = mixxx::BeatsInternal();
        if (spinBpm->value() > 0) {
            // Since the user is not satisfied with the beat map,
            // it is hard to predict a fitting beat. We know that we
            // cannot use the first beat, since it is out of sync in
            // almost all cases.
            // The cue point should be set on a beat, so this seams
            // to be a good alternative
            CuePosition cue = m_pLoadedTrack->getCuePoint();
            m_beatsClone = mixxx::BeatsInternal();
            m_beatsClone.setGrid(mixxx::Bpm(spinBpm->value()),
                    samplePosToFramePos(cue.getPosition()));
        }
        spinBpm->setEnabled(true);
        bpmTap->setEnabled(true);
    } else {
        // try to reload BeatMap from the Track
        reloadTrackBeats(*m_pLoadedTrack);
    }
}

void DlgTrackInfo::slotBpmTap(double averageLength, int numSamples) {
    Q_UNUSED(numSamples);
    if (averageLength == 0) {
        return;
    }
    double averageBpm = 60.0 * 1000.0 / averageLength;
    // average bpm needs to be truncated for this comparison:
    if (averageBpm != m_dLastTapedBpm) {
        m_dLastTapedBpm = averageBpm;
        spinBpm->setValue(averageBpm);
    }
}

void DlgTrackInfo::slotSpinBpmValueChanged(double value) {
    if (value <= 0) {
        m_beatsClone = mixxx::BeatsInternal();
        return;
    }

    if (m_beatsClone.getGlobalBpm().getValue() == mixxx::Bpm::kValueUndefined) {
        CuePosition cue = m_pLoadedTrack->getCuePoint();
        m_beatsClone = mixxx::BeatsInternal();
        m_beatsClone.setGrid(mixxx::Bpm(spinBpm->value()),
                samplePosToFramePos(cue.getPosition()));
    }

    double oldValue = m_beatsClone.getGlobalBpm().getValue();
    if (oldValue == value) {
        return;
    }

    if (m_bpmIsConst) {
        m_beatsClone.setBpm(mixxx::Bpm(value));
    }

    // read back the actual value
    double newValue = m_beatsClone.getGlobalBpm().getValue();
    spinBpm->setValue(newValue);
}

void DlgTrackInfo::slotKeyTextChanged() {
    // Try to parse the user's input as a key.
    const QString newKeyText = txtKey->text();
    Keys newKeys = KeyFactory::makeBasicKeysFromText(newKeyText,
            mixxx::track::io::key::USER);
    const mixxx::track::io::key::ChromaticKey globalKey(newKeys.getGlobalKey());

    // If the new key string is invalid and not empty them reject the new key.
    if (globalKey == mixxx::track::io::key::INVALID && !newKeyText.isEmpty()) {
        txtKey->setText(KeyUtils::getGlobalKeyText(m_keysClone));
        return;
    }

    // If the new key is the same as the old key, reject the change.
    if (globalKey == m_keysClone.getGlobalKey()) {
        return;
    }

    // Otherwise, accept.
    m_keysClone = newKeys;
}

void DlgTrackInfo::slotImportMetadataFromFile() {
    if (m_pLoadedTrack) {
        // Allocate a temporary track object for reading the metadata.
        // We cannot reuse m_pLoadedTrack, because it might already been
        // modified and we want to read fresh metadata directly from the
        // file. Otherwise the changes in m_pLoadedTrack would be lost.
        TrackPointer pTrack = SoundSourceProxy::importTemporaryTrack(
                m_pLoadedTrack->getFileInfo(),
                m_pLoadedTrack->getSecurityToken());
        DEBUG_ASSERT(pTrack);
        populateFields(*pTrack);
    }
}

void DlgTrackInfo::slotTrackChanged(TrackId trackId) {
    if (m_pLoadedTrack && m_pLoadedTrack->getId() == trackId) {
        populateFields(*m_pLoadedTrack);
    }
}

void DlgTrackInfo::slotImportMetadataFromMusicBrainz() {
    if (!m_pDlgTagFetcher) {
        m_pDlgTagFetcher = std::make_unique<DlgTagFetcher>(
                m_pTrackModel);
        connect(m_pDlgTagFetcher.get(),
                &QDialog::finished,
                [this]() {
                    if (m_pDlgTagFetcher.get() == sender()) {
                        m_pDlgTagFetcher.release()->deleteLater();
                    }
                });
        if (m_pTrackModel) {
            connect(m_pDlgTagFetcher.get(),
                    &DlgTagFetcher::next,
                    this,
                    &DlgTrackInfo::slotNextDlgTagFetcher);

            connect(m_pDlgTagFetcher.get(),
                    &DlgTagFetcher::previous,
                    this,
                    &DlgTrackInfo::slotPrevDlgTagFetcher);
        }
    }
    if (m_pTrackModel) {
        DEBUG_ASSERT(m_currentTrackIndex.isValid());
        m_pDlgTagFetcher->loadTrack(m_currentTrackIndex);
    } else {
        DEBUG_ASSERT(m_pLoadedTrack);
        m_pDlgTagFetcher->loadTrack(m_pLoadedTrack);
    }
    m_pDlgTagFetcher->show();
}<|MERGE_RESOLUTION|>--- conflicted
+++ resolved
@@ -6,32 +6,23 @@
 
 #include "library/coverartcache.h"
 #include "library/coverartutils.h"
-<<<<<<< HEAD
-#include "preferences/beatdetectionsettings.h"
-=======
 #include "library/dlgtagfetcher.h"
 #include "library/trackmodel.h"
+#include "preferences/beatdetectionsettings.h"
 #include "preferences/colorpalettesettings.h"
->>>>>>> 92573b82
 #include "sources/soundsourceproxy.h"
 #include "track/beatfactory.h"
 #include "track/cue.h"
 #include "track/keyfactory.h"
 #include "track/keyutils.h"
-<<<<<<< HEAD
-#include "util/datetime.h"
-#include "util/desktophelper.h"
-#include "util/duration.h"
-#include "util/frameadapter.h"
-=======
 #include "util/color/colorpalette.h"
 #include "util/compatibility.h"
 #include "util/datetime.h"
 #include "util/desktophelper.h"
 #include "util/duration.h"
+#include "util/frameadapter.h"
 #include "widget/wcoverartlabel.h"
 #include "widget/wstarrating.h"
->>>>>>> 92573b82
 
 const int kFilterLength = 80;
 const int kMinBpm = 30;
@@ -39,8 +30,7 @@
 // Maximum allowed interval between beats (calculated from kMinBpm).
 const mixxx::Duration kMaxInterval = mixxx::Duration::fromMillis(1000.0 * (60.0 / kMinBpm));
 
-DlgTrackInfo::DlgTrackInfo(
-        const TrackModel* trackModel)
+DlgTrackInfo::DlgTrackInfo(UserSettingsPointer pConfig, const TrackModel* trackModel)
         // No parent because otherwise it inherits the style parent's
         // style which can make it unreadable. Bug #673411
         : QDialog(nullptr),
@@ -48,7 +38,8 @@
           m_tapFilter(this, kFilterLength, kMaxInterval),
           m_dLastTapedBpm(-1.),
           m_pWCoverArtLabel(make_parented<WCoverArtLabel>(this)),
-          m_pWStarRating(make_parented<WStarRating>(nullptr, this)) {
+          m_pWStarRating(make_parented<WStarRating>(nullptr, this)),
+          m_pConfig(pConfig) {
     init();
 }
 
