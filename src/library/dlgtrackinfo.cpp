--- conflicted
+++ resolved
@@ -315,14 +315,9 @@
     QListIterator<CuePointer> it(cuePoints);
     while (it.hasNext()) {
         CuePointer pCue = it.next();
-<<<<<<< HEAD
         Cue::Type type = pCue->getType();
-        if (type == Cue::Type::HotCue || type == Cue::Type::Intro || type == Cue::Type::Outro) {
-=======
-        Cue::CueType type = pCue->getType();
-        if (type == Cue::CUE || type == Cue::LOAD || type == Cue::INTRO
-                || type == Cue::OUTRO) {
->>>>>>> ee47b714
+        if (type == Cue::Type::HotCue || type == Cue::Type::MainCue || type == Cue::Type::Intro
+                || type == Cue::Type::Outro) {
             listPoints.push_back(pCue);
         }
     }
@@ -373,38 +368,31 @@
         // Decode cue type to display text
         QString cueType;
         switch (pCue->getType()) {
-<<<<<<< HEAD
-          case Cue::Type::HotCue:
+            case Cue::Type::Invalid:
+                cueType = "?";
+                break;
+            case Cue::Type::HotCue:
                 cueType = "Hotcue";
                 break;
-          case Cue::Type::Intro:
-=======
-            case Cue::INVALID:
-                cueType = "?";
-                break;
-            case Cue::CUE:
-                cueType = "Hotcue";
-                break;
-            case Cue::LOAD:
+            case Cue::Type::MainCue:
                 cueType = "Main Cue";
                 break;
-            case Cue::BEAT:
+            case Cue::Type::Beat:
                 cueType = "Beat";
                 break;
-            case Cue::LOOP:
+            case Cue::Type::Loop:
                 cueType = "Loop";
                 break;
-            case Cue::JUMP:
+            case Cue::Type::Jump:
                 cueType = "Jump";
                 break;
-            case Cue::INTRO:
->>>>>>> ee47b714
+            case Cue::Type::Intro:
                 cueType = "Intro";
                 break;
-          case Cue::Type::Outro:
+            case Cue::Type::Outro:
                 cueType = "Outro";
                 break;
-          default:
+            default:
                 break;
         }
 
@@ -508,7 +496,7 @@
             pCue->setHotCue(-1);
         }
 
-        if (pCue->getType() == Cue::CUE) {
+        if (pCue->getType() == Cue::Type::HotCue) {
             auto colorComboBox = qobject_cast<QComboBox*>(colorWidget);
             if (colorComboBox) {
                 PredefinedColorPointer color = Color::kPredefinedColorsSet.allColors.at(colorComboBox->currentIndex());
