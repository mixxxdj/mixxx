#include "library/dlgtrackinfo.h"

#include <QSignalBlocker>
#include <QStringBuilder>
#include <QTreeWidget>
#include <QtDebug>

#include "defs_urls.h"
#include "library/coverartcache.h"
#include "library/coverartutils.h"
#include "library/dlgtagfetcher.h"
#include "library/trackmodel.h"
#include "moc_dlgtrackinfo.cpp"
#include "preferences/colorpalettesettings.h"
#include "sources/soundsourceproxy.h"
#include "track/beatutils.h"
#include "track/keyfactory.h"
#include "track/keyutils.h"
#include "track/track.h"
#include "util/color/colorpalette.h"
#include "util/datetime.h"
#include "util/desktophelper.h"
#include "util/duration.h"
#include "widget/wcoverartlabel.h"
#include "widget/wstarrating.h"

namespace {

constexpr double kBpmTabRounding = 1 / 12.0;
constexpr int kFilterLength = 80;
constexpr int kMinBpm = 30;
// Maximum allowed interval between beats (calculated from kMinBpm).
const mixxx::Duration kMaxInterval = mixxx::Duration::fromMillis(
        static_cast<qint64>(1000.0 * (60.0 / kMinBpm)));

} // namespace

DlgTrackInfo::DlgTrackInfo(
        const TrackModel* trackModel)
        // No parent because otherwise it inherits the style parent's
        // style which can make it unreadable. Bug #673411
        : QDialog(nullptr),
          m_pTrackModel(trackModel),
          m_tapFilter(this, kFilterLength, kMaxInterval),
          m_pWCoverArtLabel(make_parented<WCoverArtLabel>(this)),
          m_pWStarRating(make_parented<WStarRating>(nullptr, this)) {
    init();
}

void DlgTrackInfo::init() {
    setupUi(this);
    setWindowIcon(QIcon(MIXXX_ICON_PATH));

    coverLayout->setAlignment(Qt::AlignRight | Qt::AlignTop);
    coverLayout->setSpacing(0);
    coverLayout->setContentsMargins(0, 0, 0, 0);
    coverLayout->insertWidget(0, m_pWCoverArtLabel.get());

    starsLayout->setAlignment(Qt::AlignRight | Qt::AlignVCenter);
    starsLayout->setSpacing(0);
    starsLayout->setContentsMargins(0, 0, 0, 0);
    starsLayout->insertWidget(0, m_pWStarRating.get());
    // This is necessary to pass on mouseMove events to WStarRating
    m_pWStarRating->setMouseTracking(true);

    if (m_pTrackModel) {
        connect(btnNext,
                &QPushButton::clicked,
                this,
                &DlgTrackInfo::slotNextButton);
        connect(btnPrev,
                &QPushButton::clicked,
                this,
                &DlgTrackInfo::slotPrevButton);
    } else {
        btnNext->hide();
        btnPrev->hide();
    }

    // QDialog buttons
    connect(btnApply,
            &QPushButton::clicked,
            this,
            &DlgTrackInfo::slotApply);

    connect(btnOK,
            &QPushButton::clicked,
            this,
            &DlgTrackInfo::slotOk);

    connect(btnCancel,
            &QPushButton::clicked,
            this,
            &DlgTrackInfo::slotCancel);

    // BPM edit buttons
    connect(bpmDouble, &QPushButton::clicked, this, [this] {
        slotBpmScale(mixxx::Beats::BpmScale::Double);
    });
    connect(bpmHalve, &QPushButton::clicked, this, [this] {
        slotBpmScale(mixxx::Beats::BpmScale::Halve);
    });
    connect(bpmTwoThirds, &QPushButton::clicked, this, [this] {
        slotBpmScale(mixxx::Beats::BpmScale::TwoThirds);
    });
    connect(bpmThreeFourth, &QPushButton::clicked, this, [this] {
        slotBpmScale(mixxx::Beats::BpmScale::ThreeFourths);
    });
    connect(bpmFourThirds, &QPushButton::clicked, this, [this] {
        slotBpmScale(mixxx::Beats::BpmScale::FourThirds);
    });
    connect(bpmThreeHalves, &QPushButton::clicked, this, [this] {
        slotBpmScale(mixxx::Beats::BpmScale::ThreeHalves);
    });
    connect(bpmClear,
            &QPushButton::clicked,
            this,
            &DlgTrackInfo::slotBpmClear);

    connect(bpmConst,
            &QCheckBox::stateChanged,
            this,
            &DlgTrackInfo::slotBpmConstChanged);

    connect(spinBpm,
            QOverload<double>::of(&QDoubleSpinBox::valueChanged),
            this,
            &DlgTrackInfo::slotSpinBpmValueChanged);

    connect(txtKey,
            &QLineEdit::editingFinished,
            this,
            &DlgTrackInfo::slotKeyTextChanged);

    connect(bpmTap,
            &QPushButton::pressed,
            &m_tapFilter,
            &TapFilter::tap);
    connect(&m_tapFilter,
            &TapFilter::tapped,
            this,
            &DlgTrackInfo::slotBpmTap);

    // Metadata fields
    connect(txtTrackName,
            &QLineEdit::editingFinished,
            this,
            [this]() {
                m_trackRecord.refMetadata().refTrackInfo().setTitle(
                        txtTrackName->text().trimmed());
            });
    connect(txtArtist,
            &QLineEdit::editingFinished,
            this,
            [this]() {
                m_trackRecord.refMetadata().refTrackInfo().setArtist(
                        txtArtist->text().trimmed());
            });
    connect(txtAlbum,
            &QLineEdit::editingFinished,
            this,
            [this]() {
                m_trackRecord.refMetadata().refAlbumInfo().setTitle(
                        txtAlbum->text().trimmed());
            });
    connect(txtAlbumArtist,
            &QLineEdit::editingFinished,
            this,
            [this]() {
                m_trackRecord.refMetadata().refAlbumInfo().setArtist(
                        txtAlbumArtist->text().trimmed());
            });
    connect(txtGenre,
            &QLineEdit::editingFinished,
            this,
            [this]() {
                m_trackRecord.refMetadata().refTrackInfo().setGenre(
                        txtGenre->text().trimmed());
            });
    connect(txtComposer,
            &QLineEdit::editingFinished,
            this,
            [this]() {
                m_trackRecord.refMetadata().refTrackInfo().setComposer(
                        txtComposer->text().trimmed());
            });
    connect(txtGrouping,
            &QLineEdit::editingFinished,
            this,
            [this]() {
                m_trackRecord.refMetadata().refTrackInfo().setGrouping(
                        txtGrouping->text().trimmed());
            });
    connect(txtYear,
            &QLineEdit::editingFinished,
            this,
            [this]() {
                m_trackRecord.refMetadata().refTrackInfo().setYear(
                        txtYear->text().trimmed());
            });
    connect(txtTrackNumber,
            &QLineEdit::editingFinished,
            this,
            [this]() {
                m_trackRecord.refMetadata().refTrackInfo().setTrackNumber(
                        txtTrackNumber->text().trimmed());
            });

    // Import and file browser buttons
    connect(btnImportMetadataFromFile,
            &QPushButton::clicked,
            this,
            &DlgTrackInfo::slotImportMetadataFromFile);

    connect(btnImportMetadataFromMusicBrainz,
            &QPushButton::clicked,
            this,
            &DlgTrackInfo::slotImportMetadataFromMusicBrainz);

    connect(btnOpenFileBrowser,
            &QPushButton::clicked,
            this,
            &DlgTrackInfo::slotOpenInFileBrowser);

    // Cover art
    CoverArtCache* pCache = CoverArtCache::instance();
    if (pCache) {
        connect(pCache,
                &CoverArtCache::coverFound,
                this,
                &DlgTrackInfo::slotCoverFound);
    }
    connect(m_pWCoverArtLabel.get(),
            &WCoverArtLabel::coverInfoSelected,
            this,
            &DlgTrackInfo::slotCoverInfoSelected);
    connect(m_pWCoverArtLabel.get(),
            &WCoverArtLabel::reloadCoverArt,
            this,
            &DlgTrackInfo::slotReloadCoverArt);
}

void DlgTrackInfo::slotApply() {
    saveTrack();
}

void DlgTrackInfo::slotOk() {
    slotApply();
    clear();
    accept();
}

void DlgTrackInfo::slotCancel() {
    clear();
    reject();
}

void DlgTrackInfo::trackUpdated() {
}

void DlgTrackInfo::slotNextButton() {
    loadNextTrack();
}

void DlgTrackInfo::slotPrevButton() {
    loadPrevTrack();
}

void DlgTrackInfo::slotNextDlgTagFetcher() {
    loadNextTrack();
    // Do not load track back into DlgTagFetcher since
    // it will cause a reload of the same track.
}

void DlgTrackInfo::slotPrevDlgTagFetcher() {
    loadPrevTrack();
}

void DlgTrackInfo::loadNextTrack() {
    auto nextRow = m_currentTrackIndex.sibling(
            m_currentTrackIndex.row() + 1, m_currentTrackIndex.column());
    if (nextRow.isValid()) {
        loadTrack(nextRow);
        emit next();
    }
}

void DlgTrackInfo::loadPrevTrack() {
    QModelIndex prevRow = m_currentTrackIndex.sibling(
            m_currentTrackIndex.row() - 1, m_currentTrackIndex.column());
    if (prevRow.isValid()) {
        loadTrack(prevRow);
        emit previous();
    }
}

void DlgTrackInfo::updateFromTrack(const Track& track) {
    const QSignalBlocker signalBlocker(this);

    setWindowTitle(track.getInfo());

    replaceTrackRecord(
            track.getRecord(),
            track.getLocation());

<<<<<<< HEAD
    // Non-editable track fields
=======
    // Non-editable fields
    txtDuration->setText(track.getDurationText(mixxx::Duration::Precision::SECONDS));
    txtDateAdded->setText(mixxx::displayLocalDateTime(
            mixxx::localDateTimeFromUtc(track.getDateAdded())));
>>>>>>> e92c65ad
    txtLocation->setText(QDir::toNativeSeparators(track.getLocation()));

    reloadTrackBeats(track);

    m_pWStarRating->slotTrackLoaded(m_pLoadedTrack);
}

void DlgTrackInfo::replaceTrackRecord(
        mixxx::TrackRecord trackRecord,
        const QString& trackLocation) {
    // Signals are already blocked
    m_trackRecord = std::move(trackRecord);

    const auto coverInfo = CoverInfo(
            m_trackRecord.getCoverInfo(),
            trackLocation);
    m_pWCoverArtLabel->setCoverArt(coverInfo, QPixmap());
    // Executed concurrently
    CoverArtCache::requestCover(this, coverInfo);

    // Non-editable fields
    txtType->setText(
            m_trackRecord.getFileType());
    txtDateAdded->setText(
            mixxx::displayLocalDateTime(
                    m_trackRecord.getDateAdded()));

    updateTrackMetadataFields();
}

void DlgTrackInfo::updateTrackMetadataFields() {
    // Editable fields
    txtTrackName->setText(
            m_trackRecord.getMetadata().getTrackInfo().getTitle());
    txtArtist->setText(
            m_trackRecord.getMetadata().getTrackInfo().getArtist());
    txtAlbum->setText(
            m_trackRecord.getMetadata().getAlbumInfo().getTitle());
    txtAlbumArtist->setText(
            m_trackRecord.getMetadata().getAlbumInfo().getArtist());
    txtGenre->setText(
            m_trackRecord.getMetadata().getTrackInfo().getGenre());
    txtComposer->setText(
            m_trackRecord.getMetadata().getTrackInfo().getComposer());
    txtGrouping->setText(
            m_trackRecord.getMetadata().getTrackInfo().getGrouping());
    txtYear->setText(
            m_trackRecord.getMetadata().getTrackInfo().getYear());
    txtTrackNumber->setText(
            m_trackRecord.getMetadata().getTrackInfo().getTrackNumber());
    txtComment->setPlainText(
            m_trackRecord.getMetadata().getTrackInfo().getComment());
    txtBpm->setText(
            m_trackRecord.getMetadata().getTrackInfo().getBpmText());
    displayKeyText();

    // Non-editable fields
    txtDuration->setText(
            m_trackRecord.getMetadata().getDurationText(mixxx::Duration::Precision::SECONDS));
    txtBitrate->setText(
            m_trackRecord.getMetadata().getBitrateText());
    txtReplayGain->setText(
            mixxx::ReplayGain::ratioToString(
                    m_trackRecord.getMetadata().getTrackInfo().getReplayGain().getRatio()));
}

void DlgTrackInfo::updateSpinBpmFromBeats() {
    auto bpmValue = mixxx::Bpm::kValueUndefined;
    if (m_pLoadedTrack && m_pBeatsClone) {
        const auto trackEndPosition = mixxx::audio::FramePos{
                m_pLoadedTrack->getDuration() * m_pBeatsClone->getSampleRate()};
        bpmValue = m_pBeatsClone
                           ->getBpmInRange(mixxx::audio::kStartFramePos,
                                   trackEndPosition)
                           .valueOr(mixxx::Bpm::kValueUndefined);
    }
    spinBpm->setValue(bpmValue);
}

void DlgTrackInfo::reloadTrackBeats(const Track& track) {
    m_pBeatsClone = track.getBeats();
    updateSpinBpmFromBeats();
    m_trackHasBeatMap = m_pBeatsClone && !m_pBeatsClone->hasConstantTempo();
    bpmConst->setChecked(!m_trackHasBeatMap);
    bpmConst->setEnabled(m_trackHasBeatMap); // We cannot make turn a BeatGrid to a BeatMap
    spinBpm->setEnabled(!m_trackHasBeatMap); // We cannot change bpm continuously or tab them
    bpmTap->setEnabled(!m_trackHasBeatMap);  // when we have a beatmap

    if (track.isBpmLocked()) {
        tabBPM->setEnabled(false);
    } else {
        tabBPM->setEnabled(true);
    }
}

void DlgTrackInfo::loadTrackInternal(const TrackPointer& pTrack) {
    clear();

    if (!pTrack) {
        return;
    }

    m_pLoadedTrack = pTrack;

    updateFromTrack(*m_pLoadedTrack);
    m_pWCoverArtLabel->loadTrack(m_pLoadedTrack);

    // We already listen to changed() so we don't need to listen to individual
    // signals such as cuesUpdates, coverArtUpdated(), etc.
    connect(pTrack.get(),
            &Track::changed,
            this,
            &DlgTrackInfo::slotTrackChanged);
}

void DlgTrackInfo::loadTrack(TrackPointer pTrack) {
    VERIFY_OR_DEBUG_ASSERT(!m_pTrackModel) {
        return;
    }
    loadTrackInternal(pTrack);
    if (m_pDlgTagFetcher && m_pLoadedTrack) {
        m_pDlgTagFetcher->loadTrack(m_pLoadedTrack);
    }
}

void DlgTrackInfo::loadTrack(const QModelIndex& index) {
    VERIFY_OR_DEBUG_ASSERT(m_pTrackModel) {
        return;
    }
    TrackPointer pTrack = m_pTrackModel->getTrack(index);
    m_currentTrackIndex = index;
    loadTrackInternal(pTrack);
    if (m_pDlgTagFetcher && m_currentTrackIndex.isValid()) {
        m_pDlgTagFetcher->loadTrack(m_currentTrackIndex);
    }
}

void DlgTrackInfo::slotCoverFound(
        const QObject* pRequestor,
        const CoverInfo& coverInfo,
        const QPixmap& pixmap,
        mixxx::cache_key_t requestedCacheKey,
        bool coverInfoUpdated) {
    Q_UNUSED(requestedCacheKey);
    Q_UNUSED(coverInfoUpdated);
    if (pRequestor == this &&
            m_pLoadedTrack &&
            m_pLoadedTrack->getLocation() == coverInfo.trackLocation) {
        m_trackRecord.setCoverInfo(coverInfo);
        m_pWCoverArtLabel->setCoverArt(coverInfo, pixmap);
    }
}

void DlgTrackInfo::slotReloadCoverArt() {
    VERIFY_OR_DEBUG_ASSERT(m_pLoadedTrack) {
        return;
    }
    slotCoverInfoSelected(
            CoverInfoGuesser().guessCoverInfoForTrack(
                    *m_pLoadedTrack));
}

void DlgTrackInfo::slotCoverInfoSelected(const CoverInfoRelative& coverInfo) {
    qDebug() << "DlgTrackInfo::slotCoverInfoSelected" << coverInfo;
    VERIFY_OR_DEBUG_ASSERT(m_pLoadedTrack) {
        return;
    }
    m_trackRecord.setCoverInfo(coverInfo);
    CoverArtCache::requestCover(this, CoverInfo(coverInfo, m_pLoadedTrack->getLocation()));
}

void DlgTrackInfo::slotOpenInFileBrowser() {
    if (!m_pLoadedTrack) {
        return;
    }

    mixxx::DesktopHelper::openInFileBrowser(QStringList(m_pLoadedTrack->getLocation()));
}

void DlgTrackInfo::saveTrack() {
    if (!m_pLoadedTrack) {
        return;
    }

    // In case Apply is triggered by hotkey AND a QLineEdit with pending changes
    // is focused AND the user did not hit Enter to finish editing,
    // the content of that focused line edit would be reset to the last confirmed state.
    // This hack makes a focused QLineEdit emit editingFinished() (clearFocus()
    // implicitly emits a focusOutEvent()
    if (this == QApplication::activeWindow()) {
        auto focusWidget = QApplication::focusWidget();
        if (focusWidget) {
            focusWidget->clearFocus();
            focusWidget->setFocus();
        }
    }

    // First, disconnect the track changed signal. Otherwise we signal ourselves
    // and repopulate all these fields.
    const QSignalBlocker signalBlocker(this);

    // Special case handling for the comment field that is not
    // updated by the editingFinished signal.
    m_trackRecord.refMetadata().refTrackInfo().setComment(txtComment->toPlainText());

    // If the user is editing the bpm or key and hits enter to close DlgTrackInfo,
    // the editingFinished signal will not fire in time. Invoke the connected
    // handlers manually to capture any changes. If the bpm or key was unchanged
    // or invalid then the change will be ignored/rejected.
    slotSpinBpmValueChanged(spinBpm->value());
    static_cast<void>(updateKeyText()); // discard result

    // Update the cached track
    m_pLoadedTrack->replaceRecord(std::move(m_trackRecord), std::move(m_pBeatsClone));

    // Repopulate the dialog and update the UI
    updateFromTrack(*m_pLoadedTrack);
}

void DlgTrackInfo::clear() {
    const QSignalBlocker signalBlocker(this);

    if (m_pLoadedTrack) {
        disconnect(m_pLoadedTrack.get(),
                &Track::changed,
                this,
                &DlgTrackInfo::slotTrackChanged);
        m_pLoadedTrack.reset();
    }

    resetTrackRecord();

    m_pBeatsClone.reset();
    updateSpinBpmFromBeats();

    txtLocation->setText("");
}

void DlgTrackInfo::slotBpmScale(mixxx::Beats::BpmScale bpmScale) {
    if (!m_pBeatsClone) {
        return;
    }
    const auto scaledBeats = m_pBeatsClone->tryScale(bpmScale);
    if (scaledBeats) {
        m_pBeatsClone = *scaledBeats;
        updateSpinBpmFromBeats();
    }
}

void DlgTrackInfo::slotBpmClear() {
    m_pBeatsClone.reset();
    updateSpinBpmFromBeats();

    bpmConst->setChecked(true);
    bpmConst->setEnabled(m_trackHasBeatMap);
    spinBpm->setEnabled(true);
    bpmTap->setEnabled(true);
}

void DlgTrackInfo::slotBpmConstChanged(int state) {
    if (state == Qt::Unchecked) {
        // try to reload BeatMap from the Track
        reloadTrackBeats(*m_pLoadedTrack);
        return;
    }
    spinBpm->setEnabled(true);
    bpmTap->setEnabled(true);
    slotSpinBpmValueChanged(spinBpm->value());
}

void DlgTrackInfo::slotBpmTap(double averageLength, int numSamples) {
    Q_UNUSED(numSamples);
    if (averageLength == 0) {
        return;
    }
    auto averageBpm = mixxx::Bpm(60.0 * 1000.0 / averageLength);
    averageBpm = BeatUtils::roundBpmWithinRange(averageBpm - kBpmTabRounding,
            averageBpm,
            averageBpm + kBpmTabRounding);
    if (averageBpm != m_lastTapedBpm) {
        m_lastTapedBpm = averageBpm;
        spinBpm->setValue(averageBpm.valueOr(mixxx::Bpm::kValueUndefined));
    }
}

void DlgTrackInfo::slotSpinBpmValueChanged(double value) {
    const auto bpm = mixxx::Bpm(value);
    if (!bpm.isValid()) {
        m_pBeatsClone.reset();
        return;
    }

    if (!m_pBeatsClone) {
        mixxx::audio::FramePos cuePosition = m_pLoadedTrack->getMainCuePosition();
        // This should never happen, but we cannot be sure
        VERIFY_OR_DEBUG_ASSERT(cuePosition.isValid()) {
            cuePosition = mixxx::audio::kStartFramePos;
        }
        m_pBeatsClone = mixxx::Beats::fromConstTempo(
                m_pLoadedTrack->getSampleRate(),
                // Cue positions might be fractional, i.e. not on frame boundaries!
                cuePosition.toNearestFrameBoundary(),
                bpm);
    }

    if (m_pLoadedTrack && m_pBeatsClone) {
        const auto trackEndPosition = mixxx::audio::FramePos{
                m_pLoadedTrack->getDuration() * m_pBeatsClone->getSampleRate()};
        const mixxx::Bpm oldBpm = m_pBeatsClone->getBpmInRange(
                mixxx::audio::kStartFramePos, trackEndPosition);
        if (oldBpm == bpm) {
            return;
        }
        m_pBeatsClone = m_pBeatsClone->trySetBpm(bpm).value_or(m_pBeatsClone);
    }

    updateSpinBpmFromBeats();
}

mixxx::UpdateResult DlgTrackInfo::updateKeyText() {
    const auto keyText = txtKey->text().trimmed();
    const auto updateResult =
            m_trackRecord.updateGlobalKeyText(
                    keyText,
                    mixxx::track::io::key::USER);
    if (updateResult == mixxx::UpdateResult::Rejected) {
        // Restore the current key text
        displayKeyText();
    }
    return updateResult;
}

void DlgTrackInfo::displayKeyText() {
    const auto keyText = m_trackRecord.getMetadata().getTrackInfo().getKey();
    txtKey->setText(keyText);
}

void DlgTrackInfo::slotKeyTextChanged() {
    if (updateKeyText() != mixxx::UpdateResult::Unchanged) {
        // Ensure that the text field always reflects the actual value
        displayKeyText();
    }
}

void DlgTrackInfo::slotImportMetadataFromFile() {
    if (!m_pLoadedTrack) {
        return;
    }
    // Initialize the metadata with the current metadata to avoid
    // losing existing metadata or to lose the beat grid by replacing
    // it with a default grid created from an imprecise BPM.
    // See also: https://bugs.launchpad.net/mixxx/+bug/1929311
    // In addition we need to preserve all other track properties
    // that are stored in TrackRecord, which serves as the underlying
    // model for this dialog.
    mixxx::TrackRecord trackRecord = m_pLoadedTrack->getRecord();
    mixxx::TrackMetadata trackMetadata = trackRecord.getMetadata();
    QImage coverImage;
    const auto [importResult, sourceSynchronizedAt] =
            SoundSourceProxy(m_pLoadedTrack)
                    .importTrackMetadataAndCoverImage(
                            &trackMetadata, &coverImage);
    if (importResult != mixxx::MetadataSource::ImportResult::Succeeded) {
        return;
    }
    auto fileAccess = m_pLoadedTrack->getFileAccess();
    auto guessedCoverInfo = CoverInfoGuesser().guessCoverInfo(
            fileAccess.info(),
            trackMetadata.getAlbumInfo().getTitle(),
            coverImage);
    trackRecord.replaceMetadataFromSource(
            std::move(trackMetadata),
            sourceSynchronizedAt);
    trackRecord.setCoverInfo(
            std::move(guessedCoverInfo));
    replaceTrackRecord(
            std::move(trackRecord),
            fileAccess.info().location());
}

void DlgTrackInfo::slotTrackChanged(TrackId trackId) {
    if (m_pLoadedTrack && m_pLoadedTrack->getId() == trackId) {
        updateFromTrack(*m_pLoadedTrack);
    }
}

void DlgTrackInfo::slotImportMetadataFromMusicBrainz() {
    if (!m_pDlgTagFetcher) {
        m_pDlgTagFetcher = std::make_unique<DlgTagFetcher>(
                m_pTrackModel);
        connect(m_pDlgTagFetcher.get(),
                &QDialog::finished,
                this,
                [this]() {
                    if (m_pDlgTagFetcher.get() == sender()) {
                        m_pDlgTagFetcher.release()->deleteLater();
                    }
                });
        if (m_pTrackModel) {
            connect(m_pDlgTagFetcher.get(),
                    &DlgTagFetcher::next,
                    this,
                    &DlgTrackInfo::slotNextDlgTagFetcher);

            connect(m_pDlgTagFetcher.get(),
                    &DlgTagFetcher::previous,
                    this,
                    &DlgTrackInfo::slotPrevDlgTagFetcher);
        }
    }
    if (m_pTrackModel) {
        DEBUG_ASSERT(m_currentTrackIndex.isValid());
        m_pDlgTagFetcher->loadTrack(m_currentTrackIndex);
    } else {
        DEBUG_ASSERT(m_pLoadedTrack);
        m_pDlgTagFetcher->loadTrack(m_pLoadedTrack);
    }
    m_pDlgTagFetcher->show();
}<|MERGE_RESOLUTION|>--- conflicted
+++ resolved
@@ -299,18 +299,11 @@
 
     setWindowTitle(track.getInfo());
 
+    // Cover art, file type and 'date added'
     replaceTrackRecord(
             track.getRecord(),
             track.getLocation());
 
-<<<<<<< HEAD
-    // Non-editable track fields
-=======
-    // Non-editable fields
-    txtDuration->setText(track.getDurationText(mixxx::Duration::Precision::SECONDS));
-    txtDateAdded->setText(mixxx::displayLocalDateTime(
-            mixxx::localDateTimeFromUtc(track.getDateAdded())));
->>>>>>> e92c65ad
     txtLocation->setText(QDir::toNativeSeparators(track.getLocation()));
 
     reloadTrackBeats(track);
@@ -336,7 +329,8 @@
             m_trackRecord.getFileType());
     txtDateAdded->setText(
             mixxx::displayLocalDateTime(
-                    m_trackRecord.getDateAdded()));
+                    mixxx::localDateTimeFromUtc(
+                            m_trackRecord.getDateAdded())));
 
     updateTrackMetadataFields();
 }
