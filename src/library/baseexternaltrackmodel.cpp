--- conflicted
+++ resolved
@@ -68,13 +68,8 @@
 bool BaseExternalTrackModel::isColumnInternal(int column) {
     // Used for preview deck widgets.
     if (column == fieldIndex(LIBRARYTABLE_ID) ||
-<<<<<<< HEAD
-           (PlayerManager::numPreviewDecks() == 0 &&
-             column == fieldIndex(ColumnCache::COLUMN_LIBRARYTABLE_PREVIEW))) {
-=======
             (PlayerManager::numPreviewDecks() == 0 &&
             column == fieldIndex(ColumnCache::COLUMN_LIBRARYTABLE_PREVIEW))) {
->>>>>>> 84646edd
         return true;
     }
     return false;
