--- conflicted
+++ resolved
@@ -111,13 +111,8 @@
 }
 
 bool BaseExternalTrackModel::isColumnInternal(int column) {
-<<<<<<< HEAD
-    return column == fieldIndex(LIBRARYTABLE_ID) ||
+    return column == fieldIndex(ColumnCache::COLUMN_LIBRARYTABLE_ID) ||
             (PlayerInfo::instance().numPreviewDecks() == 0 &&
-=======
-    return column == fieldIndex(ColumnCache::COLUMN_LIBRARYTABLE_ID) ||
-            (PlayerManager::numPreviewDecks() == 0 &&
->>>>>>> 6f27fb6e
                     column == fieldIndex(ColumnCache::COLUMN_LIBRARYTABLE_PREVIEW));
 }
 
