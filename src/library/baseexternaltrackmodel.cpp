--- conflicted
+++ resolved
@@ -45,26 +45,14 @@
 }
 
 TrackPointer BaseExternalTrackModel::getTrack(const QModelIndex& index) const {
-<<<<<<< HEAD
-    QString artist = index.sibling(index.row(), fieldIndex("artist")).data().toString();
-    QString title = index.sibling(index.row(), fieldIndex("title")).data().toString();
-    QString album = index.sibling(index.row(), fieldIndex("album")).data().toString();
-    QString year = index.sibling(index.row(), fieldIndex("year")).data().toString();
-    QString genre = index.sibling(index.row(), fieldIndex("genre")).data().toString();
-    float bpm = index.sibling(index.row(), fieldIndex("bpm")).data().toString().toFloat();
-
-    QString location = getTrackLocation(index);
-=======
     QString artist = getFieldString(index, ColumnCache::COLUMN_LIBRARYTABLE_ARTIST);
     QString title = getFieldString(index, ColumnCache::COLUMN_LIBRARYTABLE_TITLE);
     QString album = getFieldString(index, ColumnCache::COLUMN_LIBRARYTABLE_ALBUM);
     QString year = getFieldString(index, ColumnCache::COLUMN_LIBRARYTABLE_YEAR);
     QString genre = getFieldString(index, ColumnCache::COLUMN_LIBRARYTABLE_GENRE);
     float bpm = getFieldVariant(index, ColumnCache::COLUMN_LIBRARYTABLE_BPM).toFloat();
-    QString nativeLocation = getFieldString(
-            index, ColumnCache::COLUMN_TRACKLOCATIONSTABLE_LOCATION);
-    QString location = QDir::fromNativeSeparators(nativeLocation);
->>>>>>> 713b3c41
+
+    QString location = getTrackLocation(index);
 
     if (location.isEmpty()) {
         // Track is lost
@@ -118,14 +106,9 @@
         // The external table has foreign Track IDs, so we need to compare
         // by location
         for (int row = 0; row < rowCount(); ++row) {
-<<<<<<< HEAD
-            QString nativeLocation = index(row, fieldIndex("location")).data().toString();
-            QString location = resolveLocation(nativeLocation);
-=======
             QString nativeLocation = getFieldString(index(row, 0),
                     ColumnCache::COLUMN_TRACKLOCATIONSTABLE_LOCATION);
-            QString location = QDir::fromNativeSeparators(nativeLocation);
->>>>>>> 713b3c41
+            QString location = resolveLocation(nativeLocation);
             if (location == pTrack->getLocation()) {
                 return TrackId(index(row, 0).data());
             }
