--- conflicted
+++ resolved
@@ -46,11 +46,7 @@
     void run();
     void scan(const QString &libraryPath, QWidget *parent);
     void scan();
-<<<<<<< HEAD
-    bool recursiveScan(const QString& dirPath, QStringList &verifiedDirectories);
-=======
     bool recursiveScan(const QString &dirPath, QStringList& verifiedDirectories);
->>>>>>> 7e6c19b1
   public slots:
     void cancel();
     void resetCancel();
