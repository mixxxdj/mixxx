--- conflicted
+++ resolved
@@ -47,10 +47,8 @@
     virtual ~LibraryScanner();
 
     void run();
-<<<<<<< HEAD
-    void scan(const QString &libraryPath, QWidget *parent);
+    void scan(QWidget* parent);
     void scan();
-    bool recursiveScan(const QString &dirPath, QStringList& verifiedDirectories);
     bool importDirectory(const QString &directory, const QStringList &nameFilters, volatile bool *cancel);
     void addTrackToChunk(const QString filePath);
     void addChunkToDatabase();
@@ -62,14 +60,6 @@
     void pause();
     void resume();
     void updateProgress();
-=======
-    void scan(QWidget *parent);
-    
-  public slots:
-    void cancel();
-    void resetCancel();
-
->>>>>>> 6c158456
   signals:
     void startedLoading();
     void progressLoading(QString path);
@@ -78,12 +68,9 @@
     void progressHashing(QString);
 
   private:
-<<<<<<< HEAD
+    bool recursiveScan(const QString& dirPath, QStringList& verifiedDirectories);
+
     TrackCollection* m_pTrackCollection; // The library trackcollection
-=======
-    bool recursiveScan(const QString& dirPath, QStringList& verifiedDirectories);
-    TrackCollection* m_pCollection; // The library trackcollection
->>>>>>> 6c158456
     QSqlDatabase m_database; // Hang on to a different DB connection
                              // since we run in a different thread
     LibraryScannerDlg* m_pProgress; // The library scanning window
