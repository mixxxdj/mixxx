--- conflicted
+++ resolved
@@ -901,17 +901,10 @@
 QAbstractItemDelegate* BaseSqlTableModel::delegateForColumn(const int i, QObject* pParent) {
     if (i == fieldIndex(ColumnCache::COLUMN_LIBRARYTABLE_RATING)) {
         return new StarDelegate(pParent);
-<<<<<<< HEAD
-    } else if (i == fieldIndex(LIBRARYTABLE_BPM)) {
-        return new BPMDelegate(pParent, i, fieldIndex(LIBRARYTABLE_BPM_LOCK));
-    } else if (PlayerManager::numPreviewDecks() > 0 && i == fieldIndex("preview")) {
-        return new PreviewButtonDelegate(pParent, i, m_pTrackCollection);
-=======
     } else if (i == fieldIndex(ColumnCache::COLUMN_LIBRARYTABLE_BPM)) {
         return new BPMDelegate(pParent, i, fieldIndex(ColumnCache::COLUMN_LIBRARYTABLE_BPM_LOCK));
     } else if (PlayerManager::numPreviewDecks() > 0 && i == fieldIndex(ColumnCache::COLUMN_LIBRARYTABLE_PREVIEW)) {
-        return new PreviewButtonDelegate(pParent, i);
->>>>>>> 4984d1a0
+        return new PreviewButtonDelegate(pParent, i, m_pTrackCollection);
     }
     return NULL;
 }
