--- conflicted
+++ resolved
@@ -3,11 +3,8 @@
 #include <QtAlgorithms>
 #include <QtDebug>
 #include <QTime>
-<<<<<<< HEAD
 #include <QVector>
-=======
 #include <QUrl>
->>>>>>> de0e4a37
 
 #include "library/basesqltablemodel.h"
 
