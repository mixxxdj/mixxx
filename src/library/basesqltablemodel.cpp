// Created by RJ Ryan (rryan@mit.edu) 1/29/2010

#include <QtAlgorithms>
#include <QtDebug>
#include <QTime>
#include <QVector>
#include <QUrl>

#include "library/basesqltablemodel.h"

#include "library/coverartdelegate.h"
#include "library/stardelegate.h"
#include "library/starrating.h"
#include "library/bpmdelegate.h"
#include "library/previewbuttondelegate.h"
#include "library/queryutil.h"
#include "playermanager.h"
#include "playerinfo.h"
#include "track/keyutils.h"
#include "util/time.h"
#include "util/dnd.h"

const bool sDebug = false;

BaseSqlTableModel::BaseSqlTableModel(QObject* pParent,
                                     TrackCollection* pTrackCollection,
                                     QString settingsNamespace)
        : QAbstractTableModel(pParent),
          TrackModel(pTrackCollection, settingsNamespace),
          m_pTrackCollection(pTrackCollection),
          m_previewDeckGroup(PlayerManager::groupForPreviewDeck(0)),
          m_iPreviewDeckTrackId(-1),
          m_pRowInfo(new QVector<RowInfo>),
          m_pNewRowInfo(new QVector<RowInfo>),
          m_currentSearch("") {
    m_bInitialized = false;
    m_iSortColumn = 0;
    m_eSortOrder = Qt::AscendingOrder;
    connect(&PlayerInfo::instance(), SIGNAL(trackLoaded(QString, TrackPointer)),
            this, SLOT(trackLoaded(QString, TrackPointer)));
    trackLoaded(m_previewDeckGroup, PlayerInfo::instance().getTrackInfo(m_previewDeckGroup));
}

BaseSqlTableModel::~BaseSqlTableModel() {
    delete m_pRowInfo;
    delete m_pNewRowInfo;
}

void BaseSqlTableModel::initHeaderData() {
    // Set the column heading labels, rename them for translations and have
    // proper capitalization
    setHeaderData(fieldIndex(ColumnCache::COLUMN_LIBRARYTABLE_TIMESPLAYED),
                  Qt::Horizontal, tr("Played"));
    setHeaderData(fieldIndex(ColumnCache::COLUMN_LIBRARYTABLE_ARTIST),
                  Qt::Horizontal, tr("Artist"));
    setHeaderData(fieldIndex(ColumnCache::COLUMN_LIBRARYTABLE_TITLE),
                  Qt::Horizontal, tr("Title"));
    setHeaderData(fieldIndex(ColumnCache::COLUMN_LIBRARYTABLE_ALBUM),
                  Qt::Horizontal, tr("Album"));
    setHeaderData(fieldIndex(ColumnCache::COLUMN_LIBRARYTABLE_ALBUMARTIST),
                  Qt::Horizontal, tr("Album Artist"));
    setHeaderData(fieldIndex(ColumnCache::COLUMN_LIBRARYTABLE_GENRE),
                  Qt::Horizontal, tr("Genre"));
    setHeaderData(fieldIndex(ColumnCache::COLUMN_LIBRARYTABLE_COMPOSER),
                  Qt::Horizontal, tr("Composer"));
    setHeaderData(fieldIndex(ColumnCache::COLUMN_LIBRARYTABLE_GROUPING),
                  Qt::Horizontal, tr("Grouping"));
    setHeaderData(fieldIndex(ColumnCache::COLUMN_LIBRARYTABLE_YEAR),
                  Qt::Horizontal, tr("Year"));
    setHeaderData(fieldIndex(ColumnCache::COLUMN_LIBRARYTABLE_FILETYPE),
                  Qt::Horizontal, tr("Type"));
    setHeaderData(fieldIndex(ColumnCache::COLUMN_LIBRARYTABLE_LOCATION),
                  Qt::Horizontal, tr("Location"));
    setHeaderData(fieldIndex(ColumnCache::COLUMN_LIBRARYTABLE_COMMENT),
                  Qt::Horizontal, tr("Comment"));
    setHeaderData(fieldIndex(ColumnCache::COLUMN_LIBRARYTABLE_DURATION),
                  Qt::Horizontal, tr("Duration"));
    setHeaderData(fieldIndex(ColumnCache::COLUMN_LIBRARYTABLE_RATING),
                  Qt::Horizontal, tr("Rating"));
    setHeaderData(fieldIndex(ColumnCache::COLUMN_LIBRARYTABLE_BITRATE),
                  Qt::Horizontal, tr("Bitrate"));
    setHeaderData(fieldIndex(ColumnCache::COLUMN_LIBRARYTABLE_BPM),
                  Qt::Horizontal, tr("BPM"));
    setHeaderData(fieldIndex(ColumnCache::COLUMN_LIBRARYTABLE_TRACKNUMBER),
                  Qt::Horizontal, tr("Track #"));
    setHeaderData(fieldIndex(ColumnCache::COLUMN_LIBRARYTABLE_DATETIMEADDED),
                  Qt::Horizontal, tr("Date Added"));
    setHeaderData(fieldIndex(ColumnCache::COLUMN_PLAYLISTTRACKSTABLE_POSITION),
                  Qt::Horizontal, tr("#"));
    setHeaderData(fieldIndex(ColumnCache::COLUMN_PLAYLISTTRACKSTABLE_DATETIMEADDED),
                  Qt::Horizontal, tr("Timestamp"));
    setHeaderData(fieldIndex(ColumnCache::COLUMN_LIBRARYTABLE_KEY),
                  Qt::Horizontal, tr("Key"));
    setHeaderData(fieldIndex(ColumnCache::COLUMN_LIBRARYTABLE_BPM_LOCK),
                  Qt::Horizontal, tr("BPM Lock"));
    setHeaderData(fieldIndex(ColumnCache::COLUMN_LIBRARYTABLE_PREVIEW),
                  Qt::Horizontal, tr("Preview"));
    setHeaderData(fieldIndex(ColumnCache::COLUMN_LIBRARYTABLE_COVERART),
                  Qt::Horizontal, tr("Cover Art"));
}

bool BaseSqlTableModel::setHeaderData(int section, Qt::Orientation orientation,
                                      const QVariant &value, int role) {
    int numColumns = columnCount();
    if (section < 0 || section >= numColumns) {
        return false;
    }

    if (orientation != Qt::Horizontal) {
        // We only care about horizontal headers.
        return false;
    }

    if (m_headerInfo.size() != numColumns) {
        m_headerInfo.resize(numColumns);
    }

    m_headerInfo[section][role] = value;
    emit(headerDataChanged(orientation, section, section));
    return true;
}

QVariant BaseSqlTableModel::headerData(int section, Qt::Orientation orientation,
                                       int role) const {
    if (role == Qt::DisplayRole && orientation == Qt::Horizontal) {
        QVariant headerValue = m_headerInfo.value(section).value(role);
        if (!headerValue.isValid()) {
            // Try EditRole if DisplayRole wasn't present
            headerValue = m_headerInfo.value(section).value(Qt::EditRole);
        }
        if (!headerValue.isValid()) {
            headerValue = QVariant(section).toString();
        }
        return headerValue;
    }
    return QAbstractTableModel::headerData(section, orientation, role);
}

QString BaseSqlTableModel::orderByClause() const {
    bool tableColumnSort = m_iSortColumn < m_tableColumns.size();

    if (m_iSortColumn < 0 || !tableColumnSort) {
        return "";
    }

    QString field = m_idColumn;
    if (m_iSortColumn != 0) {
        field = m_tableColumns[m_iSortColumn];
    }

    QString s;
    s.append(QLatin1String("ORDER BY "));
    QString sort_field = QString("%1.%2").arg(m_tableName, field);
    s.append(sort_field);

    s.append((m_eSortOrder == Qt::AscendingOrder) ? QLatin1String(" ASC") :
             QLatin1String(" DESC"));
    return s;
}

// must be called only from from TrackCollection thread (via callSync/callAsync)
// this is for sure because you need a trackcollectionPrivate for that
void BaseSqlTableModel::select(TrackCollectionPrivate* pTrackCollectionPrivate) {
    if (!m_bInitialized) {
        return;
    }
    // We should be able to detect when a select() would be a no-op. The DAO's
    // do not currently broadcast signals for when common things happen. In the
    // future, we can turn this check on and avoid a lot of needless
    // select()'s. rryan 9/2011
    // if (!m_bDirty) {
    //     if (sDebug) {
    //         qDebug() << this << "Skipping non-dirty select()";
    //     }
    //     return;
    // }

    DBG() << "BaseSqlTableModel::select() start by" << this;
 //   Q_ASSERT(QThread::currentThread() != m_pTrackCollection->thread());

    QString columns = m_tableColumnsJoined;
    QString orderBy = orderByClause();
    QString queryString = QString("SELECT %1 FROM %2 %3")
                          .arg(columns, m_tableName, orderBy);

    QSqlQuery selectQuery(pTrackCollectionPrivate->getDatabase());
    // This causes a memory savings since QSqlCachedResult (what QtSQLite uses)
    // won't allocate a giant in-memory table that we won't use at all.
    selectQuery.setForwardOnly(true);
    selectQuery.prepare(queryString);

    if (!selectQuery.exec()) {
        LOG_FAILED_QUERY(selectQuery);
        return;
    }

    // Remove all the rows from the table. We wait to do this until after the
    // table query has succeeded. See Bug #1090888.
    // TODO(rryan) we could edit the table in place instead of clearing it?
    // TODO(MK) check if m_pRowInfo is correct here (due to merging)
    if (!m_pRowInfo->isEmpty()) {
        beginRemoveRows(QModelIndex(), 0, m_pRowInfo->size() - 1);
        m_pRowInfo->clear();
        m_trackIdToRows.clear();
        endRemoveRows();
    }

    QSqlRecord record = selectQuery.record();
    int idColumn = record.indexOf(m_idColumn);

    QLinkedList<int> tableColumnIndices;
    foreach (QString column, m_tableColumns) {
        Q_ASSERT(record.indexOf(column) == m_tableColumnCache.fieldIndex(column));
        tableColumnIndices.push_back(record.indexOf(column));
    }

    // sqlite does not set size and m_rowInfo was just cleared
    //if (sDebug) {
    //    qDebug() << "Rows returned" << rows << m_rowInfo.size();
    //}

    if (m_pNewRowInfo->count()>0) {
        m_pNewRowInfo->clear();
    }

    QSet<int> trackIds;
    while (selectQuery.next()) {
        int id = selectQuery.value(idColumn).toInt();
        trackIds.insert(id);

        RowInfo thisRowInfo;
        thisRowInfo.trackId = id;
        thisRowInfo.order = m_pRowInfo->size(); // save rows where this currently track id is located
        // Get all the table columns and store them in the hash for this
        // row-info section.

        foreach (int tableColumnIndex, tableColumnIndices) {
            thisRowInfo.metadata[tableColumnIndex] =
                    selectQuery.value(tableColumnIndex);
        }
        m_pNewRowInfo->push_back(thisRowInfo);
    }

    if (sDebug) {
        qDebug() << "Rows actually received:" << m_pNewRowInfo->size();
    }

    // Adjust sort column to remove table columns and add 1 to add an id column.
    int sortColumn = m_iSortColumn - m_tableColumns.size() + 1;

    if (sortColumn < 0) {
        sortColumn = 0;
    }

    if (m_trackSource) {
        // If we were sorting a table column, then secondary sort by id. TODO(rryan)
        // we should look into being able to drop the secondary sort to save time
        // but going for correctness first.
        m_trackSource->filterAndSort(trackIds, m_currentSearch,
                                     m_currentSearchFilter,
                                     sortColumn, m_eSortOrder,
                                     &m_trackSortOrder,
                                     pTrackCollectionPrivate);

        // Re-sort the track IDs since filterAndSort can change their order or mark
        // them for removal (by setting their row to -1).
        for (QVector<RowInfo>::iterator it = m_pNewRowInfo->begin();
             it != m_pNewRowInfo->end(); ++it) {
            // If the sort column is not a track column then we will sort only to
            // separate removed tracks (order == -1) from present tracks (order ==
            // 0). Otherwise we sort by the order that filterAndSort returned to us.
            if (sortColumn == 0) {
                it->order = m_trackSortOrder.contains(it->trackId) ? 0 : -1;
            } else {
                it->order = m_trackSortOrder.value(it->trackId, -1);
            }
        }
    }

    // RowInfo::operator< sorts by the order field, except -1 is placed at the
    // end so we can easily slice off rows that are no longer present. Stable
    // sort is necessary because the tracks may be in pre-sorted order so we
    // should not disturb that if we are only removing tracks.
    qStableSort(m_pNewRowInfo->begin(), m_pNewRowInfo->end());

    m_trackIdToRows.clear();
    for (int i = 0; i < m_pNewRowInfo->size(); ++i) {
        const RowInfo& row = m_pNewRowInfo->at(i);

        if (row.order == -1) {
            // We've reached the end of valid rows. Resize rowInfo to cut off
            // this and all further elements.
            m_pNewRowInfo->resize(i);
            break;
        }
        QLinkedList<int>& rows = m_trackIdToRows[row.trackId];
        rows.push_back(i);
    }

    // populating query results in UI thread
    MainExecuter::callAsync( [this] (){
        slotPopulateQueryResult();
    }, __PRETTY_FUNCTION__);
}

// Must be called from Main (GUI) Thread only
void BaseSqlTableModel::slotPopulateQueryResult() {
    DBG();
    Q_ASSERT(m_pRowInfo);
    // Remove all the rows from the table. We wait to do this until after the
    // table query has succeeded. See Bug #1090888.
    // TODO(rryan) we could edit the table in place instead of clearing it?
    if (m_pRowInfo->size() > 0) {
        beginRemoveRows(QModelIndex(), 0, m_pRowInfo->size()-1);
        m_pRowInfo->clear();
        m_trackIdToRows.clear();
        endRemoveRows();
    }

    // We're done! Issue the update signals and replace the master maps.
    // ToDo(MK): Check that m_pNewRowInfo is correct here (due to merging).
    //           Is it even ok to do the condition after reworking? Or should it be removed
    if (!m_pNewRowInfo->isEmpty()) {
        beginInsertRows(QModelIndex(), 0, m_pNewRowInfo->size()-1);

        QVector<RowInfo>* pOldRowInfo = m_pRowInfo;
        m_pRowInfo = m_pNewRowInfo;
        m_pNewRowInfo = pOldRowInfo;
        endInsertRows();
    }

    //int elapsed = time.elapsed();
    qDebug() << this << "select() finished"; //took" << elapsed << "ms" << rowInfo.size();
}

void BaseSqlTableModel::setTable(const QString& tableName,
                                 const QString& idColumn,
                                 const QStringList& tableColumns,
                                 QSharedPointer<BaseTrackCache> trackSource) {
    if (sDebug) {
        qDebug() << this << "setTable" << tableName << tableColumns << idColumn;
    }
    m_tableName = tableName;
    m_idColumn = idColumn;
    m_tableColumns = tableColumns;
    m_tableColumnsJoined = tableColumns.join(",");

    if (m_trackSource) {
        disconnect(m_trackSource.data(), SIGNAL(tracksChanged(QSet<int>)),
                   this, SLOT(tracksChanged(QSet<int>)));
    }
    m_trackSource = trackSource;
    if (m_trackSource) {
        connect(m_trackSource.data(), SIGNAL(tracksChanged(QSet<int>)),
                this, SLOT(tracksChanged(QSet<int>)));
    }

    // Build a map from the column names to their indices, used by fieldIndex()
    m_tableColumnCache.setColumns(m_tableColumns);

    initHeaderData();

    m_bInitialized = true;
}

const QString BaseSqlTableModel::currentSearch() const {
    return m_currentSearch;
}

void BaseSqlTableModel::setSearch(const QString& searchText, const QString& extraFilter) {
    if (sDebug) {
        qDebug() << this << "setSearch" << searchText;
    }

    bool searchIsDifferent = m_currentSearch.isNull() || m_currentSearch != searchText;
    bool filterDisabled = (m_currentSearchFilter.isNull() && extraFilter.isNull());
    bool searchFilterIsDifferent = m_currentSearchFilter != extraFilter;

    if (!searchIsDifferent && (filterDisabled || !searchFilterIsDifferent)) {
        // Do nothing if the filters are no different.
        return;
    }

    m_currentSearch = searchText;
    m_currentSearchFilter = extraFilter;
}

void BaseSqlTableModel::search(const QString& searchText, const QString& extraFilter) {
    // here callAsync uses
    if (sDebug) {
        qDebug() << this << "search" << searchText;
    }
    setSearch(searchText, extraFilter);

    // tro's lambda idea. This code calls asynchronously!
    m_pTrackCollection->callAsync(
             [this] (TrackCollectionPrivate* pTrackCollectionPrivate) {
        select(pTrackCollectionPrivate);
    }, __PRETTY_FUNCTION__);
}

void BaseSqlTableModel::setSort(int column, Qt::SortOrder order) {
    if (sDebug) {
        qDebug() << this << "setSort()" << column << order;
    }

    bool sortColumnChanged = m_iSortColumn != column;
    bool sortOrderChanged = m_eSortOrder != order;

    if (!sortColumnChanged && !sortOrderChanged) {
        // Do nothing if the sort is not different.
        return;
    }

    // TODO(rryan) optimization: if the sort column has not changed but the
    // order has, just reverse our ordering of the rows.

    m_iSortColumn = column;
    m_eSortOrder = order;
}

void BaseSqlTableModel::sort(int column, Qt::SortOrder order) {
    if (sDebug) {
        qDebug() << this << "sort()" << column << order;
    }
    setSort(column, order);
    // tro's lambda idea. This code calls asynchronously!
    m_pTrackCollection->callAsync(
             [this] (TrackCollectionPrivate* pTrackCollectionPrivate) {
        select(pTrackCollectionPrivate);
    }, __PRETTY_FUNCTION__);
}

int BaseSqlTableModel::rowCount(const QModelIndex& parent) const {
    Q_ASSERT(m_pRowInfo!=NULL);
    int count = parent.isValid() ? 0 : m_pRowInfo->size();
    //qDebug() << "rowCount()" << parent << count;
    return count;
}

int BaseSqlTableModel::columnCount(const QModelIndex& parent) const {
    if (parent.isValid()) {
        return 0;
    }

    // Subtract one from trackSource::columnCount to ignore the id column
    int count = m_tableColumns.size() +
                (m_trackSource ? m_trackSource->columnCount() - 1: 0);
    return count;
}

int BaseSqlTableModel::fieldIndex(ColumnCache::Column column) const {
    int tableIndex = m_tableColumnCache.fieldIndex(column);
    if (tableIndex > -1) {
        return tableIndex;
    }

    if (m_trackSource) {
        // We need to account for the case where the field name is not a table
        // column or a source column.
        int sourceTableIndex = m_trackSource->fieldIndex(column);
        if (sourceTableIndex > -1) {
            // Subtract one from the fieldIndex() result to account for the id column
            return m_tableColumns.size() + sourceTableIndex - 1;
        }
    }
    return -1;
}

int BaseSqlTableModel::fieldIndex(const QString& fieldName) const {
    int tableIndex = m_tableColumnCache.fieldIndex(fieldName);
    if (tableIndex > -1) {
        return tableIndex;
    }

    if (m_trackSource) {
        // We need to account for the case where the field name is not a table
        // column or a source column.
        int sourceTableIndex = m_trackSource->fieldIndex(fieldName);
        if (sourceTableIndex > -1) {
            // Subtract one from the fieldIndex() result to account for the id column
            return m_tableColumns.size() + sourceTableIndex - 1;
        }
    }
    return -1;
}

QVariant BaseSqlTableModel::data(const QModelIndex& index, int role) const {
    //qDebug() << this << "data()";
    if (!index.isValid() || (role != Qt::DisplayRole &&
                             role != Qt::EditRole &&
                             role != Qt::CheckStateRole &&
                             role != Qt::ToolTipRole)) {
        return QVariant();
    }

    int row = index.row();
    int column = index.column();

    // This value is the value in its most raw form. It was looked up either
    // from the SQL table or from the cached track layer.
    QVariant value = getBaseValue(index, role);

    // Format the value based on whether we are in a tooltip, display, or edit
    // role
    switch (role) {
        case Qt::ToolTipRole:
        case Qt::DisplayRole:
            if (column == fieldIndex(ColumnCache::COLUMN_LIBRARYTABLE_DURATION)) {
                int duration = value.toInt();
                if (duration > 0) {
                    value = Time::formatSeconds(duration, false);
                } else {
                    value = QString();
                }
            } else if (column == fieldIndex(ColumnCache::COLUMN_LIBRARYTABLE_RATING)) {
                if (qVariantCanConvert<int>(value))
                    value = qVariantFromValue(StarRating(value.toInt()));
            } else if (column == fieldIndex(ColumnCache::COLUMN_LIBRARYTABLE_TIMESPLAYED)) {
                if (qVariantCanConvert<int>(value))
                    value =  QString("(%1)").arg(value.toInt());
            } else if (column == fieldIndex(ColumnCache::COLUMN_LIBRARYTABLE_PLAYED)) {
                value = value.toBool();
            } else if (column == fieldIndex(ColumnCache::COLUMN_LIBRARYTABLE_DATETIMEADDED)) {
                QDateTime gmtDate = value.toDateTime();
                gmtDate.setTimeSpec(Qt::UTC);
                value = gmtDate.toLocalTime();
            } else if (column == fieldIndex(ColumnCache::COLUMN_PLAYLISTTRACKSTABLE_DATETIMEADDED)) {
                QDateTime gmtDate = value.toDateTime();
                gmtDate.setTimeSpec(Qt::UTC);
                value = gmtDate.toLocalTime();
            } else if (column == fieldIndex(ColumnCache::COLUMN_LIBRARYTABLE_BPM_LOCK)) {
                value = value.toBool();
            } else if (column == fieldIndex(ColumnCache::COLUMN_LIBRARYTABLE_YEAR)) {
                int year = value.toInt();
                if (year <= 0) {
                    // clear invalid values
                    value = QString();
                }
            } else if (column == fieldIndex(ColumnCache::COLUMN_LIBRARYTABLE_TRACKNUMBER)) {
                int track_number = value.toInt();
                if (track_number <= 0) {
                    // clear invalid values
                    value = QString();
                }
            } else if (column == fieldIndex(ColumnCache::COLUMN_LIBRARYTABLE_BITRATE)) {
                int bitrate = value.toInt();
                if (bitrate <= 0) {
                    // clear invalid values
                    value = QString();
                }
            } else if (column == fieldIndex(ColumnCache::COLUMN_LIBRARYTABLE_KEY)) {
                // If we know the semantic key via the LIBRARYTABLE_KEY_ID
                // column (as opposed to the string representation of the key
                // currently stored in the DB) then lookup the key and render it
                // using the user's selected notation.
                int keyIdColumn = fieldIndex(ColumnCache::COLUMN_LIBRARYTABLE_KEY_ID);
                if (keyIdColumn != -1) {
                    mixxx::track::io::key::ChromaticKey key =
                            KeyUtils::keyFromNumericValue(
                                index.sibling(row, keyIdColumn).data().toInt());

                    if (key != mixxx::track::io::key::INVALID) {
                        // Render this key with the user-provided notation.
                        value = KeyUtils::keyToString(key);
                    }
                }
                // Otherwise, just use the column value.
            }

            break;
        case Qt::EditRole:
            if (column == fieldIndex(ColumnCache::COLUMN_LIBRARYTABLE_BPM)) {
                value = value.toDouble();
            } else if (column == fieldIndex(ColumnCache::COLUMN_LIBRARYTABLE_TIMESPLAYED)) {
                value = index.sibling(
                    row, fieldIndex(ColumnCache::COLUMN_LIBRARYTABLE_PLAYED)).data().toBool();
            } else if (column == fieldIndex(ColumnCache::COLUMN_LIBRARYTABLE_RATING)) {
                if (qVariantCanConvert<int>(value)) {
                    value = qVariantFromValue(StarRating(value.toInt()));
                }
            }
            break;
        case Qt::CheckStateRole:
            if (column == fieldIndex(ColumnCache::COLUMN_LIBRARYTABLE_TIMESPLAYED)) {
                bool played = index.sibling(
                        row, fieldIndex(ColumnCache::COLUMN_LIBRARYTABLE_PLAYED)).data().toBool();
                value = played ? Qt::Checked : Qt::Unchecked;
            } else if (column == fieldIndex(ColumnCache::COLUMN_LIBRARYTABLE_BPM)) {
                bool locked = index.sibling(
                        row, fieldIndex(ColumnCache::COLUMN_LIBRARYTABLE_BPM_LOCK)).data().toBool();
                value = locked ? Qt::Checked : Qt::Unchecked;
            }
            break;
        default:
            break;
    }
    return value;
}

bool BaseSqlTableModel::setData(
    const QModelIndex& index, const QVariant& value, int role) {
    if (!index.isValid())
        return false;

    int row = index.row();
    int column = index.column();

    if (sDebug) {
        qDebug() << this << "setData() column:" << column << "value:" << value << "role:" << role;
    }

    // Over-ride sets to TIMESPLAYED and re-direct them to PLAYED
    if (role == Qt::CheckStateRole) {
        QString val = value.toInt() > 0 ? QString("true") : QString("false");
        if (column == fieldIndex(ColumnCache::COLUMN_LIBRARYTABLE_TIMESPLAYED)) {
            QModelIndex playedIndex = index.sibling(index.row(), fieldIndex(ColumnCache::COLUMN_LIBRARYTABLE_PLAYED));
            return setData(playedIndex, val, Qt::EditRole);
        } else if (column == fieldIndex(ColumnCache::COLUMN_LIBRARYTABLE_BPM)) {
            QModelIndex bpmLockindex = index.sibling(index.row(), fieldIndex(ColumnCache::COLUMN_LIBRARYTABLE_BPM_LOCK));
            return setData(bpmLockindex, val, Qt::EditRole);
        }
        return false;
    }

    if (row < 0 || row >= m_pRowInfo->size()) {
        return false;
    }

    const RowInfo& rowInfo = m_pRowInfo->at(row);
    int trackId = rowInfo.trackId;

    // You can't set something in the table columns because we have no way of
    // persisting it.
    const QHash<int, QVariant>& columns = rowInfo.metadata;
    if (columns.contains(column)) {
        return false;
    }

    // TODO(rryan) ugly and only works because the mixxx library tables are the
    // only ones that aren't read-only. This should be moved into BTC.
    TrackPointer pTrack;
		
    // tro's lambda idea. This code calls asynchronously!
    m_pTrackCollection->callSync(
             [trackId, &pTrack] (TrackCollectionPrivate* pTrackCollectionPrivate) {
				pTrack = pTrackCollectionPrivate->getTrackDAO().getTrack(trackId);
    }, __PRETTY_FUNCTION__);
    if (!pTrack) {
        return false;
    }
    setTrackValueForColumn(pTrack, column, value);

    // Do not save the track here. Changing the track dirties it and the caching
    // system will automatically save the track once it is unloaded from
    // memory. rryan 10/2010
    //m_trackDAO.saveTrack(pTrack);

    return true;
}

Qt::ItemFlags BaseSqlTableModel::flags(const QModelIndex &index) const {
    return readWriteFlags(index);
}

Qt::ItemFlags BaseSqlTableModel::readWriteFlags(
    const QModelIndex &index) const {
    if (!index.isValid())
        return Qt::ItemIsEnabled;

    Qt::ItemFlags defaultFlags = QAbstractItemModel::flags(index);

    // Enable dragging songs from this data model to elsewhere (like the
    // waveform widget to load a track into a Player).
    defaultFlags |= Qt::ItemIsDragEnabled;

    int column = index.column();

    if (column == fieldIndex(ColumnCache::COLUMN_LIBRARYTABLE_FILETYPE) ||
            column == fieldIndex(ColumnCache::COLUMN_LIBRARYTABLE_LOCATION) ||
            column == fieldIndex(ColumnCache::COLUMN_LIBRARYTABLE_DURATION) ||
            column == fieldIndex(ColumnCache::COLUMN_LIBRARYTABLE_BITRATE) ||
            column == fieldIndex(ColumnCache::COLUMN_LIBRARYTABLE_DATETIMEADDED) ||
            column == fieldIndex(ColumnCache::COLUMN_LIBRARYTABLE_COVERART)) {
        return defaultFlags;
    } else if (column == fieldIndex(ColumnCache::COLUMN_LIBRARYTABLE_TIMESPLAYED))  {
        return defaultFlags | Qt::ItemIsUserCheckable;
    } else if (column == fieldIndex(ColumnCache::COLUMN_LIBRARYTABLE_BPM_LOCK)) {
        return defaultFlags | Qt::ItemIsUserCheckable;
    } else if(column == fieldIndex(ColumnCache::COLUMN_LIBRARYTABLE_BPM)) {
        // Allow checking of the BPM-locked indicator.
        defaultFlags |= Qt::ItemIsUserCheckable;
        // Disable editing of BPM field when BPM is locked
        bool locked = index.sibling(
            index.row(), fieldIndex(ColumnCache::COLUMN_LIBRARYTABLE_BPM_LOCK))
                .data().toBool();
        return locked ? defaultFlags : defaultFlags | Qt::ItemIsEditable;
    } else {
        return defaultFlags | Qt::ItemIsEditable;
    }
}

Qt::ItemFlags BaseSqlTableModel::readOnlyFlags(const QModelIndex &index) const {
    Qt::ItemFlags defaultFlags = QAbstractItemModel::flags(index);
    if (!index.isValid())
        return Qt::ItemIsEnabled;

    // Enable dragging songs from this data model to elsewhere (like the
    // waveform widget to load a track into a Player).
    defaultFlags |= Qt::ItemIsDragEnabled;

    return defaultFlags;
}

const QLinkedList<int> BaseSqlTableModel::getTrackRows(int trackId) const {
    if (m_trackIdToRows.contains(trackId)) {
        return m_trackIdToRows[trackId];
    }
    return QLinkedList<int>();
}

int BaseSqlTableModel::getTrackId(const QModelIndex& index) const {
    if (!index.isValid()) {
        return -1;
    }
    return index.sibling(index.row(), fieldIndex(m_idColumn)).data().toInt();
}

// Must be called from Main thread
TrackPointer BaseSqlTableModel::getTrack(const QModelIndex& index) const {
    const int trackId = getTrackId(index);
    TrackPointer trackPointer;
    // tro's lambda idea. This code calls synchronously!
    m_pTrackCollection->callSync(
            [this, &trackId, &trackPointer] (TrackCollectionPrivate* pTrackCollectionPrivate) {
        trackPointer = pTrackCollectionPrivate->getTrackDAO().getTrack(trackId);
    }, __PRETTY_FUNCTION__);
    return trackPointer;
}

QString BaseSqlTableModel::getTrackLocation(const QModelIndex& index) const {
    if (!index.isValid()) {
        return "";
    }
    QString location = index.sibling(
        index.row(), fieldIndex(ColumnCache::COLUMN_LIBRARYTABLE_LOCATION)).data().toString();
    return location;
}

void BaseSqlTableModel::trackLoaded(QString group, TrackPointer pTrack) {
    if (group == m_previewDeckGroup) {
        // If there was a previously loaded track, refresh its rows so the
        // preview state will update.
        if (m_iPreviewDeckTrackId > -1) {
            const int numColumns = columnCount();
            QLinkedList<int> rows = getTrackRows(m_iPreviewDeckTrackId);
            foreach (int row, rows) {
                QModelIndex left = index(row, 0);
                QModelIndex right = index(row, numColumns);
                emit(dataChanged(left, right));
            }
        }
        m_iPreviewDeckTrackId = pTrack ? pTrack->getId() : -1;
    }
}

void BaseSqlTableModel::tracksChanged(QSet<int> trackIds) {
    if (sDebug) {
        qDebug() << this << "trackChanged" << trackIds.size();
    }

    const int numColumns = columnCount();
    foreach (int trackId, trackIds) {
        QLinkedList<int> rows = getTrackRows(trackId);
        foreach (int row, rows) {
            //qDebug() << "Row in this result set was updated. Signalling update. track:" << trackId << "row:" << row;
            QModelIndex left = index(row, 0);
            QModelIndex right = index(row, numColumns);
            emit(dataChanged(left, right));
        }
    }
}

void BaseSqlTableModel::setTrackValueForColumn(TrackPointer pTrack, int column,
                                               QVariant value) {
    // TODO(XXX) Qt properties could really help here.
    if (fieldIndex(ColumnCache::COLUMN_LIBRARYTABLE_ARTIST) == column) {
        pTrack->setArtist(value.toString());
    } else if (fieldIndex(ColumnCache::COLUMN_LIBRARYTABLE_TITLE) == column) {
        pTrack->setTitle(value.toString());
    } else if (fieldIndex(ColumnCache::COLUMN_LIBRARYTABLE_ALBUM) == column) {
        pTrack->setAlbum(value.toString());
    } else if (fieldIndex(ColumnCache::COLUMN_LIBRARYTABLE_ALBUMARTIST) == column) {
        pTrack->setAlbumArtist(value.toString());
    } else if (fieldIndex(ColumnCache::COLUMN_LIBRARYTABLE_YEAR) == column) {
        pTrack->setYear(value.toString());
    } else if (fieldIndex(ColumnCache::COLUMN_LIBRARYTABLE_GENRE) == column) {
        pTrack->setGenre(value.toString());
    } else if (fieldIndex(ColumnCache::COLUMN_LIBRARYTABLE_COMPOSER) == column) {
        pTrack->setComposer(value.toString());
    } else if (fieldIndex(ColumnCache::COLUMN_LIBRARYTABLE_GROUPING) == column) {
        pTrack->setGrouping(value.toString());
    } else if (fieldIndex(ColumnCache::COLUMN_LIBRARYTABLE_FILETYPE) == column) {
        pTrack->setType(value.toString());
    } else if (fieldIndex(ColumnCache::COLUMN_LIBRARYTABLE_TRACKNUMBER) == column) {
        pTrack->setTrackNumber(value.toString());
    } else if (fieldIndex(ColumnCache::COLUMN_LIBRARYTABLE_LOCATION) == column) {
        pTrack->setLocation(value.toString());
    } else if (fieldIndex(ColumnCache::COLUMN_LIBRARYTABLE_COMMENT) == column) {
        pTrack->setComment(value.toString());
    } else if (fieldIndex(ColumnCache::COLUMN_LIBRARYTABLE_DURATION) == column) {
        pTrack->setDuration(value.toInt());
    } else if (fieldIndex(ColumnCache::COLUMN_LIBRARYTABLE_BITRATE) == column) {
        pTrack->setBitrate(value.toInt());
    } else if (fieldIndex(ColumnCache::COLUMN_LIBRARYTABLE_BPM) == column) {
        // QVariant::toFloat needs >= QT 4.6.x
        pTrack->setBpm(static_cast<double>(value.toDouble()));
    } else if (fieldIndex(ColumnCache::COLUMN_LIBRARYTABLE_PLAYED) == column) {
        pTrack->setPlayedAndUpdatePlaycount(value.toBool());
    } else if (fieldIndex(ColumnCache::COLUMN_LIBRARYTABLE_TIMESPLAYED) == column) {
        pTrack->setTimesPlayed(value.toInt());
    } else if (fieldIndex(ColumnCache::COLUMN_LIBRARYTABLE_RATING) == column) {
        StarRating starRating = qVariantValue<StarRating>(value);
        pTrack->setRating(starRating.starCount());
    } else if (fieldIndex(ColumnCache::COLUMN_LIBRARYTABLE_KEY) == column) {
        pTrack->setKeyText(value.toString(),
                           mixxx::track::io::key::USER);
    } else if (fieldIndex(ColumnCache::COLUMN_LIBRARYTABLE_BPM_LOCK) == column) {
        pTrack->setBpmLock(value.toBool());
    }
}

QVariant BaseSqlTableModel::getBaseValue(
    const QModelIndex& index, int role) const {
    if (role != Qt::DisplayRole &&
        role != Qt::ToolTipRole &&
        role != Qt::EditRole) {
        return QVariant();
    }

    int row = index.row();
    int column = index.column();

    if (row < 0 || row >= m_pRowInfo->size()) {
        return QVariant();
    }

    // TODO(rryan) check range on column

    const RowInfo& rowInfo = m_pRowInfo->at(row);
    int trackId = rowInfo.trackId;

    // If the row info has the row-specific column, return that.
    const QHash<int, QVariant>& columns = rowInfo.metadata;
    if (columns.contains(column)) {
        // Special case for preview column. Return whether trackId is the
        // current preview deck track.
        if (column == fieldIndex(ColumnCache::COLUMN_LIBRARYTABLE_PREVIEW)) {
            if (role == Qt::ToolTipRole) {
                return "";
            }
            return m_iPreviewDeckTrackId == trackId;
        }

        if (sDebug) {
            qDebug() << "Returning table-column value" << columns[column]
                     << "for column" << column << "role" << role;
        }
        return columns[column];
    }

    // Otherwise, return the information from the track record cache for the
    // given track ID
    if (m_trackSource) {
        // Subtract table columns from index to get the track source column
        // number and add 1 to skip over the id column.
        int trackSourceColumn = column - m_tableColumns.size() + 1;
        if (!m_trackSource->isCached(trackId)) {
            // Ideally Mixxx would have notified us of this via a signal, but in
            // the case that a track is not in the cache, we attempt to load it
            // on the fly. This will be a steep penalty to pay if there are tons
            // of these tracks in the table that are not cached.
            qDebug() << __FILE__ << __LINE__
                     << "Track" << trackId
                     << "was not present in cache and had to be manually fetched.";
            m_trackSource->ensureCached(trackId);
        }
        return m_trackSource->data(trackId, trackSourceColumn);
    }
    return QVariant();
}

QMimeData* BaseSqlTableModel::mimeData(const QModelIndexList &indexes) const {
    QMimeData *mimeData = new QMimeData();
    QList<QUrl> urls;

    // The list of indexes we're given contains separates indexes for each
    // column, so even if only one row is selected, we'll have columnCount()
    // indices.  We need to only count each row once:
    QSet<int> rows;

    foreach (QModelIndex index, indexes) {
        if (!index.isValid() || rows.contains(index.row())) {
            continue;
        }
        rows.insert(index.row());
        QUrl url = DragAndDropHelper::urlFromLocation(getTrackLocation(index));
        if (!url.isValid()) {
            qDebug() << this << "ERROR: invalid url" << url;
            continue;
        }
        urls.append(url);
    }
    mimeData->setUrls(urls);
    return mimeData;
}

QAbstractItemDelegate* BaseSqlTableModel::delegateForColumn(const int i, QObject* pParent) {
    if (i == fieldIndex(ColumnCache::COLUMN_LIBRARYTABLE_RATING)) {
        return new StarDelegate(pParent);
    } else if (i == fieldIndex(ColumnCache::COLUMN_LIBRARYTABLE_BPM)) {
        return new BPMDelegate(pParent, i, fieldIndex(ColumnCache::COLUMN_LIBRARYTABLE_BPM_LOCK));
    } else if (PlayerManager::numPreviewDecks() > 0 && i == fieldIndex(ColumnCache::COLUMN_LIBRARYTABLE_PREVIEW)) {
<<<<<<< HEAD
        return new PreviewButtonDelegate(pParent, i, m_pTrackCollection);
=======
        return new PreviewButtonDelegate(pParent, i);
    } else if (i == fieldIndex(ColumnCache::COLUMN_LIBRARYTABLE_COVERART)) {
        return new CoverArtDelegate(pParent);
>>>>>>> e17ae9bd
    }
    return NULL;
}

// Must be called from Main thread
void BaseSqlTableModel::hideTracks(const QModelIndexList& indices) {
    QList<int> trackIds;
    foreach (QModelIndex index, indices) {
        int trackId = getTrackId(index);
        trackIds.append(trackId);
    }

    // tro's lambda idea. This code calls asynchronously!
    m_pTrackCollection->callAsync(
                [this, trackIds] (TrackCollectionPrivate* pTrackCollectionPrivate) {
        pTrackCollectionPrivate->getTrackDAO().hideTracks(trackIds);
        // TODO(rryan) : do not select, instead route event to BTC and notify from there.
        select(pTrackCollectionPrivate); //Repopulate the data model.
    }, __PRETTY_FUNCTION__);
}<|MERGE_RESOLUTION|>--- conflicted
+++ resolved
@@ -921,13 +921,9 @@
     } else if (i == fieldIndex(ColumnCache::COLUMN_LIBRARYTABLE_BPM)) {
         return new BPMDelegate(pParent, i, fieldIndex(ColumnCache::COLUMN_LIBRARYTABLE_BPM_LOCK));
     } else if (PlayerManager::numPreviewDecks() > 0 && i == fieldIndex(ColumnCache::COLUMN_LIBRARYTABLE_PREVIEW)) {
-<<<<<<< HEAD
         return new PreviewButtonDelegate(pParent, i, m_pTrackCollection);
-=======
-        return new PreviewButtonDelegate(pParent, i);
     } else if (i == fieldIndex(ColumnCache::COLUMN_LIBRARYTABLE_COVERART)) {
         return new CoverArtDelegate(pParent);
->>>>>>> e17ae9bd
     }
     return NULL;
 }
