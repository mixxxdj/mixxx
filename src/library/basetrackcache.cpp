// basetrackcache.cpp
// Created 7/3/2011 by RJ Ryan (rryan@mit.edu)

#include "library/basetrackcache.h"

#include <QScopedPointer>

#include "library/trackcollection.h"
#include "library/searchqueryparser.h"
#include "library/queryutil.h"

namespace {

const bool sDebug = false;

<<<<<<< HEAD
const QHash<QString, int> buildReverseIndex(const QList<QString> items) {
    QHash<QString, int> index;
    for (int i = 0; i < items.count(); ++i) {
        index[items.at(i)] = i;
    }
    return index;
}

=======
>>>>>>> 4984d1a0
}  // namespace

BaseTrackCache::BaseTrackCache(TrackCollection* pTrackCollection,
                               const QString& tableName,
                               const QString& idColumn,
                               const QStringList& columns,
                               bool isCaching)
        : QObject(),
          m_tableName(tableName),
          m_idColumn(idColumn),
          m_columnCount(columns.size()),
          m_columnsJoined(columns.join(",")),
          m_columnCache(columns),
          m_bIndexBuilt(false),
          m_bIsCaching(isCaching),
          m_pTrackInfoMutex(new QMutex()),
          m_pTrackCollection(pTrackCollection),
          m_pQueryParser(new SearchQueryParser(m_pTrackCollection)) {
    m_searchColumns << "artist"
                    << "album"
                    << "album_artist"
                    << "location"
                    << "grouping"
                    << "comment"
                    << "title"
                    << "genre";

    // Convert all the search column names to their field indexes because we use
    // them a bunch.
    m_searchColumnIndices.resize(m_searchColumns.size());
    for (int i = 0; i < m_searchColumns.size(); ++i) {
        m_searchColumnIndices[i] = m_columnCache.fieldIndex(m_searchColumns[i]);
    }
}

BaseTrackCache::~BaseTrackCache() {
    delete m_pQueryParser;

    m_pTrackInfoMutex->unlock();
    delete m_pTrackInfoMutex;
}

int BaseTrackCache::columnCount() const {
    return m_columnCount;
}

int BaseTrackCache::fieldIndex(ColumnCache::Column column) const {
    return m_columnCache.fieldIndex(column);
}

int BaseTrackCache::fieldIndex(const QString& columnName) const {
    return m_columnCache.fieldIndex(columnName);
}

void BaseTrackCache::slotTracksAdded(QSet<int> trackIds) {
    if (sDebug) {
        qDebug() << this << "slotTracksAdded" << trackIds.size();
    }
    updateTracksInIndex(trackIds);
}

void BaseTrackCache::slotDbTrackAdded(TrackPointer pTrack) {
    if (sDebug) {
        qDebug() << this << "slotDbTrackAdded";
    }
    updateIndexWithTrackpointer(pTrack);
}

void BaseTrackCache::slotTracksRemoved(QSet<int> trackIds) {
    m_pTrackInfoMutex->lock();
    if (sDebug) {
        qDebug() << this << "slotTracksRemoved" << trackIds.size();
    }
    foreach (int trackId, trackIds) {
        m_trackInfo.remove(trackId);
    }
    m_pTrackInfoMutex->unlock();
}

void BaseTrackCache::slotTrackDirty(int trackId) {
    if (sDebug) {
        qDebug() << this << "slotTrackDirty" << trackId;
    }
    m_dirtyTracks.insert(trackId);
}

void BaseTrackCache::slotTrackChanged(int trackId) {
    if (sDebug) {
        qDebug() << this << "slotTrackChanged" << trackId;
    }
    QSet<int> trackIds;
    trackIds.insert(trackId);
    emit(tracksChanged(trackIds));
}

void BaseTrackCache::slotTrackClean(int trackId) {
    if (sDebug) {
        qDebug() << this << "slotTrackClean" << trackId;
    }
    m_dirtyTracks.remove(trackId);
    updateTrackInIndex(trackId);
}

bool BaseTrackCache::isCached(int trackId) {
    m_pTrackInfoMutex->lock();
    bool result = m_trackInfo.contains(trackId);
    m_pTrackInfoMutex->unlock();
    return result;
}

void BaseTrackCache::ensureCached(int trackId) {
    updateTrackInIndex(trackId);
}

void BaseTrackCache::ensureCached(QSet<int> trackIds) {
    updateTracksInIndex(trackIds);
}

TrackPointer BaseTrackCache::lookupCachedTrack(int trackId) const {
    // Only get the Track from the TrackDAO if it's in the cache
    if (m_bIsCaching) {
        TrackPointer trackPointer;
        m_pTrackCollection->callSync( [this, &trackId, &trackPointer] (TrackCollectionPrivate* pTrackCollectionPrivate) {
            trackPointer = pTrackCollectionPrivate->getTrackDAO().getTrack(trackId, true);
        }, __PRETTY_FUNCTION__);
        return trackPointer;
    }
    return TrackPointer();
}

bool BaseTrackCache::updateIndexWithTrackpointer(TrackPointer pTrack) {
    if (sDebug) {
        qDebug() << "updateIndexWithTrackpointer:" << pTrack->getFilename();
    }

    if (pTrack.isNull()) {
        return false;
    }

    int numColumns = columnCount();

    int id = pTrack->getId();

    if (id > 0) {
        m_pTrackInfoMutex->lock();
        // m_trackInfo[id] will insert a QVector<QVariant> into the
        // m_trackInfo HashTable with the key "id"
        QVector<QVariant>& record = m_trackInfo[id];
        // prealocate memory for all columns at once
        record.resize(numColumns);
        for (int i = 0; i < numColumns; ++i) {
            getTrackValueForColumn(pTrack, i, record[i]);
        }
        m_pTrackInfoMutex->unlock();
    }
    return true;
}

// Must be called from TrackCollection thread
// Not true anymore since we use lambdas inside
bool BaseTrackCache::updateIndexWithQuery(const QString& queryString,
                                    TrackCollectionPrivate* pTrackCollectionPrivate) {
    QTime timer;
    timer.start();

    if (sDebug) {
        qDebug() << "updateIndexWithQuery issuing query:" << queryString;
    }

    QSqlQuery query(pTrackCollectionPrivate->getDatabase());
    // This causes a memory savings since QSqlCachedResult (what QtSQLite uses)
    // won't allocate a giant in-memory table that we won't use at all.
    query.setForwardOnly(true); // performance improvement?
    query.prepare(queryString);

    if (!query.exec()) {
        LOG_FAILED_QUERY(query);
        return false;
    }

    int numColumns = columnCount();
    int idColumn = query.record().indexOf(m_idColumn);

    while (query.next()) {
        int id = query.value(idColumn).toInt();
        m_pTrackInfoMutex->lock();
        //m_trackInfo[id] will insert a QVector<QVariant> into the
        //m_trackInfo HashTable with the key "id"
        QVector<QVariant>& record = m_trackInfo[id];
        record.resize(numColumns);

        for (int i = 0; i < numColumns; ++i) {
            record[i] = query.value(i);
        }
        m_pTrackInfoMutex->unlock();
    }

    qDebug() << this << "updateIndexWithQuery took" << timer.elapsed() << "ms";
    return true;
}

void BaseTrackCache::buildIndex(TrackCollectionPrivate* pTrackCollectionPrivate) {
    if (sDebug) {
        qDebug() << this << "buildIndex()";
    }

    QString queryString = QString("SELECT %1 FROM %2")
            .arg(m_columnsJoined, m_tableName);

    if (sDebug) {
        qDebug() << this << "buildIndex query:" << queryString;
    }

    // TODO(rryan) for very large tables, it probably makes more sense to NOT
    // clear the table, and keep track of what IDs we see, then delete the ones
    // we don't see.
    m_pTrackInfoMutex->lock();
    m_trackInfo.clear();
    m_pTrackInfoMutex->unlock();

    if (!updateIndexWithQuery(queryString, pTrackCollectionPrivate)) {
        qDebug() << "buildIndex failed!";
    }

    m_bIndexBuilt = true;
}

void BaseTrackCache::updateTrackInIndex(int trackId) {
    QSet<int> trackIds;
    trackIds.insert(trackId);
    updateTracksInIndex(trackIds);
}

void BaseTrackCache::updateTracksInIndex(QSet<int> trackIds) {
    if (trackIds.size() == 0) {
        return;
    }

    QStringList idStrings;
    foreach (int trackId, trackIds) {
        idStrings << QVariant(trackId).toString();
    }

    QString queryString = QString("SELECT %1 FROM %2 WHERE %3 in (%4)")
            .arg(m_columnsJoined, m_tableName, m_idColumn, idStrings.join(","));

    if (sDebug) {
        qDebug() << this << "updateTracksInIndex update query:" << queryString;
    }

    m_pTrackCollection->callSync([this, &queryString] (TrackCollectionPrivate* pTrackCollectionPrivate){
        if (!updateIndexWithQuery(queryString, pTrackCollectionPrivate)) {
            qDebug() << "updateTracksInIndex failed!";
            return;
        }
    }, __PRETTY_FUNCTION__);
    emit(tracksChanged(trackIds));
}

void BaseTrackCache::getTrackValueForColumn(TrackPointer pTrack,
                                            int column,
                                            QVariant& trackValue) const {
    if (!pTrack || column < 0) {
        return;
    }

    // TODO(XXX) Qt properties could really help here.
    // TODO(rryan) this is all TrackDAO specific. What about iTunes/RB/etc.?
    if (fieldIndex(ColumnCache::COLUMN_LIBRARYTABLE_ARTIST) == column) {
        trackValue.setValue(pTrack->getArtist());
    } else if (fieldIndex(ColumnCache::COLUMN_LIBRARYTABLE_TITLE) == column) {
        trackValue.setValue(pTrack->getTitle());
    } else if (fieldIndex(ColumnCache::COLUMN_LIBRARYTABLE_ALBUM) == column) {
        trackValue.setValue(pTrack->getAlbum());
    } else if (fieldIndex(ColumnCache::COLUMN_LIBRARYTABLE_ALBUMARTIST) == column) {
        trackValue.setValue(pTrack->getAlbumArtist());
    } else if (fieldIndex(ColumnCache::COLUMN_LIBRARYTABLE_YEAR) == column) {
        trackValue.setValue(pTrack->getYear());
    } else if (fieldIndex(ColumnCache::COLUMN_LIBRARYTABLE_DATETIMEADDED) == column) {
        trackValue.setValue(pTrack->getDateAdded());
    } else if (fieldIndex(ColumnCache::COLUMN_LIBRARYTABLE_GENRE) == column) {
        trackValue.setValue(pTrack->getGenre());
    } else if (fieldIndex(ColumnCache::COLUMN_LIBRARYTABLE_COMPOSER) == column) {
        trackValue.setValue(pTrack->getComposer());
    } else if (fieldIndex(ColumnCache::COLUMN_LIBRARYTABLE_GROUPING) == column) {
        trackValue.setValue(pTrack->getGrouping());
    } else if (fieldIndex(ColumnCache::COLUMN_LIBRARYTABLE_FILETYPE) == column) {
        trackValue.setValue(pTrack->getType());
    } else if (fieldIndex(ColumnCache::COLUMN_LIBRARYTABLE_TRACKNUMBER) == column) {
        trackValue.setValue(pTrack->getTrackNumber());
    } else if (fieldIndex(ColumnCache::COLUMN_LIBRARYTABLE_LOCATION) == column) {
        trackValue.setValue(pTrack->getLocation());
    } else if (fieldIndex(ColumnCache::COLUMN_LIBRARYTABLE_COMMENT) == column) {
        trackValue.setValue(pTrack->getComment());
    } else if (fieldIndex(ColumnCache::COLUMN_LIBRARYTABLE_DURATION) == column) {
        trackValue.setValue(pTrack->getDuration());
    } else if (fieldIndex(ColumnCache::COLUMN_LIBRARYTABLE_BITRATE) == column) {
        trackValue.setValue(pTrack->getBitrate());
    } else if (fieldIndex(ColumnCache::COLUMN_LIBRARYTABLE_BPM) == column) {
        trackValue.setValue(pTrack->getBpm());
    } else if (fieldIndex(ColumnCache::COLUMN_LIBRARYTABLE_PLAYED) == column) {
        trackValue.setValue(pTrack->getPlayed());
    } else if (fieldIndex(ColumnCache::COLUMN_LIBRARYTABLE_TIMESPLAYED) == column) {
        trackValue.setValue(pTrack->getTimesPlayed());
    } else if (fieldIndex(ColumnCache::COLUMN_LIBRARYTABLE_RATING) == column) {
        trackValue.setValue(pTrack->getRating());
    } else if (fieldIndex(ColumnCache::COLUMN_LIBRARYTABLE_KEY) == column) {
        trackValue.setValue(pTrack->getKeyText());
    } else if (fieldIndex(ColumnCache::COLUMN_LIBRARYTABLE_KEY_ID) == column) {
        trackValue.setValue(static_cast<int>(pTrack->getKey()));
    } else if (fieldIndex(ColumnCache::COLUMN_LIBRARYTABLE_BPM_LOCK) == column) {
        trackValue.setValue(pTrack->hasBpmLock());
    }
}

QVariant BaseTrackCache::data(int trackId, int column) const {
    QVariant result;

    if (!m_bIndexBuilt) {
        qDebug() << this << "ERROR index is not built for" << m_tableName;
        return result;
    }

    // TODO(rryan): allow as an argument
    TrackPointer pTrack;

    // The caller can optionally provide a pTrack if they already looked it
    // up. This is just an optimization to help reduce the # of calls to
    // lookupCachedTrack. If they didn't provide it, look it up.
    if (!pTrack) {
        pTrack = lookupCachedTrack(trackId);
    }
    if (pTrack) {
        getTrackValueForColumn(pTrack, column, result);
    }

    // If the track lookup failed (could happen for track properties we dont
    // keep track of in Track, like playlist position) look up the value in
    // the track info cache.

    // TODO(rryan) this code is flawed for columns that contains row-specific
    // metadata. Currently the upper-levels will not delegate row-specific
    // columns to this method, but there should still be a check here I think.
    if (!result.isValid()) {
        m_pTrackInfoMutex->lock();
        QHash<int, QVector<QVariant> >::const_iterator it =
                m_trackInfo.find(trackId);
        if (it != m_trackInfo.end()) {
            const QVector<QVariant>& fields = it.value();
            result = fields.value(column, result);
        }
        m_pTrackInfoMutex->unlock();
    }
    return result;
}

void BaseTrackCache::filterAndSort(const QSet<int>& trackIds,
                                   QString searchQuery,
                                   QString extraFilter, int sortColumn,
                                   Qt::SortOrder sortOrder,
                                   QHash<int, int>* trackToIndex,
                                   TrackCollectionPrivate* pTrackCollectionPrivate) {
    // Skip processing if there are no tracks to filter or sort.
    if (trackIds.size() == 0) {
        return;
    }

    if (!m_bIndexBuilt) {
        buildIndex(pTrackCollectionPrivate);
    }

    QStringList idStrings;

    if (sortColumn < 0 || sortColumn >= columnCount()) {
        qDebug() << "ERROR: Invalid sort column provided to BaseTrackCache::filterAndSort";
        return;
    }

    // TODO(rryan) consider making this the data passed in and a separate
    // QVector for output
    QSet<int> dirtyTracks;
    foreach (int trackId, trackIds) {
        idStrings << QVariant(trackId).toString();
        if (m_dirtyTracks.contains(trackId)) {
            dirtyTracks.insert(trackId);
        }
    }

    QScopedPointer<QueryNode> pQuery(parseQuery(
        searchQuery, extraFilter, idStrings));

    QString filter = pQuery->toSql();
    if (!filter.isEmpty()) {
        filter.prepend("WHERE ");
    }

    QString orderBy = orderByClause(sortColumn, sortOrder, pTrackCollectionPrivate);
    QString queryString = QString("SELECT %1 FROM %2 %3 %4")
            .arg(m_idColumn, m_tableName, filter, orderBy);

    if (sDebug) {
        qDebug() << this << "select() executing:" << queryString;
    }

    QSqlQuery query(pTrackCollectionPrivate->getDatabase());
    // This causes a memory savings since QSqlCachedResult (what QtSQLite uses)
    // won't allocate a giant in-memory table that we won't use at all.
    query.setForwardOnly(true);
    query.prepare(queryString);

    if (!query.exec()) {
        LOG_FAILED_QUERY(query);
    }

    int idColumn = query.record().indexOf(m_idColumn);
    int rows = query.size();

    if (sDebug) {
        qDebug() << "Rows returned:" << rows;
    }

    m_trackOrder.resize(0);
    trackToIndex->clear();
    if (rows > 0) {
        trackToIndex->reserve(rows);
        m_trackOrder.reserve(rows);
    }

    while (query.next()) {
        int id = query.value(idColumn).toInt();
        (*trackToIndex)[id] = m_trackOrder.size();
        m_trackOrder.push_back(id);
    }

    // At this point, the original set of tracks have been divided into two
    // pieces: those that should be in the result set and those that should
    // not. Unfortunately, due to TrackDAO caching, there may be tracks in
    // either category that are there incorrectly. We must look at all the dirty
    // tracks (within the original set, if specified) and evaluate whether they
    // would match or not match the given filter criteria. Once we correct the
    // membership of tracks in either set, we must then insertion-sort the
    // missing tracks into the resulting index list.

    if (dirtyTracks.size() == 0) {
        return;
    }

    foreach (int trackId, dirtyTracks) {
        // Only get the track if it is in the cache.
        TrackPointer pTrack = lookupCachedTrack(trackId);

        if (!pTrack) {
            continue;
        }

        // The track should be in the result set if the search is empty or the
        // track matches the search.
        bool shouldBeInResultSet = searchQuery.isEmpty() ||
                pQuery->match(pTrack);

        // If the track is in this result set.
        bool isInResultSet = trackToIndex->contains(trackId);

        if (shouldBeInResultSet) {
            // Track should be in result set...

            // Remove the track from the results first (we have to do this or it
            // will sort wrong).
            if (isInResultSet) {
                int index = (*trackToIndex)[trackId];
                m_trackOrder.remove(index);
                // Don't update trackToIndex, since we do it below.
            }

            // Figure out where it is supposed to sort. The table is sorted by
            // the sort column, so we can binary search.
            int insertRow = findSortInsertionPoint(pTrack, sortColumn,
                                                   sortOrder, m_trackOrder);

            if (sDebug) {
                qDebug() << this
                         << "Insertion sort says it should be inserted at:"
                         << insertRow;
            }

            // The track should sort at insertRow
            m_trackOrder.insert(insertRow, trackId);

            trackToIndex->clear();
            // Fix the index. TODO(rryan) find a non-stupid way to do this.
            for (int i = 0; i < m_trackOrder.size(); ++i) {
                (*trackToIndex)[m_trackOrder[i]] = i;
            }
        } else if (isInResultSet) {
            // Track should not be in this result set, but it is. We need to
            // remove it.
            int index = (*trackToIndex)[trackId];
            m_trackOrder.remove(index);

            trackToIndex->clear();
            // Fix the index. TODO(rryan) find a non-stupid way to do this.
            for (int i = 0; i < m_trackOrder.size(); ++i) {
                (*trackToIndex)[m_trackOrder[i]] = i;
            }
        }
    }
}

QueryNode* BaseTrackCache::parseQuery(QString query, QString extraFilter,
                                      QStringList idStrings) const {
    QStringList queryFragments;
    if (!extraFilter.isNull() && extraFilter != "") {
        queryFragments << QString("(%1)").arg(extraFilter);
    }

    if (idStrings.size() > 0) {
        queryFragments << QString("%1 in (%2)")
                .arg(m_idColumn, idStrings.join(","));
    }

    return m_pQueryParser->parseQuery(query, m_searchColumns,
                                      queryFragments.join(" AND "));
}

QString BaseTrackCache::orderByClause(int sortColumn,
                                      Qt::SortOrder sortOrder,
                                      TrackCollectionPrivate* pTrackCollectionPrivate
                                      ) const {
    // This is all stolen from QSqlTableModel::orderByClause(), just rigged to
    // sort case-insensitively.

    QString s = "";
    QSqlQuery query(pTrackCollectionPrivate->getDatabase());
    QString queryString = QString("SELECT %1 FROM %2 LIMIT 1")
            .arg(m_columnsJoined, m_tableName);
    query.prepare(queryString);
    if (!query.exec()) {
        LOG_FAILED_QUERY(query);
    }

    QSqlField f = query.record().field(sortColumn);
    if (!f.isValid()) {
        if (sDebug) {
            qDebug() << "field not valid";
        }
        return QString();
    }

    QString field = pTrackCollectionPrivate->getDatabase().driver()->escapeIdentifier(
        f.name(), QSqlDriver::FieldName);

    s.append(QLatin1String("ORDER BY "));
    QString sort_field = QString("%1.%2").arg(m_tableName, field);

    // If the field is a string, sort using its lowercase form so sort is
    // case-insensitive.
    QVariant::Type type = f.type();

    // TODO(XXX) Instead of special-casing tracknumber here, we should ask the
    // child class to format the expression for sorting.
    if (sort_field.contains("tracknumber")) {
        sort_field = QString("cast(%1 as integer)").arg(sort_field);
    } else if (type == QVariant::String) {
        sort_field = QString("lower(%1)").arg(sort_field);
    }
    s.append(sort_field);

    s += (sortOrder == Qt::AscendingOrder) ? QLatin1String(" ASC") :
            QLatin1String(" DESC");
    return s;
}

int BaseTrackCache::findSortInsertionPoint(TrackPointer pTrack,
                                           const int sortColumn,
                                           Qt::SortOrder sortOrder,
                                           const QVector<int> trackIds) const {
    QVariant trackValue;
    getTrackValueForColumn(pTrack, sortColumn,trackValue);

    int min = 0;
    int max = trackIds.size()-1;

    if (sDebug) {
        qDebug() << this << "Trying to insertion sort:"
                 << trackValue << "min" << min << "max" << max;
    }

    while (min <= max) {
        int mid = min + (max - min) / 2;
        int otherTrackId = trackIds[mid];

        m_pTrackInfoMutex->lock();
        bool contains = m_trackInfo.contains(otherTrackId);
        m_pTrackInfoMutex->unlock();
        // This should not happen, but it's a recoverable error so we should only log it.
        if (!contains) {
            qDebug() << "WARNING: track" << otherTrackId << "was not in index";
            //updateTrackInIndex(otherTrackId);
        }

        QVariant tableValue = data(otherTrackId, sortColumn);
        int compare = compareColumnValues(sortColumn, sortOrder, trackValue, tableValue);

        if (sDebug) {
            qDebug() << this << "Comparing" << trackValue
                     << "to" << tableValue << ":" << compare;
        }

        if (compare == 0) {
            // Alright, if we're here then we can insert it here and be
            // "correct"
            min = mid;
            break;
        } else if (compare > 0) {
            min = mid + 1;
        } else {
            max = mid - 1;
        }
    }
    return min;
}

int BaseTrackCache::compareColumnValues(int sortColumn, Qt::SortOrder sortOrder,
                                        QVariant val1, QVariant val2) const {
    int result = 0;

    if (sortColumn == fieldIndex(ColumnCache::COLUMN_PLAYLISTTRACKSTABLE_POSITION) ||
            sortColumn == fieldIndex(ColumnCache::COLUMN_LIBRARYTABLE_BITRATE) ||
            sortColumn == fieldIndex(ColumnCache::COLUMN_LIBRARYTABLE_BPM) ||
            sortColumn == fieldIndex(ColumnCache::COLUMN_LIBRARYTABLE_DURATION) ||
            sortColumn == fieldIndex(ColumnCache::COLUMN_LIBRARYTABLE_TIMESPLAYED) ||
            sortColumn == fieldIndex(ColumnCache::COLUMN_LIBRARYTABLE_RATING)) {
        // Sort as floats.
        double delta = val1.toDouble() - val2.toDouble();

        if (fabs(delta) < .00001)
            result = 0;
        else if (delta > 0.0)
            result = 1;
        else
            result = -1;
    } else {
        // Default to case-insensitive string comparison
        result = val1.toString().compare(val2.toString(), Qt::CaseInsensitive);
    }

    // If we're in descending order, flip the comparison.
    if (sortOrder == Qt::DescendingOrder) {
        result = -result;
    }

    return result;
}<|MERGE_RESOLUTION|>--- conflicted
+++ resolved
@@ -13,17 +13,6 @@
 
 const bool sDebug = false;
 
-<<<<<<< HEAD
-const QHash<QString, int> buildReverseIndex(const QList<QString> items) {
-    QHash<QString, int> index;
-    for (int i = 0; i < items.count(); ++i) {
-        index[items.at(i)] = i;
-    }
-    return index;
-}
-
-=======
->>>>>>> 4984d1a0
 }  // namespace
 
 BaseTrackCache::BaseTrackCache(TrackCollection* pTrackCollection,
