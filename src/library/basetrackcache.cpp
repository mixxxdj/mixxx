// basetrackcache.cpp
// Created 7/3/2011 by RJ Ryan (rryan@mit.edu)

#include "library/basetrackcache.h"

#include <QScopedPointer>

#include "library/trackcollection.h"
#include "library/searchqueryparser.h"
#include "library/queryutil.h"

namespace {

const bool sDebug = false;

}  // namespace

BaseTrackCache::BaseTrackCache(TrackCollection* pTrackCollection,
                               const QString& tableName,
                               const QString& idColumn,
                               const QStringList& columns,
                               bool isCaching)
        : QObject(),
          m_tableName(tableName),
          m_idColumn(idColumn),
          m_columnCount(columns.size()),
          m_columnsJoined(columns.join(",")),
          m_columnCache(columns),
          m_bIndexBuilt(false),
          m_bIsCaching(isCaching),
          m_pTrackInfoMutex(new QMutex()),
          m_pTrackCollection(pTrackCollection),
          m_pQueryParser(new SearchQueryParser(m_pTrackCollection)) {
    m_searchColumns << "artist"
                    << "album"
                    << "album_artist"
                    << "location"
                    << "grouping"
                    << "comment"
                    << "title"
                    << "genre";

    // Convert all the search column names to their field indexes because we use
    // them a bunch.
    m_searchColumnIndices.resize(m_searchColumns.size());
    for (int i = 0; i < m_searchColumns.size(); ++i) {
        m_searchColumnIndices[i] = m_columnCache.fieldIndex(m_searchColumns[i]);
    }
}

BaseTrackCache::~BaseTrackCache() {
    delete m_pQueryParser;

    m_pTrackInfoMutex->unlock();
    delete m_pTrackInfoMutex;
}

int BaseTrackCache::columnCount() const {
    return m_columnCount;
}

int BaseTrackCache::fieldIndex(ColumnCache::Column column) const {
    return m_columnCache.fieldIndex(column);
}

int BaseTrackCache::fieldIndex(const QString& columnName) const {
    return m_columnCache.fieldIndex(columnName);
}

void BaseTrackCache::slotTracksAdded(QSet<int> trackIds) {
    if (sDebug) {
        qDebug() << this << "slotTracksAdded" << trackIds.size();
    }
    updateTracksInIndex(trackIds);
}

void BaseTrackCache::slotDbTrackAdded(TrackPointer pTrack) {
    if (sDebug) {
        qDebug() << this << "slotDbTrackAdded";
    }
    updateIndexWithTrackpointer(pTrack);
}

void BaseTrackCache::slotTracksRemoved(QSet<int> trackIds) {
    m_pTrackInfoMutex->lock();
    if (sDebug) {
        qDebug() << this << "slotTracksRemoved" << trackIds.size();
    }
    foreach (int trackId, trackIds) {
        m_trackInfo.remove(trackId);
    }
    m_pTrackInfoMutex->unlock();
}

void BaseTrackCache::slotTrackDirty(int trackId) {
    if (sDebug) {
        qDebug() << this << "slotTrackDirty" << trackId;
    }
    m_dirtyTracks.insert(trackId);
}

void BaseTrackCache::slotTrackChanged(int trackId) {
    if (sDebug) {
        qDebug() << this << "slotTrackChanged" << trackId;
    }
    QSet<int> trackIds;
    trackIds.insert(trackId);
    emit(tracksChanged(trackIds));
}

void BaseTrackCache::slotTrackClean(int trackId) {
    if (sDebug) {
        qDebug() << this << "slotTrackClean" << trackId;
    }
    m_dirtyTracks.remove(trackId);
    updateTrackInIndex(trackId);
}

bool BaseTrackCache::isCached(int trackId) {
    m_pTrackInfoMutex->lock();
    bool result = m_trackInfo.contains(trackId);
    m_pTrackInfoMutex->unlock();
    return result;
}

void BaseTrackCache::slotUpdateTrack(int trackId) {
    if (sDebug) {
        qDebug() << this << "slotUpdateTrack" << trackId;
    }
    updateTrackInIndex(trackId);
}

<<<<<<< HEAD
=======
void BaseTrackCache::slotUpdateTracks(QSet<int> trackIds) {
    if (sDebug) {
        qDebug() << this << "slotUpdateTracks" << trackIds.size();
    }
    updateTracksInIndex(trackIds);
}

bool BaseTrackCache::isCached(int trackId) const {
    return m_trackInfo.contains(trackId);
}

>>>>>>> e17ae9bd
void BaseTrackCache::ensureCached(int trackId) {
    updateTrackInIndex(trackId);
}

void BaseTrackCache::ensureCached(QSet<int> trackIds) {
    updateTracksInIndex(trackIds);
}

TrackPointer BaseTrackCache::lookupCachedTrack(int trackId) const {
    // Only get the Track from the TrackDAO if it's in the cache
    if (m_bIsCaching) {
        TrackPointer trackPointer;
        m_pTrackCollection->callSync( [this, &trackId, &trackPointer] (TrackCollectionPrivate* pTrackCollectionPrivate) {
            trackPointer = pTrackCollectionPrivate->getTrackDAO().getTrack(trackId, true);
        }, __PRETTY_FUNCTION__);
        return trackPointer;
    }
    return TrackPointer();
}

bool BaseTrackCache::updateIndexWithTrackpointer(TrackPointer pTrack) {
    if (sDebug) {
        qDebug() << "updateIndexWithTrackpointer:" << pTrack->getFilename();
    }

    if (pTrack.isNull()) {
        return false;
    }

    int numColumns = columnCount();

    int id = pTrack->getId();

    if (id > 0) {
        m_pTrackInfoMutex->lock();
        // m_trackInfo[id] will insert a QVector<QVariant> into the
        // m_trackInfo HashTable with the key "id"
        QVector<QVariant>& record = m_trackInfo[id];
        // prealocate memory for all columns at once
        record.resize(numColumns);
        for (int i = 0; i < numColumns; ++i) {
            getTrackValueForColumn(pTrack, i, record[i]);
        }
        m_pTrackInfoMutex->unlock();
    }
    return true;
}

// Must be called from TrackCollection thread
// Not true anymore since we use lambdas inside
bool BaseTrackCache::updateIndexWithQuery(const QString& queryString,
                                    TrackCollectionPrivate* pTrackCollectionPrivate) {
    QTime timer;
    if (sDebug) {
        timer.start();
        qDebug() << "updateIndexWithQuery issuing query:" << queryString;
    }

    QSqlQuery query(pTrackCollectionPrivate->getDatabase());
    // This causes a memory savings since QSqlCachedResult (what QtSQLite uses)
    // won't allocate a giant in-memory table that we won't use at all.
    query.setForwardOnly(true); // performance improvement?
    query.prepare(queryString);

    if (!query.exec()) {
        LOG_FAILED_QUERY(query);
        return false;
    }

    int numColumns = columnCount();
    int idColumn = query.record().indexOf(m_idColumn);

    while (query.next()) {
        int id = query.value(idColumn).toInt();
        m_pTrackInfoMutex->lock();
        //m_trackInfo[id] will insert a QVector<QVariant> into the
        //m_trackInfo HashTable with the key "id"
        QVector<QVariant>& record = m_trackInfo[id];
        record.resize(numColumns);

        for (int i = 0; i < numColumns; ++i) {
            record[i] = query.value(i);
        }
        m_pTrackInfoMutex->unlock();
    }

    if (sDebug) {
        qDebug() << this << "updateIndexWithQuery took" << timer.elapsed() << "ms";
    }
    return true;
}

void BaseTrackCache::buildIndex(TrackCollectionPrivate* pTrackCollectionPrivate) {
    if (sDebug) {
        qDebug() << this << "buildIndex()";
    }

    QString queryString = QString("SELECT %1 FROM %2")
            .arg(m_columnsJoined, m_tableName);

    if (sDebug) {
        qDebug() << this << "buildIndex query:" << queryString;
    }

    // TODO(rryan) for very large tables, it probably makes more sense to NOT
    // clear the table, and keep track of what IDs we see, then delete the ones
    // we don't see.
    m_pTrackInfoMutex->lock();
    m_trackInfo.clear();
    m_pTrackInfoMutex->unlock();

    if (!updateIndexWithQuery(queryString, pTrackCollectionPrivate)) {
        qDebug() << "buildIndex failed!";
    }

    m_bIndexBuilt = true;
}

void BaseTrackCache::updateTrackInIndex(int trackId) {
    QSet<int> trackIds;
    trackIds.insert(trackId);
    updateTracksInIndex(trackIds);
}

void BaseTrackCache::updateTracksInIndex(QSet<int> trackIds) {
    if (trackIds.size() == 0) {
        return;
    }

    QStringList idStrings;
    foreach (int trackId, trackIds) {
        idStrings << QVariant(trackId).toString();
    }

    QString queryString = QString("SELECT %1 FROM %2 WHERE %3 in (%4)")
            .arg(m_columnsJoined, m_tableName, m_idColumn, idStrings.join(","));

    if (sDebug) {
        qDebug() << this << "updateTracksInIndex update query:" << queryString;
    }

    m_pTrackCollection->callSync([this, &queryString] (TrackCollectionPrivate* pTrackCollectionPrivate){
        if (!updateIndexWithQuery(queryString, pTrackCollectionPrivate)) {
            qDebug() << "updateTracksInIndex failed!";
            return;
        }
    }, __PRETTY_FUNCTION__);
    emit(tracksChanged(trackIds));
}

void BaseTrackCache::getTrackValueForColumn(TrackPointer pTrack,
                                            int column,
                                            QVariant& trackValue) const {
    if (!pTrack || column < 0) {
        return;
    }

    // TODO(XXX) Qt properties could really help here.
    // TODO(rryan) this is all TrackDAO specific. What about iTunes/RB/etc.?
    if (fieldIndex(ColumnCache::COLUMN_LIBRARYTABLE_ARTIST) == column) {
        trackValue.setValue(pTrack->getArtist());
    } else if (fieldIndex(ColumnCache::COLUMN_LIBRARYTABLE_TITLE) == column) {
        trackValue.setValue(pTrack->getTitle());
    } else if (fieldIndex(ColumnCache::COLUMN_LIBRARYTABLE_ALBUM) == column) {
        trackValue.setValue(pTrack->getAlbum());
    } else if (fieldIndex(ColumnCache::COLUMN_LIBRARYTABLE_ALBUMARTIST) == column) {
        trackValue.setValue(pTrack->getAlbumArtist());
    } else if (fieldIndex(ColumnCache::COLUMN_LIBRARYTABLE_YEAR) == column) {
        trackValue.setValue(pTrack->getYear());
    } else if (fieldIndex(ColumnCache::COLUMN_LIBRARYTABLE_DATETIMEADDED) == column) {
        trackValue.setValue(pTrack->getDateAdded());
    } else if (fieldIndex(ColumnCache::COLUMN_LIBRARYTABLE_GENRE) == column) {
        trackValue.setValue(pTrack->getGenre());
    } else if (fieldIndex(ColumnCache::COLUMN_LIBRARYTABLE_COMPOSER) == column) {
        trackValue.setValue(pTrack->getComposer());
    } else if (fieldIndex(ColumnCache::COLUMN_LIBRARYTABLE_GROUPING) == column) {
        trackValue.setValue(pTrack->getGrouping());
    } else if (fieldIndex(ColumnCache::COLUMN_LIBRARYTABLE_FILETYPE) == column) {
        trackValue.setValue(pTrack->getType());
    } else if (fieldIndex(ColumnCache::COLUMN_LIBRARYTABLE_TRACKNUMBER) == column) {
        trackValue.setValue(pTrack->getTrackNumber());
    } else if (fieldIndex(ColumnCache::COLUMN_LIBRARYTABLE_LOCATION) == column) {
        trackValue.setValue(pTrack->getLocation());
    } else if (fieldIndex(ColumnCache::COLUMN_LIBRARYTABLE_COMMENT) == column) {
        trackValue.setValue(pTrack->getComment());
    } else if (fieldIndex(ColumnCache::COLUMN_LIBRARYTABLE_DURATION) == column) {
        trackValue.setValue(pTrack->getDuration());
    } else if (fieldIndex(ColumnCache::COLUMN_LIBRARYTABLE_BITRATE) == column) {
        trackValue.setValue(pTrack->getBitrate());
    } else if (fieldIndex(ColumnCache::COLUMN_LIBRARYTABLE_BPM) == column) {
        trackValue.setValue(pTrack->getBpm());
    } else if (fieldIndex(ColumnCache::COLUMN_LIBRARYTABLE_PLAYED) == column) {
        trackValue.setValue(pTrack->getPlayed());
    } else if (fieldIndex(ColumnCache::COLUMN_LIBRARYTABLE_TIMESPLAYED) == column) {
        trackValue.setValue(pTrack->getTimesPlayed());
    } else if (fieldIndex(ColumnCache::COLUMN_LIBRARYTABLE_RATING) == column) {
        trackValue.setValue(pTrack->getRating());
    } else if (fieldIndex(ColumnCache::COLUMN_LIBRARYTABLE_KEY) == column) {
        trackValue.setValue(pTrack->getKeyText());
    } else if (fieldIndex(ColumnCache::COLUMN_LIBRARYTABLE_KEY_ID) == column) {
        trackValue.setValue(static_cast<int>(pTrack->getKey()));
    } else if (fieldIndex(ColumnCache::COLUMN_LIBRARYTABLE_BPM_LOCK) == column) {
        trackValue.setValue(pTrack->hasBpmLock());
    }
}

QVariant BaseTrackCache::data(int trackId, int column) const {
    QVariant result;

    if (!m_bIndexBuilt) {
        qDebug() << this << "ERROR index is not built for" << m_tableName;
        return result;
    }

    // TODO(rryan): allow as an argument
    TrackPointer pTrack;

    // The caller can optionally provide a pTrack if they already looked it
    // up. This is just an optimization to help reduce the # of calls to
    // lookupCachedTrack. If they didn't provide it, look it up.
    if (!pTrack) {
        pTrack = lookupCachedTrack(trackId);
    }
    if (pTrack) {
        getTrackValueForColumn(pTrack, column, result);
    }

    // If the track lookup failed (could happen for track properties we dont
    // keep track of in Track, like playlist position) look up the value in
    // the track info cache.

    // TODO(rryan) this code is flawed for columns that contains row-specific
    // metadata. Currently the upper-levels will not delegate row-specific
    // columns to this method, but there should still be a check here I think.
    if (!result.isValid()) {
        m_pTrackInfoMutex->lock();
        QHash<int, QVector<QVariant> >::const_iterator it =
                m_trackInfo.find(trackId);
        if (it != m_trackInfo.end()) {
            const QVector<QVariant>& fields = it.value();
            result = fields.value(column, result);
        }
        m_pTrackInfoMutex->unlock();
    }
    return result;
}

void BaseTrackCache::filterAndSort(const QSet<int>& trackIds,
                                   QString searchQuery,
                                   QString extraFilter, int sortColumn,
                                   Qt::SortOrder sortOrder,
                                   QHash<int, int>* trackToIndex,
                                   TrackCollectionPrivate* pTrackCollectionPrivate) {
    // Skip processing if there are no tracks to filter or sort.
    if (trackIds.size() == 0) {
        return;
    }

    if (!m_bIndexBuilt) {
        buildIndex(pTrackCollectionPrivate);
    }

    QStringList idStrings;

    if (sortColumn < 0 || sortColumn >= columnCount()) {
        qDebug() << "ERROR: Invalid sort column provided to BaseTrackCache::filterAndSort";
        return;
    }

    // TODO(rryan) consider making this the data passed in and a separate
    // QVector for output
    QSet<int> dirtyTracks;
    foreach (int trackId, trackIds) {
        idStrings << QVariant(trackId).toString();
        if (m_dirtyTracks.contains(trackId)) {
            dirtyTracks.insert(trackId);
        }
    }

    QScopedPointer<QueryNode> pQuery(parseQuery(
        searchQuery, extraFilter, idStrings));

    QString filter = pQuery->toSql();
    if (!filter.isEmpty()) {
        filter.prepend("WHERE ");
    }

    QString orderBy = orderByClause(sortColumn, sortOrder, pTrackCollectionPrivate);
    QString queryString = QString("SELECT %1 FROM %2 %3 %4")
            .arg(m_idColumn, m_tableName, filter, orderBy);

    if (sDebug) {
        qDebug() << this << "select() executing:" << queryString;
    }

    QSqlQuery query(pTrackCollectionPrivate->getDatabase());
    // This causes a memory savings since QSqlCachedResult (what QtSQLite uses)
    // won't allocate a giant in-memory table that we won't use at all.
    query.setForwardOnly(true);
    query.prepare(queryString);

    if (!query.exec()) {
        LOG_FAILED_QUERY(query);
    }

    int idColumn = query.record().indexOf(m_idColumn);
    int rows = query.size();

    if (sDebug) {
        qDebug() << "Rows returned:" << rows;
    }

    m_trackOrder.resize(0);
    trackToIndex->clear();
    if (rows > 0) {
        trackToIndex->reserve(rows);
        m_trackOrder.reserve(rows);
    }

    while (query.next()) {
        int id = query.value(idColumn).toInt();
        (*trackToIndex)[id] = m_trackOrder.size();
        m_trackOrder.push_back(id);
    }

    // At this point, the original set of tracks have been divided into two
    // pieces: those that should be in the result set and those that should
    // not. Unfortunately, due to TrackDAO caching, there may be tracks in
    // either category that are there incorrectly. We must look at all the dirty
    // tracks (within the original set, if specified) and evaluate whether they
    // would match or not match the given filter criteria. Once we correct the
    // membership of tracks in either set, we must then insertion-sort the
    // missing tracks into the resulting index list.

    if (dirtyTracks.size() == 0) {
        return;
    }

    foreach (int trackId, dirtyTracks) {
        // Only get the track if it is in the cache.
        TrackPointer pTrack = lookupCachedTrack(trackId);

        if (!pTrack) {
            continue;
        }

        // The track should be in the result set if the search is empty or the
        // track matches the search.
        bool shouldBeInResultSet = searchQuery.isEmpty() ||
                pQuery->match(pTrack);

        // If the track is in this result set.
        bool isInResultSet = trackToIndex->contains(trackId);

        if (shouldBeInResultSet) {
            // Track should be in result set...

            // Remove the track from the results first (we have to do this or it
            // will sort wrong).
            if (isInResultSet) {
                int index = (*trackToIndex)[trackId];
                m_trackOrder.remove(index);
                // Don't update trackToIndex, since we do it below.
            }

            // Figure out where it is supposed to sort. The table is sorted by
            // the sort column, so we can binary search.
            int insertRow = findSortInsertionPoint(pTrack, sortColumn,
                                                   sortOrder, m_trackOrder);

            if (sDebug) {
                qDebug() << this
                         << "Insertion sort says it should be inserted at:"
                         << insertRow;
            }

            // The track should sort at insertRow
            m_trackOrder.insert(insertRow, trackId);

            trackToIndex->clear();
            // Fix the index. TODO(rryan) find a non-stupid way to do this.
            for (int i = 0; i < m_trackOrder.size(); ++i) {
                (*trackToIndex)[m_trackOrder[i]] = i;
            }
        } else if (isInResultSet) {
            // Track should not be in this result set, but it is. We need to
            // remove it.
            int index = (*trackToIndex)[trackId];
            m_trackOrder.remove(index);

            trackToIndex->clear();
            // Fix the index. TODO(rryan) find a non-stupid way to do this.
            for (int i = 0; i < m_trackOrder.size(); ++i) {
                (*trackToIndex)[m_trackOrder[i]] = i;
            }
        }
    }
}

QueryNode* BaseTrackCache::parseQuery(QString query, QString extraFilter,
                                      QStringList idStrings) const {
    QStringList queryFragments;
    if (!extraFilter.isNull() && extraFilter != "") {
        queryFragments << QString("(%1)").arg(extraFilter);
    }

    if (idStrings.size() > 0) {
        queryFragments << QString("%1 in (%2)")
                .arg(m_idColumn, idStrings.join(","));
    }

    return m_pQueryParser->parseQuery(query, m_searchColumns,
                                      queryFragments.join(" AND "));
}

QString BaseTrackCache::orderByClause(int sortColumn,
                                      Qt::SortOrder sortOrder,
                                      TrackCollectionPrivate* pTrackCollectionPrivate
                                      ) const {
    // This is all stolen from QSqlTableModel::orderByClause(), just rigged to
    // sort case-insensitively.

    QString s = "";
    QSqlQuery query(pTrackCollectionPrivate->getDatabase());
    QString queryString = QString("SELECT %1 FROM %2 LIMIT 1")
            .arg(m_columnsJoined, m_tableName);
    query.prepare(queryString);
    if (!query.exec()) {
        LOG_FAILED_QUERY(query);
    }

    QSqlField f = query.record().field(sortColumn);
    if (!f.isValid()) {
        if (sDebug) {
            qDebug() << "field not valid";
        }
        return QString();
    }

    QString field = pTrackCollectionPrivate->getDatabase().driver()->escapeIdentifier(
        f.name(), QSqlDriver::FieldName);

    s.append(QLatin1String("ORDER BY "));
    QString sort_field = QString("%1.%2").arg(m_tableName, field);

    // If the field is a string, sort using its lowercase form so sort is
    // case-insensitive.
    QVariant::Type type = f.type();

    // TODO(XXX) Instead of special-casing tracknumber here, we should ask the
    // child class to format the expression for sorting.
    if (sort_field.contains("tracknumber")) {
        sort_field = QString("cast(%1 as integer)").arg(sort_field);
    } else if (type == QVariant::String) {
        sort_field = QString("lower(%1)").arg(sort_field);
    }
    s.append(sort_field);

    s += (sortOrder == Qt::AscendingOrder) ? QLatin1String(" ASC") :
            QLatin1String(" DESC");
    return s;
}

int BaseTrackCache::findSortInsertionPoint(TrackPointer pTrack,
                                           const int sortColumn,
                                           Qt::SortOrder sortOrder,
                                           const QVector<int> trackIds) const {
    QVariant trackValue;
    getTrackValueForColumn(pTrack, sortColumn, trackValue);

    int min = 0;
    int max = trackIds.size() - 1;

    if (sDebug) {
        qDebug() << this << "Trying to insertion sort:"
                 << trackValue << "min" << min << "max" << max;
    }

    // If trackIds is empty, min is 0 and max is -1 so findSortInsertionPoint
    // returns 0.
    while (min <= max) {
        int mid = min + (max - min) / 2;
        int otherTrackId = trackIds[mid];

        m_pTrackInfoMutex->lock();
        bool contains = m_trackInfo.contains(otherTrackId);
        m_pTrackInfoMutex->unlock();
        // This should not happen, but it's a recoverable error so we should only log it.
        if (!contains) {
            qDebug() << "WARNING: track" << otherTrackId << "was not in index";
            //updateTrackInIndex(otherTrackId);
        }

        QVariant tableValue = data(otherTrackId, sortColumn);
        int compare = compareColumnValues(sortColumn, sortOrder, trackValue, tableValue);

        if (sDebug) {
            qDebug() << this << "Comparing" << trackValue
                     << "to" << tableValue << ":" << compare;
        }

        if (compare == 0) {
            // Alright, if we're here then we can insert it here and be
            // "correct"
            min = mid;
            break;
        } else if (compare > 0) {
            min = mid + 1;
        } else {
            max = mid - 1;
        }
    }
    return min;
}

int BaseTrackCache::compareColumnValues(int sortColumn, Qt::SortOrder sortOrder,
                                        QVariant val1, QVariant val2) const {
    int result = 0;

    if (sortColumn == fieldIndex(ColumnCache::COLUMN_PLAYLISTTRACKSTABLE_POSITION) ||
            sortColumn == fieldIndex(ColumnCache::COLUMN_LIBRARYTABLE_BITRATE) ||
            sortColumn == fieldIndex(ColumnCache::COLUMN_LIBRARYTABLE_BPM) ||
            sortColumn == fieldIndex(ColumnCache::COLUMN_LIBRARYTABLE_DURATION) ||
            sortColumn == fieldIndex(ColumnCache::COLUMN_LIBRARYTABLE_TIMESPLAYED) ||
            sortColumn == fieldIndex(ColumnCache::COLUMN_LIBRARYTABLE_RATING)) {
        // Sort as floats.
        double delta = val1.toDouble() - val2.toDouble();

        if (fabs(delta) < .00001)
            result = 0;
        else if (delta > 0.0)
            result = 1;
        else
            result = -1;
    } else {
        // Default to case-insensitive string comparison
        result = val1.toString().compare(val2.toString(), Qt::CaseInsensitive);
    }

    // If we're in descending order, flip the comparison.
    if (sortOrder == Qt::DescendingOrder) {
        result = -result;
    }

    return result;
}<|MERGE_RESOLUTION|>--- conflicted
+++ resolved
@@ -130,8 +130,6 @@
     updateTrackInIndex(trackId);
 }
 
-<<<<<<< HEAD
-=======
 void BaseTrackCache::slotUpdateTracks(QSet<int> trackIds) {
     if (sDebug) {
         qDebug() << this << "slotUpdateTracks" << trackIds.size();
@@ -139,11 +137,6 @@
     updateTracksInIndex(trackIds);
 }
 
-bool BaseTrackCache::isCached(int trackId) const {
-    return m_trackInfo.contains(trackId);
-}
-
->>>>>>> e17ae9bd
 void BaseTrackCache::ensureCached(int trackId) {
     updateTrackInIndex(trackId);
 }
