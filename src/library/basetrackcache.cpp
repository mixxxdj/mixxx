// basetrackcache.cpp
// Created 7/3/2011 by RJ Ryan (rryan@mit.edu)

#include "library/basetrackcache.h"

#include <QScopedPointer>

#include "library/trackcollection.h"
#include "library/searchqueryparser.h"
#include "library/queryutil.h"

namespace {

const bool sDebug = false;

}  // namespace

BaseTrackCache::BaseTrackCache(TrackCollection* pTrackCollection,
                               const QString& tableName,
                               const QString& idColumn,
                               const QStringList& columns,
                               bool isCaching)
        : QObject(),
          m_tableName(tableName),
          m_idColumn(idColumn),
          m_columnCount(columns.size()),
          m_columnsJoined(columns.join(",")),
          m_columnCache(columns),
          m_bIndexBuilt(false),
          m_bIsCaching(isCaching),
          m_pTrackInfoMutex(new QMutex()),
          m_pTrackCollection(pTrackCollection),
          m_pQueryParser(new SearchQueryParser(m_pTrackCollection)) {
    m_searchColumns << "artist"
                    << "album"
                    << "album_artist"
                    << "location"
                    << "grouping"
                    << "comment"
                    << "title"
                    << "genre";

    // Convert all the search column names to their field indexes because we use
    // them a bunch.
    m_searchColumnIndices.resize(m_searchColumns.size());
    for (int i = 0; i < m_searchColumns.size(); ++i) {
        m_searchColumnIndices[i] = m_columnCache.fieldIndex(m_searchColumns[i]);
    }
}

BaseTrackCache::~BaseTrackCache() {
    delete m_pQueryParser;

    m_pTrackInfoMutex->unlock();
    delete m_pTrackInfoMutex;
}

int BaseTrackCache::columnCount() const {
    return m_columnCount;
}

int BaseTrackCache::fieldIndex(ColumnCache::Column column) const {
    return m_columnCache.fieldIndex(column);
}

int BaseTrackCache::fieldIndex(const QString& columnName) const {
    return m_columnCache.fieldIndex(columnName);
}

void BaseTrackCache::slotTracksAdded(QSet<int> trackIds) {
    if (sDebug) {
        qDebug() << this << "slotTracksAdded" << trackIds.size();
    }
    updateTracksInIndex(trackIds);
}

void BaseTrackCache::slotDbTrackAdded(TrackPointer pTrack) {
    if (sDebug) {
        qDebug() << this << "slotDbTrackAdded";
    }
    updateIndexWithTrackpointer(pTrack);
}

void BaseTrackCache::slotTracksRemoved(QSet<int> trackIds) {
    m_pTrackInfoMutex->lock();
    if (sDebug) {
        qDebug() << this << "slotTracksRemoved" << trackIds.size();
    }
    foreach (int trackId, trackIds) {
        m_trackInfo.remove(trackId);
    }
    m_pTrackInfoMutex->unlock();
}

void BaseTrackCache::slotTrackDirty(int trackId) {
    if (sDebug) {
        qDebug() << this << "slotTrackDirty" << trackId;
    }
    m_dirtyTracks.insert(trackId);
}

void BaseTrackCache::slotTrackChanged(int trackId) {
    if (sDebug) {
        qDebug() << this << "slotTrackChanged" << trackId;
    }
    QSet<int> trackIds;
    trackIds.insert(trackId);
    emit(tracksChanged(trackIds));
}

void BaseTrackCache::slotTrackClean(int trackId) {
    if (sDebug) {
        qDebug() << this << "slotTrackClean" << trackId;
    }
    m_dirtyTracks.remove(trackId);
    updateTrackInIndex(trackId);
}

<<<<<<< HEAD
bool BaseTrackCache::isCached(int trackId) {
    m_pTrackInfoMutex->lock();
    bool result = m_trackInfo.contains(trackId);
    m_pTrackInfoMutex->unlock();
    return result;
=======
void BaseTrackCache::slotUpdateTrack(int trackId) {
    if (sDebug) {
        qDebug() << this << "slotUpdateTrack" << trackId;
    }
    updateTrackInIndex(trackId);
}

bool BaseTrackCache::isCached(int trackId) const {
    return m_trackInfo.contains(trackId);
>>>>>>> 8ee49743
}

void BaseTrackCache::ensureCached(int trackId) {
    updateTrackInIndex(trackId);
}

void BaseTrackCache::ensureCached(QSet<int> trackIds) {
    updateTracksInIndex(trackIds);
}

TrackPointer BaseTrackCache::lookupCachedTrack(int trackId) const {
    // Only get the Track from the TrackDAO if it's in the cache
    if (m_bIsCaching) {
        TrackPointer trackPointer;
        m_pTrackCollection->callSync( [this, &trackId, &trackPointer] (TrackCollectionPrivate* pTrackCollectionPrivate) {
            trackPointer = pTrackCollectionPrivate->getTrackDAO().getTrack(trackId, true);
        }, __PRETTY_FUNCTION__);
        return trackPointer;
    }
    return TrackPointer();
}

bool BaseTrackCache::updateIndexWithTrackpointer(TrackPointer pTrack) {
    if (sDebug) {
        qDebug() << "updateIndexWithTrackpointer:" << pTrack->getFilename();
    }

    if (pTrack.isNull()) {
        return false;
    }

    int numColumns = columnCount();

    int id = pTrack->getId();

    if (id > 0) {
        m_pTrackInfoMutex->lock();
        // m_trackInfo[id] will insert a QVector<QVariant> into the
        // m_trackInfo HashTable with the key "id"
        QVector<QVariant>& record = m_trackInfo[id];
        // prealocate memory for all columns at once
        record.resize(numColumns);
        for (int i = 0; i < numColumns; ++i) {
            getTrackValueForColumn(pTrack, i, record[i]);
        }
        m_pTrackInfoMutex->unlock();
    }
    return true;
}

// Must be called from TrackCollection thread
// Not true anymore since we use lambdas inside
bool BaseTrackCache::updateIndexWithQuery(const QString& queryString,
                                    TrackCollectionPrivate* pTrackCollectionPrivate) {
    QTime timer;
    if (sDebug) {
        timer.start();
        qDebug() << "updateIndexWithQuery issuing query:" << queryString;
    }

    QSqlQuery query(pTrackCollectionPrivate->getDatabase());
    // This causes a memory savings since QSqlCachedResult (what QtSQLite uses)
    // won't allocate a giant in-memory table that we won't use at all.
    query.setForwardOnly(true); // performance improvement?
    query.prepare(queryString);

    if (!query.exec()) {
        LOG_FAILED_QUERY(query);
        return false;
    }

    int numColumns = columnCount();
    int idColumn = query.record().indexOf(m_idColumn);

    while (query.next()) {
        int id = query.value(idColumn).toInt();
        m_pTrackInfoMutex->lock();
        //m_trackInfo[id] will insert a QVector<QVariant> into the
        //m_trackInfo HashTable with the key "id"
        QVector<QVariant>& record = m_trackInfo[id];
        record.resize(numColumns);

        for (int i = 0; i < numColumns; ++i) {
            record[i] = query.value(i);
        }
        m_pTrackInfoMutex->unlock();
    }

    if (sDebug) {
        qDebug() << this << "updateIndexWithQuery took" << timer.elapsed() << "ms";
    }
    return true;
}

void BaseTrackCache::buildIndex(TrackCollectionPrivate* pTrackCollectionPrivate) {
    if (sDebug) {
        qDebug() << this << "buildIndex()";
    }

    QString queryString = QString("SELECT %1 FROM %2")
            .arg(m_columnsJoined, m_tableName);

    if (sDebug) {
        qDebug() << this << "buildIndex query:" << queryString;
    }

    // TODO(rryan) for very large tables, it probably makes more sense to NOT
    // clear the table, and keep track of what IDs we see, then delete the ones
    // we don't see.
    m_pTrackInfoMutex->lock();
    m_trackInfo.clear();
    m_pTrackInfoMutex->unlock();

    if (!updateIndexWithQuery(queryString, pTrackCollectionPrivate)) {
        qDebug() << "buildIndex failed!";
    }

    m_bIndexBuilt = true;
}

void BaseTrackCache::updateTrackInIndex(int trackId) {
    QSet<int> trackIds;
    trackIds.insert(trackId);
    updateTracksInIndex(trackIds);
}

void BaseTrackCache::updateTracksInIndex(QSet<int> trackIds) {
    if (trackIds.size() == 0) {
        return;
    }

    QStringList idStrings;
    foreach (int trackId, trackIds) {
        idStrings << QVariant(trackId).toString();
    }

    QString queryString = QString("SELECT %1 FROM %2 WHERE %3 in (%4)")
            .arg(m_columnsJoined, m_tableName, m_idColumn, idStrings.join(","));

    if (sDebug) {
        qDebug() << this << "updateTracksInIndex update query:" << queryString;
    }

    m_pTrackCollection->callSync([this, &queryString] (TrackCollectionPrivate* pTrackCollectionPrivate){
        if (!updateIndexWithQuery(queryString, pTrackCollectionPrivate)) {
            qDebug() << "updateTracksInIndex failed!";
            return;
        }
    }, __PRETTY_FUNCTION__);
    emit(tracksChanged(trackIds));
}

void BaseTrackCache::getTrackValueForColumn(TrackPointer pTrack,
                                            int column,
                                            QVariant& trackValue) const {
    if (!pTrack || column < 0) {
        return;
    }

    // TODO(XXX) Qt properties could really help here.
    // TODO(rryan) this is all TrackDAO specific. What about iTunes/RB/etc.?
    if (fieldIndex(ColumnCache::COLUMN_LIBRARYTABLE_ARTIST) == column) {
        trackValue.setValue(pTrack->getArtist());
    } else if (fieldIndex(ColumnCache::COLUMN_LIBRARYTABLE_TITLE) == column) {
        trackValue.setValue(pTrack->getTitle());
    } else if (fieldIndex(ColumnCache::COLUMN_LIBRARYTABLE_ALBUM) == column) {
        trackValue.setValue(pTrack->getAlbum());
    } else if (fieldIndex(ColumnCache::COLUMN_LIBRARYTABLE_ALBUMARTIST) == column) {
        trackValue.setValue(pTrack->getAlbumArtist());
    } else if (fieldIndex(ColumnCache::COLUMN_LIBRARYTABLE_YEAR) == column) {
        trackValue.setValue(pTrack->getYear());
    } else if (fieldIndex(ColumnCache::COLUMN_LIBRARYTABLE_DATETIMEADDED) == column) {
        trackValue.setValue(pTrack->getDateAdded());
    } else if (fieldIndex(ColumnCache::COLUMN_LIBRARYTABLE_GENRE) == column) {
        trackValue.setValue(pTrack->getGenre());
    } else if (fieldIndex(ColumnCache::COLUMN_LIBRARYTABLE_COMPOSER) == column) {
        trackValue.setValue(pTrack->getComposer());
    } else if (fieldIndex(ColumnCache::COLUMN_LIBRARYTABLE_GROUPING) == column) {
        trackValue.setValue(pTrack->getGrouping());
    } else if (fieldIndex(ColumnCache::COLUMN_LIBRARYTABLE_FILETYPE) == column) {
        trackValue.setValue(pTrack->getType());
    } else if (fieldIndex(ColumnCache::COLUMN_LIBRARYTABLE_TRACKNUMBER) == column) {
        trackValue.setValue(pTrack->getTrackNumber());
    } else if (fieldIndex(ColumnCache::COLUMN_LIBRARYTABLE_LOCATION) == column) {
        trackValue.setValue(pTrack->getLocation());
    } else if (fieldIndex(ColumnCache::COLUMN_LIBRARYTABLE_COMMENT) == column) {
        trackValue.setValue(pTrack->getComment());
    } else if (fieldIndex(ColumnCache::COLUMN_LIBRARYTABLE_DURATION) == column) {
        trackValue.setValue(pTrack->getDuration());
    } else if (fieldIndex(ColumnCache::COLUMN_LIBRARYTABLE_BITRATE) == column) {
        trackValue.setValue(pTrack->getBitrate());
    } else if (fieldIndex(ColumnCache::COLUMN_LIBRARYTABLE_BPM) == column) {
        trackValue.setValue(pTrack->getBpm());
    } else if (fieldIndex(ColumnCache::COLUMN_LIBRARYTABLE_PLAYED) == column) {
        trackValue.setValue(pTrack->getPlayed());
    } else if (fieldIndex(ColumnCache::COLUMN_LIBRARYTABLE_TIMESPLAYED) == column) {
        trackValue.setValue(pTrack->getTimesPlayed());
    } else if (fieldIndex(ColumnCache::COLUMN_LIBRARYTABLE_RATING) == column) {
        trackValue.setValue(pTrack->getRating());
    } else if (fieldIndex(ColumnCache::COLUMN_LIBRARYTABLE_KEY) == column) {
        trackValue.setValue(pTrack->getKeyText());
    } else if (fieldIndex(ColumnCache::COLUMN_LIBRARYTABLE_KEY_ID) == column) {
        trackValue.setValue(static_cast<int>(pTrack->getKey()));
    } else if (fieldIndex(ColumnCache::COLUMN_LIBRARYTABLE_BPM_LOCK) == column) {
        trackValue.setValue(pTrack->hasBpmLock());
    }
}

QVariant BaseTrackCache::data(int trackId, int column) const {
    QVariant result;

    if (!m_bIndexBuilt) {
        qDebug() << this << "ERROR index is not built for" << m_tableName;
        return result;
    }

    // TODO(rryan): allow as an argument
    TrackPointer pTrack;

    // The caller can optionally provide a pTrack if they already looked it
    // up. This is just an optimization to help reduce the # of calls to
    // lookupCachedTrack. If they didn't provide it, look it up.
    if (!pTrack) {
        pTrack = lookupCachedTrack(trackId);
    }
    if (pTrack) {
        getTrackValueForColumn(pTrack, column, result);
    }

    // If the track lookup failed (could happen for track properties we dont
    // keep track of in Track, like playlist position) look up the value in
    // the track info cache.

    // TODO(rryan) this code is flawed for columns that contains row-specific
    // metadata. Currently the upper-levels will not delegate row-specific
    // columns to this method, but there should still be a check here I think.
    if (!result.isValid()) {
        m_pTrackInfoMutex->lock();
        QHash<int, QVector<QVariant> >::const_iterator it =
                m_trackInfo.find(trackId);
        if (it != m_trackInfo.end()) {
            const QVector<QVariant>& fields = it.value();
            result = fields.value(column, result);
        }
        m_pTrackInfoMutex->unlock();
    }
    return result;
}

void BaseTrackCache::filterAndSort(const QSet<int>& trackIds,
                                   QString searchQuery,
                                   QString extraFilter, int sortColumn,
                                   Qt::SortOrder sortOrder,
                                   QHash<int, int>* trackToIndex,
                                   TrackCollectionPrivate* pTrackCollectionPrivate) {
    // Skip processing if there are no tracks to filter or sort.
    if (trackIds.size() == 0) {
        return;
    }

    if (!m_bIndexBuilt) {
        buildIndex(pTrackCollectionPrivate);
    }

    QStringList idStrings;

    if (sortColumn < 0 || sortColumn >= columnCount()) {
        qDebug() << "ERROR: Invalid sort column provided to BaseTrackCache::filterAndSort";
        return;
    }

    // TODO(rryan) consider making this the data passed in and a separate
    // QVector for output
    QSet<int> dirtyTracks;
    foreach (int trackId, trackIds) {
        idStrings << QVariant(trackId).toString();
        if (m_dirtyTracks.contains(trackId)) {
            dirtyTracks.insert(trackId);
        }
    }

    QScopedPointer<QueryNode> pQuery(parseQuery(
        searchQuery, extraFilter, idStrings));

    QString filter = pQuery->toSql();
    if (!filter.isEmpty()) {
        filter.prepend("WHERE ");
    }

    QString orderBy = orderByClause(sortColumn, sortOrder, pTrackCollectionPrivate);
    QString queryString = QString("SELECT %1 FROM %2 %3 %4")
            .arg(m_idColumn, m_tableName, filter, orderBy);

    if (sDebug) {
        qDebug() << this << "select() executing:" << queryString;
    }

    QSqlQuery query(pTrackCollectionPrivate->getDatabase());
    // This causes a memory savings since QSqlCachedResult (what QtSQLite uses)
    // won't allocate a giant in-memory table that we won't use at all.
    query.setForwardOnly(true);
    query.prepare(queryString);

    if (!query.exec()) {
        LOG_FAILED_QUERY(query);
    }

    int idColumn = query.record().indexOf(m_idColumn);
    int rows = query.size();

    if (sDebug) {
        qDebug() << "Rows returned:" << rows;
    }

    m_trackOrder.resize(0);
    trackToIndex->clear();
    if (rows > 0) {
        trackToIndex->reserve(rows);
        m_trackOrder.reserve(rows);
    }

    while (query.next()) {
        int id = query.value(idColumn).toInt();
        (*trackToIndex)[id] = m_trackOrder.size();
        m_trackOrder.push_back(id);
    }

    // At this point, the original set of tracks have been divided into two
    // pieces: those that should be in the result set and those that should
    // not. Unfortunately, due to TrackDAO caching, there may be tracks in
    // either category that are there incorrectly. We must look at all the dirty
    // tracks (within the original set, if specified) and evaluate whether they
    // would match or not match the given filter criteria. Once we correct the
    // membership of tracks in either set, we must then insertion-sort the
    // missing tracks into the resulting index list.

    if (dirtyTracks.size() == 0) {
        return;
    }

    foreach (int trackId, dirtyTracks) {
        // Only get the track if it is in the cache.
        TrackPointer pTrack = lookupCachedTrack(trackId);

        if (!pTrack) {
            continue;
        }

        // The track should be in the result set if the search is empty or the
        // track matches the search.
        bool shouldBeInResultSet = searchQuery.isEmpty() ||
                pQuery->match(pTrack);

        // If the track is in this result set.
        bool isInResultSet = trackToIndex->contains(trackId);

        if (shouldBeInResultSet) {
            // Track should be in result set...

            // Remove the track from the results first (we have to do this or it
            // will sort wrong).
            if (isInResultSet) {
                int index = (*trackToIndex)[trackId];
                m_trackOrder.remove(index);
                // Don't update trackToIndex, since we do it below.
            }

            // Figure out where it is supposed to sort. The table is sorted by
            // the sort column, so we can binary search.
            int insertRow = findSortInsertionPoint(pTrack, sortColumn,
                                                   sortOrder, m_trackOrder);

            if (sDebug) {
                qDebug() << this
                         << "Insertion sort says it should be inserted at:"
                         << insertRow;
            }

            // The track should sort at insertRow
            m_trackOrder.insert(insertRow, trackId);

            trackToIndex->clear();
            // Fix the index. TODO(rryan) find a non-stupid way to do this.
            for (int i = 0; i < m_trackOrder.size(); ++i) {
                (*trackToIndex)[m_trackOrder[i]] = i;
            }
        } else if (isInResultSet) {
            // Track should not be in this result set, but it is. We need to
            // remove it.
            int index = (*trackToIndex)[trackId];
            m_trackOrder.remove(index);

            trackToIndex->clear();
            // Fix the index. TODO(rryan) find a non-stupid way to do this.
            for (int i = 0; i < m_trackOrder.size(); ++i) {
                (*trackToIndex)[m_trackOrder[i]] = i;
            }
        }
    }
}

QueryNode* BaseTrackCache::parseQuery(QString query, QString extraFilter,
                                      QStringList idStrings) const {
    QStringList queryFragments;
    if (!extraFilter.isNull() && extraFilter != "") {
        queryFragments << QString("(%1)").arg(extraFilter);
    }

    if (idStrings.size() > 0) {
        queryFragments << QString("%1 in (%2)")
                .arg(m_idColumn, idStrings.join(","));
    }

    return m_pQueryParser->parseQuery(query, m_searchColumns,
                                      queryFragments.join(" AND "));
}

QString BaseTrackCache::orderByClause(int sortColumn,
                                      Qt::SortOrder sortOrder,
                                      TrackCollectionPrivate* pTrackCollectionPrivate
                                      ) const {
    // This is all stolen from QSqlTableModel::orderByClause(), just rigged to
    // sort case-insensitively.

    QString s = "";
    QSqlQuery query(pTrackCollectionPrivate->getDatabase());
    QString queryString = QString("SELECT %1 FROM %2 LIMIT 1")
            .arg(m_columnsJoined, m_tableName);
    query.prepare(queryString);
    if (!query.exec()) {
        LOG_FAILED_QUERY(query);
    }

    QSqlField f = query.record().field(sortColumn);
    if (!f.isValid()) {
        if (sDebug) {
            qDebug() << "field not valid";
        }
        return QString();
    }

    QString field = pTrackCollectionPrivate->getDatabase().driver()->escapeIdentifier(
        f.name(), QSqlDriver::FieldName);

    s.append(QLatin1String("ORDER BY "));
    QString sort_field = QString("%1.%2").arg(m_tableName, field);

    // If the field is a string, sort using its lowercase form so sort is
    // case-insensitive.
    QVariant::Type type = f.type();

    // TODO(XXX) Instead of special-casing tracknumber here, we should ask the
    // child class to format the expression for sorting.
    if (sort_field.contains("tracknumber")) {
        sort_field = QString("cast(%1 as integer)").arg(sort_field);
    } else if (type == QVariant::String) {
        sort_field = QString("lower(%1)").arg(sort_field);
    }
    s.append(sort_field);

    s += (sortOrder == Qt::AscendingOrder) ? QLatin1String(" ASC") :
            QLatin1String(" DESC");
    return s;
}

int BaseTrackCache::findSortInsertionPoint(TrackPointer pTrack,
                                           const int sortColumn,
                                           Qt::SortOrder sortOrder,
                                           const QVector<int> trackIds) const {
    QVariant trackValue;
    getTrackValueForColumn(pTrack, sortColumn, trackValue);

    int min = 0;
    int max = trackIds.size() - 1;

    if (sDebug) {
        qDebug() << this << "Trying to insertion sort:"
                 << trackValue << "min" << min << "max" << max;
    }

    // If trackIds is empty, min is 0 and max is -1 so findSortInsertionPoint
    // returns 0.
    while (min <= max) {
        int mid = min + (max - min) / 2;
        int otherTrackId = trackIds[mid];

        m_pTrackInfoMutex->lock();
        bool contains = m_trackInfo.contains(otherTrackId);
        m_pTrackInfoMutex->unlock();
        // This should not happen, but it's a recoverable error so we should only log it.
        if (!contains) {
            qDebug() << "WARNING: track" << otherTrackId << "was not in index";
            //updateTrackInIndex(otherTrackId);
        }

        QVariant tableValue = data(otherTrackId, sortColumn);
        int compare = compareColumnValues(sortColumn, sortOrder, trackValue, tableValue);

        if (sDebug) {
            qDebug() << this << "Comparing" << trackValue
                     << "to" << tableValue << ":" << compare;
        }

        if (compare == 0) {
            // Alright, if we're here then we can insert it here and be
            // "correct"
            min = mid;
            break;
        } else if (compare > 0) {
            min = mid + 1;
        } else {
            max = mid - 1;
        }
    }
    return min;
}

int BaseTrackCache::compareColumnValues(int sortColumn, Qt::SortOrder sortOrder,
                                        QVariant val1, QVariant val2) const {
    int result = 0;

    if (sortColumn == fieldIndex(ColumnCache::COLUMN_PLAYLISTTRACKSTABLE_POSITION) ||
            sortColumn == fieldIndex(ColumnCache::COLUMN_LIBRARYTABLE_BITRATE) ||
            sortColumn == fieldIndex(ColumnCache::COLUMN_LIBRARYTABLE_BPM) ||
            sortColumn == fieldIndex(ColumnCache::COLUMN_LIBRARYTABLE_DURATION) ||
            sortColumn == fieldIndex(ColumnCache::COLUMN_LIBRARYTABLE_TIMESPLAYED) ||
            sortColumn == fieldIndex(ColumnCache::COLUMN_LIBRARYTABLE_RATING)) {
        // Sort as floats.
        double delta = val1.toDouble() - val2.toDouble();

        if (fabs(delta) < .00001)
            result = 0;
        else if (delta > 0.0)
            result = 1;
        else
            result = -1;
    } else {
        // Default to case-insensitive string comparison
        result = val1.toString().compare(val2.toString(), Qt::CaseInsensitive);
    }

    // If we're in descending order, flip the comparison.
    if (sortOrder == Qt::DescendingOrder) {
        result = -result;
    }

    return result;
}<|MERGE_RESOLUTION|>--- conflicted
+++ resolved
@@ -116,23 +116,18 @@
     updateTrackInIndex(trackId);
 }
 
-<<<<<<< HEAD
 bool BaseTrackCache::isCached(int trackId) {
     m_pTrackInfoMutex->lock();
     bool result = m_trackInfo.contains(trackId);
     m_pTrackInfoMutex->unlock();
     return result;
-=======
+}
+
 void BaseTrackCache::slotUpdateTrack(int trackId) {
     if (sDebug) {
         qDebug() << this << "slotUpdateTrack" << trackId;
     }
     updateTrackInIndex(trackId);
-}
-
-bool BaseTrackCache::isCached(int trackId) const {
-    return m_trackInfo.contains(trackId);
->>>>>>> 8ee49743
 }
 
 void BaseTrackCache::ensureCached(int trackId) {
