--- conflicted
+++ resolved
@@ -14,11 +14,8 @@
   Q_OBJECT
 
   public:
-<<<<<<< HEAD
+// TODO(tro) rewrite parameters
     explicit PreviewButtonDelegate(TrackCollection* pTrackCollection, QObject* parent = NULL, int column = 0);
-=======
-    explicit PreviewButtonDelegate(QObject* parent = NULL, int column = 0);
->>>>>>> 43da45f4
     virtual ~PreviewButtonDelegate();
 
     QWidget* createEditor(QWidget *parent,
