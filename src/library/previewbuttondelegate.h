--- conflicted
+++ resolved
@@ -73,15 +73,6 @@
     void previewDeckPlayChanged(double v);
 
   private:
-<<<<<<< HEAD
-    QTableView* m_pTableView;
-    ControlProxy* m_pPreviewDeckPlay;
-    ControlProxy* m_pCueGotoAndPlay;
-    parented_ptr<LibraryPreviewButton> m_pButton;
-    bool m_isOneCellInEditMode;
-    QPersistentModelIndex m_currentEditedCellIndex;
-    int m_column;
-=======
     QTableView* parentTableView() const {
         return qobject_cast<QTableView*>(parent());
     }
@@ -105,5 +96,4 @@
     const parented_ptr<LibraryPreviewButton> m_pButton;
 
     QPersistentModelIndex m_currentEditedCellIndex;
->>>>>>> 532b713e
 };