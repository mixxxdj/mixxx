--- conflicted
+++ resolved
@@ -25,13 +25,7 @@
     virtual QString toSql() const = 0;
 
   protected:
-<<<<<<< HEAD
     QueryNode() = default;
-
-    static QString concatSqlClauses(const QStringList& sqlClauses, const QString& sqlConcatOp);
-=======
-    QueryNode() {}
->>>>>>> 620242d8
 };
 
 class GroupNode : public QueryNode {
@@ -151,12 +145,7 @@
     // derived classes.
     void init(QString argument);
 
-<<<<<<< HEAD
-  private:
     virtual double parse(const QString& arg, bool* ok);
-=======
-    virtual double parse(const QString& arg, bool *ok);
->>>>>>> 620242d8
 
     QStringList m_sqlColumns;
     bool m_bOperatorQuery;
@@ -221,13 +210,10 @@
     QString m_sql;
 };
 
-<<<<<<< HEAD
-=======
 class YearFilterNode : public NumericFilterNode {
   public:
     YearFilterNode(const QStringList& sqlColumns, const QString& argument);
     QString toSql() const override;
 };
 
->>>>>>> 620242d8
 #endif /* SEARCHQUERY_H */