// rekordboxfeature.cpp
// Created 05/24/2019 by Evan Dekker

#include "library/rekordbox/rekordboxfeature.h"

#include <mp3guessenc.h>

#include <QMap>
#include <QMessageBox>
#include <QSettings>
#include <QStandardPaths>
#include <QtDebug>

#include "engine/engine.h"
#include "library/dao/trackschema.h"
#include "library/library.h"
#include "library/queryutil.h"
#include "library/rekordbox/rekordbox_anlz.h"
#include "library/rekordbox/rekordbox_pdb.h"
#include "library/rekordbox/rekordboxconstants.h"
#include "library/trackcollection.h"
#include "library/trackcollectionmanager.h"
#include "library/treeitem.h"
#include "track/beatmap.h"
#include "track/cue.h"
#include "track/keyfactory.h"
#include "util/color/color.h"
#include "util/db/dbconnectionpooled.h"
#include "util/db/dbconnectionpooler.h"
#include "util/file.h"
#include "util/sandbox.h"
#include "waveform/waveform.h"
#include "widget/wlibrary.h"
#include "widget/wlibrarytextbrowser.h"

#define IS_RECORDBOX_DEVICE "::isRecordboxDevice::"
#define IS_NOT_RECORDBOX_DEVICE "::isNotRecordboxDevice::"

namespace {

const QString kRekordboxLibraryTable = QStringLiteral("rekordbox_library");
const QString kRekordboxPlaylistsTable = QStringLiteral("rekordbox_playlists");
const QString kRekordboxPlaylistTracksTable = QStringLiteral("rekordbox_playlist_tracks");

const QString kPdbPath = QStringLiteral("PIONEER/rekordbox/export.pdb");
const QString kPLaylistPathDelimiter = QStringLiteral("-->");

enum class IDForColor : uint8_t {
    Pink = 1,
    Red,
    Orange,
    Yellow,
    Green,
    Aqua,
    Blue,
    Purple
};

constexpr mixxx::RgbColor kColorForIDPink(0xF870F8);
constexpr mixxx::RgbColor kColorForIDRed(0xF870900);
constexpr mixxx::RgbColor kColorForIDOrange(0xF8A030);
constexpr mixxx::RgbColor kColorForIDYellow(0xF8E331);
constexpr mixxx::RgbColor kColorForIDGreen(0x1EE000);
constexpr mixxx::RgbColor kColorForIDAqua(0x16C0F8);
constexpr mixxx::RgbColor kColorForIDBlue(0x0150F8);
constexpr mixxx::RgbColor kColorForIDPurple(0x9808F8);
constexpr mixxx::RgbColor kColorForIDNoColor(0x0);

struct memory_cue_loop_t {
    double startPosition;
    double endPosition;
    QString comment;
    mixxx::RgbColor::optional_t color;
};

bool createLibraryTable(QSqlDatabase& database, const QString& tableName) {
    qDebug() << "Creating Rekordbox library table: " << tableName;

    QSqlQuery query(database);
    query.prepare(
            "CREATE TABLE IF NOT EXISTS " + tableName +
            " ("
            "    id INTEGER PRIMARY KEY AUTOINCREMENT,"
            "    rb_id INTEGER,"
            "    artist TEXT,"
            "    title TEXT,"
            "    album TEXT,"
            "    year INTEGER,"
            "    genre TEXT,"
            "    tracknumber TEXT,"
            "    location TEXT UNIQUE,"
            "    comment TEXT,"
            "    duration INTEGER,"
            "    bitrate TEXT,"
            "    bpm FLOAT,"
            "    key TEXT,"
            "    rating INTEGER,"
            "    analyze_path TEXT UNIQUE,"
            "    device TEXT,"
            "    color INTEGER"
            ");");

    if (!query.exec()) {
        LOG_FAILED_QUERY(query);
        return false;
    }

    return true;
}

bool createPlaylistsTable(QSqlDatabase& database, const QString& tableName) {
    qDebug() << "Creating Rekordbox playlists table: " << tableName;

    QSqlQuery query(database);
    query.prepare(
            "CREATE TABLE IF NOT EXISTS " + tableName +
            " ("
            "    id INTEGER PRIMARY KEY,"
            "    name TEXT UNIQUE"
            ");");

    if (!query.exec()) {
        LOG_FAILED_QUERY(query);
        return false;
    }

    return true;
}

bool createPlaylistTracksTable(QSqlDatabase& database, const QString& tableName) {
    qDebug() << "Creating Rekordbox playlist tracks table: " << tableName;

    QSqlQuery query(database);
    query.prepare(
            "CREATE TABLE IF NOT EXISTS " + tableName +
            " ("
            "    id INTEGER PRIMARY KEY AUTOINCREMENT,"
            "    playlist_id INTEGER REFERENCES rekordbox_playlists(id),"
            "    track_id INTEGER REFERENCES rekordbox_library(id),"
            "    position INTEGER"
            ");");

    if (!query.exec()) {
        LOG_FAILED_QUERY(query);
        return false;
    }

    return true;
}

bool dropTable(QSqlDatabase& database, QString tableName) {
    qDebug() << "Dropping Rekordbox table: " << tableName;

    QSqlQuery query(database);
    query.prepare("DROP TABLE IF EXISTS " + tableName);

    if (!query.exec()) {
        LOG_FAILED_QUERY(query);
        return false;
    }

    return true;
}

// This function is executed in a separate thread other than the main thread
QList<TreeItem*> findRekordboxDevices() {
    QThread* thisThread = QThread::currentThread();
    thisThread->setPriority(QThread::LowPriority);

    QList<TreeItem*> foundDevices;

#if defined(__WINDOWS__)
    // Repopulate drive list
    QFileInfoList drives = QDir::drives();
    // show drive letters
    foreach (QFileInfo drive, drives) {
        // Using drive.filePath() instead of drive.canonicalPath() as it
        // freezes interface too much if there is a network share mounted
        // (drive letter assigned) but unavailable
        //
        // drive.canonicalPath() make a system call to the underlying filesystem
        // introducing delay if it is unreadable.
        // drive.filePath() doesn't make any access to the filesystem and consequently
        // shorten the delay

        QFileInfo rbDBFileInfo(drive.filePath() + kPdbPath);

        if (rbDBFileInfo.exists() && rbDBFileInfo.isFile()) {
            QString displayPath = drive.filePath();
            if (displayPath.endsWith("/")) {
                displayPath.chop(1);
            }
            QList<QString> data;
            data << drive.filePath();
            data << IS_RECORDBOX_DEVICE;
            TreeItem* foundDevice = new TreeItem(
                    std::move(displayPath),
                    QVariant(data));
            foundDevices << foundDevice;
        }
    }
#elif defined(__LINUX__)
    // To get devices on Linux, we look for directories under /media and
    // /run/media/$USER.
    QFileInfoList devices;

    // Add folders under /media to devices.
    devices += QDir(QStringLiteral("/media")).entryInfoList(QDir::AllDirs | QDir::NoDotAndDotDot);

    // Add folders under /media/$USER to devices.
    QDir mediaUserDir(QStringLiteral("/media/") + QString::fromLocal8Bit(qgetenv("USER")));
    devices += mediaUserDir.entryInfoList(
            QDir::AllDirs | QDir::NoDotAndDotDot);

    // Add folders under /run/media/$USER to devices.
    QDir runMediaUserDir(QStringLiteral("/run/media/") + QString::fromLocal8Bit(qgetenv("USER")));
    devices += runMediaUserDir.entryInfoList(
            QDir::AllDirs | QDir::NoDotAndDotDot);

    foreach (QFileInfo device, devices) {
        QFileInfo rbDBFileInfo(device.filePath() + QStringLiteral("/") + kPdbPath);

        if (rbDBFileInfo.exists() && rbDBFileInfo.isFile()) {
            QList<QString> data;
            data << device.filePath();
            data << IS_RECORDBOX_DEVICE;
            TreeItem* foundDevice = new TreeItem(
                    device.fileName(),
                    QVariant(data));
            foundDevices << foundDevice;
        }
    }
#else // __APPLE__
    QFileInfoList devices = QDir(QStringLiteral("/Volumes")).entryInfoList(QDir::AllDirs | QDir::NoDotAndDotDot);

    foreach (QFileInfo device, devices) {
        QFileInfo rbDBFileInfo(device.filePath() + QStringLiteral("/") + kPdbPath);

        if (rbDBFileInfo.exists() && rbDBFileInfo.isFile()) {
            QList<QString> data;
            data << device.filePath();
            data << IS_RECORDBOX_DEVICE;
            auto* foundDevice = new TreeItem(
                    device.fileName(),
                    QVariant(data));
            foundDevices << foundDevice;
        }
    }
#endif

    return foundDevices;
}

template<typename Base, typename T>
inline bool instanceof (const T* ptr) {
    return dynamic_cast<const Base*>(ptr) != nullptr;
}

QString toUnicode(std::string toConvert) {
    return QTextCodec::codecForName("UTF-16BE")->toUnicode(QByteArray(toConvert.c_str(), toConvert.length()));
}

// Functions getText and parseDeviceDB are roughly based on the following Java file:
// https://github.com/Deep-Symmetry/crate-digger/commit/f09fa9fc097a2a428c43245ddd542ac1370c1adc
// getText is needed because the strings in the PDB file "have a variety of obscure representations".

QString getText(rekordbox_pdb_t::device_sql_string_t* deviceString) {
    QString text;

    if (instanceof <rekordbox_pdb_t::device_sql_short_ascii_t>(deviceString->body())) {
        rekordbox_pdb_t::device_sql_short_ascii_t* shortAsciiString =
                static_cast<rekordbox_pdb_t::device_sql_short_ascii_t*>(deviceString->body());
        text = QString::fromStdString(shortAsciiString->text());
    } else if (instanceof <rekordbox_pdb_t::device_sql_long_ascii_t>(deviceString->body())) {
        rekordbox_pdb_t::device_sql_long_ascii_t* longAsciiString =
                static_cast<rekordbox_pdb_t::device_sql_long_ascii_t*>(deviceString->body());
        text = QString::fromStdString(longAsciiString->text());
    } else if (instanceof <rekordbox_pdb_t::device_sql_long_utf16be_t>(deviceString->body())) {
        rekordbox_pdb_t::device_sql_long_utf16be_t* longUtf16beString =
                static_cast<rekordbox_pdb_t::device_sql_long_utf16be_t*>(deviceString->body());
        text = toUnicode(longUtf16beString->text());
    }

    // Some strings read from Rekordbox *.PDB files contain random null characters
    // which if not removed cause Mixxx to crash when attempting to read file paths
    return text.remove(QChar('\x0'));
}

int createDevicePlaylist(QSqlDatabase& database, QString devicePath) {
    int playlistID = -1;

    QSqlQuery queryInsertIntoDevicePlaylist(database);
    queryInsertIntoDevicePlaylist.prepare(
            "INSERT INTO " + kRekordboxPlaylistsTable +
            " (name) "
            "VALUES (:name)");

    queryInsertIntoDevicePlaylist.bindValue(":name", devicePath);

    if (!queryInsertIntoDevicePlaylist.exec()) {
        LOG_FAILED_QUERY(queryInsertIntoDevicePlaylist)
                << "devicePath: " << devicePath;
        return playlistID;
    }

    QSqlQuery idQuery(database);
    idQuery.prepare("select id from " + kRekordboxPlaylistsTable + " where name=:path");
    idQuery.bindValue(":path", devicePath);

    if (!idQuery.exec()) {
        LOG_FAILED_QUERY(idQuery)
                << "devicePath: " << devicePath;
        return playlistID;
    }

    while (idQuery.next()) {
        playlistID = idQuery.value(idQuery.record().indexOf("id")).toInt();
    }

    return playlistID;
}

mixxx::RgbColor colorFromID(int colorID) {
    switch (static_cast<IDForColor>(colorID)) {
    case IDForColor::Pink:
        return kColorForIDPink;
    case IDForColor::Red:
        return kColorForIDRed;
    case IDForColor::Orange:
        return kColorForIDOrange;
    case IDForColor::Yellow:
        return kColorForIDYellow;
    case IDForColor::Green:
        return kColorForIDGreen;
    case IDForColor::Aqua:
        return kColorForIDAqua;
    case IDForColor::Blue:
        return kColorForIDBlue;
    case IDForColor::Purple:
        return kColorForIDPurple;
    }
    return kColorForIDNoColor;
}

void insertTrack(
        QSqlDatabase& database,
        rekordbox_pdb_t::track_row_t* track,
        QSqlQuery& query,
        QSqlQuery& queryInsertIntoDevicePlaylistTracks,
        QMap<uint32_t, QString>& artistsMap,
        QMap<uint32_t, QString>& albumsMap,
        QMap<uint32_t, QString>& genresMap,
        QMap<uint32_t, QString>& keysMap,
        QString devicePath,
        QString device,
        int audioFilesCount) {
    int rbID = static_cast<int>(track->id());
    QString title = getText(track->title());
    QString artist = artistsMap[track->artist_id()];
    QString album = albumsMap[track->album_id()];
    QString year = QString::number(track->year());
    QString genre = genresMap[track->genre_id()];
    QString location = devicePath + getText(track->file_path());
    float bpm = static_cast<float>(track->tempo() / 100.0);
    int bitrate = static_cast<int>(track->bitrate());
    QString key = keysMap[track->key_id()];
    int playtime = static_cast<int>(track->duration());
    int rating = static_cast<int>(track->rating());
    QString comment = getText(track->comment());
    QString tracknumber = QString::number(track->track_number());
    QString anlzPath = devicePath + getText(track->analyze_path());

    query.bindValue(":rb_id", rbID);
    query.bindValue(":artist", artist);
    query.bindValue(":title", title);
    query.bindValue(":album", album);
    query.bindValue(":genre", genre);
    query.bindValue(":year", year);
    query.bindValue(":duration", playtime);
    query.bindValue(":location", location);
    query.bindValue(":rating", rating);
    query.bindValue(":comment", comment);
    query.bindValue(":tracknumber", tracknumber);
    query.bindValue(":key", key);
    query.bindValue(":bpm", bpm);
    query.bindValue(":bitrate", bitrate);
    query.bindValue(":analyze_path", anlzPath);
    query.bindValue(":device", device);
    query.bindValue(":color", mixxx::RgbColor::toQVariant(colorFromID(static_cast<int>(track->color_id()))));

    if (!query.exec()) {
        LOG_FAILED_QUERY(query);
    }

    int trackID = -1;
    QSqlQuery finderQuery(database);
    finderQuery.prepare("select id from " + kRekordboxLibraryTable + " where rb_id=:rb_id and device=:device");
    finderQuery.bindValue(":rb_id", rbID);
    finderQuery.bindValue(":device", device);

    if (!finderQuery.exec()) {
        LOG_FAILED_QUERY(finderQuery)
                << "rbID:" << rbID;
    }

    if (finderQuery.next()) {
        trackID = finderQuery.value(finderQuery.record().indexOf("id")).toInt();
    }

    // Insert into device all tracks playlist
    queryInsertIntoDevicePlaylistTracks.bindValue(":track_id", trackID);
    queryInsertIntoDevicePlaylistTracks.bindValue(":position", audioFilesCount);

    if (!queryInsertIntoDevicePlaylistTracks.exec()) {
        LOG_FAILED_QUERY(queryInsertIntoDevicePlaylistTracks)
                << "trackID:" << trackID
                << "position:" << audioFilesCount;
    }
}

void buildPlaylistTree(
        QSqlDatabase& database,
        TreeItem* parent,
        uint32_t parentID,
        QMap<uint32_t, QString>& playlistNameMap,
        QMap<uint32_t, bool>& playlistIsFolderMap,
        QMap<uint32_t, QMap<uint32_t, uint32_t>>& playlistTreeMap,
        QMap<uint32_t, QMap<uint32_t, uint32_t>>& playlistTrackMap,
        QString playlistPath,
        QString device);

QString parseDeviceDB(mixxx::DbConnectionPoolPtr dbConnectionPool, TreeItem* deviceItem) {
    QString device = deviceItem->getLabel();
    QString devicePath = deviceItem->getData().toList()[0].toString();

    qDebug() << "parseDeviceDB device: " << device << " devicePath: " << devicePath;

    QString dbPath = devicePath + QStringLiteral("/") + kPdbPath;

    if (!QFile(dbPath).exists()) {
        return devicePath;
    }

    // The pooler limits the lifetime all thread-local connections,
    // that should be closed immediately before exiting this function.
    const mixxx::DbConnectionPooler dbConnectionPooler(dbConnectionPool);
    QSqlDatabase database = mixxx::DbConnectionPooled(dbConnectionPool);

    //Open the database connection in this thread.
    VERIFY_OR_DEBUG_ASSERT(database.isOpen()) {
        qDebug() << "Failed to open database for Rekordbox parser."
                 << database.lastError();
        return QString();
    }

    //Give thread a low priority
    QThread* thisThread = QThread::currentThread();
    thisThread->setPriority(QThread::LowPriority);

    ScopedTransaction transaction(database);

    QSqlQuery query(database);
    query.prepare(
            "INSERT INTO " + kRekordboxLibraryTable +
            " (rb_id, artist, title, album, year,"
            "genre,comment,tracknumber,bpm, bitrate,duration, location,"
            "rating,key,analyze_path,device,color) VALUES (:rb_id, :artist, :title, :album, :year,:genre,"
            ":comment, :tracknumber,:bpm, :bitrate,:duration, :location,"
            ":rating,:key,:analyze_path,:device,:color)");

    int audioFilesCount = 0;

    // Create a playlist for all the tracks on a device
    int playlistID = createDevicePlaylist(database, devicePath);

    QSqlQuery queryInsertIntoDevicePlaylistTracks(database);
    queryInsertIntoDevicePlaylistTracks.prepare(
            "INSERT INTO " + kRekordboxPlaylistTracksTable +
            " (playlist_id, track_id, position) "
            "VALUES (:playlist_id, :track_id, :position)");

    queryInsertIntoDevicePlaylistTracks.bindValue(":playlist_id", playlistID);

    std::ifstream ifs(dbPath.toStdString(), std::ifstream::binary);
    kaitai::kstream ks(&ifs);

    rekordbox_pdb_t reckordboxDB = rekordbox_pdb_t(&ks);

    // There are other types of tables (eg. COLOR), these are the only ones we are
    // interested at the moment. Perhaps when/if
    // https://bugs.launchpad.net/mixxx/+bug/1100882
    // is completed, this can be revisted.
    // Attempt was made to also recover HISTORY
    // playlists (which are found on removable Rekordbox devices), however
    // they didn't appear to contain valid row_ref_t structures.
    const int totalTables = 8;

    rekordbox_pdb_t::page_type_t tableOrder[totalTables] = {
            rekordbox_pdb_t::PAGE_TYPE_KEYS,
            rekordbox_pdb_t::PAGE_TYPE_GENRES,
            rekordbox_pdb_t::PAGE_TYPE_ARTISTS,
            rekordbox_pdb_t::PAGE_TYPE_ALBUMS,
            rekordbox_pdb_t::PAGE_TYPE_PLAYLIST_ENTRIES,
            rekordbox_pdb_t::PAGE_TYPE_TRACKS,
            rekordbox_pdb_t::PAGE_TYPE_PLAYLIST_TREE,
            rekordbox_pdb_t::PAGE_TYPE_HISTORY};

    QMap<uint32_t, QString> keysMap;
    QMap<uint32_t, QString> genresMap;
    QMap<uint32_t, QString> artistsMap;
    QMap<uint32_t, QString> albumsMap;
    QMap<uint32_t, QString> playlistNameMap;
    QMap<uint32_t, bool> playlistIsFolderMap;
    QMap<uint32_t, QMap<uint32_t, uint32_t>> playlistTreeMap;
    QMap<uint32_t, QMap<uint32_t, uint32_t>> playlistTrackMap;

    bool folderOrPlaylistFound = false;

    for (int tableOrderIndex = 0; tableOrderIndex < totalTables; tableOrderIndex++) {
        for (
                std::vector<rekordbox_pdb_t::table_t*>::iterator table = reckordboxDB.tables()->begin();
                table != reckordboxDB.tables()->end();
                ++table) {
            if ((*table)->type() == tableOrder[tableOrderIndex]) {
                uint16_t lastIndex = (*table)->last_page()->index();
                rekordbox_pdb_t::page_ref_t* currentRef = (*table)->first_page();

                while (true) {
                    rekordbox_pdb_t::page_t* page = currentRef->body();

                    if (page->is_data_page()) {
                        for (
                                std::vector<rekordbox_pdb_t::row_group_t*>::iterator rowGroup = page->row_groups()->begin();
                                rowGroup != page->row_groups()->end();
                                ++rowGroup) {
                            for (
                                    std::vector<rekordbox_pdb_t::row_ref_t*>::iterator rowRef = (*rowGroup)->rows()->begin();
                                    rowRef != (*rowGroup)->rows()->end();
                                    ++rowRef) {
                                if ((*rowRef)->present()) {
                                    switch (tableOrder[tableOrderIndex]) {
                                    case rekordbox_pdb_t::PAGE_TYPE_KEYS: {
                                        // Key found, update map
                                        rekordbox_pdb_t::key_row_t* key =
                                                static_cast<rekordbox_pdb_t::key_row_t*>((*rowRef)->body());
                                        keysMap[key->id()] = getText(key->name());
                                    } break;
                                    case rekordbox_pdb_t::PAGE_TYPE_GENRES: {
                                        // Genre found, update map
                                        rekordbox_pdb_t::genre_row_t* genre =
                                                static_cast<rekordbox_pdb_t::genre_row_t*>((*rowRef)->body());
                                        genresMap[genre->id()] = getText(genre->name());
                                    } break;
                                    case rekordbox_pdb_t::PAGE_TYPE_ARTISTS: {
                                        // Artist found, update map
                                        rekordbox_pdb_t::artist_row_t* artist =
                                                static_cast<rekordbox_pdb_t::artist_row_t*>((*rowRef)->body());
                                        artistsMap[artist->id()] = getText(artist->name());
                                    } break;
                                    case rekordbox_pdb_t::PAGE_TYPE_ALBUMS: {
                                        // Album found, update map
                                        rekordbox_pdb_t::album_row_t* album =
                                                static_cast<rekordbox_pdb_t::album_row_t*>((*rowRef)->body());
                                        albumsMap[album->id()] = getText(album->name());
                                    } break;
                                    case rekordbox_pdb_t::PAGE_TYPE_PLAYLIST_ENTRIES: {
                                        // Playlist to track mapping found, update map
                                        rekordbox_pdb_t::playlist_entry_row_t* playlistEntry =
                                                static_cast<rekordbox_pdb_t::playlist_entry_row_t*>((*rowRef)->body());
                                        playlistTrackMap[playlistEntry->playlist_id()][playlistEntry->entry_index()] =
                                                playlistEntry->track_id();
                                    } break;
                                    case rekordbox_pdb_t::PAGE_TYPE_TRACKS: {
                                        // Track found, insert into database
                                        insertTrack(
                                                database, static_cast<rekordbox_pdb_t::track_row_t*>((*rowRef)->body()), query, queryInsertIntoDevicePlaylistTracks, artistsMap, albumsMap, genresMap, keysMap, devicePath, device, audioFilesCount);

                                        audioFilesCount++;
                                    } break;
                                    case rekordbox_pdb_t::PAGE_TYPE_PLAYLIST_TREE: {
                                        // Playlist tree node found, update map
                                        rekordbox_pdb_t::playlist_tree_row_t* playlistTree =
                                                static_cast<rekordbox_pdb_t::playlist_tree_row_t*>((*rowRef)->body());

                                        playlistNameMap[playlistTree->id()] = getText(playlistTree->name());
                                        playlistIsFolderMap[playlistTree->id()] = playlistTree->is_folder();
                                        playlistTreeMap[playlistTree->parent_id()][playlistTree->sort_order()] = playlistTree->id();

                                        folderOrPlaylistFound = true;
                                    } break;
                                    default:
                                        break;
                                    }
                                }
                            }
                        }
                    }

                    if (currentRef->index() == lastIndex) {
                        break;
                    } else {
                        currentRef = page->next_page();
                    }
                }
            }
        }
    }

    if (audioFilesCount > 0 || folderOrPlaylistFound) {
        // If we have found anything, recursively build playlist/folder TreeItem children
        // for the original device TreeItem
        buildPlaylistTree(database, deviceItem, 0, playlistNameMap, playlistIsFolderMap, playlistTreeMap, playlistTrackMap, devicePath, device);
    }

    qDebug() << "Found: " << audioFilesCount << " audio files in Rekordbox device " << device;

    transaction.commit();

    return devicePath;
}

void buildPlaylistTree(
        QSqlDatabase& database,
        TreeItem* parent,
        uint32_t parentID,
        QMap<uint32_t, QString>& playlistNameMap,
        QMap<uint32_t, bool>& playlistIsFolderMap,
        QMap<uint32_t, QMap<uint32_t, uint32_t>>& playlistTreeMap,
        QMap<uint32_t, QMap<uint32_t, uint32_t>>& playlistTrackMap,
        QString playlistPath,
        QString device) {
    for (uint32_t childIndex = 0; childIndex < (uint32_t)playlistTreeMap[parentID].size(); childIndex++) {
        uint32_t childID = playlistTreeMap[parentID][childIndex];
        QString playlistItemName = playlistNameMap[childID];

        QString currentPath = playlistPath + kPLaylistPathDelimiter + playlistItemName;

        QList<QString> data;

        data << currentPath;
        data << IS_NOT_RECORDBOX_DEVICE;

        TreeItem* child = parent->appendChild(playlistItemName, QVariant(data));

        // Create a playlist for this child
        QSqlQuery queryInsertIntoPlaylist(database);
        queryInsertIntoPlaylist.prepare(
                "INSERT INTO " + kRekordboxPlaylistsTable +
                " (name) "
                "VALUES (:name)");

        queryInsertIntoPlaylist.bindValue(":name", currentPath);

        if (!queryInsertIntoPlaylist.exec()) {
            LOG_FAILED_QUERY(queryInsertIntoPlaylist)
                    << "currentPath" << currentPath;
            return;
        }

        QSqlQuery idQuery(database);
        idQuery.prepare("select id from " + kRekordboxPlaylistsTable + " where name=:path");
        idQuery.bindValue(":path", currentPath);

        if (!idQuery.exec()) {
            LOG_FAILED_QUERY(idQuery)
                    << "currentPath" << currentPath;
            return;
        }

        int playlistID = -1;
        while (idQuery.next()) {
            playlistID = idQuery.value(idQuery.record().indexOf("id")).toInt();
        }

        QSqlQuery queryInsertIntoPlaylistTracks(database);
        queryInsertIntoPlaylistTracks.prepare(
                "INSERT INTO " + kRekordboxPlaylistTracksTable +
                " (playlist_id, track_id, position) "
                "VALUES (:playlist_id, :track_id, :position)");

        if (playlistTrackMap.count(childID)) {
            // Add playlist tracks for children
            for (uint32_t trackIndex = 1; trackIndex <= static_cast<uint32_t>(playlistTrackMap[childID].size()); trackIndex++) {
                uint32_t rbTrackID = playlistTrackMap[childID][trackIndex];

                int trackID = -1;
                QSqlQuery finderQuery(database);
                finderQuery.prepare("select id from " + kRekordboxLibraryTable + " where rb_id=:rb_id and device=:device");
                finderQuery.bindValue(":rb_id", rbTrackID);
                finderQuery.bindValue(":device", device);

                if (!finderQuery.exec()) {
                    LOG_FAILED_QUERY(finderQuery)
                            << "rbTrackID:" << rbTrackID
                            << "device:" << device;
                    return;
                }

                if (finderQuery.next()) {
                    trackID = finderQuery.value(finderQuery.record().indexOf("id")).toInt();
                }

                queryInsertIntoPlaylistTracks.bindValue(":playlist_id", playlistID);
                queryInsertIntoPlaylistTracks.bindValue(":track_id", trackID);
                queryInsertIntoPlaylistTracks.bindValue(":position", static_cast<int>(trackIndex));

                if (!queryInsertIntoPlaylistTracks.exec()) {
                    LOG_FAILED_QUERY(queryInsertIntoPlaylistTracks)
                            << "playlistID:" << playlistID
                            << "trackID:" << trackID
                            << "trackIndex:" << trackIndex;

                    return;
                }
            }
        }

        if (playlistIsFolderMap[childID]) {
            // If this child is a folder (playlists are only leaf nodes), build playlist tree for it
            buildPlaylistTree(database, child, childID, playlistNameMap, playlistIsFolderMap, playlistTreeMap, playlistTrackMap, currentPath, device);
        }
    }
}

void clearDeviceTables(QSqlDatabase& database, TreeItem* child) {
    ScopedTransaction transaction(database);

    int trackID = -1;
    int playlistID = -1;
    QSqlQuery tracksQuery(database);
    tracksQuery.prepare("select id from " + kRekordboxLibraryTable + " where device=:device");
    tracksQuery.bindValue(":device", child->getLabel());

    QSqlQuery deletePlaylistsQuery(database);
    deletePlaylistsQuery.prepare("delete from " + kRekordboxPlaylistsTable + " where id=:id");

    QSqlQuery deletePlaylistTracksQuery(database);
    deletePlaylistTracksQuery.prepare("delete from " + kRekordboxPlaylistTracksTable + " where playlist_id=:playlist_id");

    if (!tracksQuery.exec()) {
        LOG_FAILED_QUERY(tracksQuery)
                << "device:" << child->getLabel();
    }

    while (tracksQuery.next()) {
        trackID = tracksQuery.value(tracksQuery.record().indexOf("id")).toInt();

        QSqlQuery playlistTracksQuery(database);
        playlistTracksQuery.prepare("select playlist_id from " + kRekordboxPlaylistTracksTable + " where track_id=:track_id");
        playlistTracksQuery.bindValue(":track_id", trackID);

        if (!playlistTracksQuery.exec()) {
            LOG_FAILED_QUERY(playlistTracksQuery)
                    << "trackID:" << trackID;
        }

        while (playlistTracksQuery.next()) {
            playlistID = playlistTracksQuery.value(playlistTracksQuery.record().indexOf("playlist_id")).toInt();

            deletePlaylistsQuery.bindValue(":id", playlistID);

            if (!deletePlaylistsQuery.exec()) {
                LOG_FAILED_QUERY(deletePlaylistsQuery)
                        << "playlistID:" << playlistID;
            }

            deletePlaylistTracksQuery.bindValue(":playlist_id", playlistID);

            if (!deletePlaylistTracksQuery.exec()) {
                LOG_FAILED_QUERY(deletePlaylistTracksQuery)
                        << "playlistID:" << playlistID;
            }
        }
    }

    QSqlQuery deleteTracksQuery(database);
    deleteTracksQuery.prepare("delete from " + kRekordboxLibraryTable + " where device=:device");
    deleteTracksQuery.bindValue(":device", child->getLabel());

    if (!deleteTracksQuery.exec()) {
        LOG_FAILED_QUERY(deleteTracksQuery)
                << "device:" << child->getLabel();
    }

    transaction.commit();
}

void setHotCue(TrackPointer track, double startPosition, double endPosition, int id, QString label, mixxx::RgbColor::optional_t color) {
    CuePointer pCue;
    bool hotCueFound = false;

    for (const CuePointer& trackCue : track->getCuePoints()) {
        if (trackCue->getHotCue() == id) {
            pCue = trackCue;
            hotCueFound = true;
            break;
        }
    }

    if (!hotCueFound) {
        pCue = CuePointer(track->createAndAddCue());
    }

    pCue->setStartPosition(startPosition);
    if (endPosition == Cue::kNoPosition) {
        pCue->setType(mixxx::CueType::HotCue);
    } else {
        pCue->setType(mixxx::CueType::Loop);
        pCue->setEndPosition(endPosition);
    }
    pCue->setHotCue(id);
    pCue->setLabel(label);
    if (color) {
        pCue->setColor(*color);
    }
}

void readAnalyze(TrackPointer track, double sampleRate, int timingOffset, bool ignoreCues, QString anlzPath) {
    if (!QFile(anlzPath).exists()) {
        return;
    }

    qDebug() << "Rekordbox ANLZ path:" << anlzPath << " for: " << track->getTitle();

    std::ifstream ifs(anlzPath.toStdString(), std::ifstream::binary);
    kaitai::kstream ks(&ifs);

    rekordbox_anlz_t anlz = rekordbox_anlz_t(&ks);

    double sampleRateKhz = sampleRate / 1000.0;
    double samples = sampleRateKhz * mixxx::kEngineChannelCount;

    QList<memory_cue_loop_t> memoryCuesAndLoops;
    int lastHotCueIndex = 0;

    for (std::vector<rekordbox_anlz_t::tagged_section_t*>::iterator section = anlz.sections()->begin(); section != anlz.sections()->end(); ++section) {
        switch ((*section)->fourcc()) {
        case rekordbox_anlz_t::SECTION_TAGS_BEAT_GRID: {
            if (!ignoreCues) {
                break;
            }

            rekordbox_anlz_t::beat_grid_tag_t* beatGridTag = static_cast<rekordbox_anlz_t::beat_grid_tag_t*>((*section)->body());

            QVector<double> beats;

            for (std::vector<rekordbox_anlz_t::beat_grid_beat_t*>::iterator beat = beatGridTag->beats()->begin(); beat != beatGridTag->beats()->end(); ++beat) {
                int time = static_cast<int>((*beat)->time()) - timingOffset;
                // Ensure no offset times are less than 1
                if (time < 1) {
                    time = 1;
                }
                beats << (sampleRateKhz * static_cast<double>(time));
            }

            QHash<QString, QString> extraVersionInfo;

<<<<<<< HEAD
            mixxx::BeatsPointer pBeats = BeatFactory::makePreferredBeats(*track,
                    beats,
                    extraVersionInfo,
                    false,
                    false,
                    static_cast<int>(sampleRate),
                    0,
                    0,
                    0);

            track->setBeats(pBeats);
=======
            auto pBeats = new mixxx::BeatMap(*track, sampleRate, beats);
            pBeats->setSubVersion(mixxx::rekordboxconstants::beatsSubversion);
            track->setBeats(mixxx::BeatsPointer(pBeats));
>>>>>>> bee15eee
        } break;
        case rekordbox_anlz_t::SECTION_TAGS_CUES: {
            if (ignoreCues) {
                break;
            }

            rekordbox_anlz_t::cue_tag_t* cuesTag = static_cast<rekordbox_anlz_t::cue_tag_t*>((*section)->body());

            for (std::vector<rekordbox_anlz_t::cue_entry_t*>::iterator cueEntry = cuesTag->cues()->begin(); cueEntry != cuesTag->cues()->end(); ++cueEntry) {
                int time = static_cast<int>((*cueEntry)->time()) - timingOffset;
                // Ensure no offset times are less than 1
                if (time < 1) {
                    time = 1;
                }
                double position = samples * static_cast<double>(time);

                switch (cuesTag->type()) {
                case rekordbox_anlz_t::CUE_LIST_TYPE_MEMORY_CUES: {
                    switch ((*cueEntry)->type()) {
                    case rekordbox_anlz_t::CUE_ENTRY_TYPE_MEMORY_CUE: {
                        memory_cue_loop_t memoryCue;
                        memoryCue.startPosition = position;
                        memoryCue.endPosition = Cue::kNoPosition;
                        memoryCue.color = mixxx::RgbColor::nullopt();
                        memoryCuesAndLoops << memoryCue;
                    } break;
                    case rekordbox_anlz_t::CUE_ENTRY_TYPE_LOOP: {
                        int endTime = static_cast<int>((*cueEntry)->loop_time()) - timingOffset;
                        // Ensure no offset times are less than 1
                        if (endTime < 1) {
                            endTime = 1;
                        }

                        memory_cue_loop_t loop;
                        loop.startPosition = position;
                        loop.endPosition = samples * static_cast<double>(endTime);
                        loop.color = mixxx::RgbColor::nullopt();
                        memoryCuesAndLoops << loop;
                    } break;
                    }
                } break;
                case rekordbox_anlz_t::CUE_LIST_TYPE_HOT_CUES: {
                    int hotCueIndex = static_cast<int>((*cueEntry)->hot_cue() - 1);
                    if (hotCueIndex > lastHotCueIndex) {
                        lastHotCueIndex = hotCueIndex;
                    }
                    setHotCue(
                            track,
                            position,
                            Cue::kNoPosition,
                            hotCueIndex,
                            QString(),
                            mixxx::RgbColor::nullopt());
                } break;
                }
            }
        } break;
        case rekordbox_anlz_t::SECTION_TAGS_CUES_2: {
            if (ignoreCues) {
                break;
            }

            rekordbox_anlz_t::cue_extended_tag_t* cuesExtendedTag = static_cast<rekordbox_anlz_t::cue_extended_tag_t*>((*section)->body());

            for (std::vector<rekordbox_anlz_t::cue_extended_entry_t*>::iterator cueExtendedEntry = cuesExtendedTag->cues()->begin(); cueExtendedEntry != cuesExtendedTag->cues()->end(); ++cueExtendedEntry) {
                int time = static_cast<int>((*cueExtendedEntry)->time()) - timingOffset;
                // Ensure no offset times are less than 1
                if (time < 1) {
                    time = 1;
                }
                double position = samples * static_cast<double>(time);

                switch (cuesExtendedTag->type()) {
                case rekordbox_anlz_t::CUE_LIST_TYPE_MEMORY_CUES: {
                    switch ((*cueExtendedEntry)->type()) {
                    case rekordbox_anlz_t::CUE_ENTRY_TYPE_MEMORY_CUE: {
                        memory_cue_loop_t memoryCue;
                        memoryCue.startPosition = position;
                        memoryCue.endPosition = Cue::kNoPosition;
                        memoryCue.comment = toUnicode((*cueExtendedEntry)->comment());
                        memoryCue.color = colorFromID(static_cast<int>((*cueExtendedEntry)->color_id()));
                        memoryCuesAndLoops << memoryCue;
                    } break;
                    case rekordbox_anlz_t::CUE_ENTRY_TYPE_LOOP: {
                        int endTime = static_cast<int>((*cueExtendedEntry)->loop_time()) - timingOffset;
                        // Ensure no offset times are less than 1
                        if (endTime < 1) {
                            endTime = 1;
                        }

                        memory_cue_loop_t loop;
                        loop.startPosition = position;
                        loop.endPosition = samples * static_cast<double>(endTime);
                        loop.comment = toUnicode((*cueExtendedEntry)->comment());
                        loop.color = colorFromID(static_cast<int>((*cueExtendedEntry)->color_id()));
                        memoryCuesAndLoops << loop;
                    } break;
                    }
                } break;
                case rekordbox_anlz_t::CUE_LIST_TYPE_HOT_CUES: {
                    int hotCueIndex = static_cast<int>((*cueExtendedEntry)->hot_cue() - 1);
                    if (hotCueIndex > lastHotCueIndex) {
                        lastHotCueIndex = hotCueIndex;
                    }
                    setHotCue(track,
                            position,
                            Cue::kNoPosition,
                            hotCueIndex,
                            toUnicode((*cueExtendedEntry)->comment()),
                            mixxx::RgbColor(qRgb(
                                    static_cast<int>(
                                            (*cueExtendedEntry)->color_red()),
                                    static_cast<int>(
                                            (*cueExtendedEntry)->color_green()),
                                    static_cast<int>((*cueExtendedEntry)
                                                             ->color_blue()))));
                } break;
                }
            }
        } break;
        default:
            break;
        }
    }

    if (memoryCuesAndLoops.size() > 0) {
        std::sort(memoryCuesAndLoops.begin(), memoryCuesAndLoops.end(), [](const memory_cue_loop_t& a, const memory_cue_loop_t& b) -> bool {
            return a.startPosition < b.startPosition;
        });

        bool mainCueFound = false;

        // Add memory cues and loops
        for (int memoryCueOrLoopIndex = 0; memoryCueOrLoopIndex < memoryCuesAndLoops.size(); memoryCueOrLoopIndex++) {
            memory_cue_loop_t memoryCueOrLoop = memoryCuesAndLoops[memoryCueOrLoopIndex];

            if (!mainCueFound && memoryCueOrLoop.endPosition == Cue::kNoPosition) {
                // Set first chronological memory cue as Mixxx MainCue
                track->setCuePoint(CuePosition(memoryCueOrLoop.startPosition));
                CuePointer pMainCue = track->findCueByType(mixxx::CueType::MainCue);
                pMainCue->setLabel(memoryCueOrLoop.comment);
                pMainCue->setColor(*memoryCueOrLoop.color);
                mainCueFound = true;
            } else {
                // Mixxx v2.4 will feature multiple loops, so these saved here will be usable
                // For 2.3, Mixxx treats them as hotcues and the first one will be loaded as the single loop Mixxx supports
                lastHotCueIndex++;
                setHotCue(
                        track,
                        memoryCueOrLoop.startPosition,
                        memoryCueOrLoop.endPosition,
                        lastHotCueIndex,
                        memoryCueOrLoop.comment,
                        memoryCueOrLoop.color);
            }
        }
    }
}

} // anonymous namespace

RekordboxPlaylistModel::RekordboxPlaylistModel(QObject* parent,
        TrackCollectionManager* trackCollectionManager,
        QSharedPointer<BaseTrackCache> trackSource)
        : BaseExternalPlaylistModel(parent, trackCollectionManager, "mixxx.db.model.rekordbox.playlistmodel", kRekordboxPlaylistsTable, kRekordboxPlaylistTracksTable, trackSource) {
}

void RekordboxPlaylistModel::initSortColumnMapping() {
    // Add a bijective mapping between the SortColumnIds and column indices
    for (int i = 0; i < TrackModel::SortColumnId::NUM_SORTCOLUMNIDS; ++i) {
        m_columnIndexBySortColumnId[i] = -1;
    }

    m_columnIndexBySortColumnId[TrackModel::SortColumnId::SORTCOLUMN_ARTIST] = fieldIndex(ColumnCache::COLUMN_LIBRARYTABLE_ARTIST);
    m_columnIndexBySortColumnId[TrackModel::SortColumnId::SORTCOLUMN_TITLE] = fieldIndex(ColumnCache::COLUMN_LIBRARYTABLE_TITLE);
    m_columnIndexBySortColumnId[TrackModel::SortColumnId::SORTCOLUMN_ALBUM] = fieldIndex(ColumnCache::COLUMN_LIBRARYTABLE_ALBUM);
    m_columnIndexBySortColumnId[TrackModel::SortColumnId::SORTCOLUMN_ALBUMARTIST] = fieldIndex(ColumnCache::COLUMN_LIBRARYTABLE_ALBUMARTIST);
    m_columnIndexBySortColumnId[TrackModel::SortColumnId::SORTCOLUMN_YEAR] = fieldIndex(ColumnCache::COLUMN_LIBRARYTABLE_YEAR);
    m_columnIndexBySortColumnId[TrackModel::SortColumnId::SORTCOLUMN_GENRE] = fieldIndex(ColumnCache::COLUMN_LIBRARYTABLE_GENRE);
    m_columnIndexBySortColumnId[TrackModel::SortColumnId::SORTCOLUMN_COMPOSER] = fieldIndex(ColumnCache::COLUMN_LIBRARYTABLE_COMPOSER);
    m_columnIndexBySortColumnId[TrackModel::SortColumnId::SORTCOLUMN_GROUPING] = fieldIndex(ColumnCache::COLUMN_LIBRARYTABLE_GROUPING);
    m_columnIndexBySortColumnId[TrackModel::SortColumnId::SORTCOLUMN_TRACKNUMBER] = fieldIndex(ColumnCache::COLUMN_LIBRARYTABLE_TRACKNUMBER);
    m_columnIndexBySortColumnId[TrackModel::SortColumnId::SORTCOLUMN_FILETYPE] = fieldIndex(ColumnCache::COLUMN_LIBRARYTABLE_FILETYPE);
    m_columnIndexBySortColumnId[TrackModel::SortColumnId::SORTCOLUMN_NATIVELOCATION] = fieldIndex(ColumnCache::COLUMN_LIBRARYTABLE_NATIVELOCATION);
    m_columnIndexBySortColumnId[TrackModel::SortColumnId::SORTCOLUMN_COMMENT] = fieldIndex(ColumnCache::COLUMN_LIBRARYTABLE_COMMENT);
    m_columnIndexBySortColumnId[TrackModel::SortColumnId::SORTCOLUMN_DURATION] = fieldIndex(ColumnCache::COLUMN_LIBRARYTABLE_DURATION);
    m_columnIndexBySortColumnId[TrackModel::SortColumnId::SORTCOLUMN_BITRATE] = fieldIndex(ColumnCache::COLUMN_LIBRARYTABLE_BITRATE);
    m_columnIndexBySortColumnId[TrackModel::SortColumnId::SORTCOLUMN_BPM] = fieldIndex(ColumnCache::COLUMN_LIBRARYTABLE_BPM);
    m_columnIndexBySortColumnId[TrackModel::SortColumnId::SORTCOLUMN_REPLAYGAIN] = fieldIndex(ColumnCache::COLUMN_LIBRARYTABLE_REPLAYGAIN);
    m_columnIndexBySortColumnId[TrackModel::SortColumnId::SORTCOLUMN_DATETIMEADDED] = fieldIndex(ColumnCache::COLUMN_LIBRARYTABLE_DATETIMEADDED);
    m_columnIndexBySortColumnId[TrackModel::SortColumnId::SORTCOLUMN_TIMESPLAYED] = fieldIndex(ColumnCache::COLUMN_LIBRARYTABLE_TIMESPLAYED);
    m_columnIndexBySortColumnId[TrackModel::SortColumnId::SORTCOLUMN_RATING] = fieldIndex(ColumnCache::COLUMN_LIBRARYTABLE_RATING);
    m_columnIndexBySortColumnId[TrackModel::SortColumnId::SORTCOLUMN_KEY] = fieldIndex(ColumnCache::COLUMN_LIBRARYTABLE_KEY);
    m_columnIndexBySortColumnId[TrackModel::SortColumnId::SORTCOLUMN_PREVIEW] = fieldIndex(ColumnCache::COLUMN_LIBRARYTABLE_PREVIEW);
    m_columnIndexBySortColumnId[TrackModel::SortColumnId::SORTCOLUMN_COLOR] = fieldIndex(ColumnCache::COLUMN_LIBRARYTABLE_COLOR);
    m_columnIndexBySortColumnId[TrackModel::SortColumnId::SORTCOLUMN_COVERART] = fieldIndex(ColumnCache::COLUMN_LIBRARYTABLE_COVERART);
    m_columnIndexBySortColumnId[TrackModel::SortColumnId::SORTCOLUMN_POSITION] = fieldIndex(ColumnCache::COLUMN_PLAYLISTTRACKSTABLE_POSITION);

    m_sortColumnIdByColumnIndex.clear();
    for (int i = 0; i < TrackModel::SortColumnId::NUM_SORTCOLUMNIDS; ++i) {
        TrackModel::SortColumnId sortColumn = static_cast<TrackModel::SortColumnId>(i);
        m_sortColumnIdByColumnIndex.insert(m_columnIndexBySortColumnId[sortColumn], sortColumn);
    }
}

TrackPointer RekordboxPlaylistModel::getTrack(const QModelIndex& index) const {
    qDebug() << "RekordboxTrackModel::getTrack";

    TrackPointer track = BaseExternalPlaylistModel::getTrack(index);
    QString location = index.sibling(index.row(), fieldIndex("location")).data().toString();

    if (!QFile(location).exists()) {
        return track;
    }

    // The following code accounts for timing offsets required to
    // correctly align timing information (cue points, loops, beatgrids)
    // exported from Rekordbox. This is caused by different MP3
    // decoders treating MP3s encoded in a variety of different cases
    // differently. The mp3guessenc library is used to determine which
    // case the MP3 is classified in. See the following PR for more
    // detailed information:
    // https://github.com/mixxxdj/mixxx/pull/2119

    int timingOffset = 0;

    if (location.toLower().endsWith(".mp3")) {
        int timingShiftCase = mp3guessenc_timing_shift_case(location.toStdString().c_str());

        qDebug() << "Timing shift case:" << timingShiftCase << "for MP3 file:" << location;

        switch (timingShiftCase) {
#ifdef __COREAUDIO__
        case EXIT_CODE_CASE_A:
            timingOffset = 12;
            break;
        case EXIT_CODE_CASE_B:
            timingOffset = 13;
            break;
        case EXIT_CODE_CASE_C:
            timingOffset = 26;
            break;
        case EXIT_CODE_CASE_D:
            timingOffset = 50;
            break;
#elif defined(__MAD__)
        case EXIT_CODE_CASE_A:
        case EXIT_CODE_CASE_D:
            timingOffset = 26;
            break;
#elif defined(__FFMPEG__)
        case EXIT_CODE_CASE_D:
            timingOffset = 26;
            break;
#endif
        }
    }

#ifdef __COREAUDIO__
    if (location.toLower().endsWith(".m4a")) {
        timingOffset = 48;
    }
#endif

    double sampleRate = static_cast<double>(track->getSampleRate());

    QString anlzPath = index.sibling(index.row(), fieldIndex("analyze_path")).data().toString();
    QString anlzPathExt = anlzPath.left(anlzPath.length() - 3) + "EXT";

    if (QFile(anlzPathExt).exists()) {
        // Beatgrids appear to be only correct in legacy ANLZ file
        readAnalyze(track, sampleRate, timingOffset, true, anlzPath);
        readAnalyze(track, sampleRate, timingOffset, false, anlzPathExt);
    } else {
        readAnalyze(track, sampleRate, timingOffset, false, anlzPath);
    }

    // Assume that the key of the file the has been analyzed in Recordbox is correct
    // and prevent the AnalyzerKey from re-analyzing.
    track->setKeys(KeyFactory::makeBasicKeysFromText(index.sibling(index.row(), fieldIndex("key")).data().toString(), mixxx::track::io::key::USER));

    track->setColor(mixxx::RgbColor::fromQVariant(index.sibling(index.row(), fieldIndex("color")).data()));

    return track;
}

bool RekordboxPlaylistModel::isColumnHiddenByDefault(int column) {
    if (column == fieldIndex(ColumnCache::COLUMN_LIBRARYTABLE_BITRATE)) {
        return true;
    }
    return BaseSqlTableModel::isColumnHiddenByDefault(column);
}

bool RekordboxPlaylistModel::isColumnInternal(int column) {
    if (column == fieldIndex(ColumnCache::COLUMN_REKORDBOX_ANALYZE_PATH)) {
        return true;
    }
    return BaseExternalPlaylistModel::isColumnInternal(column);
}

RekordboxFeature::RekordboxFeature(
        Library* pLibrary,
        UserSettingsPointer pConfig)
        : BaseExternalLibraryFeature(pLibrary, pConfig),
          m_icon(":/images/library/ic_library_rekordbox.svg") {
    QString tableName = kRekordboxLibraryTable;
    QString idColumn = LIBRARYTABLE_ID;
    QStringList columns;
    columns << LIBRARYTABLE_ID
            << LIBRARYTABLE_ARTIST
            << LIBRARYTABLE_TITLE
            << LIBRARYTABLE_ALBUM
            << LIBRARYTABLE_YEAR
            << LIBRARYTABLE_GENRE
            << LIBRARYTABLE_TRACKNUMBER
            << LIBRARYTABLE_LOCATION
            << LIBRARYTABLE_COMMENT
            << LIBRARYTABLE_RATING
            << LIBRARYTABLE_DURATION
            << LIBRARYTABLE_BITRATE
            << LIBRARYTABLE_BPM
            << LIBRARYTABLE_KEY
            << LIBRARYTABLE_COLOR
            << REKORDBOX_ANALYZE_PATH;
    m_trackSource = QSharedPointer<BaseTrackCache>(
            new BaseTrackCache(m_pTrackCollection, tableName, idColumn, columns, false));
    QStringList searchColumns;
    searchColumns
            << LIBRARYTABLE_ARTIST
            << LIBRARYTABLE_TITLE
            << LIBRARYTABLE_ALBUM
            << LIBRARYTABLE_YEAR
            << LIBRARYTABLE_GENRE
            << LIBRARYTABLE_TRACKNUMBER
            << LIBRARYTABLE_LOCATION
            << LIBRARYTABLE_COMMENT
            << LIBRARYTABLE_DURATION
            << LIBRARYTABLE_BITRATE
            << LIBRARYTABLE_BPM
            << LIBRARYTABLE_KEY;
    m_trackSource->setSearchColumns(searchColumns);

    m_pRekordboxPlaylistModel = new RekordboxPlaylistModel(this, pLibrary->trackCollections(), m_trackSource);

    m_title = tr("Rekordbox");

    QSqlDatabase database = m_pTrackCollection->database();
    ScopedTransaction transaction(database);
    // Drop any leftover temporary Rekordbox database tables if they exist
    dropTable(database, kRekordboxPlaylistTracksTable);
    dropTable(database, kRekordboxPlaylistsTable);
    dropTable(database, kRekordboxLibraryTable);

    // Create new temporary Rekordbox database tables
    createLibraryTable(database, kRekordboxLibraryTable);
    createPlaylistsTable(database, kRekordboxPlaylistsTable);
    createPlaylistTracksTable(database, kRekordboxPlaylistTracksTable);
    transaction.commit();

    connect(&m_devicesFutureWatcher, SIGNAL(finished()), this, SLOT(onRekordboxDevicesFound()));
    connect(&m_tracksFutureWatcher, SIGNAL(finished()), this, SLOT(onTracksFound()));
    // initialize the model
    m_childModel.setRootItem(TreeItem::newRoot(this));
}

RekordboxFeature::~RekordboxFeature() {
    m_devicesFuture.waitForFinished();
    m_tracksFuture.waitForFinished();

    // Drop temporary Rekordbox database tables on shutdown
    QSqlDatabase database = m_pTrackCollection->database();
    ScopedTransaction transaction(database);
    dropTable(database, kRekordboxPlaylistTracksTable);
    dropTable(database, kRekordboxPlaylistsTable);
    dropTable(database, kRekordboxLibraryTable);
    transaction.commit();

    delete m_pRekordboxPlaylistModel;
}

void RekordboxFeature::bindLibraryWidget(WLibrary* libraryWidget,
        KeyboardEventFilter* keyboard) {
    Q_UNUSED(keyboard);
    WLibraryTextBrowser* edit = new WLibraryTextBrowser(libraryWidget);
    edit->setHtml(formatRootViewHtml());
    edit->setOpenLinks(false);
    connect(edit, SIGNAL(anchorClicked(const QUrl)), this, SLOT(htmlLinkClicked(const QUrl)));
    libraryWidget->registerView("REKORDBOXHOME", edit);
}

void RekordboxFeature::htmlLinkClicked(const QUrl& link) {
    if (QString(link.path()) == "refresh") {
        activate();
    } else {
        qDebug() << "Unknown link clicked" << link;
    }
}

BaseSqlTableModel* RekordboxFeature::getPlaylistModelForPlaylist(QString playlist) {
    RekordboxPlaylistModel* model = new RekordboxPlaylistModel(this, m_pLibrary->trackCollections(), m_trackSource);
    model->setPlaylist(playlist);
    return model;
}

QVariant RekordboxFeature::title() {
    return m_title;
}

QIcon RekordboxFeature::getIcon() {
    return m_icon;
}

bool RekordboxFeature::isSupported() {
    return true;
}

TreeItemModel* RekordboxFeature::getChildModel() {
    return &m_childModel;
}

QString RekordboxFeature::formatRootViewHtml() const {
    QString title = tr("Rekordbox");
    QString summary = tr("Reads the following from Rekordbox prepared removable devices:");
    QStringList items;

    items
            << tr("Folders")
            << tr("Playlists")
            << tr("Beatgrids")
            << tr("Hot cues")
            << tr("Memory cues")
            << tr("Loops (after first not usable in Mixxx 2.3 yet)");

    QString html;
    QString refreshLink = tr("Check for attached Rekordbox devices (refresh)");
    html.append(QString("<h2>%1</h2>").arg(title));
    html.append(QString("<p>%1</p>").arg(summary));
    html.append(QString("<ul>"));
    for (const auto& item : items) {
        html.append(QString("<li>%1</li>").arg(item));
    }
    html.append(QString("</ul>"));

    //Colorize links in lighter blue, instead of QT default dark blue.
    //Links are still different from regular text, but readable on dark/light backgrounds.
    //https://bugs.launchpad.net/mixxx/+bug/1744816
    html.append(QString("<a style=\"color:#0496FF;\" href=\"refresh\">%1</a>")
                        .arg(refreshLink));
    return html;
}

void RekordboxFeature::refreshLibraryModels() {
}

void RekordboxFeature::activate() {
    qDebug() << "RekordboxFeature::activate()";

    // Let a worker thread do the XML parsing
    m_devicesFuture = QtConcurrent::run(findRekordboxDevices);
    m_devicesFutureWatcher.setFuture(m_devicesFuture);
    m_title = tr("(loading) Rekordbox");
    //calls a slot in the sidebar model such that 'Rekordbox (isLoading)' is displayed.
    emit featureIsLoading(this, true);

    emit enableCoverArtDisplay(true);
    emit switchToView("REKORDBOXHOME");
}

void RekordboxFeature::activateChild(const QModelIndex& index) {
    if (!index.isValid())
        return;

    //access underlying TreeItem object
    TreeItem* item = static_cast<TreeItem*>(index.internalPointer());
    if (!(item && item->getData().isValid())) {
        return;
    }

    // TreeItem list data holds 2 values in a QList and have different meanings.
    // If the 2nd QList element IS_RECORDBOX_DEVICE, the 1st element is the
    // filesystem device path, and the parseDeviceDB concurrent thread to parse
    // the Rekcordbox database is initiated. If the 2nd element is
    // IS_NOT_RECORDBOX_DEVICE, the 1st element is the playlist path and it is
    // activated.
    QList<QVariant> data = item->getData().toList();
    QString playlist = data[0].toString();
    bool doParseDeviceDB = data[1].toString() == IS_RECORDBOX_DEVICE;

    qDebug() << "RekordboxFeature::activateChild " << item->getLabel()
             << " playlist: " << playlist << " doParseDeviceDB: " << doParseDeviceDB;

    if (doParseDeviceDB) {
        qDebug() << "Parse Rekordbox Device DB: " << playlist;

        // Let a worker thread do the XML parsing
        m_tracksFuture = QtConcurrent::run(parseDeviceDB, static_cast<Library*>(parent())->dbConnectionPool(), item);
        m_tracksFutureWatcher.setFuture(m_tracksFuture);

        // This device is now a playlist element, future activations should treat is
        // as such
        data[1] = QVariant(IS_NOT_RECORDBOX_DEVICE);
        item->setData(QVariant(data));
    } else {
        qDebug() << "Activate Rekordbox Playlist: " << playlist;
        m_pRekordboxPlaylistModel->setPlaylist(playlist);
        emit showTrackModel(m_pRekordboxPlaylistModel);
    }
}

void RekordboxFeature::onRekordboxDevicesFound() {
    QList<TreeItem*> foundDevices = m_devicesFuture.result();
    TreeItem* root = m_childModel.getRootItem();

    QSqlDatabase database = m_pTrackCollection->database();

    if (foundDevices.size() == 0) {
        // No Rekordbox devices found
        ScopedTransaction transaction(database);

        dropTable(database, kRekordboxPlaylistTracksTable);
        dropTable(database, kRekordboxPlaylistsTable);
        dropTable(database, kRekordboxLibraryTable);

        // Create new temporary Rekordbox database tables
        createLibraryTable(database, kRekordboxLibraryTable);
        createPlaylistsTable(database, kRekordboxPlaylistsTable);
        createPlaylistTracksTable(database, kRekordboxPlaylistTracksTable);

        transaction.commit();

        if (root->childRows() > 0) {
            // Devices have since been unmounted
            m_childModel.removeRows(0, root->childRows());
        }
    } else {
        for (int deviceIndex = 0; deviceIndex < root->childRows(); deviceIndex++) {
            TreeItem* child = root->child(deviceIndex);
            bool removeChild = true;

            for (int foundDeviceIndex = 0; foundDeviceIndex < foundDevices.size(); foundDeviceIndex++) {
                TreeItem* deviceFound = foundDevices[foundDeviceIndex];

                if (deviceFound->getLabel() == child->getLabel()) {
                    removeChild = false;
                    break;
                }
            }

            if (removeChild) {
                // Device has since been unmounted, cleanup DB
                clearDeviceTables(database, child);

                m_childModel.removeRows(deviceIndex, 1);
            }
        }

        QList<TreeItem*> childrenToAdd;

        for (int foundDeviceIndex = 0; foundDeviceIndex < foundDevices.size(); foundDeviceIndex++) {
            TreeItem* deviceFound = foundDevices[foundDeviceIndex];
            bool addNewChild = true;

            for (int deviceIndex = 0; deviceIndex < root->childRows(); deviceIndex++) {
                TreeItem* child = root->child(deviceIndex);

                if (deviceFound->getLabel() == child->getLabel()) {
                    // This device already exists in the TreeModel, don't add or parse is again
                    addNewChild = false;
                }
            }

            if (addNewChild) {
                childrenToAdd << deviceFound;
            }
        }

        if (!childrenToAdd.empty()) {
            m_childModel.insertTreeItemRows(childrenToAdd, 0);
        }
    }

    // calls a slot in the sidebarmodel such that 'isLoading' is removed from the feature title.
    m_title = tr("Rekordbox");
    emit featureLoadingFinished(this);
}

void RekordboxFeature::onTracksFound() {
    qDebug() << "onTracksFound";
    m_childModel.triggerRepaint();

    QString devicePlaylist = m_tracksFuture.result();

    qDebug() << "Show Rekordbox Device Playlist: " << devicePlaylist;

    m_pRekordboxPlaylistModel->setPlaylist(devicePlaylist);
    emit showTrackModel(m_pRekordboxPlaylistModel);
}<|MERGE_RESOLUTION|>--- conflicted
+++ resolved
@@ -855,23 +855,9 @@
 
             QHash<QString, QString> extraVersionInfo;
 
-<<<<<<< HEAD
-            mixxx::BeatsPointer pBeats = BeatFactory::makePreferredBeats(*track,
-                    beats,
-                    extraVersionInfo,
-                    false,
-                    false,
-                    static_cast<int>(sampleRate),
-                    0,
-                    0,
-                    0);
-
-            track->setBeats(pBeats);
-=======
-            auto pBeats = new mixxx::BeatMap(*track, sampleRate, beats);
+            auto pBeats = new mixxx::BeatMap(*track, static_cast<SINT>(sampleRate), beats);
             pBeats->setSubVersion(mixxx::rekordboxconstants::beatsSubversion);
             track->setBeats(mixxx::BeatsPointer(pBeats));
->>>>>>> bee15eee
         } break;
         case rekordbox_anlz_t::SECTION_TAGS_CUES: {
             if (ignoreCues) {
