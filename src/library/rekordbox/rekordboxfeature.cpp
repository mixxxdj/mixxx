--- conflicted
+++ resolved
@@ -388,7 +388,9 @@
     query.bindValue(":bitrate", bitrate);
     query.bindValue(":analyze_path", anlzPath);
     query.bindValue(":device", device);
-    query.bindValue(":color", mixxx::RgbColor::toQVariant(colorFromID(static_cast<int>(track->color_id()))));
+    query.bindValue(":color",
+            mixxx::RgbColor::toQVariant(
+                    colorFromID(static_cast<int>(track->color_id()))));
 
     if (!query.exec()) {
         LOG_FAILED_QUERY(query);
@@ -396,13 +398,13 @@
 
     int trackID = -1;
     QSqlQuery finderQuery(database);
-    finderQuery.prepare("select id from " + kRekordboxLibraryTable + " where rb_id=:rb_id and device=:device");
+    finderQuery.prepare("select id from " + kRekordboxLibraryTable +
+            " where rb_id=:rb_id and device=:device");
     finderQuery.bindValue(":rb_id", rbID);
     finderQuery.bindValue(":device", device);
 
     if (!finderQuery.exec()) {
-        LOG_FAILED_QUERY(finderQuery)
-                << "rbID:" << rbID;
+        LOG_FAILED_QUERY(finderQuery) << "rbID:" << rbID;
     }
 
     if (finderQuery.next()) {
@@ -415,13 +417,11 @@
 
     if (!queryInsertIntoDevicePlaylistTracks.exec()) {
         LOG_FAILED_QUERY(queryInsertIntoDevicePlaylistTracks)
-                << "trackID:" << trackID
-                << "position:" << audioFilesCount;
-    }
-}
-
-void buildPlaylistTree(
-        QSqlDatabase& database,
+                << "trackID:" << trackID << "position:" << audioFilesCount;
+    }
+}
+
+void buildPlaylistTree(QSqlDatabase& database,
         TreeItem* parent,
         uint32_t parentID,
         QMap<uint32_t, QString>& playlistNameMap,
@@ -431,11 +431,13 @@
         QString playlistPath,
         QString device);
 
-QString parseDeviceDB(mixxx::DbConnectionPoolPtr dbConnectionPool, TreeItem* deviceItem) {
+QString parseDeviceDB(
+        mixxx::DbConnectionPoolPtr dbConnectionPool, TreeItem* deviceItem) {
     QString device = deviceItem->getLabel();
     QString devicePath = deviceItem->getData().toList()[0].toString();
 
-    qDebug() << "parseDeviceDB device: " << device << " devicePath: " << devicePath;
+    qDebug() << "parseDeviceDB device: " << device
+             << " devicePath: " << devicePath;
 
     QString dbPath = devicePath + QStringLiteral("/") + kPdbPath;
 
@@ -462,11 +464,11 @@
     ScopedTransaction transaction(database);
 
     QSqlQuery query(database);
-    query.prepare(
-            "INSERT INTO " + kRekordboxLibraryTable +
+    query.prepare("INSERT INTO " + kRekordboxLibraryTable +
             " (rb_id, artist, title, album, year,"
             "genre,comment,tracknumber,bpm, bitrate,duration, location,"
-            "rating,key,analyze_path,device,color) VALUES (:rb_id, :artist, :title, :album, :year,:genre,"
+            "rating,key,analyze_path,device,color) VALUES (:rb_id, :artist, "
+            ":title, :album, :year,:genre,"
             ":comment, :tracknumber,:bpm, :bitrate,:duration, :location,"
             ":rating,:key,:analyze_path,:device,:color)");
 
@@ -476,8 +478,8 @@
     int playlistID = createDevicePlaylist(database, devicePath);
 
     QSqlQuery queryInsertIntoDevicePlaylistTracks(database);
-    queryInsertIntoDevicePlaylistTracks.prepare(
-            "INSERT INTO " + kRekordboxPlaylistTracksTable +
+    queryInsertIntoDevicePlaylistTracks.prepare("INSERT INTO " +
+            kRekordboxPlaylistTracksTable +
             " (playlist_id, track_id, position) "
             "VALUES (:playlist_id, :track_id, :position)");
 
@@ -518,25 +520,30 @@
 
     bool folderOrPlaylistFound = false;
 
-    for (int tableOrderIndex = 0; tableOrderIndex < totalTables; tableOrderIndex++) {
-        for (
-                std::vector<rekordbox_pdb_t::table_t*>::iterator table = reckordboxDB.tables()->begin();
+    for (int tableOrderIndex = 0; tableOrderIndex < totalTables;
+            tableOrderIndex++) {
+        for (std::vector<rekordbox_pdb_t::table_t*>::iterator table =
+                        reckordboxDB.tables()->begin();
                 table != reckordboxDB.tables()->end();
                 ++table) {
             if ((*table)->type() == tableOrder[tableOrderIndex]) {
                 uint16_t lastIndex = (*table)->last_page()->index();
-                rekordbox_pdb_t::page_ref_t* currentRef = (*table)->first_page();
+                rekordbox_pdb_t::page_ref_t* currentRef =
+                        (*table)->first_page();
 
                 while (true) {
                     rekordbox_pdb_t::page_t* page = currentRef->body();
 
                     if (page->is_data_page()) {
-                        for (
-                                std::vector<rekordbox_pdb_t::row_group_t*>::iterator rowGroup = page->row_groups()->begin();
+                        for (std::vector<rekordbox_pdb_t::row_group_t*>::
+                                        iterator rowGroup =
+                                                page->row_groups()->begin();
                                 rowGroup != page->row_groups()->end();
                                 ++rowGroup) {
-                            for (
-                                    std::vector<rekordbox_pdb_t::row_ref_t*>::iterator rowRef = (*rowGroup)->rows()->begin();
+                            for (std::vector<rekordbox_pdb_t::row_ref_t*>::
+                                            iterator rowRef = (*rowGroup)
+                                                                      ->rows()
+                                                                      ->begin();
                                     rowRef != (*rowGroup)->rows()->end();
                                     ++rowRef) {
                                 if ((*rowRef)->present()) {
@@ -544,49 +551,89 @@
                                     case rekordbox_pdb_t::PAGE_TYPE_KEYS: {
                                         // Key found, update map
                                         rekordbox_pdb_t::key_row_t* key =
-                                                static_cast<rekordbox_pdb_t::key_row_t*>((*rowRef)->body());
-                                        keysMap[key->id()] = getText(key->name());
+                                                static_cast<rekordbox_pdb_t::
+                                                                key_row_t*>(
+                                                        (*rowRef)->body());
+                                        keysMap[key->id()] =
+                                                getText(key->name());
                                     } break;
                                     case rekordbox_pdb_t::PAGE_TYPE_GENRES: {
                                         // Genre found, update map
                                         rekordbox_pdb_t::genre_row_t* genre =
-                                                static_cast<rekordbox_pdb_t::genre_row_t*>((*rowRef)->body());
-                                        genresMap[genre->id()] = getText(genre->name());
+                                                static_cast<rekordbox_pdb_t::
+                                                                genre_row_t*>(
+                                                        (*rowRef)->body());
+                                        genresMap[genre->id()] =
+                                                getText(genre->name());
                                     } break;
                                     case rekordbox_pdb_t::PAGE_TYPE_ARTISTS: {
                                         // Artist found, update map
                                         rekordbox_pdb_t::artist_row_t* artist =
-                                                static_cast<rekordbox_pdb_t::artist_row_t*>((*rowRef)->body());
-                                        artistsMap[artist->id()] = getText(artist->name());
+                                                static_cast<rekordbox_pdb_t::
+                                                                artist_row_t*>(
+                                                        (*rowRef)->body());
+                                        artistsMap[artist->id()] =
+                                                getText(artist->name());
                                     } break;
                                     case rekordbox_pdb_t::PAGE_TYPE_ALBUMS: {
                                         // Album found, update map
                                         rekordbox_pdb_t::album_row_t* album =
-                                                static_cast<rekordbox_pdb_t::album_row_t*>((*rowRef)->body());
-                                        albumsMap[album->id()] = getText(album->name());
+                                                static_cast<rekordbox_pdb_t::
+                                                                album_row_t*>(
+                                                        (*rowRef)->body());
+                                        albumsMap[album->id()] =
+                                                getText(album->name());
                                     } break;
-                                    case rekordbox_pdb_t::PAGE_TYPE_PLAYLIST_ENTRIES: {
+                                    case rekordbox_pdb_t::
+                                            PAGE_TYPE_PLAYLIST_ENTRIES: {
                                         // Playlist to track mapping found, update map
-                                        rekordbox_pdb_t::playlist_entry_row_t* playlistEntry =
-                                                static_cast<rekordbox_pdb_t::playlist_entry_row_t*>((*rowRef)->body());
-                                        playlistTrackMap[playlistEntry->playlist_id()][playlistEntry->entry_index()] =
-                                                playlistEntry->track_id();
+                                        rekordbox_pdb_t::playlist_entry_row_t*
+                                                playlistEntry = static_cast<
+                                                        rekordbox_pdb_t::
+                                                                playlist_entry_row_t*>(
+                                                        (*rowRef)->body());
+                                        playlistTrackMap
+                                                [playlistEntry->playlist_id()]
+                                                [playlistEntry->entry_index()] =
+                                                        playlistEntry
+                                                                ->track_id();
                                     } break;
                                     case rekordbox_pdb_t::PAGE_TYPE_TRACKS: {
                                         // Track found, insert into database
-                                        insertTrack(
-                                                database, static_cast<rekordbox_pdb_t::track_row_t*>((*rowRef)->body()), query, queryInsertIntoDevicePlaylistTracks, artistsMap, albumsMap, genresMap, keysMap, devicePath, device, audioFilesCount);
+                                        insertTrack(database,
+                                                static_cast<rekordbox_pdb_t::
+                                                                track_row_t*>(
+                                                        (*rowRef)->body()),
+                                                query,
+                                                queryInsertIntoDevicePlaylistTracks,
+                                                artistsMap,
+                                                albumsMap,
+                                                genresMap,
+                                                keysMap,
+                                                devicePath,
+                                                device,
+                                                audioFilesCount);
 
                                         audioFilesCount++;
                                     } break;
-                                    case rekordbox_pdb_t::PAGE_TYPE_PLAYLIST_TREE: {
+                                    case rekordbox_pdb_t::
+                                            PAGE_TYPE_PLAYLIST_TREE: {
                                         // Playlist tree node found, update map
-                                        rekordbox_pdb_t::playlist_tree_row_t* playlistTree =
-                                                static_cast<rekordbox_pdb_t::playlist_tree_row_t*>((*rowRef)->body());
-
-                                        playlistNameMap[playlistTree->id()] = getText(playlistTree->name());
-                                        playlistIsFolderMap[playlistTree->id()] = playlistTree->is_folder();
-                                        playlistTreeMap[playlistTree->parent_id()][playlistTree->sort_order()] = playlistTree->id();
+                                        rekordbox_pdb_t::playlist_tree_row_t*
+                                                playlistTree = static_cast<
+                                                        rekordbox_pdb_t::
+                                                                playlist_tree_row_t*>(
+                                                        (*rowRef)->body());
+
+                                        playlistNameMap[playlistTree->id()] =
+                                                getText(playlistTree->name());
+                                        playlistIsFolderMap[playlistTree
+                                                                    ->id()] =
+                                                playlistTree->is_folder();
+                                        playlistTreeMap
+                                                [playlistTree->parent_id()]
+                                                [playlistTree->sort_order()] =
+                                                        playlistTree->id();
 
                                         folderOrPlaylistFound = true;
                                     } break;
@@ -611,18 +658,26 @@
     if (audioFilesCount > 0 || folderOrPlaylistFound) {
         // If we have found anything, recursively build playlist/folder TreeItem children
         // for the original device TreeItem
-        buildPlaylistTree(database, deviceItem, 0, playlistNameMap, playlistIsFolderMap, playlistTreeMap, playlistTrackMap, devicePath, device);
-    }
-
-    qDebug() << "Found: " << audioFilesCount << " audio files in Rekordbox device " << device;
+        buildPlaylistTree(database,
+                deviceItem,
+                0,
+                playlistNameMap,
+                playlistIsFolderMap,
+                playlistTreeMap,
+                playlistTrackMap,
+                devicePath,
+                device);
+    }
+
+    qDebug() << "Found: " << audioFilesCount
+             << " audio files in Rekordbox device " << device;
 
     transaction.commit();
 
     return devicePath;
 }
 
-void buildPlaylistTree(
-        QSqlDatabase& database,
+void buildPlaylistTree(QSqlDatabase& database,
         TreeItem* parent,
         uint32_t parentID,
         QMap<uint32_t, QString>& playlistNameMap,
@@ -631,11 +686,14 @@
         QMap<uint32_t, QMap<uint32_t, uint32_t>>& playlistTrackMap,
         QString playlistPath,
         QString device) {
-    for (uint32_t childIndex = 0; childIndex < (uint32_t)playlistTreeMap[parentID].size(); childIndex++) {
+    for (uint32_t childIndex = 0;
+            childIndex < (uint32_t)playlistTreeMap[parentID].size();
+            childIndex++) {
         uint32_t childID = playlistTreeMap[parentID][childIndex];
         QString playlistItemName = playlistNameMap[childID];
 
-        QString currentPath = playlistPath + kPLaylistPathDelimiter + playlistItemName;
+        QString currentPath =
+                playlistPath + kPLaylistPathDelimiter + playlistItemName;
 
         QList<QString> data;
 
@@ -646,8 +704,8 @@
 
         // Create a playlist for this child
         QSqlQuery queryInsertIntoPlaylist(database);
-        queryInsertIntoPlaylist.prepare(
-                "INSERT INTO " + kRekordboxPlaylistsTable +
+        queryInsertIntoPlaylist.prepare("INSERT INTO " +
+                kRekordboxPlaylistsTable +
                 " (name) "
                 "VALUES (:name)");
 
@@ -660,12 +718,12 @@
         }
 
         QSqlQuery idQuery(database);
-        idQuery.prepare("select id from " + kRekordboxPlaylistsTable + " where name=:path");
+        idQuery.prepare("select id from " + kRekordboxPlaylistsTable +
+                " where name=:path");
         idQuery.bindValue(":path", currentPath);
 
         if (!idQuery.exec()) {
-            LOG_FAILED_QUERY(idQuery)
-                    << "currentPath" << currentPath;
+            LOG_FAILED_QUERY(idQuery) << "currentPath" << currentPath;
             return;
         }
 
@@ -675,36 +733,42 @@
         }
 
         QSqlQuery queryInsertIntoPlaylistTracks(database);
-        queryInsertIntoPlaylistTracks.prepare(
-                "INSERT INTO " + kRekordboxPlaylistTracksTable +
+        queryInsertIntoPlaylistTracks.prepare("INSERT INTO " +
+                kRekordboxPlaylistTracksTable +
                 " (playlist_id, track_id, position) "
                 "VALUES (:playlist_id, :track_id, :position)");
 
         if (playlistTrackMap.count(childID)) {
             // Add playlist tracks for children
-            for (uint32_t trackIndex = 1; trackIndex <= static_cast<uint32_t>(playlistTrackMap[childID].size()); trackIndex++) {
+            for (uint32_t trackIndex = 1; trackIndex <=
+                    static_cast<uint32_t>(playlistTrackMap[childID].size());
+                    trackIndex++) {
                 uint32_t rbTrackID = playlistTrackMap[childID][trackIndex];
 
                 int trackID = -1;
                 QSqlQuery finderQuery(database);
-                finderQuery.prepare("select id from " + kRekordboxLibraryTable + " where rb_id=:rb_id and device=:device");
+                finderQuery.prepare("select id from " + kRekordboxLibraryTable +
+                        " where rb_id=:rb_id and device=:device");
                 finderQuery.bindValue(":rb_id", rbTrackID);
                 finderQuery.bindValue(":device", device);
 
                 if (!finderQuery.exec()) {
                     LOG_FAILED_QUERY(finderQuery)
-                            << "rbTrackID:" << rbTrackID
-                            << "device:" << device;
+                            << "rbTrackID:" << rbTrackID << "device:" << device;
                     return;
                 }
 
                 if (finderQuery.next()) {
-                    trackID = finderQuery.value(finderQuery.record().indexOf("id")).toInt();
+                    trackID = finderQuery
+                                      .value(finderQuery.record().indexOf("id"))
+                                      .toInt();
                 }
 
-                queryInsertIntoPlaylistTracks.bindValue(":playlist_id", playlistID);
+                queryInsertIntoPlaylistTracks.bindValue(
+                        ":playlist_id", playlistID);
                 queryInsertIntoPlaylistTracks.bindValue(":track_id", trackID);
-                queryInsertIntoPlaylistTracks.bindValue(":position", static_cast<int>(trackIndex));
+                queryInsertIntoPlaylistTracks.bindValue(
+                        ":position", static_cast<int>(trackIndex));
 
                 if (!queryInsertIntoPlaylistTracks.exec()) {
                     LOG_FAILED_QUERY(queryInsertIntoPlaylistTracks)
@@ -719,7 +783,15 @@
 
         if (playlistIsFolderMap[childID]) {
             // If this child is a folder (playlists are only leaf nodes), build playlist tree for it
-            buildPlaylistTree(database, child, childID, playlistNameMap, playlistIsFolderMap, playlistTreeMap, playlistTrackMap, currentPath, device);
+            buildPlaylistTree(database,
+                    child,
+                    childID,
+                    playlistNameMap,
+                    playlistIsFolderMap,
+                    playlistTreeMap,
+                    playlistTrackMap,
+                    currentPath,
+                    device);
         }
     }
 }
@@ -730,34 +802,39 @@
     int trackID = -1;
     int playlistID = -1;
     QSqlQuery tracksQuery(database);
-    tracksQuery.prepare("select id from " + kRekordboxLibraryTable + " where device=:device");
+    tracksQuery.prepare("select id from " + kRekordboxLibraryTable +
+            " where device=:device");
     tracksQuery.bindValue(":device", child->getLabel());
 
     QSqlQuery deletePlaylistsQuery(database);
-    deletePlaylistsQuery.prepare("delete from " + kRekordboxPlaylistsTable + " where id=:id");
+    deletePlaylistsQuery.prepare(
+            "delete from " + kRekordboxPlaylistsTable + " where id=:id");
 
     QSqlQuery deletePlaylistTracksQuery(database);
-    deletePlaylistTracksQuery.prepare("delete from " + kRekordboxPlaylistTracksTable + " where playlist_id=:playlist_id");
+    deletePlaylistTracksQuery.prepare("delete from " +
+            kRekordboxPlaylistTracksTable + " where playlist_id=:playlist_id");
 
     if (!tracksQuery.exec()) {
-        LOG_FAILED_QUERY(tracksQuery)
-                << "device:" << child->getLabel();
+        LOG_FAILED_QUERY(tracksQuery) << "device:" << child->getLabel();
     }
 
     while (tracksQuery.next()) {
         trackID = tracksQuery.value(tracksQuery.record().indexOf("id")).toInt();
 
         QSqlQuery playlistTracksQuery(database);
-        playlistTracksQuery.prepare("select playlist_id from " + kRekordboxPlaylistTracksTable + " where track_id=:track_id");
+        playlistTracksQuery.prepare("select playlist_id from " +
+                kRekordboxPlaylistTracksTable + " where track_id=:track_id");
         playlistTracksQuery.bindValue(":track_id", trackID);
 
         if (!playlistTracksQuery.exec()) {
-            LOG_FAILED_QUERY(playlistTracksQuery)
-                    << "trackID:" << trackID;
+            LOG_FAILED_QUERY(playlistTracksQuery) << "trackID:" << trackID;
         }
 
         while (playlistTracksQuery.next()) {
-            playlistID = playlistTracksQuery.value(playlistTracksQuery.record().indexOf("playlist_id")).toInt();
+            playlistID = playlistTracksQuery
+                                 .value(playlistTracksQuery.record().indexOf(
+                                         "playlist_id"))
+                                 .toInt();
 
             deletePlaylistsQuery.bindValue(":id", playlistID);
 
@@ -776,18 +853,23 @@
     }
 
     QSqlQuery deleteTracksQuery(database);
-    deleteTracksQuery.prepare("delete from " + kRekordboxLibraryTable + " where device=:device");
+    deleteTracksQuery.prepare(
+            "delete from " + kRekordboxLibraryTable + " where device=:device");
     deleteTracksQuery.bindValue(":device", child->getLabel());
 
     if (!deleteTracksQuery.exec()) {
-        LOG_FAILED_QUERY(deleteTracksQuery)
-                << "device:" << child->getLabel();
+        LOG_FAILED_QUERY(deleteTracksQuery) << "device:" << child->getLabel();
     }
 
     transaction.commit();
 }
 
-void setHotCue(TrackPointer track, double startPosition, double endPosition, int id, QString label, mixxx::RgbColor::optional_t color) {
+void setHotCue(TrackPointer track,
+        double startPosition,
+        double endPosition,
+        int id,
+        QString label,
+        mixxx::RgbColor::optional_t color) {
     CuePointer pCue;
     bool hotCueFound = false;
 
@@ -817,12 +899,17 @@
     }
 }
 
-void readAnalyze(TrackPointer track, double sampleRate, int timingOffset, bool ignoreCues, QString anlzPath) {
+void readAnalyze(TrackPointer track,
+        double sampleRate,
+        int timingOffset,
+        bool ignoreCues,
+        QString anlzPath) {
     if (!QFile(anlzPath).exists()) {
         return;
     }
 
-    qDebug() << "Rekordbox ANLZ path:" << anlzPath << " for: " << track->getTitle();
+    qDebug() << "Rekordbox ANLZ path:" << anlzPath
+             << " for: " << track->getTitle();
 
     std::ifstream ifs(anlzPath.toStdString(), std::ifstream::binary);
     kaitai::kstream ks(&ifs);
@@ -835,18 +922,26 @@
     QList<memory_cue_loop_t> memoryCuesAndLoops;
     int lastHotCueIndex = 0;
 
-    for (std::vector<rekordbox_anlz_t::tagged_section_t*>::iterator section = anlz.sections()->begin(); section != anlz.sections()->end(); ++section) {
+    for (std::vector<rekordbox_anlz_t::tagged_section_t*>::iterator section =
+                    anlz.sections()->begin();
+            section != anlz.sections()->end();
+            ++section) {
         switch ((*section)->fourcc()) {
         case rekordbox_anlz_t::SECTION_TAGS_BEAT_GRID: {
             if (!ignoreCues) {
                 break;
             }
 
-            rekordbox_anlz_t::beat_grid_tag_t* beatGridTag = static_cast<rekordbox_anlz_t::beat_grid_tag_t*>((*section)->body());
+            rekordbox_anlz_t::beat_grid_tag_t* beatGridTag =
+                    static_cast<rekordbox_anlz_t::beat_grid_tag_t*>(
+                            (*section)->body());
 
             QVector<double> beats;
 
-            for (std::vector<rekordbox_anlz_t::beat_grid_beat_t*>::iterator beat = beatGridTag->beats()->begin(); beat != beatGridTag->beats()->end(); ++beat) {
+            for (std::vector<rekordbox_anlz_t::beat_grid_beat_t*>::iterator
+                            beat = beatGridTag->beats()->begin();
+                    beat != beatGridTag->beats()->end();
+                    ++beat) {
                 int time = static_cast<int>((*beat)->time()) - timingOffset;
                 // Ensure no offset times are less than 1
                 if (time < 1) {
@@ -857,12 +952,15 @@
 
             QHash<QString, QString> extraVersionInfo;
 
-            mixxx::BeatsPointer pBeats = BeatFactory::makePreferredBeats(
-<<<<<<< HEAD
-                    track, beats, extraVersionInfo, false, false, sampleRate, 0, 0, 0);
-=======
-                    *track, beats, extraVersionInfo, false, false, sampleRate, 0, 0, 0);
->>>>>>> 18e6e1ed
+            mixxx::BeatsPointer pBeats = BeatFactory::makePreferredBeats(track,
+                    beats,
+                    extraVersionInfo,
+                    false,
+                    false,
+                    sampleRate,
+                    0,
+                    0,
+                    0);
 
             track->setBeats(pBeats);
         } break;
@@ -871,9 +969,14 @@
                 break;
             }
 
-            rekordbox_anlz_t::cue_tag_t* cuesTag = static_cast<rekordbox_anlz_t::cue_tag_t*>((*section)->body());
-
-            for (std::vector<rekordbox_anlz_t::cue_entry_t*>::iterator cueEntry = cuesTag->cues()->begin(); cueEntry != cuesTag->cues()->end(); ++cueEntry) {
+            rekordbox_anlz_t::cue_tag_t* cuesTag =
+                    static_cast<rekordbox_anlz_t::cue_tag_t*>(
+                            (*section)->body());
+
+            for (std::vector<rekordbox_anlz_t::cue_entry_t*>::iterator
+                            cueEntry = cuesTag->cues()->begin();
+                    cueEntry != cuesTag->cues()->end();
+                    ++cueEntry) {
                 int time = static_cast<int>((*cueEntry)->time()) - timingOffset;
                 // Ensure no offset times are less than 1
                 if (time < 1) {
@@ -892,7 +995,9 @@
                         memoryCuesAndLoops << memoryCue;
                     } break;
                     case rekordbox_anlz_t::CUE_ENTRY_TYPE_LOOP: {
-                        int endTime = static_cast<int>((*cueEntry)->loop_time()) - timingOffset;
+                        int endTime =
+                                static_cast<int>((*cueEntry)->loop_time()) -
+                                timingOffset;
                         // Ensure no offset times are less than 1
                         if (endTime < 1) {
                             endTime = 1;
@@ -900,19 +1005,20 @@
 
                         memory_cue_loop_t loop;
                         loop.startPosition = position;
-                        loop.endPosition = samples * static_cast<double>(endTime);
+                        loop.endPosition =
+                                samples * static_cast<double>(endTime);
                         loop.color = mixxx::RgbColor::nullopt();
                         memoryCuesAndLoops << loop;
                     } break;
                     }
                 } break;
                 case rekordbox_anlz_t::CUE_LIST_TYPE_HOT_CUES: {
-                    int hotCueIndex = static_cast<int>((*cueEntry)->hot_cue() - 1);
+                    int hotCueIndex =
+                            static_cast<int>((*cueEntry)->hot_cue() - 1);
                     if (hotCueIndex > lastHotCueIndex) {
                         lastHotCueIndex = hotCueIndex;
                     }
-                    setHotCue(
-                            track,
+                    setHotCue(track,
                             position,
                             Cue::kNoPosition,
                             hotCueIndex,
@@ -927,10 +1033,16 @@
                 break;
             }
 
-            rekordbox_anlz_t::cue_extended_tag_t* cuesExtendedTag = static_cast<rekordbox_anlz_t::cue_extended_tag_t*>((*section)->body());
-
-            for (std::vector<rekordbox_anlz_t::cue_extended_entry_t*>::iterator cueExtendedEntry = cuesExtendedTag->cues()->begin(); cueExtendedEntry != cuesExtendedTag->cues()->end(); ++cueExtendedEntry) {
-                int time = static_cast<int>((*cueExtendedEntry)->time()) - timingOffset;
+            rekordbox_anlz_t::cue_extended_tag_t* cuesExtendedTag =
+                    static_cast<rekordbox_anlz_t::cue_extended_tag_t*>(
+                            (*section)->body());
+
+            for (std::vector<rekordbox_anlz_t::cue_extended_entry_t*>::iterator
+                            cueExtendedEntry = cuesExtendedTag->cues()->begin();
+                    cueExtendedEntry != cuesExtendedTag->cues()->end();
+                    ++cueExtendedEntry) {
+                int time = static_cast<int>((*cueExtendedEntry)->time()) -
+                        timingOffset;
                 // Ensure no offset times are less than 1
                 if (time < 1) {
                     time = 1;
@@ -944,12 +1056,17 @@
                         memory_cue_loop_t memoryCue;
                         memoryCue.startPosition = position;
                         memoryCue.endPosition = Cue::kNoPosition;
-                        memoryCue.comment = toUnicode((*cueExtendedEntry)->comment());
-                        memoryCue.color = colorFromID(static_cast<int>((*cueExtendedEntry)->color_id()));
+                        memoryCue.comment =
+                                toUnicode((*cueExtendedEntry)->comment());
+                        memoryCue.color = colorFromID(static_cast<int>(
+                                (*cueExtendedEntry)->color_id()));
                         memoryCuesAndLoops << memoryCue;
                     } break;
                     case rekordbox_anlz_t::CUE_ENTRY_TYPE_LOOP: {
-                        int endTime = static_cast<int>((*cueExtendedEntry)->loop_time()) - timingOffset;
+                        int endTime =
+                                static_cast<int>(
+                                        (*cueExtendedEntry)->loop_time()) -
+                                timingOffset;
                         // Ensure no offset times are less than 1
                         if (endTime < 1) {
                             endTime = 1;
@@ -957,15 +1074,19 @@
 
                         memory_cue_loop_t loop;
                         loop.startPosition = position;
-                        loop.endPosition = samples * static_cast<double>(endTime);
-                        loop.comment = toUnicode((*cueExtendedEntry)->comment());
-                        loop.color = colorFromID(static_cast<int>((*cueExtendedEntry)->color_id()));
+                        loop.endPosition =
+                                samples * static_cast<double>(endTime);
+                        loop.comment =
+                                toUnicode((*cueExtendedEntry)->comment());
+                        loop.color = colorFromID(static_cast<int>(
+                                (*cueExtendedEntry)->color_id()));
                         memoryCuesAndLoops << loop;
                     } break;
                     }
                 } break;
                 case rekordbox_anlz_t::CUE_LIST_TYPE_HOT_CUES: {
-                    int hotCueIndex = static_cast<int>((*cueExtendedEntry)->hot_cue() - 1);
+                    int hotCueIndex = static_cast<int>(
+                            (*cueExtendedEntry)->hot_cue() - 1);
                     if (hotCueIndex > lastHotCueIndex) {
                         lastHotCueIndex = hotCueIndex;
                     }
@@ -991,20 +1112,26 @@
     }
 
     if (memoryCuesAndLoops.size() > 0) {
-        std::sort(memoryCuesAndLoops.begin(), memoryCuesAndLoops.end(), [](const memory_cue_loop_t& a, const memory_cue_loop_t& b) -> bool {
-            return a.startPosition < b.startPosition;
-        });
+        std::sort(memoryCuesAndLoops.begin(),
+                memoryCuesAndLoops.end(),
+                [](const memory_cue_loop_t& a, const memory_cue_loop_t& b)
+                        -> bool { return a.startPosition < b.startPosition; });
 
         bool mainCueFound = false;
 
         // Add memory cues and loops
-        for (int memoryCueOrLoopIndex = 0; memoryCueOrLoopIndex < memoryCuesAndLoops.size(); memoryCueOrLoopIndex++) {
-            memory_cue_loop_t memoryCueOrLoop = memoryCuesAndLoops[memoryCueOrLoopIndex];
-
-            if (!mainCueFound && memoryCueOrLoop.endPosition == Cue::kNoPosition) {
+        for (int memoryCueOrLoopIndex = 0;
+                memoryCueOrLoopIndex < memoryCuesAndLoops.size();
+                memoryCueOrLoopIndex++) {
+            memory_cue_loop_t memoryCueOrLoop =
+                    memoryCuesAndLoops[memoryCueOrLoopIndex];
+
+            if (!mainCueFound &&
+                    memoryCueOrLoop.endPosition == Cue::kNoPosition) {
                 // Set first chronological memory cue as Mixxx MainCue
                 track->setCuePoint(CuePosition(memoryCueOrLoop.startPosition));
-                CuePointer pMainCue = track->findCueByType(mixxx::CueType::MainCue);
+                CuePointer pMainCue =
+                        track->findCueByType(mixxx::CueType::MainCue);
                 pMainCue->setLabel(memoryCueOrLoop.comment);
                 pMainCue->setColor(*memoryCueOrLoop.color);
                 mainCueFound = true;
@@ -1012,8 +1139,7 @@
                 // Mixxx v2.4 will feature multiple loops, so these saved here will be usable
                 // For 2.3, Mixxx treats them as hotcues and the first one will be loaded as the single loop Mixxx supports
                 lastHotCueIndex++;
-                setHotCue(
-                        track,
+                setHotCue(track,
                         memoryCueOrLoop.startPosition,
                         memoryCueOrLoop.endPosition,
                         lastHotCueIndex,
@@ -1029,7 +1155,12 @@
 RekordboxPlaylistModel::RekordboxPlaylistModel(QObject* parent,
         TrackCollectionManager* trackCollectionManager,
         QSharedPointer<BaseTrackCache> trackSource)
-        : BaseExternalPlaylistModel(parent, trackCollectionManager, "mixxx.db.model.rekordbox.playlistmodel", kRekordboxPlaylistsTable, kRekordboxPlaylistTracksTable, trackSource) {
+        : BaseExternalPlaylistModel(parent,
+                  trackCollectionManager,
+                  "mixxx.db.model.rekordbox.playlistmodel",
+                  kRekordboxPlaylistsTable,
+                  kRekordboxPlaylistTracksTable,
+                  trackSource) {
 }
 
 void RekordboxPlaylistModel::initSortColumnMapping() {
@@ -1038,35 +1169,67 @@
         m_columnIndexBySortColumnId[i] = -1;
     }
 
-    m_columnIndexBySortColumnId[TrackModel::SortColumnId::SORTCOLUMN_ARTIST] = fieldIndex(ColumnCache::COLUMN_LIBRARYTABLE_ARTIST);
-    m_columnIndexBySortColumnId[TrackModel::SortColumnId::SORTCOLUMN_TITLE] = fieldIndex(ColumnCache::COLUMN_LIBRARYTABLE_TITLE);
-    m_columnIndexBySortColumnId[TrackModel::SortColumnId::SORTCOLUMN_ALBUM] = fieldIndex(ColumnCache::COLUMN_LIBRARYTABLE_ALBUM);
-    m_columnIndexBySortColumnId[TrackModel::SortColumnId::SORTCOLUMN_ALBUMARTIST] = fieldIndex(ColumnCache::COLUMN_LIBRARYTABLE_ALBUMARTIST);
-    m_columnIndexBySortColumnId[TrackModel::SortColumnId::SORTCOLUMN_YEAR] = fieldIndex(ColumnCache::COLUMN_LIBRARYTABLE_YEAR);
-    m_columnIndexBySortColumnId[TrackModel::SortColumnId::SORTCOLUMN_GENRE] = fieldIndex(ColumnCache::COLUMN_LIBRARYTABLE_GENRE);
-    m_columnIndexBySortColumnId[TrackModel::SortColumnId::SORTCOLUMN_COMPOSER] = fieldIndex(ColumnCache::COLUMN_LIBRARYTABLE_COMPOSER);
-    m_columnIndexBySortColumnId[TrackModel::SortColumnId::SORTCOLUMN_GROUPING] = fieldIndex(ColumnCache::COLUMN_LIBRARYTABLE_GROUPING);
-    m_columnIndexBySortColumnId[TrackModel::SortColumnId::SORTCOLUMN_TRACKNUMBER] = fieldIndex(ColumnCache::COLUMN_LIBRARYTABLE_TRACKNUMBER);
-    m_columnIndexBySortColumnId[TrackModel::SortColumnId::SORTCOLUMN_FILETYPE] = fieldIndex(ColumnCache::COLUMN_LIBRARYTABLE_FILETYPE);
-    m_columnIndexBySortColumnId[TrackModel::SortColumnId::SORTCOLUMN_NATIVELOCATION] = fieldIndex(ColumnCache::COLUMN_LIBRARYTABLE_NATIVELOCATION);
-    m_columnIndexBySortColumnId[TrackModel::SortColumnId::SORTCOLUMN_COMMENT] = fieldIndex(ColumnCache::COLUMN_LIBRARYTABLE_COMMENT);
-    m_columnIndexBySortColumnId[TrackModel::SortColumnId::SORTCOLUMN_DURATION] = fieldIndex(ColumnCache::COLUMN_LIBRARYTABLE_DURATION);
-    m_columnIndexBySortColumnId[TrackModel::SortColumnId::SORTCOLUMN_BITRATE] = fieldIndex(ColumnCache::COLUMN_LIBRARYTABLE_BITRATE);
-    m_columnIndexBySortColumnId[TrackModel::SortColumnId::SORTCOLUMN_BPM] = fieldIndex(ColumnCache::COLUMN_LIBRARYTABLE_BPM);
-    m_columnIndexBySortColumnId[TrackModel::SortColumnId::SORTCOLUMN_REPLAYGAIN] = fieldIndex(ColumnCache::COLUMN_LIBRARYTABLE_REPLAYGAIN);
-    m_columnIndexBySortColumnId[TrackModel::SortColumnId::SORTCOLUMN_DATETIMEADDED] = fieldIndex(ColumnCache::COLUMN_LIBRARYTABLE_DATETIMEADDED);
-    m_columnIndexBySortColumnId[TrackModel::SortColumnId::SORTCOLUMN_TIMESPLAYED] = fieldIndex(ColumnCache::COLUMN_LIBRARYTABLE_TIMESPLAYED);
-    m_columnIndexBySortColumnId[TrackModel::SortColumnId::SORTCOLUMN_RATING] = fieldIndex(ColumnCache::COLUMN_LIBRARYTABLE_RATING);
-    m_columnIndexBySortColumnId[TrackModel::SortColumnId::SORTCOLUMN_KEY] = fieldIndex(ColumnCache::COLUMN_LIBRARYTABLE_KEY);
-    m_columnIndexBySortColumnId[TrackModel::SortColumnId::SORTCOLUMN_PREVIEW] = fieldIndex(ColumnCache::COLUMN_LIBRARYTABLE_PREVIEW);
-    m_columnIndexBySortColumnId[TrackModel::SortColumnId::SORTCOLUMN_COLOR] = fieldIndex(ColumnCache::COLUMN_LIBRARYTABLE_COLOR);
-    m_columnIndexBySortColumnId[TrackModel::SortColumnId::SORTCOLUMN_COVERART] = fieldIndex(ColumnCache::COLUMN_LIBRARYTABLE_COVERART);
-    m_columnIndexBySortColumnId[TrackModel::SortColumnId::SORTCOLUMN_POSITION] = fieldIndex(ColumnCache::COLUMN_PLAYLISTTRACKSTABLE_POSITION);
+    m_columnIndexBySortColumnId[TrackModel::SortColumnId::SORTCOLUMN_ARTIST] =
+            fieldIndex(ColumnCache::COLUMN_LIBRARYTABLE_ARTIST);
+    m_columnIndexBySortColumnId[TrackModel::SortColumnId::SORTCOLUMN_TITLE] =
+            fieldIndex(ColumnCache::COLUMN_LIBRARYTABLE_TITLE);
+    m_columnIndexBySortColumnId[TrackModel::SortColumnId::SORTCOLUMN_ALBUM] =
+            fieldIndex(ColumnCache::COLUMN_LIBRARYTABLE_ALBUM);
+    m_columnIndexBySortColumnId
+            [TrackModel::SortColumnId::SORTCOLUMN_ALBUMARTIST] =
+                    fieldIndex(ColumnCache::COLUMN_LIBRARYTABLE_ALBUMARTIST);
+    m_columnIndexBySortColumnId[TrackModel::SortColumnId::SORTCOLUMN_YEAR] =
+            fieldIndex(ColumnCache::COLUMN_LIBRARYTABLE_YEAR);
+    m_columnIndexBySortColumnId[TrackModel::SortColumnId::SORTCOLUMN_GENRE] =
+            fieldIndex(ColumnCache::COLUMN_LIBRARYTABLE_GENRE);
+    m_columnIndexBySortColumnId[TrackModel::SortColumnId::SORTCOLUMN_COMPOSER] =
+            fieldIndex(ColumnCache::COLUMN_LIBRARYTABLE_COMPOSER);
+    m_columnIndexBySortColumnId[TrackModel::SortColumnId::SORTCOLUMN_GROUPING] =
+            fieldIndex(ColumnCache::COLUMN_LIBRARYTABLE_GROUPING);
+    m_columnIndexBySortColumnId
+            [TrackModel::SortColumnId::SORTCOLUMN_TRACKNUMBER] =
+                    fieldIndex(ColumnCache::COLUMN_LIBRARYTABLE_TRACKNUMBER);
+    m_columnIndexBySortColumnId[TrackModel::SortColumnId::SORTCOLUMN_FILETYPE] =
+            fieldIndex(ColumnCache::COLUMN_LIBRARYTABLE_FILETYPE);
+    m_columnIndexBySortColumnId
+            [TrackModel::SortColumnId::SORTCOLUMN_NATIVELOCATION] =
+                    fieldIndex(ColumnCache::COLUMN_LIBRARYTABLE_NATIVELOCATION);
+    m_columnIndexBySortColumnId[TrackModel::SortColumnId::SORTCOLUMN_COMMENT] =
+            fieldIndex(ColumnCache::COLUMN_LIBRARYTABLE_COMMENT);
+    m_columnIndexBySortColumnId[TrackModel::SortColumnId::SORTCOLUMN_DURATION] =
+            fieldIndex(ColumnCache::COLUMN_LIBRARYTABLE_DURATION);
+    m_columnIndexBySortColumnId[TrackModel::SortColumnId::SORTCOLUMN_BITRATE] =
+            fieldIndex(ColumnCache::COLUMN_LIBRARYTABLE_BITRATE);
+    m_columnIndexBySortColumnId[TrackModel::SortColumnId::SORTCOLUMN_BPM] =
+            fieldIndex(ColumnCache::COLUMN_LIBRARYTABLE_BPM);
+    m_columnIndexBySortColumnId
+            [TrackModel::SortColumnId::SORTCOLUMN_REPLAYGAIN] =
+                    fieldIndex(ColumnCache::COLUMN_LIBRARYTABLE_REPLAYGAIN);
+    m_columnIndexBySortColumnId
+            [TrackModel::SortColumnId::SORTCOLUMN_DATETIMEADDED] =
+                    fieldIndex(ColumnCache::COLUMN_LIBRARYTABLE_DATETIMEADDED);
+    m_columnIndexBySortColumnId
+            [TrackModel::SortColumnId::SORTCOLUMN_TIMESPLAYED] =
+                    fieldIndex(ColumnCache::COLUMN_LIBRARYTABLE_TIMESPLAYED);
+    m_columnIndexBySortColumnId[TrackModel::SortColumnId::SORTCOLUMN_RATING] =
+            fieldIndex(ColumnCache::COLUMN_LIBRARYTABLE_RATING);
+    m_columnIndexBySortColumnId[TrackModel::SortColumnId::SORTCOLUMN_KEY] =
+            fieldIndex(ColumnCache::COLUMN_LIBRARYTABLE_KEY);
+    m_columnIndexBySortColumnId[TrackModel::SortColumnId::SORTCOLUMN_PREVIEW] =
+            fieldIndex(ColumnCache::COLUMN_LIBRARYTABLE_PREVIEW);
+    m_columnIndexBySortColumnId[TrackModel::SortColumnId::SORTCOLUMN_COLOR] =
+            fieldIndex(ColumnCache::COLUMN_LIBRARYTABLE_COLOR);
+    m_columnIndexBySortColumnId[TrackModel::SortColumnId::SORTCOLUMN_COVERART] =
+            fieldIndex(ColumnCache::COLUMN_LIBRARYTABLE_COVERART);
+    m_columnIndexBySortColumnId[TrackModel::SortColumnId::SORTCOLUMN_POSITION] =
+            fieldIndex(ColumnCache::COLUMN_PLAYLISTTRACKSTABLE_POSITION);
 
     m_sortColumnIdByColumnIndex.clear();
     for (int i = 0; i < TrackModel::SortColumnId::NUM_SORTCOLUMNIDS; ++i) {
-        TrackModel::SortColumnId sortColumn = static_cast<TrackModel::SortColumnId>(i);
-        m_sortColumnIdByColumnIndex.insert(m_columnIndexBySortColumnId[sortColumn], sortColumn);
+        TrackModel::SortColumnId sortColumn =
+                static_cast<TrackModel::SortColumnId>(i);
+        m_sortColumnIdByColumnIndex.insert(
+                m_columnIndexBySortColumnId[sortColumn], sortColumn);
     }
 }
 
@@ -1074,7 +1237,9 @@
     qDebug() << "RekordboxTrackModel::getTrack";
 
     TrackPointer track = BaseExternalPlaylistModel::getTrack(index);
-    QString location = index.sibling(index.row(), fieldIndex("location")).data().toString();
+    QString location = index.sibling(index.row(), fieldIndex("location"))
+                               .data()
+                               .toString();
 
     if (!QFile(location).exists()) {
         return track;
@@ -1092,9 +1257,11 @@
     int timingOffset = 0;
 
     if (location.toLower().endsWith(".mp3")) {
-        int timingShiftCase = mp3guessenc_timing_shift_case(location.toStdString().c_str());
-
-        qDebug() << "Timing shift case:" << timingShiftCase << "for MP3 file:" << location;
+        int timingShiftCase =
+                mp3guessenc_timing_shift_case(location.toStdString().c_str());
+
+        qDebug() << "Timing shift case:" << timingShiftCase
+                 << "for MP3 file:" << location;
 
         switch (timingShiftCase) {
 #ifdef __COREAUDIO__
@@ -1131,7 +1298,9 @@
 
     double sampleRate = static_cast<double>(track->getSampleRate());
 
-    QString anlzPath = index.sibling(index.row(), fieldIndex("analyze_path")).data().toString();
+    QString anlzPath = index.sibling(index.row(), fieldIndex("analyze_path"))
+                               .data()
+                               .toString();
     QString anlzPathExt = anlzPath.left(anlzPath.length() - 3) + "EXT";
 
     if (QFile(anlzPathExt).exists()) {
@@ -1144,9 +1313,12 @@
 
     // Assume that the key of the file the has been analyzed in Recordbox is correct
     // and prevent the AnalyzerKey from re-analyzing.
-    track->setKeys(KeyFactory::makeBasicKeysFromText(index.sibling(index.row(), fieldIndex("key")).data().toString(), mixxx::track::io::key::USER));
-
-    track->setColor(mixxx::RgbColor::fromQVariant(index.sibling(index.row(), fieldIndex("color")).data()));
+    track->setKeys(KeyFactory::makeBasicKeysFromText(
+            index.sibling(index.row(), fieldIndex("key")).data().toString(),
+            mixxx::track::io::key::USER));
+
+    track->setColor(mixxx::RgbColor::fromQVariant(
+            index.sibling(index.row(), fieldIndex("color")).data()));
 
     return track;
 }
@@ -1159,7 +1331,8 @@
 }
 
 bool RekordboxPlaylistModel::isColumnInternal(int column) {
-    return column == fieldIndex(ColumnCache::COLUMN_REKORDBOX_ANALYZE_PATH) || BaseExternalPlaylistModel::isColumnInternal(column);
+    return column == fieldIndex(ColumnCache::COLUMN_REKORDBOX_ANALYZE_PATH) ||
+            BaseExternalPlaylistModel::isColumnInternal(column);
 }
 
 RekordboxFeature::RekordboxFeature(
