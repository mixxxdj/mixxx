#include <QStringBuilder>
#include <QThread>

#include "library/trackcollection.h"

#include "sources/soundsourceproxy.h"
#include "track/globaltrackcache.h"
#include "util/logger.h"
#include "util/db/sqltransaction.h"

#include "util/assert.h"


namespace {
    mixxx::Logger kLogger("TrackCollection");
} // anonymous namespace

TrackCollection::TrackCollection(
        const UserSettingsPointer& pConfig)
        : m_pConfig(pConfig),
          m_analysisDao(pConfig),
          m_trackDao(m_cueDao, m_playlistDao,
                     m_analysisDao, m_libraryHashDao, pConfig) {
}

TrackCollection::~TrackCollection() {
    kLogger.debug() << "~TrackCollection()";
    // The database should have been detached earlier
    DEBUG_ASSERT(!m_database.isOpen());
}

void TrackCollection::repairDatabase(QSqlDatabase database) {
    DEBUG_ASSERT(QApplication::instance()->thread() == QThread::currentThread());

    m_crates.repairDatabase(database);
}

void TrackCollection::connectDatabase(QSqlDatabase database) {
    DEBUG_ASSERT(QApplication::instance()->thread() == QThread::currentThread());

    m_database = database;
    m_trackDao.initialize(database);
    m_playlistDao.initialize(database);
    m_cueDao.initialize(database);
    m_directoryDao.initialize(database);
    m_analysisDao.initialize(database);
    m_libraryHashDao.initialize(database);
    m_savedDao.initialize(database);
    m_crates.connectDatabase(database);
}

void TrackCollection::disconnectDatabase() {
    DEBUG_ASSERT(QApplication::instance()->thread() == QThread::currentThread());

    m_database = QSqlDatabase();
    m_trackDao.finish();
    m_crates.disconnectDatabase();
}

void TrackCollection::setTrackSource(QSharedPointer<BaseTrackCache> pTrackSource) {
    DEBUG_ASSERT(QApplication::instance()->thread() == QThread::currentThread());

    VERIFY_OR_DEBUG_ASSERT(m_pTrackSource.isNull()) {
        return;
    }
    m_pTrackSource = pTrackSource;
}

void TrackCollection::relocateDirectory(QString oldDir, QString newDir) {
    DEBUG_ASSERT(QApplication::instance()->thread() == QThread::currentThread());

    // We only call this method if the user has picked a relocated directory via
    // a file dialog. This means the system sandboxer (if we are sandboxed) has
    // granted us permission to this folder. Create a security bookmark while we
    // have permission so that we can access the folder on future runs. We need
    // to canonicalize the path so we first wrap the directory string with a
    // QDir.
    QDir directory(newDir);
    Sandbox::createSecurityToken(directory);

    QSet<TrackId> movedIds(
            m_directoryDao.relocateDirectory(oldDir, newDir));

    m_trackDao.databaseTracksMoved(std::move(movedIds), QSet<TrackId>());

    GlobalTrackCacheLocker().relocateCachedTracks(&m_trackDao);
}

bool TrackCollection::hideTracks(const QList<TrackId>& trackIds) {
    DEBUG_ASSERT(QApplication::instance()->thread() == QThread::currentThread());

    // Warn if tracks have a playlist membership
    QSet<int> allPlaylistIds;
    for (const auto& trackId: trackIds) {
        QSet<int> playlistIds;
        m_playlistDao.getPlaylistsTrackIsIn(trackId, &playlistIds);
        for (const auto& playlistId: playlistIds) {
            if (m_playlistDao.getHiddenType(playlistId) != PlaylistDAO::PLHT_SET_LOG) {
                allPlaylistIds.insert(playlistId);
            }
        }
    }

    if (!allPlaylistIds.isEmpty()) {
         QStringList playlistNames;
         playlistNames.reserve(allPlaylistIds.count());
         for (const auto& playlistId: allPlaylistIds) {
             playlistNames.append(m_playlistDao.getPlaylistName(playlistId));
         }

         QString playlistNamesSection =
                 "\n\n\"" %
                 playlistNames.join("\"\n\"") %
                 "\"\n\n";

         if (QMessageBox::question(
                 nullptr,
                 tr("Hiding tracks"),
                 tr("The selected tracks are in the following playlists:"
                     "%1"
                     "Hiding them will remove them from these playlists. Continue?")
                         .arg(playlistNamesSection),
                 QMessageBox::Ok | QMessageBox::Cancel) != QMessageBox::Ok) {
             return false;
         }
     }

    // Transactional
    SqlTransaction transaction(m_database);
    VERIFY_OR_DEBUG_ASSERT(transaction) {
        return false;
    }
    VERIFY_OR_DEBUG_ASSERT(m_trackDao.onHidingTracks(trackIds)) {
        return false;
    }
    VERIFY_OR_DEBUG_ASSERT(transaction.commit()) {
        return false;
    }

    m_playlistDao.removeTracksFromPlaylists(trackIds);

    // Post-processing
    // TODO(XXX): Move signals from TrackDAO to TrackCollection
    m_trackDao.afterHidingTracks(trackIds);
    QSet<CrateId> modifiedCrateSummaries(
      m_crates.tracks().collectCrateIdsOfTracks(trackIds));

    // Emit signal(s)
    // TODO(XXX): Emit signals here instead of from DAOs
    //emit(m_crates.crateSummaryChanged(modifiedCrateSummaries));

    return true;
}

bool TrackCollection::unhideTracks(const QList<TrackId>& trackIds) {
    DEBUG_ASSERT(QApplication::instance()->thread() == QThread::currentThread());

    // Transactional
    SqlTransaction transaction(m_database);
    VERIFY_OR_DEBUG_ASSERT(transaction) {
        return false;
    }
    VERIFY_OR_DEBUG_ASSERT(m_trackDao.onUnhidingTracks(trackIds)) {
        return false;
    }
    VERIFY_OR_DEBUG_ASSERT(transaction.commit()) {
        return false;
    }

    // Post-processing
    // TODO(XXX): Move signals from TrackDAO to TrackCollection
    m_trackDao.afterUnhidingTracks(trackIds);
    // TODO(XXX): Move signals from TrackDAO to TrackCollection

    // Emit signal(s)
    // TODO(XXX): Emit signals here instead of from DAOs
    QSet<CrateId> modifiedCrateSummaries(
      m_crates.tracks().collectCrateIdsOfTracks(trackIds));
    //emit(m_crates.crateSummaryChanged(modifiedCrateSummaries));

    return true;
}

bool TrackCollection::purgeTracks(
        const QList<TrackId>& trackIds) {
    DEBUG_ASSERT(QApplication::instance()->thread() == QThread::currentThread());

    // Transactional
    SqlTransaction transaction(m_database);
    VERIFY_OR_DEBUG_ASSERT(transaction) {
        return false;
    }
    VERIFY_OR_DEBUG_ASSERT(m_trackDao.onPurgingTracks(trackIds)) {
        return false;
    }
    // Collect crates of tracks that will be purged before actually purging
    // them within the same transactions. Those tracks will be removed from
    // all crates on purging.
    QSet<CrateId> modifiedCrateSummaries(
      m_crates.tracks().collectCrateIdsOfTracks(trackIds));
    VERIFY_OR_DEBUG_ASSERT(m_crates.onPurgingTracks(trackIds)) {
        return false;
    }
    VERIFY_OR_DEBUG_ASSERT(transaction.commit()) {
        return false;
    }
    // TODO(XXX): Move reversible actions inside transaction
    m_cueDao.deleteCuesForTracks(trackIds);
    m_playlistDao.removeTracksFromPlaylists(trackIds);
    m_analysisDao.deleteAnalyses(trackIds);

    // Post-processing
    // TODO(XXX): Move signals from TrackDAO to TrackCollection
    m_trackDao.afterPurgingTracks(trackIds);

    // Emit signal(s)
    // TODO(XXX): Emit signals here instead of from DAOs
    //emit(m_crates.crateSummaryChanged(modifiedCrateSummaries));

    return true;
}

bool TrackCollection::purgeTracks(
        const QDir& dir) {
    QList<TrackId> trackIds(m_trackDao.getTrackIds(dir));
    return purgeTracks(trackIds);
<<<<<<< HEAD
=======
}

bool TrackCollection::insertCrate(
        const Crate& crate,
        CrateId* pCrateId) {
    DEBUG_ASSERT(QApplication::instance()->thread() == QThread::currentThread());

    // Transactional
    SqlTransaction transaction(m_database);
    VERIFY_OR_DEBUG_ASSERT(transaction) {
        return false;
    }
    CrateId crateId;
    VERIFY_OR_DEBUG_ASSERT(m_crates.onInsertingCrate(crate, &crateId)) {
        return false;
    }
    DEBUG_ASSERT(crateId.isValid());
    VERIFY_OR_DEBUG_ASSERT(transaction.commit()) {
        return false;
    }

    // Emit signals
    emit(crateInserted(crateId));

    if (pCrateId != nullptr) {
        *pCrateId = crateId;
    }
    return true;
}

bool TrackCollection::updateCrate(
        const Crate& crate) {
    DEBUG_ASSERT(QApplication::instance()->thread() == QThread::currentThread());

    // Transactional
    SqlTransaction transaction(m_database);
    VERIFY_OR_DEBUG_ASSERT(transaction) {
        return false;
    }
    VERIFY_OR_DEBUG_ASSERT(m_crates.onUpdatingCrate(crate)) {
        return false;
    }
    VERIFY_OR_DEBUG_ASSERT(transaction.commit()) {
        return false;
    }

    // Emit signals
    emit(crateUpdated(crate.getId()));

    return true;
}

bool TrackCollection::deleteCrate(
        CrateId crateId) {
    DEBUG_ASSERT(QApplication::instance()->thread() == QThread::currentThread());

    // Transactional
    SqlTransaction transaction(m_database);
    VERIFY_OR_DEBUG_ASSERT(transaction) {
        return false;
    }
    VERIFY_OR_DEBUG_ASSERT(m_crates.onDeletingCrate(crateId)) {
        return false;
    }
    VERIFY_OR_DEBUG_ASSERT(transaction.commit()) {
        return false;
    }

    // Emit signals
    emit(crateDeleted(crateId));

    return true;
}

bool TrackCollection::addCrateTracks(
        CrateId crateId,
        const QList<TrackId>& trackIds) {
    DEBUG_ASSERT(QApplication::instance()->thread() == QThread::currentThread());

    // Transactional
    SqlTransaction transaction(m_database);
    VERIFY_OR_DEBUG_ASSERT(transaction) {
        return false;
    }
    VERIFY_OR_DEBUG_ASSERT(m_crates.onAddingCrateTracks(crateId, trackIds)) {
        return false;
    }
    VERIFY_OR_DEBUG_ASSERT(transaction.commit()) {
        return false;
    }

    // Emit signals
    emit(crateTracksChanged(crateId, trackIds, QList<TrackId>()));

    return true;
}

bool TrackCollection::removeCrateTracks(
        CrateId crateId,
        const QList<TrackId>& trackIds) {
    DEBUG_ASSERT(QApplication::instance()->thread() == QThread::currentThread());

    // Transactional
    SqlTransaction transaction(m_database);
    VERIFY_OR_DEBUG_ASSERT(transaction) {
        return false;
    }
    VERIFY_OR_DEBUG_ASSERT(m_crates.onRemovingCrateTracks(crateId, trackIds)) {
        return false;
    }
    VERIFY_OR_DEBUG_ASSERT(transaction.commit()) {
        return false;
    }

    // Emit signals
    emit(crateTracksChanged(crateId, QList<TrackId>(), trackIds));

    return true;
}

bool TrackCollection::updateAutoDjCrate(
        CrateId crateId,
        bool isAutoDjSource) {
    DEBUG_ASSERT(QApplication::instance()->thread() == QThread::currentThread());

    Crate crate;
    VERIFY_OR_DEBUG_ASSERT(crates().readCrateById(crateId, &crate)) {
        return false; // inexistent or failure
    }
    if (crate.isAutoDjSource() == isAutoDjSource) {
        return false; // nothing to do
    }
    crate.setAutoDjSource(isAutoDjSource);
    return updateCrate(crate);
}

void TrackCollection::exportTrackMetadata(Track* pTrack) const {
    DEBUG_ASSERT(pTrack);

    // Write audio meta data, if explicitly requested by the user
    // for individual tracks or enabled in the preferences for all
    // tracks.
    //
    // This must be done before updating the database, because
    // a timestamp is used to keep track of when metadata has been
    // last synchronized. Exporting metadata will update this time
    // stamp on the track object!
    if (pTrack->isMarkedForMetadataExport() ||
            (pTrack->isDirty() && m_pConfig && m_pConfig->getValueString(ConfigKey("[Library]","SyncTrackMetadataExport")).toInt() == 1)) {
        SoundSourceProxy::exportTrackMetadataBeforeSaving(pTrack);
    }
}

void TrackCollection::saveTrack(Track* pTrack) {
    DEBUG_ASSERT(QApplication::instance()->thread() == QThread::currentThread());

    m_trackDao.saveTrack(pTrack);
>>>>>>> d349e3de
}<|MERGE_RESOLUTION|>--- conflicted
+++ resolved
@@ -224,144 +224,7 @@
         const QDir& dir) {
     QList<TrackId> trackIds(m_trackDao.getTrackIds(dir));
     return purgeTracks(trackIds);
-<<<<<<< HEAD
-=======
-}
-
-bool TrackCollection::insertCrate(
-        const Crate& crate,
-        CrateId* pCrateId) {
-    DEBUG_ASSERT(QApplication::instance()->thread() == QThread::currentThread());
-
-    // Transactional
-    SqlTransaction transaction(m_database);
-    VERIFY_OR_DEBUG_ASSERT(transaction) {
-        return false;
-    }
-    CrateId crateId;
-    VERIFY_OR_DEBUG_ASSERT(m_crates.onInsertingCrate(crate, &crateId)) {
-        return false;
-    }
-    DEBUG_ASSERT(crateId.isValid());
-    VERIFY_OR_DEBUG_ASSERT(transaction.commit()) {
-        return false;
-    }
-
-    // Emit signals
-    emit(crateInserted(crateId));
-
-    if (pCrateId != nullptr) {
-        *pCrateId = crateId;
-    }
-    return true;
-}
-
-bool TrackCollection::updateCrate(
-        const Crate& crate) {
-    DEBUG_ASSERT(QApplication::instance()->thread() == QThread::currentThread());
-
-    // Transactional
-    SqlTransaction transaction(m_database);
-    VERIFY_OR_DEBUG_ASSERT(transaction) {
-        return false;
-    }
-    VERIFY_OR_DEBUG_ASSERT(m_crates.onUpdatingCrate(crate)) {
-        return false;
-    }
-    VERIFY_OR_DEBUG_ASSERT(transaction.commit()) {
-        return false;
-    }
-
-    // Emit signals
-    emit(crateUpdated(crate.getId()));
-
-    return true;
-}
-
-bool TrackCollection::deleteCrate(
-        CrateId crateId) {
-    DEBUG_ASSERT(QApplication::instance()->thread() == QThread::currentThread());
-
-    // Transactional
-    SqlTransaction transaction(m_database);
-    VERIFY_OR_DEBUG_ASSERT(transaction) {
-        return false;
-    }
-    VERIFY_OR_DEBUG_ASSERT(m_crates.onDeletingCrate(crateId)) {
-        return false;
-    }
-    VERIFY_OR_DEBUG_ASSERT(transaction.commit()) {
-        return false;
-    }
-
-    // Emit signals
-    emit(crateDeleted(crateId));
-
-    return true;
-}
-
-bool TrackCollection::addCrateTracks(
-        CrateId crateId,
-        const QList<TrackId>& trackIds) {
-    DEBUG_ASSERT(QApplication::instance()->thread() == QThread::currentThread());
-
-    // Transactional
-    SqlTransaction transaction(m_database);
-    VERIFY_OR_DEBUG_ASSERT(transaction) {
-        return false;
-    }
-    VERIFY_OR_DEBUG_ASSERT(m_crates.onAddingCrateTracks(crateId, trackIds)) {
-        return false;
-    }
-    VERIFY_OR_DEBUG_ASSERT(transaction.commit()) {
-        return false;
-    }
-
-    // Emit signals
-    emit(crateTracksChanged(crateId, trackIds, QList<TrackId>()));
-
-    return true;
-}
-
-bool TrackCollection::removeCrateTracks(
-        CrateId crateId,
-        const QList<TrackId>& trackIds) {
-    DEBUG_ASSERT(QApplication::instance()->thread() == QThread::currentThread());
-
-    // Transactional
-    SqlTransaction transaction(m_database);
-    VERIFY_OR_DEBUG_ASSERT(transaction) {
-        return false;
-    }
-    VERIFY_OR_DEBUG_ASSERT(m_crates.onRemovingCrateTracks(crateId, trackIds)) {
-        return false;
-    }
-    VERIFY_OR_DEBUG_ASSERT(transaction.commit()) {
-        return false;
-    }
-
-    // Emit signals
-    emit(crateTracksChanged(crateId, QList<TrackId>(), trackIds));
-
-    return true;
-}
-
-bool TrackCollection::updateAutoDjCrate(
-        CrateId crateId,
-        bool isAutoDjSource) {
-    DEBUG_ASSERT(QApplication::instance()->thread() == QThread::currentThread());
-
-    Crate crate;
-    VERIFY_OR_DEBUG_ASSERT(crates().readCrateById(crateId, &crate)) {
-        return false; // inexistent or failure
-    }
-    if (crate.isAutoDjSource() == isAutoDjSource) {
-        return false; // nothing to do
-    }
-    crate.setAutoDjSource(isAutoDjSource);
-    return updateCrate(crate);
-}
-
+}
 void TrackCollection::exportTrackMetadata(Track* pTrack) const {
     DEBUG_ASSERT(pTrack);
 
@@ -383,5 +246,4 @@
     DEBUG_ASSERT(QApplication::instance()->thread() == QThread::currentThread());
 
     m_trackDao.saveTrack(pTrack);
->>>>>>> d349e3de
 }