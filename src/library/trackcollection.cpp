#include <QtSql>
#include <QtDebug>

#include "library/trackcollection.h"

#ifdef __SQLITE3__
#include <sqlite3.h>
#endif

#include "library/librarytablemodel.h"
#include "library/schemamanager.h"
#include "library/queryutil.h"
#include "soundsourceproxy.h"
#include "trackinfoobject.h"
#include "xmlparse.h"
#include "util/sleepableqthread.h"

#include "controlobjectthread.h"
#include "controlobject.h"
#include "configobject.h"

#define MAX_LAMBDA_COUNT 8

TrackCollection::TrackCollection(ConfigObject<ConfigValue>* pConfig)
        : m_pConfig(pConfig),
          m_stop(false),
          m_semLambdasReadyToCall(0),
          m_semLambdasFree(MAX_LAMBDA_COUNT),
          m_pCOTPlaylistIsBusy(NULL),
          m_inCallSyncCount(0){
    DBG() << "TrackCollection constructor \tfrom thread id="
          << QThread::currentThreadId() << "name="
          << QThread::currentThread()->objectName();
    m_pTrackCollectionPrivate = new TrackCollectionPrivate(pConfig);
}

TrackCollection::~TrackCollection() {
    DBG() << "~TrackCollection()";
    delete m_pCOTPlaylistIsBusy;
}

void TrackCollection::run() {
    QThread::currentThread()->setObjectName("TrackCollection");
    DBG() << "id=" << QThread::currentThreadId()
          << "name=" << QThread::currentThread()->objectName();

    m_pTrackCollectionPrivate->initialize();

    emit(initialized()); // to notify that Daos can be used

    func lambda;
    // main TrackCollection's loop
    while (!m_stop) {
        if (!m_semLambdasReadyToCall.tryAcquire(1)) {
            setUiEnabled(true); // no Lambda available, so unlock GUI.
            m_semLambdasReadyToCall.acquire(1); // Sleep until new Lambdas have arrived
        }
        // got lambda on queue (or needness to stop thread)
        if (m_stop) {
            // m_stop == true
            DBG() << "Need to stop thread";
            while (!m_lambdas.isEmpty()) {
                // There are remaining lambdas in queue. Must execute them all.
                m_lambdasQueueMutex.lock();
                lambda = m_lambdas.dequeue();
                m_lambdasQueueMutex.unlock();
                lambda(m_pTrackCollectionPrivate);
                m_semLambdasFree.release(1);
            }
            break;
        } else {
            if (!m_lambdas.isEmpty()) {
                m_lambdasQueueMutex.lock();
                lambda = m_lambdas.dequeue();
                m_lambdasQueueMutex.unlock();
                lambda(m_pTrackCollectionPrivate);
                m_semLambdasFree.release(1);
            }
        }
    }
    //TODO(MK) TearDown TrackCollectionPrivate
    DBG() << " ### Thread ended ###";
}

// callAsync can be called from any thread. Be careful: callAsync runs asynchonously.
//    @param: lambda function, string (for debug purposes).
//    Catched values in lambda must be guarantly alive until end of execution lambda
//    (if catched by value) or you can catch by value.
void TrackCollection::callAsync(func lambda, QString where) {
    qDebug() << "callAsync from" << where;
    if (lambda == NULL || m_stop) return;
    const bool inMainThread = QThread::currentThread() == qApp->thread();
    if (inMainThread) {
        setUiEnabled(false);
    }
    addLambdaToQueue(lambda);
}

<<<<<<< HEAD
// callAsync can be called from any thread
//    @param: lambda function, string (for debug purposes).
void TrackCollection::callSync(func lambda, QString where) {
    qDebug() << "callSync BEGIN from" << where;
    auto waitCycles = 0;
    if (QThread::currentThread() == this){
        // we are already in TrackCollection-Thread. Just execute the lambda
        qDebug() << "!!! WARNING: CallSync from ThreadCollection Thread. Executing without locks";
        lambda(m_pTrackCollectionPrivate);
    } else {
        if (m_inCallSyncCount > 0) { // callSync inside callSync is workable, but we must avoid it
            DBG() << "nested CallSync";
            Q_ASSERT(false); // just stop here in debug
=======
#ifdef __SQLITE3__
    installSorting(m_db);
#endif

    int requiredSchemaVersion = 23;
    QString schemaFilename = m_pConfig->getResourcePath();
    schemaFilename.append("schema.xml");
    QString okToExit = tr("Click OK to exit.");
    QString upgradeFailed = tr("Cannot upgrade database schema");
    QString upgradeToVersionFailed = tr("Unable to upgrade your database schema to version %1")
            .arg(QString::number(requiredSchemaVersion));
    int result = SchemaManager::upgradeToSchemaVersion(schemaFilename, m_db, requiredSchemaVersion);
    if (result < 0) {
        if (result == -1) {
            QMessageBox::warning(0, upgradeFailed,
                                upgradeToVersionFailed + "\n" +
                                tr("Your %1 file may be outdated.").arg(schemaFilename) +
                                "\n\n" + okToExit,
                                QMessageBox::Ok);
        } else if (result == -2) {
            QMessageBox::warning(0, upgradeFailed,
                                upgradeToVersionFailed + "\n" +
                                tr("Your mixxxdb.sqlite file may be corrupt.") + "\n" +
                                tr("Try renaming it and restarting Mixxx.") +
                                "\n\n" + okToExit,
                                QMessageBox::Ok);
        } else { // -3
            QMessageBox::warning(0, upgradeFailed,
                                upgradeToVersionFailed + "\n" +
                                tr("Your %1 file may be missing or invalid.").arg(schemaFilename) +
                                "\n\n" + okToExit,
                                QMessageBox::Ok);
>>>>>>> eda7caad
        }
        qDebug() << "callSync from" << where;
        ++m_inCallSyncCount;

        if (lambda == NULL || m_stop) return;

        const bool inMainThread = QThread::currentThread() == qApp->thread();
        if (inMainThread) {
            setUiEnabled(false);
        }
        QMutex mutex;
        mutex.lock();
        func lambdaWithMutex =
                [&mutex, &lambda] (TrackCollectionPrivate* pTrackCollectionPrivate) {
                    lambda(pTrackCollectionPrivate);
                    mutex.unlock();
                };
        addLambdaToQueue(lambdaWithMutex);

        while (!mutex.tryLock(1)) { // timeout 1 ms
            MainExecuter::getInstance().call();
            //if (inMainThread) {
            //    // Check if we are NOT in nested callSync
            //    if (m_inCallSyncCount == 1) {
            //        // This calls the pending slots, which can result in stacking up
            //        // recursive callSync() calls
            //        qApp->processEvents(QEventLoop::AllEvents);
            //    }
            //}
            //DBG() << "Start animation";
            //animationIsShowed = true;
            waitCycles++;
        }
        // If we are here, the lamda is done.
        mutex.unlock(); // QMutexes should be always destroyed in unlocked state.
        if (inMainThread) {
            setUiEnabled(true);
        }

        --m_inCallSyncCount;
    }
    qDebug() << "callSync END from" << where << waitCycles << "waitCycles";
}

void TrackCollection::addLambdaToQueue(func lambda) {
    m_semLambdasFree.acquire(1); // we'll wait here if lambdas count in queue is greater then MAX_LAMBDA_COUNT
    m_lambdasQueueMutex.lock();
    m_lambdas.enqueue(lambda);
    m_lambdasQueueMutex.unlock();
    m_semLambdasReadyToCall.release(1);
}

void TrackCollection::setupControlObject() {
    m_pCOTPlaylistIsBusy = new ControlObjectThread(ConfigKey("[Playlist]", "isBusy"));
}

void TrackCollection::setUiEnabled(const bool enabled) {
// lock/unlock GUI elements by setting [playlist] "isBusy
//TODO() causes an endless loop. can be re-enabled after The track cash is moved
//    if (m_pCOTPlaylistIsBusy)
//        m_pCOTPlaylistIsBusy->set(enabled ? 0.0 : 1.0);
}

void TrackCollection::stopThread() {
    DBG() << "Stopping thread";
		//Todo(MK): TearDown TrackCollectionPrivate here
/*
    callSync([this](void) {
        DBG() << "Closing database connection";
        m_pTrackDao->finish();
        delete m_pTrackDao; // do it here becouse it uses DB connection
    }, "TrackCollection::stopThread, delete m_pTrackDao");

    callSync([this](void) {
        DBG() << "Closing database connection";
        if (m_pDatabase->isOpen()) {
            // There should never be an outstanding transaction when this code is
            // called. If there is, it means we probably aren't committing a
            // transaction somewhere that should be.
            if (m_pDatabase->rollback()) {
                qDebug() << "ERROR: There was a transaction in progress on the main database connection while shutting down."
                         << "There is a logic error somewhere.";
            }
            m_pDatabase->close();
        } else {
            qDebug() << "ERROR: The main database connection was closed before TrackCollection closed it."
                     << "There is a logic error somewhere.";
        }
    }, "TrackCollection::stopThread, closing DB connection");
*/
    m_semLambdasReadyToCall.release(1);
    m_stop = true;
}

QSharedPointer<BaseTrackCache> TrackCollection::getTrackSource() {
    return m_defaultTrackSource;
}

void TrackCollection::setTrackSource(QSharedPointer<BaseTrackCache> trackSource) {
    Q_ASSERT(m_defaultTrackSource.isNull());
    m_defaultTrackSource = trackSource;
}

<<<<<<< HEAD
ConfigObject<ConfigValue>* TrackCollection::getConfig() {
    return m_pConfig;
}
=======
#ifdef __SQLITE3__
// from public domain code
// http://www.archivum.info/qt-interest@trolltech.com/2008-12/00584/Re-%28Qt-interest%29-Qt-Sqlite-UserDefinedFunction.html
void TrackCollection::installSorting(QSqlDatabase &db) {
    QVariant v = db.driver()->handle();
    if (v.isValid() && strcmp(v.typeName(), "sqlite3*") == 0) {
        // v.data() returns a pointer to the handle
        sqlite3* handle = *static_cast<sqlite3**>(v.data());
        if (handle != 0) { // check that it is not NULL
            int result = sqlite3_create_collation(
                    handle,
                    "localeAwareCompare",
                    SQLITE_UTF16,
                    NULL,
                    sqliteLocaleAwareCompare);
            if (result != SQLITE_OK)
            qWarning() << "Could not add string collation function: " << result;

            result = sqlite3_create_function(
                    handle,
                    "like",
                    2,
                    SQLITE_ANY,
                    NULL,
                    sqliteLike,
                    NULL, NULL);
            if (result != SQLITE_OK)
            qWarning() << "Could not add like 2 function: " << result;

            result = sqlite3_create_function(
                    handle,
                    "like",
                    3,
                    SQLITE_UTF8, // No conversion, Data is stored as UTF8
                    NULL,
                    sqliteLike,
                    NULL, NULL);
            if (result != SQLITE_OK)
            qWarning() << "Could not add like 3 function: " << result;
        } else {
            qWarning() << "Could not get sqlite handle";
        }
    } else {
        qWarning() << "handle variant returned typename " << v.typeName();
    }
}

// The collating function callback is invoked with a copy of the pArg
// application data pointer and with two strings in the encoding specified
// by the eTextRep argument.
// The collating function must return an integer that is negative, zero,
// or positive if the first string is less than, equal to, or greater
// than the second, respectively.
//static
int TrackCollection::sqliteLocaleAwareCompare(void* pArg,
                                    int len1, const void* data1,
                                    int len2, const void* data2 )
{
    Q_UNUSED(pArg);
    // Construct a QString without copy
    QString string1 = QString::fromRawData(reinterpret_cast<const QChar*>(data1),
                                           len1 / sizeof(QChar));
    QString string2 = QString::fromRawData(reinterpret_cast<const QChar*>(data2),
                                           len2 / sizeof(QChar));
    return QString::localeAwareCompare(string1, string2);
}

// This implements the like() SQL function. This is used by the LIKE operator.
// The SQL statement 'A LIKE B' is implemented as 'like(B, A)', and if there is
// an escape character, say E, it is implemented as 'like(B, A, E)'
//static
void TrackCollection::sqliteLike(sqlite3_context *context,
                                int aArgc,
                                sqlite3_value **aArgv) {
    Q_ASSERT(aArgc == 2 || aArgc == 3);

    const char* b = reinterpret_cast<const char*>(
            sqlite3_value_text(aArgv[0]));
    const char* a = reinterpret_cast<const char*>(
            sqlite3_value_text(aArgv[1]));

    if (!a || !b) {
        return;
    }

    QString stringB = QString::fromUtf8(b); // Like String
    QString stringA = QString::fromUtf8(a);

    QChar esc = '\0'; // Escape
    if (aArgc == 3) {
        const char* e = reinterpret_cast<const char*>(
                sqlite3_value_text(aArgv[2]));
        if(e) {
            QString stringE = QString::fromUtf8(e);
            if (!stringE.isEmpty()) {
                esc = stringE.data()[0];
            }
        }
    }

    int ret = likeCompareLatinLow(&stringB, &stringA, esc);
    sqlite3_result_int64(context, ret);
    return;
}

//static
void TrackCollection::makeLatinLow(QChar* c, int count) {
    for (int i = 0; i < count; ++i) {
        if (c[i].decompositionTag() != QChar::NoDecomposition) {
            c[i] = c[i].decomposition()[0];
        }
        if (c[i].isUpper()) {
            c[i] = c[i].toLower();
        }
    }
}

//static
int TrackCollection::likeCompareLatinLow(
        QString* pattern,
        QString* string,
        const QChar esc) {
    makeLatinLow(pattern->data(), pattern->length());
    makeLatinLow(string->data(), string->length());
    //qDebug() << *pattern << *string;
    return likeCompareInner(pattern->data(), pattern->length(), string->data(), string->length(), esc);
}

// Compare two strings for equality where the first string is
// a "LIKE" expression. Return true (1) if they are the same and
// false (0) if they are different.
// This is the original sqlite3 icuLikeCompare rewritten for QChar
//static
int TrackCollection::likeCompareInner(
  const QChar* pattern, // LIKE pattern
  int patternSize,
  const QChar* string, // The string to compare against
  int stringSize,
  const QChar esc // The escape character
){
    static const QChar MATCH_ONE = QChar('_');
    static const QChar MATCH_ALL = QChar('%');

    int iPattern = 0; // Current index in pattern
    int iString = 0; // Current index in string

    bool prevEscape = false; // True if the previous character was uEsc

    while (iPattern < patternSize) {
        // Read (and consume) the next character from the input pattern.
        QChar uPattern = pattern[iPattern++];
        // There are now 4 possibilities:
        // 1. uPattern is an unescaped match-all character "%",
        // 2. uPattern is an unescaped match-one character "_",
        // 3. uPattern is an unescaped escape character, or
        // 4. uPattern is to be handled as an ordinary character

        if (!prevEscape && uPattern == MATCH_ALL) {
            // Case 1.
            QChar c;

            // Skip any MATCH_ALL or MATCH_ONE characters that follow a
            // MATCH_ALL. For each MATCH_ONE, skip one character in the
            // test string.

            if (iPattern >= patternSize) {
                // Tailing %
                return 1;
            }

            while ((c = pattern[iPattern]) == MATCH_ALL || c == MATCH_ONE) {
                if (c == MATCH_ONE) {
                    if (++iString == stringSize) {
                        return 0;
                    }
                }
                if (++iPattern == patternSize) {
                    // Two or more tailing %
                    return 1;
                }
            }

            while (iString < stringSize) {
                if (likeCompareInner(&pattern[iPattern], patternSize - iPattern,
                                &string[iString], stringSize - iString, esc)) {
                    return 1;
                }
                iString++;
            }
            return 0;
        } else if (!prevEscape && uPattern == MATCH_ONE) {
            // Case 2.
            if (++iString == stringSize) {
                return 0;
            }
        } else if (!prevEscape && uPattern == esc) {
            // Case 3.
            prevEscape = 1;
        } else {
            // Case 4.
            if (iString == stringSize) {
                return 0;
            }
            QChar uString = string[iString++];
            if (uString != uPattern) {
                return 0;
            }
            prevEscape = false;
        }
    }
    return iString == stringSize;
}



/*
static int
likeCompare(nsAString::const_iterator aPatternItr,
            nsAString::const_iterator aPatternEnd,
            nsAString::const_iterator aStringItr,
            nsAString::const_iterator aStringEnd,
            PRUnichar aEscape)
{
  const PRUnichar MATCH_ALL('%');
  const PRUnichar MATCH_ONE('_');

  PRBool lastWasEscape = PR_FALSE;
  while (aPatternItr != aPatternEnd) {

* What we do in here is take a look at each character from the input
* pattern, and do something with it. There are 4 possibilities:
* 1) character is an un-escaped match-all character
* 2) character is an un-escaped match-one character
* 3) character is an un-escaped escape character
* 4) character is not any of the above

    if (!lastWasEscape && *aPatternItr == MATCH_ALL) {
      // CASE 1

* Now we need to skip any MATCH_ALL or MATCH_ONE characters that follow a
* MATCH_ALL character. For each MATCH_ONE character, skip one character
* in the pattern string.

      while (*aPatternItr == MATCH_ALL || *aPatternItr == MATCH_ONE) {
        if (*aPatternItr == MATCH_ONE) {
          // If we've hit the end of the string we are testing, no match
          if (aStringItr == aStringEnd)
            return 0;
          aStringItr++;
        }
        aPatternItr++;
      }

      // If we've hit the end of the pattern string, match
      if (aPatternItr == aPatternEnd)
        return 1;

      while (aStringItr != aStringEnd) {
        if (likeCompare(aPatternItr, aPatternEnd, aStringItr, aStringEnd, aEscape)) {
          // we've hit a match, so indicate this
          return 1;
        }
        aStringItr++;
      }

      // No match
      return 0;
    } else if (!lastWasEscape && *aPatternItr == MATCH_ONE) {
      // CASE 2
      if (aStringItr == aStringEnd) {
        // If we've hit the end of the string we are testing, no match
        return 0;
      }
      aStringItr++;
      lastWasEscape = PR_FALSE;
    } else if (!lastWasEscape && *aPatternItr == aEscape) {
      // CASE 3
      lastWasEscape = PR_TRUE;
    } else {
      // CASE 4
      if (ToUpperCase(*aStringItr) != ToUpperCase(*aPatternItr)) {
        // If we've hit a point where the strings don't match, there is no match
        return 0;
      }
      aStringItr++;
      lastWasEscape = PR_FALSE;
    }

    aPatternItr++;
  }

  return aStringItr == aStringEnd;
}


.
void
StorageUnicodeFunctions::likeFunction(sqlite3_context *p,
                                      int aArgc,
                                      sqlite3_value **aArgv)
{
  NS_ASSERTION(2 == aArgc || 3 == aArgc, "Invalid number of arguments!");

  if (sqlite3_value_bytes(aArgv[0]) > SQLITE_MAX_LIKE_PATTERN_LENGTH) {
    sqlite3_result_error(p, "LIKE or GLOB pattern too complex", SQLITE_TOOBIG);
    return;
  }

  if (!sqlite3_value_text16(aArgv[0]) || !sqlite3_value_text16(aArgv[1]))
    return;

  nsDependentString A(static_cast<const PRUnichar *>(sqlite3_value_text16(aArgv[1])));
  nsDependentString B(static_cast<const PRUnichar *>(sqlite3_value_text16(aArgv[0])));
  NS_ASSERTION(!B.IsEmpty(), "LIKE string must not be null!");

  PRUnichar E = 0;
  if (3 == aArgc)
    E = static_cast<const PRUnichar *>(sqlite3_value_text16(aArgv[2]))[0];

  nsAString::const_iterator itrString, endString;
  A.BeginReading(itrString);
  A.EndReading(endString);
  nsAString::const_iterator itrPattern, endPattern;
  B.BeginReading(itrPattern);
  B.EndReading(endPattern);
  sqlite3_result_int(p, likeCompare(itrPattern, endPattern,
                                    itrString, endString, E));
}
*/
#endif
>>>>>>> eda7caad
<|MERGE_RESOLUTION|>--- conflicted
+++ resolved
@@ -96,7 +96,6 @@
     addLambdaToQueue(lambda);
 }
 
-<<<<<<< HEAD
 // callAsync can be called from any thread
 //    @param: lambda function, string (for debug purposes).
 void TrackCollection::callSync(func lambda, QString where) {
@@ -110,40 +109,6 @@
         if (m_inCallSyncCount > 0) { // callSync inside callSync is workable, but we must avoid it
             DBG() << "nested CallSync";
             Q_ASSERT(false); // just stop here in debug
-=======
-#ifdef __SQLITE3__
-    installSorting(m_db);
-#endif
-
-    int requiredSchemaVersion = 23;
-    QString schemaFilename = m_pConfig->getResourcePath();
-    schemaFilename.append("schema.xml");
-    QString okToExit = tr("Click OK to exit.");
-    QString upgradeFailed = tr("Cannot upgrade database schema");
-    QString upgradeToVersionFailed = tr("Unable to upgrade your database schema to version %1")
-            .arg(QString::number(requiredSchemaVersion));
-    int result = SchemaManager::upgradeToSchemaVersion(schemaFilename, m_db, requiredSchemaVersion);
-    if (result < 0) {
-        if (result == -1) {
-            QMessageBox::warning(0, upgradeFailed,
-                                upgradeToVersionFailed + "\n" +
-                                tr("Your %1 file may be outdated.").arg(schemaFilename) +
-                                "\n\n" + okToExit,
-                                QMessageBox::Ok);
-        } else if (result == -2) {
-            QMessageBox::warning(0, upgradeFailed,
-                                upgradeToVersionFailed + "\n" +
-                                tr("Your mixxxdb.sqlite file may be corrupt.") + "\n" +
-                                tr("Try renaming it and restarting Mixxx.") +
-                                "\n\n" + okToExit,
-                                QMessageBox::Ok);
-        } else { // -3
-            QMessageBox::warning(0, upgradeFailed,
-                                upgradeToVersionFailed + "\n" +
-                                tr("Your %1 file may be missing or invalid.").arg(schemaFilename) +
-                                "\n\n" + okToExit,
-                                QMessageBox::Ok);
->>>>>>> eda7caad
         }
         qDebug() << "callSync from" << where;
         ++m_inCallSyncCount;
@@ -247,339 +212,6 @@
     m_defaultTrackSource = trackSource;
 }
 
-<<<<<<< HEAD
 ConfigObject<ConfigValue>* TrackCollection::getConfig() {
     return m_pConfig;
-}
-=======
-#ifdef __SQLITE3__
-// from public domain code
-// http://www.archivum.info/qt-interest@trolltech.com/2008-12/00584/Re-%28Qt-interest%29-Qt-Sqlite-UserDefinedFunction.html
-void TrackCollection::installSorting(QSqlDatabase &db) {
-    QVariant v = db.driver()->handle();
-    if (v.isValid() && strcmp(v.typeName(), "sqlite3*") == 0) {
-        // v.data() returns a pointer to the handle
-        sqlite3* handle = *static_cast<sqlite3**>(v.data());
-        if (handle != 0) { // check that it is not NULL
-            int result = sqlite3_create_collation(
-                    handle,
-                    "localeAwareCompare",
-                    SQLITE_UTF16,
-                    NULL,
-                    sqliteLocaleAwareCompare);
-            if (result != SQLITE_OK)
-            qWarning() << "Could not add string collation function: " << result;
-
-            result = sqlite3_create_function(
-                    handle,
-                    "like",
-                    2,
-                    SQLITE_ANY,
-                    NULL,
-                    sqliteLike,
-                    NULL, NULL);
-            if (result != SQLITE_OK)
-            qWarning() << "Could not add like 2 function: " << result;
-
-            result = sqlite3_create_function(
-                    handle,
-                    "like",
-                    3,
-                    SQLITE_UTF8, // No conversion, Data is stored as UTF8
-                    NULL,
-                    sqliteLike,
-                    NULL, NULL);
-            if (result != SQLITE_OK)
-            qWarning() << "Could not add like 3 function: " << result;
-        } else {
-            qWarning() << "Could not get sqlite handle";
-        }
-    } else {
-        qWarning() << "handle variant returned typename " << v.typeName();
-    }
-}
-
-// The collating function callback is invoked with a copy of the pArg
-// application data pointer and with two strings in the encoding specified
-// by the eTextRep argument.
-// The collating function must return an integer that is negative, zero,
-// or positive if the first string is less than, equal to, or greater
-// than the second, respectively.
-//static
-int TrackCollection::sqliteLocaleAwareCompare(void* pArg,
-                                    int len1, const void* data1,
-                                    int len2, const void* data2 )
-{
-    Q_UNUSED(pArg);
-    // Construct a QString without copy
-    QString string1 = QString::fromRawData(reinterpret_cast<const QChar*>(data1),
-                                           len1 / sizeof(QChar));
-    QString string2 = QString::fromRawData(reinterpret_cast<const QChar*>(data2),
-                                           len2 / sizeof(QChar));
-    return QString::localeAwareCompare(string1, string2);
-}
-
-// This implements the like() SQL function. This is used by the LIKE operator.
-// The SQL statement 'A LIKE B' is implemented as 'like(B, A)', and if there is
-// an escape character, say E, it is implemented as 'like(B, A, E)'
-//static
-void TrackCollection::sqliteLike(sqlite3_context *context,
-                                int aArgc,
-                                sqlite3_value **aArgv) {
-    Q_ASSERT(aArgc == 2 || aArgc == 3);
-
-    const char* b = reinterpret_cast<const char*>(
-            sqlite3_value_text(aArgv[0]));
-    const char* a = reinterpret_cast<const char*>(
-            sqlite3_value_text(aArgv[1]));
-
-    if (!a || !b) {
-        return;
-    }
-
-    QString stringB = QString::fromUtf8(b); // Like String
-    QString stringA = QString::fromUtf8(a);
-
-    QChar esc = '\0'; // Escape
-    if (aArgc == 3) {
-        const char* e = reinterpret_cast<const char*>(
-                sqlite3_value_text(aArgv[2]));
-        if(e) {
-            QString stringE = QString::fromUtf8(e);
-            if (!stringE.isEmpty()) {
-                esc = stringE.data()[0];
-            }
-        }
-    }
-
-    int ret = likeCompareLatinLow(&stringB, &stringA, esc);
-    sqlite3_result_int64(context, ret);
-    return;
-}
-
-//static
-void TrackCollection::makeLatinLow(QChar* c, int count) {
-    for (int i = 0; i < count; ++i) {
-        if (c[i].decompositionTag() != QChar::NoDecomposition) {
-            c[i] = c[i].decomposition()[0];
-        }
-        if (c[i].isUpper()) {
-            c[i] = c[i].toLower();
-        }
-    }
-}
-
-//static
-int TrackCollection::likeCompareLatinLow(
-        QString* pattern,
-        QString* string,
-        const QChar esc) {
-    makeLatinLow(pattern->data(), pattern->length());
-    makeLatinLow(string->data(), string->length());
-    //qDebug() << *pattern << *string;
-    return likeCompareInner(pattern->data(), pattern->length(), string->data(), string->length(), esc);
-}
-
-// Compare two strings for equality where the first string is
-// a "LIKE" expression. Return true (1) if they are the same and
-// false (0) if they are different.
-// This is the original sqlite3 icuLikeCompare rewritten for QChar
-//static
-int TrackCollection::likeCompareInner(
-  const QChar* pattern, // LIKE pattern
-  int patternSize,
-  const QChar* string, // The string to compare against
-  int stringSize,
-  const QChar esc // The escape character
-){
-    static const QChar MATCH_ONE = QChar('_');
-    static const QChar MATCH_ALL = QChar('%');
-
-    int iPattern = 0; // Current index in pattern
-    int iString = 0; // Current index in string
-
-    bool prevEscape = false; // True if the previous character was uEsc
-
-    while (iPattern < patternSize) {
-        // Read (and consume) the next character from the input pattern.
-        QChar uPattern = pattern[iPattern++];
-        // There are now 4 possibilities:
-        // 1. uPattern is an unescaped match-all character "%",
-        // 2. uPattern is an unescaped match-one character "_",
-        // 3. uPattern is an unescaped escape character, or
-        // 4. uPattern is to be handled as an ordinary character
-
-        if (!prevEscape && uPattern == MATCH_ALL) {
-            // Case 1.
-            QChar c;
-
-            // Skip any MATCH_ALL or MATCH_ONE characters that follow a
-            // MATCH_ALL. For each MATCH_ONE, skip one character in the
-            // test string.
-
-            if (iPattern >= patternSize) {
-                // Tailing %
-                return 1;
-            }
-
-            while ((c = pattern[iPattern]) == MATCH_ALL || c == MATCH_ONE) {
-                if (c == MATCH_ONE) {
-                    if (++iString == stringSize) {
-                        return 0;
-                    }
-                }
-                if (++iPattern == patternSize) {
-                    // Two or more tailing %
-                    return 1;
-                }
-            }
-
-            while (iString < stringSize) {
-                if (likeCompareInner(&pattern[iPattern], patternSize - iPattern,
-                                &string[iString], stringSize - iString, esc)) {
-                    return 1;
-                }
-                iString++;
-            }
-            return 0;
-        } else if (!prevEscape && uPattern == MATCH_ONE) {
-            // Case 2.
-            if (++iString == stringSize) {
-                return 0;
-            }
-        } else if (!prevEscape && uPattern == esc) {
-            // Case 3.
-            prevEscape = 1;
-        } else {
-            // Case 4.
-            if (iString == stringSize) {
-                return 0;
-            }
-            QChar uString = string[iString++];
-            if (uString != uPattern) {
-                return 0;
-            }
-            prevEscape = false;
-        }
-    }
-    return iString == stringSize;
-}
-
-
-
-/*
-static int
-likeCompare(nsAString::const_iterator aPatternItr,
-            nsAString::const_iterator aPatternEnd,
-            nsAString::const_iterator aStringItr,
-            nsAString::const_iterator aStringEnd,
-            PRUnichar aEscape)
-{
-  const PRUnichar MATCH_ALL('%');
-  const PRUnichar MATCH_ONE('_');
-
-  PRBool lastWasEscape = PR_FALSE;
-  while (aPatternItr != aPatternEnd) {
-
-* What we do in here is take a look at each character from the input
-* pattern, and do something with it. There are 4 possibilities:
-* 1) character is an un-escaped match-all character
-* 2) character is an un-escaped match-one character
-* 3) character is an un-escaped escape character
-* 4) character is not any of the above
-
-    if (!lastWasEscape && *aPatternItr == MATCH_ALL) {
-      // CASE 1
-
-* Now we need to skip any MATCH_ALL or MATCH_ONE characters that follow a
-* MATCH_ALL character. For each MATCH_ONE character, skip one character
-* in the pattern string.
-
-      while (*aPatternItr == MATCH_ALL || *aPatternItr == MATCH_ONE) {
-        if (*aPatternItr == MATCH_ONE) {
-          // If we've hit the end of the string we are testing, no match
-          if (aStringItr == aStringEnd)
-            return 0;
-          aStringItr++;
-        }
-        aPatternItr++;
-      }
-
-      // If we've hit the end of the pattern string, match
-      if (aPatternItr == aPatternEnd)
-        return 1;
-
-      while (aStringItr != aStringEnd) {
-        if (likeCompare(aPatternItr, aPatternEnd, aStringItr, aStringEnd, aEscape)) {
-          // we've hit a match, so indicate this
-          return 1;
-        }
-        aStringItr++;
-      }
-
-      // No match
-      return 0;
-    } else if (!lastWasEscape && *aPatternItr == MATCH_ONE) {
-      // CASE 2
-      if (aStringItr == aStringEnd) {
-        // If we've hit the end of the string we are testing, no match
-        return 0;
-      }
-      aStringItr++;
-      lastWasEscape = PR_FALSE;
-    } else if (!lastWasEscape && *aPatternItr == aEscape) {
-      // CASE 3
-      lastWasEscape = PR_TRUE;
-    } else {
-      // CASE 4
-      if (ToUpperCase(*aStringItr) != ToUpperCase(*aPatternItr)) {
-        // If we've hit a point where the strings don't match, there is no match
-        return 0;
-      }
-      aStringItr++;
-      lastWasEscape = PR_FALSE;
-    }
-
-    aPatternItr++;
-  }
-
-  return aStringItr == aStringEnd;
-}
-
-
-.
-void
-StorageUnicodeFunctions::likeFunction(sqlite3_context *p,
-                                      int aArgc,
-                                      sqlite3_value **aArgv)
-{
-  NS_ASSERTION(2 == aArgc || 3 == aArgc, "Invalid number of arguments!");
-
-  if (sqlite3_value_bytes(aArgv[0]) > SQLITE_MAX_LIKE_PATTERN_LENGTH) {
-    sqlite3_result_error(p, "LIKE or GLOB pattern too complex", SQLITE_TOOBIG);
-    return;
-  }
-
-  if (!sqlite3_value_text16(aArgv[0]) || !sqlite3_value_text16(aArgv[1]))
-    return;
-
-  nsDependentString A(static_cast<const PRUnichar *>(sqlite3_value_text16(aArgv[1])));
-  nsDependentString B(static_cast<const PRUnichar *>(sqlite3_value_text16(aArgv[0])));
-  NS_ASSERTION(!B.IsEmpty(), "LIKE string must not be null!");
-
-  PRUnichar E = 0;
-  if (3 == aArgc)
-    E = static_cast<const PRUnichar *>(sqlite3_value_text16(aArgv[2]))[0];
-
-  nsAString::const_iterator itrString, endString;
-  A.BeginReading(itrString);
-  A.EndReading(endString);
-  nsAString::const_iterator itrPattern, endPattern;
-  B.BeginReading(itrPattern);
-  B.EndReading(endPattern);
-  sqlite3_result_int(p, likeCompare(itrPattern, endPattern,
-                                    itrString, endString, E));
-}
-*/
-#endif
->>>>>>> eda7caad
+}