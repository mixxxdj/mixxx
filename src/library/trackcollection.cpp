--- conflicted
+++ resolved
@@ -20,12 +20,8 @@
 TrackCollection::TrackCollection(
         QObject* parent,
         const UserSettingsPointer& pConfig)
-<<<<<<< HEAD
-        : m_pConfig(pConfig),
+        : QObject(parent),
           m_cueDao(pConfig),
-=======
-        : QObject(parent),
->>>>>>> 682409fd
           m_analysisDao(pConfig),
           m_trackDao(m_cueDao, m_playlistDao,
                      m_analysisDao, m_libraryHashDao, pConfig) {
