#include <QtSql>
#include <QtDebug>

#include "library/trackcollection.h"

#ifdef __SQLITE3__
#include <sqlite3.h>
#endif

#include "library/librarytablemodel.h"
#include "library/schemamanager.h"
#include "soundsourceproxy.h"
#include "trackinfoobject.h"
#include "xmlparse.h"

TrackCollection::TrackCollection(ConfigObject<ConfigValue>* pConfig)
        : m_pConfig(pConfig),
          m_db(QSqlDatabase::addDatabase("QSQLITE")), // defaultConnection
          m_playlistDao(m_db),
          m_crateDao(m_db),
          m_coverArtDao(m_db),
          m_cueDao(m_db),
          m_directoryDao(m_db),
          m_analysisDao(m_db, pConfig),
          m_trackDao(m_db, m_coverArtDao, m_cueDao, m_playlistDao, m_crateDao,
                     m_analysisDao, m_directoryDao, pConfig),
          m_supportedFileExtensionsRegex(
              SoundSourceProxy::supportedFileExtensionsRegex(),
              Qt::CaseInsensitive) {
    qDebug() << "Available QtSQL drivers:" << QSqlDatabase::drivers();

    m_db.setHostName("localhost");
    m_db.setDatabaseName(pConfig->getSettingsPath().append("/mixxxdb.sqlite"));
    m_db.setUserName("mixxx");
    m_db.setPassword("mixxx");
    bool ok = m_db.open();
    qDebug() << "DB status:" << m_db.databaseName() << "=" << ok;
    if (m_db.lastError().isValid()) {
        qDebug() << "Error loading database:" << m_db.lastError();
    }
    // Check for tables and create them if missing
    if (!checkForTables()) {
        // TODO(XXX) something a little more elegant
        exit(-1);
    }
}

TrackCollection::~TrackCollection() {
    qDebug() << "~TrackCollection()";
    m_coverArtDao.deleteUnusedCoverArts();
    m_trackDao.finish();

    if (m_db.isOpen()) {
        // There should never be an outstanding transaction when this code is
        // called. If there is, it means we probably aren't committing a
        // transaction somewhere that should be.
        if (m_db.rollback()) {
            qDebug() << "ERROR: There was a transaction in progress on the main database connection while shutting down."
                    << "There is a logic error somewhere.";
        }
        m_db.close();
    } else {
        qDebug() << "ERROR: The main database connection was closed before TrackCollection closed it."
                << "There is a logic error somewhere.";
    }
}

bool TrackCollection::checkForTables() {
    if (!m_db.open()) {
        QMessageBox::critical(0, tr("Cannot open database"),
                            tr("Unable to establish a database connection.\n"
                                "Mixxx requires QT with SQLite support. Please read "
                                "the Qt SQL driver documentation for information on how "
                                "to build it.\n\n"
                                "Click OK to exit."), QMessageBox::Ok);
        return false;
    }

<<<<<<< HEAD
    int requiredSchemaVersion = 24;
=======
#ifdef __SQLITE3__
    installSorting(m_db);
#endif

    int requiredSchemaVersion = 23;
>>>>>>> a082d267
    QString schemaFilename = m_pConfig->getResourcePath();
    schemaFilename.append("schema.xml");
    QString okToExit = tr("Click OK to exit.");
    QString upgradeFailed = tr("Cannot upgrade database schema");
    QString upgradeToVersionFailed = tr("Unable to upgrade your database schema to version %1")
            .arg(QString::number(requiredSchemaVersion));
    int result = SchemaManager::upgradeToSchemaVersion(schemaFilename, m_db, requiredSchemaVersion);
    if (result < 0) {
        if (result == -1) {
            QMessageBox::warning(0, upgradeFailed,
                                upgradeToVersionFailed + "\n" +
                                tr("Your %1 file may be outdated.").arg(schemaFilename) +
                                "\n\n" + okToExit,
                                QMessageBox::Ok);
        } else if (result == -2) {
            QMessageBox::warning(0, upgradeFailed,
                                upgradeToVersionFailed + "\n" +
                                tr("Your mixxxdb.sqlite file may be corrupt.") + "\n" +
                                tr("Try renaming it and restarting Mixxx.") +
                                "\n\n" + okToExit,
                                QMessageBox::Ok);
        } else { // -3
            QMessageBox::warning(0, upgradeFailed,
                                upgradeToVersionFailed + "\n" +
                                tr("Your %1 file may be missing or invalid.").arg(schemaFilename) +
                                "\n\n" + okToExit,
                                QMessageBox::Ok);
        }
        return false;
    }

    m_trackDao.initialize();
    m_playlistDao.initialize();
    m_crateDao.initialize();
    m_cueDao.initialize();
    m_directoryDao.initialize();
    m_coverArtDao.initialize();

    return true;
}

QSqlDatabase& TrackCollection::getDatabase() {
    return m_db;
}

CoverArtDAO& TrackCollection::getCoverArtDAO() {
    return m_coverArtDao;
}

CrateDAO& TrackCollection::getCrateDAO() {
    return m_crateDao;
}

TrackDAO& TrackCollection::getTrackDAO() {
    return m_trackDao;
}

PlaylistDAO& TrackCollection::getPlaylistDAO() {
    return m_playlistDao;
}

DirectoryDAO& TrackCollection::getDirectoryDAO() {
    return m_directoryDao;
}

QSharedPointer<BaseTrackCache> TrackCollection::getTrackSource() {
    return m_defaultTrackSource;
}

void TrackCollection::setTrackSource(QSharedPointer<BaseTrackCache> trackSource) {
    Q_ASSERT(m_defaultTrackSource.isNull());
    m_defaultTrackSource = trackSource;
}

#ifdef __SQLITE3__
// from public domain code
// http://www.archivum.info/qt-interest@trolltech.com/2008-12/00584/Re-%28Qt-interest%29-Qt-Sqlite-UserDefinedFunction.html
void TrackCollection::installSorting(QSqlDatabase &db) {
    QVariant v = db.driver()->handle();
    if (v.isValid() && strcmp(v.typeName(), "sqlite3*") == 0) {
        // v.data() returns a pointer to the handle
        sqlite3* handle = *static_cast<sqlite3**>(v.data());
        if (handle != 0) { // check that it is not NULL
            int result = sqlite3_create_collation(
                    handle,
                    "localeAwareCompare",
                    SQLITE_UTF16,
                    NULL,
                    sqliteLocaleAwareCompare);
            if (result != SQLITE_OK)
            qWarning() << "Could not add string collation function: " << result;

            result = sqlite3_create_function(
                    handle,
                    "like",
                    2,
                    SQLITE_ANY,
                    NULL,
                    sqliteLike,
                    NULL, NULL);
            if (result != SQLITE_OK)
            qWarning() << "Could not add like 2 function: " << result;

            result = sqlite3_create_function(
                    handle,
                    "like",
                    3,
                    SQLITE_UTF8, // No conversion, Data is stored as UTF8
                    NULL,
                    sqliteLike,
                    NULL, NULL);
            if (result != SQLITE_OK)
            qWarning() << "Could not add like 3 function: " << result;
        } else {
            qWarning() << "Could not get sqlite handle";
        }
    } else {
        qWarning() << "handle variant returned typename " << v.typeName();
    }
}

// The collating function callback is invoked with a copy of the pArg
// application data pointer and with two strings in the encoding specified
// by the eTextRep argument.
// The collating function must return an integer that is negative, zero,
// or positive if the first string is less than, equal to, or greater
// than the second, respectively.
//static
int TrackCollection::sqliteLocaleAwareCompare(void* pArg,
                                    int len1, const void* data1,
                                    int len2, const void* data2 )
{
    Q_UNUSED(pArg);
    // Construct a QString without copy
    QString string1 = QString::fromRawData(reinterpret_cast<const QChar*>(data1),
                                           len1 / sizeof(QChar));
    QString string2 = QString::fromRawData(reinterpret_cast<const QChar*>(data2),
                                           len2 / sizeof(QChar));
    return QString::localeAwareCompare(string1, string2);
}

// This implements the like() SQL function. This is used by the LIKE operator.
// The SQL statement 'A LIKE B' is implemented as 'like(B, A)', and if there is
// an escape character, say E, it is implemented as 'like(B, A, E)'
//static
void TrackCollection::sqliteLike(sqlite3_context *context,
                                int aArgc,
                                sqlite3_value **aArgv) {
    Q_ASSERT(aArgc == 2 || aArgc == 3);

    const char* b = reinterpret_cast<const char*>(
            sqlite3_value_text(aArgv[0]));
    const char* a = reinterpret_cast<const char*>(
            sqlite3_value_text(aArgv[1]));

    if (!a || !b) {
        return;
    }

    QString stringB = QString::fromUtf8(b); // Like String
    QString stringA = QString::fromUtf8(a);

    QChar esc = '\0'; // Escape
    if (aArgc == 3) {
        const char* e = reinterpret_cast<const char*>(
                sqlite3_value_text(aArgv[2]));
        if(e) {
            QString stringE = QString::fromUtf8(e);
            if (!stringE.isEmpty()) {
                esc = stringE.data()[0];
            }
        }
    }

    int ret = likeCompareLatinLow(&stringB, &stringA, esc);
    sqlite3_result_int64(context, ret);
    return;
}

//static
void TrackCollection::makeLatinLow(QChar* c, int count) {
    for (int i = 0; i < count; ++i) {
        if (c[i].decompositionTag() != QChar::NoDecomposition) {
            c[i] = c[i].decomposition()[0];
        }
        if (c[i].isUpper()) {
            c[i] = c[i].toLower();
        }
    }
}

//static
int TrackCollection::likeCompareLatinLow(
        QString* pattern,
        QString* string,
        const QChar esc) {
    makeLatinLow(pattern->data(), pattern->length());
    makeLatinLow(string->data(), string->length());
    //qDebug() << *pattern << *string;
    return likeCompareInner(pattern->data(), pattern->length(), string->data(), string->length(), esc);
}

// Compare two strings for equality where the first string is
// a "LIKE" expression. Return true (1) if they are the same and
// false (0) if they are different.
// This is the original sqlite3 icuLikeCompare rewritten for QChar
//static
int TrackCollection::likeCompareInner(
  const QChar* pattern, // LIKE pattern
  int patternSize,
  const QChar* string, // The string to compare against
  int stringSize,
  const QChar esc // The escape character
){
    static const QChar MATCH_ONE = QChar('_');
    static const QChar MATCH_ALL = QChar('%');

    int iPattern = 0; // Current index in pattern
    int iString = 0; // Current index in string

    bool prevEscape = false; // True if the previous character was uEsc

    while (iPattern < patternSize) {
        // Read (and consume) the next character from the input pattern.
        QChar uPattern = pattern[iPattern++];
        // There are now 4 possibilities:
        // 1. uPattern is an unescaped match-all character "%",
        // 2. uPattern is an unescaped match-one character "_",
        // 3. uPattern is an unescaped escape character, or
        // 4. uPattern is to be handled as an ordinary character

        if (!prevEscape && uPattern == MATCH_ALL) {
            // Case 1.
            QChar c;

            // Skip any MATCH_ALL or MATCH_ONE characters that follow a
            // MATCH_ALL. For each MATCH_ONE, skip one character in the
            // test string.

            if (iPattern >= patternSize) {
                // Tailing %
                return 1;
            }

            while ((c = pattern[iPattern]) == MATCH_ALL || c == MATCH_ONE) {
                if (c == MATCH_ONE) {
                    if (++iString == stringSize) {
                        return 0;
                    }
                }
                if (++iPattern == patternSize) {
                    // Two or more tailing %
                    return 1;
                }
            }

            while (iString < stringSize) {
                if (likeCompareInner(&pattern[iPattern], patternSize - iPattern,
                                &string[iString], stringSize - iString, esc)) {
                    return 1;
                }
                iString++;
            }
            return 0;
        } else if (!prevEscape && uPattern == MATCH_ONE) {
            // Case 2.
            if (++iString == stringSize) {
                return 0;
            }
        } else if (!prevEscape && uPattern == esc) {
            // Case 3.
            prevEscape = 1;
        } else {
            // Case 4.
            if (iString == stringSize) {
                return 0;
            }
            QChar uString = string[iString++];
            if (uString != uPattern) {
                return 0;
            }
            prevEscape = false;
        }
    }
    return iString == stringSize;
}



/*
static int
likeCompare(nsAString::const_iterator aPatternItr,
            nsAString::const_iterator aPatternEnd,
            nsAString::const_iterator aStringItr,
            nsAString::const_iterator aStringEnd,
            PRUnichar aEscape)
{
  const PRUnichar MATCH_ALL('%');
  const PRUnichar MATCH_ONE('_');

  PRBool lastWasEscape = PR_FALSE;
  while (aPatternItr != aPatternEnd) {

* What we do in here is take a look at each character from the input
* pattern, and do something with it. There are 4 possibilities:
* 1) character is an un-escaped match-all character
* 2) character is an un-escaped match-one character
* 3) character is an un-escaped escape character
* 4) character is not any of the above

    if (!lastWasEscape && *aPatternItr == MATCH_ALL) {
      // CASE 1

* Now we need to skip any MATCH_ALL or MATCH_ONE characters that follow a
* MATCH_ALL character. For each MATCH_ONE character, skip one character
* in the pattern string.

      while (*aPatternItr == MATCH_ALL || *aPatternItr == MATCH_ONE) {
        if (*aPatternItr == MATCH_ONE) {
          // If we've hit the end of the string we are testing, no match
          if (aStringItr == aStringEnd)
            return 0;
          aStringItr++;
        }
        aPatternItr++;
      }

      // If we've hit the end of the pattern string, match
      if (aPatternItr == aPatternEnd)
        return 1;

      while (aStringItr != aStringEnd) {
        if (likeCompare(aPatternItr, aPatternEnd, aStringItr, aStringEnd, aEscape)) {
          // we've hit a match, so indicate this
          return 1;
        }
        aStringItr++;
      }

      // No match
      return 0;
    } else if (!lastWasEscape && *aPatternItr == MATCH_ONE) {
      // CASE 2
      if (aStringItr == aStringEnd) {
        // If we've hit the end of the string we are testing, no match
        return 0;
      }
      aStringItr++;
      lastWasEscape = PR_FALSE;
    } else if (!lastWasEscape && *aPatternItr == aEscape) {
      // CASE 3
      lastWasEscape = PR_TRUE;
    } else {
      // CASE 4
      if (ToUpperCase(*aStringItr) != ToUpperCase(*aPatternItr)) {
        // If we've hit a point where the strings don't match, there is no match
        return 0;
      }
      aStringItr++;
      lastWasEscape = PR_FALSE;
    }

    aPatternItr++;
  }

  return aStringItr == aStringEnd;
}


.
void
StorageUnicodeFunctions::likeFunction(sqlite3_context *p,
                                      int aArgc,
                                      sqlite3_value **aArgv)
{
  NS_ASSERTION(2 == aArgc || 3 == aArgc, "Invalid number of arguments!");

  if (sqlite3_value_bytes(aArgv[0]) > SQLITE_MAX_LIKE_PATTERN_LENGTH) {
    sqlite3_result_error(p, "LIKE or GLOB pattern too complex", SQLITE_TOOBIG);
    return;
  }

  if (!sqlite3_value_text16(aArgv[0]) || !sqlite3_value_text16(aArgv[1]))
    return;

  nsDependentString A(static_cast<const PRUnichar *>(sqlite3_value_text16(aArgv[1])));
  nsDependentString B(static_cast<const PRUnichar *>(sqlite3_value_text16(aArgv[0])));
  NS_ASSERTION(!B.IsEmpty(), "LIKE string must not be null!");

  PRUnichar E = 0;
  if (3 == aArgc)
    E = static_cast<const PRUnichar *>(sqlite3_value_text16(aArgv[2]))[0];

  nsAString::const_iterator itrString, endString;
  A.BeginReading(itrString);
  A.EndReading(endString);
  nsAString::const_iterator itrPattern, endPattern;
  B.BeginReading(itrPattern);
  B.EndReading(endPattern);
  sqlite3_result_int(p, likeCompare(itrPattern, endPattern,
                                    itrString, endString, E));
}
*/
#endif<|MERGE_RESOLUTION|>--- conflicted
+++ resolved
@@ -76,15 +76,11 @@
         return false;
     }
 
-<<<<<<< HEAD
-    int requiredSchemaVersion = 24;
-=======
 #ifdef __SQLITE3__
     installSorting(m_db);
 #endif
 
-    int requiredSchemaVersion = 23;
->>>>>>> a082d267
+    int requiredSchemaVersion = 24;
     QString schemaFilename = m_pConfig->getResourcePath();
     schemaFilename.append("schema.xml");
     QString okToExit = tr("Click OK to exit.");
