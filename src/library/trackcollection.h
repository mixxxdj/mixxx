// trackcollection.h
// Created 10/27/2008 by Albert Santoni <gamegod \a\t users.sf.net>
// Lambda scheme introduced 27/09/2013 by Nazar Gerasymchuk <troyan3 @ gmail.com>

#ifndef TRACKCOLLECTION_H
#define TRACKCOLLECTION_H

#ifdef __SQLITE3__
#include <sqlite3.h>
#endif

#include <QtSql>
#include <QList>
#include <QQueue>
#include <QRegExp>
#include <QSemaphore>
#include <QMutex>
#include <QSharedPointer>
#include <QSqlDatabase>
#include <QApplication>
#include <QThread>
#include <QAtomicInt>
#include <functional> 

#include "configobject.h"
#include "library/trackcollectionprivate.h"
#include "library/basetrackcache.h"
#include "library/dao/trackdao.h"
#include "library/dao/cratedao.h"
#include "library/dao/cuedao.h"
#include "library/dao/playlistdao.h"
#include "library/dao/analysisdao.h"
#include "library/queryutil.h"
#include "library/dao/directorydao.h"
#include "library/dao/libraryhashdao.h"

#ifdef __SQLITE3__
typedef struct sqlite3_context sqlite3_context;
typedef struct Mem sqlite3_value;
#endif

class TrackInfoObject;

#define AUTODJ_TABLE "Auto DJ"

// Lambda function
typedef std::function <void (TrackCollectionPrivate*)> func;
typedef std::function <void ()> funcNoParams;

class TrackInfoObject;
class ControlObjectThread;
class BpmDetector;

// Helper class for calling some code in Main thread
class MainExecuter : public QObject {
    Q_OBJECT
public:
    ~MainExecuter() {}

    // singletone
    static MainExecuter& getInstance() {
        static MainExecuter instance;
        return instance;
    }

    static void callAsync(funcNoParams lambda, QString where = QString()) {
        DBG() << where;
        MainExecuter& instance = getInstance();
        instance.m_lambdaMutex.lock();
        instance.setLambda(lambda);
        emit(instance.runOnMainThread());
    }

    static void callSync(funcNoParams lambda, QString where = QString()) {
        DBG() << where;
        if (QThread::currentThread() == qApp->thread()) {
            // We are already on Main thread
            lambda();
        } else {
            MainExecuter& instance = getInstance();
            instance.m_lambdaMutex.lock();
            instance.setLambda(lambda);
            emit(instance.runOnMainThread());
            instance.m_lambdaMutex.lock();
            instance.m_lambdaMutex.unlock();
        }
    }

signals:
    void runOnMainThread();

public slots:
    void call() {
        if (m_lamdaCount.testAndSetAcquire(1, 0)) {;
            DBG() << "calling m_lambda in " << QThread::currentThread()->objectName();
            m_lambda();
            m_lambdaMutex.unlock();
        }
    }

private:
    MainExecuter()
            : m_lambda(NULL) {
        moveToThread(qApp->thread());
        connect(this, SIGNAL(runOnMainThread()),
                this, SLOT(call()), Qt::QueuedConnection);
    }

    void setLambda(funcNoParams newLambda) {
        m_lambda = newLambda;
        m_lamdaCount = 1;
    }

    QMutex m_lambdaMutex;
    funcNoParams m_lambda;
    QAtomicInt m_lamdaCount;
};


// Separate thread providing database access. Holds all DAO. To make access to DB
// see callAsync/callSync methods.
class TrackCollection : public QThread {
    Q_OBJECT
  public:
    TrackCollection(ConfigObject<ConfigValue>* pConfig);
<<<<<<< HEAD
    ~TrackCollection();
    void run();

    void callAsync(func lambda, QString where = QString());
    void callSync(func lambda, QString where = QString());

    void stopThread();
    void addLambdaToQueue(func lambda);
=======
    virtual ~TrackCollection();
    bool checkForTables();
>>>>>>> d4b01b07

    void setupControlObject();
    void setUiEnabled(const bool enabled);

    QSharedPointer<BaseTrackCache> getTrackSource();
    void setTrackSource(QSharedPointer<BaseTrackCache> trackSource);
    void cancelLibraryScan();

    ConfigObject<ConfigValue>* getConfig();

  signals:
    void initialized();

  private:
    TrackCollectionPrivate* m_pTrackCollectionPrivate;
    ConfigObject<ConfigValue>* m_pConfig;
    QQueue<func> m_lambdas;
    volatile bool m_stop;
    QMutex m_lambdasQueueMutex; // mutex for accessing queue of lambdas
    QSemaphore m_semLambdasReadyToCall; // lambdas in queue ready to call
    QSemaphore m_semLambdasFree; // count of vacant places for lambdas in queue
    ControlObjectThread* m_pCOTPlaylistIsBusy;

    int m_inCallSyncCount;
    QSharedPointer<BaseTrackCache> m_defaultTrackSource;
<<<<<<< HEAD
=======
    PlaylistDAO m_playlistDao;
    CrateDAO m_crateDao;
    CueDAO m_cueDao;
    DirectoryDAO m_directoryDao;
    AnalysisDao m_analysisDao;
    LibraryHashDAO m_libraryHashDao;
    TrackDAO m_trackDao;
>>>>>>> d4b01b07
};

#endif // TRACKCOLLECTION_H<|MERGE_RESOLUTION|>--- conflicted
+++ resolved
@@ -123,8 +123,7 @@
     Q_OBJECT
   public:
     TrackCollection(ConfigObject<ConfigValue>* pConfig);
-<<<<<<< HEAD
-    ~TrackCollection();
+    virtual ~TrackCollection();
     void run();
 
     void callAsync(func lambda, QString where = QString());
@@ -132,10 +131,6 @@
 
     void stopThread();
     void addLambdaToQueue(func lambda);
-=======
-    virtual ~TrackCollection();
-    bool checkForTables();
->>>>>>> d4b01b07
 
     void setupControlObject();
     void setUiEnabled(const bool enabled);
@@ -161,16 +156,6 @@
 
     int m_inCallSyncCount;
     QSharedPointer<BaseTrackCache> m_defaultTrackSource;
-<<<<<<< HEAD
-=======
-    PlaylistDAO m_playlistDao;
-    CrateDAO m_crateDao;
-    CueDAO m_cueDao;
-    DirectoryDAO m_directoryDao;
-    AnalysisDao m_analysisDao;
-    LibraryHashDAO m_libraryHashDao;
-    TrackDAO m_trackDao;
->>>>>>> d4b01b07
 };
 
 #endif // TRACKCOLLECTION_H