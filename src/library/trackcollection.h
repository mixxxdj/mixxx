--- conflicted
+++ resolved
@@ -126,14 +126,6 @@
     void setupControlObject();
     void setUiEnabled(const bool enabled);
 
-<<<<<<< HEAD
-=======
-    CoverArtDAO& getCoverArtDAO();
-    CrateDAO& getCrateDAO();
-    TrackDAO& getTrackDAO();
-    PlaylistDAO& getPlaylistDAO();
-    DirectoryDAO& getDirectoryDAO();
->>>>>>> 8ee49743
     QSharedPointer<BaseTrackCache> getTrackSource();
     void setTrackSource(QSharedPointer<BaseTrackCache> trackSource);
     void cancelLibraryScan();
@@ -155,17 +147,6 @@
 
     int m_inCallSyncCount;
     QSharedPointer<BaseTrackCache> m_defaultTrackSource;
-<<<<<<< HEAD
-=======
-    PlaylistDAO m_playlistDao;
-    CrateDAO m_crateDao;
-    CoverArtDAO m_coverArtDao;
-    CueDAO m_cueDao;
-    DirectoryDAO m_directoryDao;
-    AnalysisDao m_analysisDao;
-    TrackDAO m_trackDao;
-    const QRegExp m_supportedFileExtensionsRegex;
->>>>>>> 8ee49743
 };
 
 #endif