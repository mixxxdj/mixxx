#ifndef TRACKCOLLECTION_H
#define TRACKCOLLECTION_H

#include <QList>
#include <QSharedPointer>
#include <QSqlDatabase>

#include "preferences/usersettings.h"
#include "library/basetrackcache.h"
<<<<<<< HEAD
#include "library/features/crates/cratemanager.h"
=======
#include "library/features/crates/cratestorage.h"
>>>>>>> d349e3de
#include "library/dao/trackdao.h"
#include "library/dao/cuedao.h"
#include "library/dao/playlistdao.h"
#include "library/dao/analysisdao.h"
#include "library/dao/directorydao.h"
#include "library/dao/libraryhashdao.h"
#include "library/dao/savedqueriesdao.h"

// forward declaration(s)
class Track;

// Manages everything around tracks.
class TrackCollection : public QObject,
    public virtual /*implements*/ SqlStorage {
    Q_OBJECT

  public:
    explicit TrackCollection(
            const UserSettingsPointer& pConfig);
    ~TrackCollection() override;

    void repairDatabase(
            QSqlDatabase database) override;

    void connectDatabase(
            QSqlDatabase database) override;
    void disconnectDatabase() override;

    QSqlDatabase database() const {
        return m_database;
    }

    CrateManager* crates() {
        return &m_crates;
    }

    TrackDAO& getTrackDAO() {
        return m_trackDao;
    }
    PlaylistDAO& getPlaylistDAO() {
        return m_playlistDao;
    }
    DirectoryDAO& getDirectoryDAO() {
        return m_directoryDao;
    }
    AnalysisDao& getAnalysisDAO() {
        return m_analysisDao;
    }
    SavedQueriesDAO& getSavedQueriesDAO() {
        return m_savedDao;
    }

    QSharedPointer<BaseTrackCache> getTrackSource() const {
        return m_pTrackSource;
    }
    void setTrackSource(QSharedPointer<BaseTrackCache> pTrackSource);

    void cancelLibraryScan();

    void relocateDirectory(QString oldDir, QString newDir);

    bool hideTracks(const QList<TrackId>& trackIds);
    bool unhideTracks(const QList<TrackId>& trackIds);

    bool purgeTracks(const QList<TrackId>& trackIds);
    bool purgeTracks(const QDir& dir);

<<<<<<< HEAD
=======
    bool insertCrate(const Crate& crate, CrateId* pCrateId = nullptr);
    bool updateCrate(const Crate& crate);
    bool deleteCrate(CrateId crateId);
    bool addCrateTracks(CrateId crateId, const QList<TrackId>& trackIds);
    bool removeCrateTracks(CrateId crateId, const QList<TrackId>& trackIds);

    bool updateAutoDjCrate(CrateId crateId, bool isAutoDjSource);

    // Might be called from any thread
    void exportTrackMetadata(Track* pTrack) const;

    // Must be called from the main thread
    void saveTrack(Track* pTrack);

  signals:
    void crateInserted(CrateId id);
    void crateUpdated(CrateId id);
    void crateDeleted(CrateId id);

    void crateTracksChanged(
            CrateId crate,
            const QList<TrackId>& tracksAdded,
            const QList<TrackId>& tracksRemoved);
    void crateSummaryChanged(
            const QSet<CrateId>& crates);

>>>>>>> d349e3de
  private:
    UserSettingsPointer m_pConfig;

    QSqlDatabase m_database;

    PlaylistDAO m_playlistDao;
    CrateManager m_crates;
    CueDAO m_cueDao;
    DirectoryDAO m_directoryDao;
    AnalysisDao m_analysisDao;
    LibraryHashDAO m_libraryHashDao;
    SavedQueriesDAO m_savedDao;
    TrackDAO m_trackDao;

    QSharedPointer<BaseTrackCache> m_pTrackSource;
};

#endif // TRACKCOLLECTION_H<|MERGE_RESOLUTION|>--- conflicted
+++ resolved
@@ -7,11 +7,7 @@
 
 #include "preferences/usersettings.h"
 #include "library/basetrackcache.h"
-<<<<<<< HEAD
 #include "library/features/crates/cratemanager.h"
-=======
-#include "library/features/crates/cratestorage.h"
->>>>>>> d349e3de
 #include "library/dao/trackdao.h"
 #include "library/dao/cuedao.h"
 #include "library/dao/playlistdao.h"
@@ -79,35 +75,11 @@
     bool purgeTracks(const QList<TrackId>& trackIds);
     bool purgeTracks(const QDir& dir);
 
-<<<<<<< HEAD
-=======
-    bool insertCrate(const Crate& crate, CrateId* pCrateId = nullptr);
-    bool updateCrate(const Crate& crate);
-    bool deleteCrate(CrateId crateId);
-    bool addCrateTracks(CrateId crateId, const QList<TrackId>& trackIds);
-    bool removeCrateTracks(CrateId crateId, const QList<TrackId>& trackIds);
-
-    bool updateAutoDjCrate(CrateId crateId, bool isAutoDjSource);
-
     // Might be called from any thread
     void exportTrackMetadata(Track* pTrack) const;
 
     // Must be called from the main thread
     void saveTrack(Track* pTrack);
-
-  signals:
-    void crateInserted(CrateId id);
-    void crateUpdated(CrateId id);
-    void crateDeleted(CrateId id);
-
-    void crateTracksChanged(
-            CrateId crate,
-            const QList<TrackId>& tracksAdded,
-            const QList<TrackId>& tracksRemoved);
-    void crateSummaryChanged(
-            const QSet<CrateId>& crates);
-
->>>>>>> d349e3de
   private:
     UserSettingsPointer m_pConfig;
 
