// trackcollection.h
// Created 10/27/2008 by Albert Santoni <gamegod \a\t users.sf.net>
// Lambda scheme introduced 27/09/2013 by Nazar Gerasymchuk <troyan3 @ gmail.com>

#ifndef TRACKCOLLECTION_H
#define TRACKCOLLECTION_H

#include <QtSql>
#include <QList>
#include <QQueue>
#include <QRegExp>
#include <QSemaphore>
#include <QMutex>
#include <QSharedPointer>
#include <QSqlDatabase>
#include <QApplication>
#include <QThread>
#include <QAtomicInt>
#include <functional> 

#include "configobject.h"
#include "library/trackcollectionprivate.h"
#include "library/basetrackcache.h"
#include "library/dao/trackdao.h"
#include "library/dao/cratedao.h"
#include "library/dao/cuedao.h"
#include "library/dao/playlistdao.h"
#include "library/dao/analysisdao.h"
<<<<<<< HEAD
#include "library/queryutil.h"
=======
#include "library/dao/directorydao.h"

class TrackInfoObject;
>>>>>>> 6c158456

#define AUTODJ_TABLE "Auto DJ"

// Lambda function
typedef std::function <void (TrackCollectionPrivate*)> func;
typedef std::function <void ()> funcNoParams;

class TrackInfoObject;
class ControlObjectThread;
class BpmDetector;

// Helper class for calling some code in Main thread
class MainExecuter : public QObject {
    Q_OBJECT
public:
    ~MainExecuter() {}

    // singletone
    static MainExecuter& getInstance() {
        static MainExecuter instance;
        return instance;
    }

    static void callAsync(funcNoParams lambda, QString where = QString()) {
        DBG() << where;
        MainExecuter& instance = getInstance();
        instance.m_lambdaMutex.lock();
        instance.setLambda(lambda);
        emit(instance.runOnMainThread());
    }

    static void callSync(funcNoParams lambda, QString where = QString()) {
        DBG() << where;
        if (QThread::currentThread() == qApp->thread()) {
            // We are already on Main thread
            lambda();
        } else {
            MainExecuter& instance = getInstance();
            instance.m_lambdaMutex.lock();
            instance.setLambda(lambda);
            emit(instance.runOnMainThread());
            instance.m_lambdaMutex.lock();
            instance.m_lambdaMutex.unlock();
        }
    }

signals:
    void runOnMainThread();

public slots:
    void call() {
        if (m_lamdaCount.testAndSetAcquire(1, 0)) {;
            DBG() << "calling m_lambda in " << QThread::currentThread()->objectName();
            m_lambda();
            m_lambdaMutex.unlock();
        }
    }

private:
    MainExecuter()
            : m_lambda(NULL) {
        moveToThread(qApp->thread());
        connect(this, SIGNAL(runOnMainThread()),
                this, SLOT(call()), Qt::QueuedConnection);
    }

    void setLambda(funcNoParams newLambda) {
        m_lambda = newLambda;
        m_lamdaCount = 1;
    }

    QMutex m_lambdaMutex;
    funcNoParams m_lambda;
    QAtomicInt m_lamdaCount;
};


// Separate thread providing database access. Holds all DAO. To make access to DB
// see callAsync/callSync methods.
class TrackCollection : public QThread {
    Q_OBJECT
  public:
    TrackCollection(ConfigObject<ConfigValue>* pConfig);
    ~TrackCollection();
    void run();

<<<<<<< HEAD
    void callAsync(func lambda, QString where = QString());
    void callSync(func lambda, QString where = QString());
=======
    /** Import the files in a given diretory, without recursing into subdirectories */
    bool importDirectory(const QString& directory, TrackDAO& trackDao,
                         const QStringList& nameFilters, volatile bool* cancel);
>>>>>>> 6c158456

    void stopThread();
    void addLambdaToQueue(func lambda);

    void setupControlObject();
    void setUiEnabled(const bool enabled);

<<<<<<< HEAD
=======
    CrateDAO& getCrateDAO();
    TrackDAO& getTrackDAO();
    PlaylistDAO& getPlaylistDAO();
    DirectoryDAO& getDirectoryDAO();
>>>>>>> 6c158456
    QSharedPointer<BaseTrackCache> getTrackSource(const QString& name);
    void addTrackSource(const QString& name, QSharedPointer<BaseTrackCache> trackSource);

    ConfigObject<ConfigValue>* getConfig();

  signals:
    void initialized();

  private:
    TrackCollectionPrivate* m_pTrackCollectionPrivate;
    ConfigObject<ConfigValue>* m_pConfig;
    QHash<QString, QSharedPointer<BaseTrackCache> > m_trackSources;
<<<<<<< HEAD
    QQueue<func> m_lambdas;
    volatile bool m_stop;
    QMutex m_lambdasQueueMutex; // mutex for accessing queue of lambdas
    QSemaphore m_semLambdasReadyToCall; // lambdas in queue ready to call
    QSemaphore m_semLambdasFree; // count of vacant places for lambdas in queue
    ControlObjectThread* m_pCOTPlaylistIsBusy;

    int m_inCallSyncCount;
=======
    PlaylistDAO m_playlistDao;
    CrateDAO m_crateDao;
    CueDAO m_cueDao;
    AnalysisDao m_analysisDao;
    TrackDAO m_trackDao;
    DirectoryDAO m_directoryDao;
    const QRegExp m_supportedFileExtensionsRegex;
>>>>>>> 6c158456
};

#endif<|MERGE_RESOLUTION|>--- conflicted
+++ resolved
@@ -26,13 +26,10 @@
 #include "library/dao/cuedao.h"
 #include "library/dao/playlistdao.h"
 #include "library/dao/analysisdao.h"
-<<<<<<< HEAD
 #include "library/queryutil.h"
-=======
 #include "library/dao/directorydao.h"
 
 class TrackInfoObject;
->>>>>>> 6c158456
 
 #define AUTODJ_TABLE "Auto DJ"
 
@@ -119,14 +116,8 @@
     ~TrackCollection();
     void run();
 
-<<<<<<< HEAD
     void callAsync(func lambda, QString where = QString());
     void callSync(func lambda, QString where = QString());
-=======
-    /** Import the files in a given diretory, without recursing into subdirectories */
-    bool importDirectory(const QString& directory, TrackDAO& trackDao,
-                         const QStringList& nameFilters, volatile bool* cancel);
->>>>>>> 6c158456
 
     void stopThread();
     void addLambdaToQueue(func lambda);
@@ -134,13 +125,6 @@
     void setupControlObject();
     void setUiEnabled(const bool enabled);
 
-<<<<<<< HEAD
-=======
-    CrateDAO& getCrateDAO();
-    TrackDAO& getTrackDAO();
-    PlaylistDAO& getPlaylistDAO();
-    DirectoryDAO& getDirectoryDAO();
->>>>>>> 6c158456
     QSharedPointer<BaseTrackCache> getTrackSource(const QString& name);
     void addTrackSource(const QString& name, QSharedPointer<BaseTrackCache> trackSource);
 
@@ -153,7 +137,6 @@
     TrackCollectionPrivate* m_pTrackCollectionPrivate;
     ConfigObject<ConfigValue>* m_pConfig;
     QHash<QString, QSharedPointer<BaseTrackCache> > m_trackSources;
-<<<<<<< HEAD
     QQueue<func> m_lambdas;
     volatile bool m_stop;
     QMutex m_lambdasQueueMutex; // mutex for accessing queue of lambdas
@@ -162,15 +145,6 @@
     ControlObjectThread* m_pCOTPlaylistIsBusy;
 
     int m_inCallSyncCount;
-=======
-    PlaylistDAO m_playlistDao;
-    CrateDAO m_crateDao;
-    CueDAO m_cueDao;
-    AnalysisDao m_analysisDao;
-    TrackDAO m_trackDao;
-    DirectoryDAO m_directoryDao;
-    const QRegExp m_supportedFileExtensionsRegex;
->>>>>>> 6c158456
 };
 
 #endif