--- conflicted
+++ resolved
@@ -192,43 +192,6 @@
         }
     }
 
-<<<<<<< HEAD
-    QStringList tableColumns;
-    tableColumns
-            << CLM_TRACK_ID // 0
-            << CLM_VIEW_ORDER
-            << CLM_PREVIEW; // 3
-
-    QStringList trackSourceColumns;
-    trackSourceColumns
-            << CLM_TRACK_ID // 0
-            << CLM_ARTIST
-            << CLM_TITLE
-            << CLM_DURATION
-            << CLM_URI
-            << CLM_ALBUM
-            << CLM_ALBUM_ARTIST
-            << CLM_YEAR
-            << CLM_RATING
-            << CLM_GENRE
-            << CLM_GROUPING
-            << CLM_TRACKNUMBER
-            << CLM_DATEADDED
-            << CLM_BPM
-            << CLM_BITRATE
-            << CLM_COMMENT
-            << CLM_PLAYCOUNT
-            << CLM_COMPOSER;
-
-    QSharedPointer<BaseTrackCache> trackSource(
-            new BaseTrackCache(m_pTrackCollectionManager->internalCollection(),
-                    m_tempTableName,
-                    CLM_TRACK_ID,
-                    trackSourceColumns,
-                    false));
-
-    setTable(m_tempTableName, CLM_TRACK_ID, tableColumns, trackSource);
-=======
     const QString idColumn = kTrackId;
 
     QStringList tableColumns = {
@@ -274,7 +237,6 @@
             false);
 
     setTable(m_tempTableName, idColumn, std::move(tableColumns), trackSource);
->>>>>>> 620242d8
     setSearch("");
     setDefaultSort(fieldIndex(PLAYLISTTRACKSTABLE_POSITION), Qt::AscendingOrder);
     setSort(defaultSortColumn(), defaultSortOrder());
