#include <QtAlgorithms>
#include <QtDebug>
#include <QTime>

#include "library/banshee/bansheeplaylistmodel.h"
#include "library/banshee/bansheedbconnection.h"
#include "library/queryutil.h"
#include "library/starrating.h"
#include "library/previewbuttondelegate.h"
#include "track/beatfactory.h"
#include "track/beats.h"
#include "playermanager.h"

#define BANSHEE_TABLE "banshee"
#define CLM_VIEW_ORDER "position"
#define CLM_ARTIST "artist"
#define CLM_TITLE "title"
#define CLM_DURATION "duration"
#define CLM_URI "location"
#define CLM_ALBUM "album"
#define CLM_ALBUM_ARTIST "album_artist"
#define CLM_YEAR "year"
#define CLM_RATING "rating"
#define CLM_GENRE "genre"
#define CLM_GROUPING "grouping"
#define CLM_TRACKNUMBER "tracknumber"
#define CLM_DATEADDED "datetime_added"
#define CLM_BPM "bpm"
#define CLM_BITRATE "bitrate"
#define CLM_COMMENT "comment"
#define CLM_PLAYCOUNT "timesplayed"
#define CLM_COMPOSER "composer"
#define CLM_PREVIEW "preview"


const bool sDebug = false;

BansheePlaylistModel::BansheePlaylistModel(QObject* pParent,
                                           TrackCollection* pTrackCollection,
                                           BansheeDbConnection* pConnection)
        : BaseSqlTableModel(pParent, pTrackCollection, "mixxx.db.model.banshee_playlist"),
          m_pTrackCollection(pTrackCollection),
          m_pConnection(pConnection),
          m_playlistId(-1) {
    initHeaderData();
}

BansheePlaylistModel::~BansheePlaylistModel() {
}

void BansheePlaylistModel::setTableModel(int playlistId) {
    //qDebug() << "BansheePlaylistModel::setTableModel" << playlistId;
    if (m_playlistId == playlistId) {
        qDebug() << "Already focused on playlist " << playlistId;
        return;
    }

    if (m_playlistId >= 0) {
        // Clear old playlist
        m_playlistId = -1;
        m_pTrackCollection->callSync( [this] (TrackCollectionPrivate* pTrackCollectionPrivate) {
            QSqlQuery query(pTrackCollectionPrivate->getDatabase());
            QString strQuery("DELETE FROM " BANSHEE_TABLE);
            if (!query.exec(strQuery)) {
                LOG_FAILED_QUERY(query);
           }
        }, __PRETTY_FUNCTION__);
    }

    if (playlistId >= 0) {
        // setup new playlist
        m_playlistId = playlistId;

        m_pTrackCollection->callSync( [this, playlistId] (TrackCollectionPrivate* pTrackCollectionPrivate) {
            QSqlQuery query(pTrackCollectionPrivate->getDatabase());
            QString strQuery("CREATE TEMP TABLE IF NOT EXISTS " BANSHEE_TABLE
                " (" CLM_VIEW_ORDER " INTEGER, "
                     CLM_ARTIST " TEXT, "
                     CLM_TITLE " TEXT, "
                     CLM_DURATION " INTEGER, "
                     CLM_URI " TEXT, "
                     CLM_ALBUM " TEXT, "
                     CLM_ALBUM_ARTIST " TEXT, "
                     CLM_YEAR " INTEGER, "
                     CLM_RATING " INTEGER, "
                     CLM_GENRE " TEXT, "
                     CLM_GROUPING " TEXT, "
                     CLM_TRACKNUMBER " INTEGER, "
                     CLM_DATEADDED " INTEGER, "
                     CLM_BPM " INTEGER, "
                     CLM_BITRATE " INTEGER, "
                     CLM_COMMENT " TEXT, "
                     CLM_PLAYCOUNT" INTEGER, "
                     CLM_COMPOSER " TEXT, "
                     CLM_PREVIEW " TEXT)");
            if (!query.exec(strQuery)) {
                LOG_FAILED_QUERY(query);
            }

<<<<<<< HEAD
            query.prepare("INSERT INTO " BANSHEE_TABLE
                    " (" CLM_VIEW_ORDER ", "
                         CLM_ARTIST ", "
                         CLM_TITLE ", "
                         CLM_DURATION ", "
                         CLM_URI ", "
                         CLM_ALBUM ", "
                         CLM_ALBUM_ARTIST ", "
                         CLM_YEAR ", "
                         CLM_RATING ", "
                         CLM_GENRE ", "
                         CLM_GROUPING ", "
                         CLM_TRACKNUMBER ", "
                         CLM_DATEADDED ", "
                         CLM_BPM ", "
                         CLM_BITRATE ", "
                         CLM_COMMENT ", "
                         CLM_PLAYCOUNT ", "
                         CLM_COMPOSER ") "
                         "VALUES (:"
                         CLM_VIEW_ORDER ", :"
                         CLM_ARTIST ", :"
                         CLM_TITLE ", :"
                         CLM_DURATION ", :"
                         CLM_URI ", :"
                         CLM_ALBUM ", :"
                         CLM_ALBUM_ARTIST ", :"
                         CLM_YEAR ", :"
                         CLM_RATING ", :"
                         CLM_GENRE ", :"
                         CLM_GROUPING ", :"
                         CLM_TRACKNUMBER ", :"
                         CLM_DATEADDED ", :"
                         CLM_BPM ", :"
                         CLM_BITRATE ", :"
                         CLM_COMMENT ", :"
                         CLM_PLAYCOUNT ", :"
                         CLM_COMPOSER ") ");


            QList<struct BansheeDbConnection::PlaylistEntry> list =
                    m_pConnection->getPlaylistEntries(playlistId);

            if (!list.isEmpty()) {
                beginInsertRows(QModelIndex(), 0, list.size() - 1);

                foreach (struct BansheeDbConnection::PlaylistEntry entry, list){
                    query.bindValue(":" CLM_VIEW_ORDER, entry.viewOrder + 1);
                    query.bindValue(":" CLM_ARTIST, entry.pArtist->name);
                    query.bindValue(":" CLM_TITLE, entry.pTrack->title);
                    query.bindValue(":" CLM_DURATION, entry.pTrack->duration / 1000);
                    query.bindValue(":" CLM_URI, entry.pTrack->uri);
                    query.bindValue(":" CLM_ALBUM, entry.pAlbum->title);
                    query.bindValue(":" CLM_ALBUM_ARTIST, entry.pAlbumArtist->name);
                    query.bindValue(":" CLM_YEAR, entry.pTrack->year);
                    query.bindValue(":" CLM_RATING, entry.pTrack->rating);
                    query.bindValue(":" CLM_GENRE, entry.pTrack->genre);
                    query.bindValue(":" CLM_GROUPING, entry.pTrack->grouping);
                    query.bindValue(":" CLM_TRACKNUMBER, entry.pTrack->tracknumber);
                    QDateTime timeAdded;
                    timeAdded.setTime_t(entry.pTrack->dateadded);
                    query.bindValue(":" CLM_DATEADDED, timeAdded.toString(Qt::ISODate));
                    query.bindValue(":" CLM_BPM, entry.pTrack->bpm);
                    query.bindValue(":" CLM_BITRATE, entry.pTrack->bitrate);
                    query.bindValue(":" CLM_COMMENT, entry.pTrack->comment);
                    query.bindValue(":" CLM_PLAYCOUNT, entry.pTrack->playcount);
                    query.bindValue(":" CLM_COMPOSER, entry.pTrack->composer);

                    if (!query.exec()) {
                        LOG_FAILED_QUERY(query);
                    }
                    // qDebug() << "-----" << entry.pTrack->title << query.executedQuery();
=======
        query.prepare("INSERT INTO " BANSHEE_TABLE
                " (" CLM_VIEW_ORDER ", "
                     CLM_ARTIST ", "
                     CLM_TITLE ", "
                     CLM_DURATION ", "
                     CLM_URI ", "
                     CLM_ALBUM ", "
                     CLM_ALBUM_ARTIST ", "
                     CLM_YEAR ", "
                     CLM_RATING ", "
                     CLM_GENRE ", "
                     CLM_GROUPING ", "
                     CLM_TRACKNUMBER ", "
                     CLM_DATEADDED ", "
                     CLM_BPM ", "
                     CLM_BITRATE ", "
                     CLM_COMMENT ", "
                     CLM_PLAYCOUNT ", "
                     CLM_COMPOSER ") "
                     "VALUES (:"
                     CLM_VIEW_ORDER ", :"
                     CLM_ARTIST ", :"
                     CLM_TITLE ", :"
                     CLM_DURATION ", :"
                     CLM_URI ", :"
                     CLM_ALBUM ", :"
                     CLM_ALBUM_ARTIST ", :"
                     CLM_YEAR ", :"
                     CLM_RATING ", :"
                     CLM_GENRE ", :"
                     CLM_GROUPING ", :"
                     CLM_TRACKNUMBER ", :"
                     CLM_DATEADDED ", :"
                     CLM_BPM ", :"
                     CLM_BITRATE ", :"
                     CLM_COMMENT ", :"
                     CLM_PLAYCOUNT ", :"
                     CLM_COMPOSER ") ");


        QList<struct BansheeDbConnection::PlaylistEntry> list =
                m_pConnection->getPlaylistEntries(playlistId);

        if (!list.isEmpty()) {
            beginInsertRows(QModelIndex(), 0, list.size() - 1);

            foreach (struct BansheeDbConnection::PlaylistEntry entry, list) {
                query.bindValue(":" CLM_VIEW_ORDER, entry.viewOrder + 1);
                query.bindValue(":" CLM_ARTIST, entry.pArtist->name);
                query.bindValue(":" CLM_TITLE, entry.pTrack->title);
                query.bindValue(":" CLM_DURATION, entry.pTrack->duration / 1000);
                query.bindValue(":" CLM_URI, entry.pTrack->uri);
                query.bindValue(":" CLM_ALBUM, entry.pAlbum->title);
                query.bindValue(":" CLM_ALBUM_ARTIST, entry.pAlbumArtist->name);
                query.bindValue(":" CLM_YEAR, entry.pTrack->year);
                query.bindValue(":" CLM_RATING, entry.pTrack->rating);
                query.bindValue(":" CLM_GENRE, entry.pTrack->genre);
                query.bindValue(":" CLM_GROUPING, entry.pTrack->grouping);
                query.bindValue(":" CLM_TRACKNUMBER, entry.pTrack->tracknumber);
                QDateTime timeAdded;
                timeAdded.setTime_t(entry.pTrack->dateadded);
                query.bindValue(":" CLM_DATEADDED, timeAdded.toString(Qt::ISODate));
                query.bindValue(":" CLM_BPM, entry.pTrack->bpm);
                query.bindValue(":" CLM_BITRATE, entry.pTrack->bitrate);
                query.bindValue(":" CLM_COMMENT, entry.pTrack->comment);
                query.bindValue(":" CLM_PLAYCOUNT, entry.pTrack->playcount);
                query.bindValue(":" CLM_COMPOSER, entry.pTrack->composer);

                if (!query.exec()) {
                    LOG_FAILED_QUERY(query);
>>>>>>> 40066529
                }

                endInsertRows();
            }
        }, __PRETTY_FUNCTION__);
    }

    QStringList tableColumns;
    tableColumns << CLM_VIEW_ORDER // 0
         << CLM_PREVIEW;

    QStringList trackSourceColumns;
    trackSourceColumns << CLM_VIEW_ORDER // 0
         << CLM_ARTIST
         << CLM_TITLE
         << CLM_DURATION
         << CLM_URI
         << CLM_ALBUM
         << CLM_ALBUM_ARTIST
         << CLM_YEAR
         << CLM_RATING
         << CLM_GENRE
         << CLM_GROUPING
         << CLM_TRACKNUMBER
         << CLM_DATEADDED
         << CLM_BPM
         << CLM_BITRATE
         << CLM_COMMENT
         << CLM_PLAYCOUNT
         << CLM_COMPOSER;

    QSharedPointer<BaseTrackCache> trackSource(
            new BaseTrackCache(m_pTrackCollection, BANSHEE_TABLE, CLM_VIEW_ORDER,
                    trackSourceColumns, false));

    setTable(BANSHEE_TABLE, CLM_VIEW_ORDER, tableColumns, trackSource);
    setSearch("");
    setDefaultSort(fieldIndex(PLAYLISTTRACKSTABLE_POSITION), Qt::AscendingOrder);
    setSort(defaultSortColumn(), defaultSortOrder());
}

bool BansheePlaylistModel::setData(const QModelIndex& index, const QVariant& value, int role) {
    Q_UNUSED(index);
    Q_UNUSED(value);
    Q_UNUSED(role);
    return false;
}

TrackModel::CapabilitiesFlags BansheePlaylistModel::getCapabilities() const {
    return TRACKMODELCAPS_NONE
            | TRACKMODELCAPS_ADDTOPLAYLIST
            | TRACKMODELCAPS_ADDTOCRATE
            | TRACKMODELCAPS_ADDTOAUTODJ
            | TRACKMODELCAPS_LOADTODECK
            | TRACKMODELCAPS_LOADTOSAMPLER;
}

Qt::ItemFlags BansheePlaylistModel::flags(const QModelIndex &index) const {
    return readWriteFlags(index);
}

Qt::ItemFlags BansheePlaylistModel::readWriteFlags(const QModelIndex &index) const {
    if (!index.isValid()) {
        return Qt::ItemIsEnabled;
    }

    Qt::ItemFlags defaultFlags = QAbstractItemModel::flags(index);

    // Enable dragging songs from this data model to elsewhere (like the waveform
    // widget to load a track into a Player).
    defaultFlags |= Qt::ItemIsDragEnabled;

    return defaultFlags;
}

Qt::ItemFlags BansheePlaylistModel::readOnlyFlags(const QModelIndex &index) const
{
    Qt::ItemFlags defaultFlags = QAbstractItemModel::flags(index);
    if (!index.isValid())
        return Qt::ItemIsEnabled;

    //Enable dragging songs from this data model to elsewhere (like the waveform widget to
    //load a track into a Player).
    defaultFlags |= Qt::ItemIsDragEnabled;

    return defaultFlags;
}

void BansheePlaylistModel::tracksChanged(QSet<int> trackIds) {
    Q_UNUSED(trackIds);
}

void BansheePlaylistModel::trackLoaded(QString group, TrackPointer pTrack) {
    if (group == m_previewDeckGroup) {
        // If there was a previously loaded track, refresh its rows so the
        // preview state will update.
        if (m_iPreviewDeckTrackId > -1) {
            const int numColumns = columnCount();
            QLinkedList<int> rows = getTrackRows(m_iPreviewDeckTrackId);
            foreach (int row, rows) {
                QModelIndex left = index(row, 0);
                QModelIndex right = index(row, numColumns);
                emit(dataChanged(left, right));
            }
        }
        if (pTrack) {
            for (int row = 0; row < rowCount(); ++row) {
                QUrl rowUrl(getFieldString(index(row, 0), CLM_URI));
                if (rowUrl.toLocalFile() == pTrack->getLocation()) {
                    m_iPreviewDeckTrackId = getFieldString(index(row, 0), CLM_VIEW_ORDER).toInt();
                    break;
                }
            }
        }
    }
}

QString BansheePlaylistModel::getFieldString(const QModelIndex& index,
        const QString& fieldName) const {
    return index.sibling(index.row(), fieldIndex(fieldName)).data().toString();
}

TrackPointer BansheePlaylistModel::getTrack(const QModelIndex& index) const {
    QString location = getTrackLocation(index);

    if (location.isEmpty()) {
        // Track is lost
        return TrackPointer();
    }

    bool track_already_in_library;
    int track_id = -1;
    // tro's lambda idea. This code calls synchronously!
    m_pTrackCollection->callSync(
            [this, &location, &track_already_in_library, &track_id] (TrackCollectionPrivate* pTrackCollectionPrivate) {
        track_id = pTrackCollectionPrivate->getTrackDAO().getTrackId(location);
        track_already_in_library = track_id >= 0;
        if (track_id < 0) {
            // Add Track to library
            track_id = pTrackCollectionPrivate->getTrackDAO().addTrack(location, true);
        }
    }, __PRETTY_FUNCTION__);

    TrackPointer pTrack;
    if (track_id < 0) {
        // Add Track to library failed, create a transient TrackInfoObject
        pTrack = TrackPointer(new TrackInfoObject(location),
                              &QObject::deleteLater);
    } else {
        m_pTrackCollection->callSync(
                [this, &track_id, &pTrack] (
                        TrackCollectionPrivate* pTrackCollectionPrivate) {
            pTrack = pTrackCollectionPrivate->getTrackDAO().getTrack(track_id);
        });
    }

    // If this track was not in the Mixxx library it is now added and will be
    // saved with the metadata from Banshee. If it was already in the library
    // then we do not touch it so that we do not over-write the user's metadata.
    if (!track_already_in_library) {
        pTrack->setArtist(getFieldString(index, CLM_ARTIST));
        pTrack->setTitle(getFieldString(index, CLM_TITLE));
        pTrack->setDuration(getFieldString(index, CLM_DURATION).toInt());
        pTrack->setAlbum(getFieldString(index, CLM_ALBUM));
        pTrack->setAlbumArtist(getFieldString(index, CLM_ALBUM_ARTIST));
        pTrack->setYear(getFieldString(index, CLM_YEAR));
        pTrack->setGenre(getFieldString(index, CLM_GENRE));
        pTrack->setGrouping(getFieldString(index, CLM_GROUPING));
        pTrack->setRating(getFieldString(index, CLM_RATING).toInt());
        pTrack->setTrackNumber(getFieldString(index, CLM_TRACKNUMBER));
        double bpm = getFieldString(index, CLM_BPM).toDouble();
        pTrack->setBpm(bpm);
        pTrack->setBitrate(getFieldString(index, CLM_BITRATE).toInt());
        pTrack->setComment(getFieldString(index, CLM_COMMENT));
        pTrack->setComposer(getFieldString(index, CLM_COMPOSER));
        // If the track has a BPM, then give it a static beatgrid.
        if (bpm > 0) {
            BeatsPointer pBeats = BeatFactory::makeBeatGrid(pTrack.data(), bpm, 0.0);
            pTrack->setBeats(pBeats);
        }

    }
    return pTrack;
}

// Gets the on-disk location of the track at the given location.
QString BansheePlaylistModel::getTrackLocation(const QModelIndex& index) const {
    if (!index.isValid()) {
        return "";
    }
    QUrl url(getFieldString(index, CLM_URI));

    QString location;
    location = url.toLocalFile();

    qDebug() << location << " = " << url;

    if (!location.isEmpty()) {
        return location;
    }

    // Try to convert a smb path location = url.toLocalFile();
    QString temp_location = url.toString();

    if (temp_location.startsWith("smb://")) {
        // Hack for samba mounts works only on German GNOME Linux
        // smb://daniel-desktop/volume/Musik/Lastfm/Limp Bizkit/Chocolate Starfish And The Hot Dog Flavored Water/06 - Rollin' (Air Raid Vehicle).mp3"
        // TODO(xxx): use gio instead

        location = QDir::homePath() + "/.gvfs/";
        location += temp_location.section('/', 3, 3);
        location += " auf ";
        location += temp_location.section('/', 2, 2);
        location += "/";
        location += temp_location.section('/', 4);

        return location;
    }

    return QString();
}

bool BansheePlaylistModel::isColumnInternal(int column) {
    Q_UNUSED(column);
    return false;
}

// if no header state exists, we may hide some columns so that the user can reactivate them
bool BansheePlaylistModel::isColumnHiddenByDefault(int column) {
    Q_UNUSED(column);
    return false;
}<|MERGE_RESOLUTION|>--- conflicted
+++ resolved
@@ -97,7 +97,6 @@
                 LOG_FAILED_QUERY(query);
             }
 
-<<<<<<< HEAD
             query.prepare("INSERT INTO " BANSHEE_TABLE
                     " (" CLM_VIEW_ORDER ", "
                          CLM_ARTIST ", "
@@ -144,7 +143,7 @@
             if (!list.isEmpty()) {
                 beginInsertRows(QModelIndex(), 0, list.size() - 1);
 
-                foreach (struct BansheeDbConnection::PlaylistEntry entry, list){
+                foreach (struct BansheeDbConnection::PlaylistEntry entry, list) {
                     query.bindValue(":" CLM_VIEW_ORDER, entry.viewOrder + 1);
                     query.bindValue(":" CLM_ARTIST, entry.pArtist->name);
                     query.bindValue(":" CLM_TITLE, entry.pTrack->title);
@@ -169,79 +168,6 @@
                     if (!query.exec()) {
                         LOG_FAILED_QUERY(query);
                     }
-                    // qDebug() << "-----" << entry.pTrack->title << query.executedQuery();
-=======
-        query.prepare("INSERT INTO " BANSHEE_TABLE
-                " (" CLM_VIEW_ORDER ", "
-                     CLM_ARTIST ", "
-                     CLM_TITLE ", "
-                     CLM_DURATION ", "
-                     CLM_URI ", "
-                     CLM_ALBUM ", "
-                     CLM_ALBUM_ARTIST ", "
-                     CLM_YEAR ", "
-                     CLM_RATING ", "
-                     CLM_GENRE ", "
-                     CLM_GROUPING ", "
-                     CLM_TRACKNUMBER ", "
-                     CLM_DATEADDED ", "
-                     CLM_BPM ", "
-                     CLM_BITRATE ", "
-                     CLM_COMMENT ", "
-                     CLM_PLAYCOUNT ", "
-                     CLM_COMPOSER ") "
-                     "VALUES (:"
-                     CLM_VIEW_ORDER ", :"
-                     CLM_ARTIST ", :"
-                     CLM_TITLE ", :"
-                     CLM_DURATION ", :"
-                     CLM_URI ", :"
-                     CLM_ALBUM ", :"
-                     CLM_ALBUM_ARTIST ", :"
-                     CLM_YEAR ", :"
-                     CLM_RATING ", :"
-                     CLM_GENRE ", :"
-                     CLM_GROUPING ", :"
-                     CLM_TRACKNUMBER ", :"
-                     CLM_DATEADDED ", :"
-                     CLM_BPM ", :"
-                     CLM_BITRATE ", :"
-                     CLM_COMMENT ", :"
-                     CLM_PLAYCOUNT ", :"
-                     CLM_COMPOSER ") ");
-
-
-        QList<struct BansheeDbConnection::PlaylistEntry> list =
-                m_pConnection->getPlaylistEntries(playlistId);
-
-        if (!list.isEmpty()) {
-            beginInsertRows(QModelIndex(), 0, list.size() - 1);
-
-            foreach (struct BansheeDbConnection::PlaylistEntry entry, list) {
-                query.bindValue(":" CLM_VIEW_ORDER, entry.viewOrder + 1);
-                query.bindValue(":" CLM_ARTIST, entry.pArtist->name);
-                query.bindValue(":" CLM_TITLE, entry.pTrack->title);
-                query.bindValue(":" CLM_DURATION, entry.pTrack->duration / 1000);
-                query.bindValue(":" CLM_URI, entry.pTrack->uri);
-                query.bindValue(":" CLM_ALBUM, entry.pAlbum->title);
-                query.bindValue(":" CLM_ALBUM_ARTIST, entry.pAlbumArtist->name);
-                query.bindValue(":" CLM_YEAR, entry.pTrack->year);
-                query.bindValue(":" CLM_RATING, entry.pTrack->rating);
-                query.bindValue(":" CLM_GENRE, entry.pTrack->genre);
-                query.bindValue(":" CLM_GROUPING, entry.pTrack->grouping);
-                query.bindValue(":" CLM_TRACKNUMBER, entry.pTrack->tracknumber);
-                QDateTime timeAdded;
-                timeAdded.setTime_t(entry.pTrack->dateadded);
-                query.bindValue(":" CLM_DATEADDED, timeAdded.toString(Qt::ISODate));
-                query.bindValue(":" CLM_BPM, entry.pTrack->bpm);
-                query.bindValue(":" CLM_BITRATE, entry.pTrack->bitrate);
-                query.bindValue(":" CLM_COMMENT, entry.pTrack->comment);
-                query.bindValue(":" CLM_PLAYCOUNT, entry.pTrack->playcount);
-                query.bindValue(":" CLM_COMPOSER, entry.pTrack->composer);
-
-                if (!query.exec()) {
-                    LOG_FAILED_QUERY(query);
->>>>>>> 40066529
                 }
 
                 endInsertRows();
