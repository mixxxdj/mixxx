--- conflicted
+++ resolved
@@ -610,17 +610,12 @@
             modelRows.push_back(newTreeItemForCrateSummary(crateSummary));
         }
         if (selectedCrateId == crateSummary.getId()) {
-<<<<<<< HEAD
             if (crateSummary.isArchived()) {
                 selectedIsArchived = true;
                 selectedRow = archiveItem->childRows() - 1;
             } else {
-                selectedRow = modelRows.size() - 1;
-            }
-=======
-            // save index for selection
-            selectedRow = static_cast<int>(modelRows.size()) - 1;
->>>>>>> 7f79194d
+                selectedRow = static_cast<int>(modelRows.size()) - 1;
+            }
         }
     }
     modelRows.push_back(std::move(archiveItem));
