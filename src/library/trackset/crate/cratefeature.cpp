--- conflicted
+++ resolved
@@ -212,9 +212,9 @@
     html.append(QStringLiteral("<p>%1</p>").arg(cratesSummary));
     html.append(QStringLiteral("<p>%1</p>").arg(cratesSummary2));
     html.append(QStringLiteral("<p>%1</p>").arg(cratesSummary3));
-    //Colorize links in lighter blue, instead of QT default dark blue.
-    //Links are still different from regular text, but readable on dark/light backgrounds.
-    //https://github.com/mixxxdj/mixxx/issues/9103
+    // Colorize links in lighter blue, instead of QT default dark blue.
+    // Links are still different from regular text, but readable on dark/light backgrounds.
+    // https://github.com/mixxxdj/mixxx/issues/9103
     html.append(
             QStringLiteral("<a style=\"color:#0496FF;\" href=\"create\">%1</a>")
                     .arg(createCrateLink));
@@ -555,33 +555,22 @@
     }
     m_pSidebarModel->removeRows(0, pRootItem->childRows());
 
-<<<<<<< HEAD
-    QList<TreeItem*> modelRows;
+    std::vector<std::unique_ptr<TreeItem>> modelRows;
     modelRows.reserve(m_pTrackCollection->crates().countCrates(true) + 1);
 
-    auto archiveItem = new TreeItem(tr("Archived"), -1);
+    auto archiveItem = std::make_unique<TreeItem>(tr("Archived"), -1);
     bool selectedIsArchived = false;
-=======
-    std::vector<std::unique_ptr<TreeItem>> modelRows;
-    modelRows.reserve(m_pTrackCollection->crates().countCrates());
->>>>>>> 393ddc4f
 
     int selectedRow = -1;
     CrateSummarySelectResult crateSummaries(
             m_pTrackCollection->crates().selectCrateSummaries());
     CrateSummary crateSummary;
     while (crateSummaries.populateNext(&crateSummary)) {
-<<<<<<< HEAD
-        auto pTreeItem = newTreeItemForCrateSummary(crateSummary);
         if (crateSummary.isArchived()) {
-            archiveItem->appendChild(std::move(pTreeItem));
+            archiveItem->appendChild(formatLabel(crateSummary), crateSummary.getId().toVariant());
         } else {
-            modelRows.append(pTreeItem.get());
-            pTreeItem.release();
-        }
-=======
-        modelRows.push_back(newTreeItemForCrateSummary(crateSummary));
->>>>>>> 393ddc4f
+            modelRows.push_back(newTreeItemForCrateSummary(crateSummary));
+        }
         if (selectedCrateId == crateSummary.getId()) {
             if (crateSummary.isArchived()) {
                 selectedIsArchived = true;
@@ -591,7 +580,7 @@
             }
         }
     }
-    modelRows.append(archiveItem);
+    modelRows.push_back(std::move(archiveItem));
     // Save the size of the model now because it gets cleared when the items are inserted
     // into the model.
     const int rowCount = modelRows.size();
