--- conflicted
+++ resolved
@@ -838,15 +838,9 @@
         return;
     }
     // Create a new table model since the main one might have an active search.
-<<<<<<< HEAD
     std::unique_ptr<CrateTableModel> pCrateTableModel =
             std::make_unique<CrateTableModel>(this, m_pLibrary->trackCollectionManager());
-    pCrateTableModel->selectCrate(m_crateTableModel.selectedCrate());
-=======
-    QScopedPointer<CrateTableModel> pCrateTableModel(
-            new CrateTableModel(this, m_pLibrary->trackCollectionManager()));
     pCrateTableModel->selectCrate(crateId);
->>>>>>> dd4f3325
     pCrateTableModel->select();
 
     int rows = pCrateTableModel->rowCount();
