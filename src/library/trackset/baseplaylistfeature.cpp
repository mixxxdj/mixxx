#include "library/trackset/baseplaylistfeature.h"

#include <qlist.h>

#include <QFileDialog>
#include <QFileInfo>
#include <QInputDialog>

#include "controllers/keyboard/keyboardeventfilter.h"
#include "library/export/trackexportdlg.h"
#include "library/library.h"
#include "library/library_prefs.h"
#include "library/parser.h"
#include "library/parsercsv.h"
#include "library/parserm3u.h"
#include "library/parserpls.h"
#include "library/playlisttablemodel.h"
#include "library/trackcollection.h"
#include "library/trackcollectionmanager.h"
#include "library/trackset/playlistsummary.h"
#include "library/treeitem.h"
#include "library/treeitemmodel.h"
#include "moc_baseplaylistfeature.cpp"
#include "track/track.h"
#include "track/trackid.h"
#include "util/assert.h"
#include "util/defs.h"
#include "util/file.h"
#include "widget/wlibrary.h"
#include "widget/wlibrarysidebar.h"
#include "widget/wlibrarytextbrowser.h"

namespace {
constexpr QChar kUnsafeFilenameReplacement = '-';
const ConfigKey kConfigKeyLastImportExportPlaylistDirectory(
        "[Library]", "LastImportExportPlaylistDirectory");

} // anonymous namespace

using namespace mixxx::library::prefs;

BasePlaylistFeature::BasePlaylistFeature(
        Library* pLibrary,
        UserSettingsPointer pConfig,
        PlaylistTableModel* pModel,
        const QString& rootViewName,
        const QString& iconName)
        : BaseTrackSetFeature(pLibrary, pConfig, rootViewName, iconName),
          m_playlistDao(pLibrary->trackCollectionManager()
                                ->internalCollection()
                                ->getPlaylistDAO()),
          m_pPlaylistTableModel(pModel) {
    pModel->setParent(this);

    initActions();
    connectPlaylistDAO();
    connect(m_pLibrary,
            &Library::trackSelected,
            this,
            [this](const TrackPointer& pTrack) {
                const auto trackId = pTrack ? pTrack->getId() : TrackId{};
                slotTrackSelected(trackId);
            });
    connect(m_pLibrary,
            &Library::switchToView,
            this,
            &BasePlaylistFeature::slotResetSelectedTrack);
}

void BasePlaylistFeature::initActions() {
    m_pCreatePlaylistAction = new QAction(tr("Create New Playlist"), this);
    connect(m_pCreatePlaylistAction,
            &QAction::triggered,
            this,
            &BasePlaylistFeature::slotCreatePlaylist);

    m_pRenamePlaylistAction = new QAction(tr("Rename"), this);
    m_pRenamePlaylistAction->setShortcut(kRenameSidebarItemShortcutKey);
    connect(m_pRenamePlaylistAction,
            &QAction::triggered,
            this,
            &BasePlaylistFeature::slotRenamePlaylist);
    m_pDuplicatePlaylistAction = new QAction(tr("Duplicate"), this);
    connect(m_pDuplicatePlaylistAction,
            &QAction::triggered,
            this,
            &BasePlaylistFeature::slotDuplicatePlaylist);
    m_pDeletePlaylistAction = new QAction(tr("Remove"), this);
    const auto removeKeySequence =
            // TODO(XXX): Qt6 replace enum | with QKeyCombination
            QKeySequence(static_cast<int>(kHideRemoveShortcutModifier) |
                    kHideRemoveShortcutKey);
    m_pDeletePlaylistAction->setShortcut(removeKeySequence);
    connect(m_pDeletePlaylistAction,
            &QAction::triggered,
            this,
            &BasePlaylistFeature::slotDeletePlaylist);
    m_pLockPlaylistAction = new QAction(tr("Lock"), this);
    connect(m_pLockPlaylistAction,
            &QAction::triggered,
            this,
            &BasePlaylistFeature::slotTogglePlaylistLock);

    m_pAddToAutoDJAction = new QAction(tr("Add to Auto DJ Queue (bottom)"), this);
    connect(m_pAddToAutoDJAction,
            &QAction::triggered,
            this,
            &BasePlaylistFeature::slotAddToAutoDJ);
    m_pAddToAutoDJTopAction = new QAction(tr("Add to Auto DJ Queue (top)"), this);
    connect(m_pAddToAutoDJTopAction,
            &QAction::triggered,
            this,
            &BasePlaylistFeature::slotAddToAutoDJTop);
    m_pAddToAutoDJReplaceAction = new QAction(tr("Add to Auto DJ Queue (replace)"), this);
    connect(m_pAddToAutoDJReplaceAction,
            &QAction::triggered,
            this,
            &BasePlaylistFeature::slotAddToAutoDJReplace);

    m_pAnalyzePlaylistAction = new QAction(tr("Analyze entire Playlist"), this);
    connect(m_pAnalyzePlaylistAction,
            &QAction::triggered,
            this,
            &BasePlaylistFeature::slotAnalyzePlaylist);

    m_pImportPlaylistAction = new QAction(tr("Import Playlist"), this);
    connect(m_pImportPlaylistAction,
            &QAction::triggered,
            this,
            &BasePlaylistFeature::slotImportPlaylist);
    m_pCreateImportPlaylistAction = new QAction(tr("Import Playlist"), this);
    connect(m_pCreateImportPlaylistAction,
            &QAction::triggered,
            this,
            &BasePlaylistFeature::slotCreateImportPlaylist);
    m_pExportPlaylistAction = new QAction(tr("Export Playlist"), this);
    connect(m_pExportPlaylistAction,
            &QAction::triggered,
            this,
            &BasePlaylistFeature::slotExportPlaylist);
    m_pExportTrackFilesAction = new QAction(tr("Export Track Files"), this);
    connect(m_pExportTrackFilesAction,
            &QAction::triggered,
            this,
            &BasePlaylistFeature::slotExportTrackFiles);
}

void BasePlaylistFeature::connectPlaylistDAO() {
    connect(&m_playlistDao,
            &PlaylistDAO::added,
            this,
            &BasePlaylistFeature::slotPlaylistTableChangedAndScrollTo);
    connect(&m_playlistDao,
            &PlaylistDAO::lockChanged,
            this,
            &BasePlaylistFeature::slotPlaylistContentOrLockChanged);
    connect(&m_playlistDao,
            &PlaylistDAO::deleted,
            this,
            &BasePlaylistFeature::slotPlaylistTableChanged);
    connect(&m_playlistDao,
            &PlaylistDAO::tracksChanged,
            this,
            &BasePlaylistFeature::slotPlaylistContentOrLockChanged);
    connect(&m_playlistDao,
            &PlaylistDAO::renamed,
            this,
            // In "History") just the item is renamed, while in "Playlists" the
            // entire sidebar model is rebuilt to resort items by name
            &BasePlaylistFeature::slotPlaylistTableRenamed);
}

int BasePlaylistFeature::playlistIdFromIndex(const QModelIndex& index) {
    TreeItem* item = static_cast<TreeItem*>(index.internalPointer());
    if (item == nullptr) {
        return kInvalidPlaylistId;
    }

    bool ok = false;
    int playlistId = item->getData().toInt(&ok);
    if (ok) {
        return playlistId;
    } else {
        return kInvalidPlaylistId;
    }
}

void BasePlaylistFeature::selectPlaylistInSidebar(int playlistId, bool select) {
    if (!m_pSidebarWidget) {
        return;
    }
    if (playlistId == kInvalidPlaylistId) {
        return;
    }
    QModelIndex index = indexFromPlaylistId(playlistId);
    if (index.isValid()) {
        m_pSidebarWidget->selectChildIndex(index, select);
    }
}

void BasePlaylistFeature::activateChild(const QModelIndex& index) {
    //qDebug() << "BasePlaylistFeature::activateChild()" << index;
    int playlistId = playlistIdFromIndex(index);
    if (playlistId == kInvalidPlaylistId) {
        // may happen during initialization
        return;
    }
    m_lastClickedIndex = index;
    m_lastRightClickedIndex = QModelIndex();
    emit saveModelState();
    m_pPlaylistTableModel->selectPlaylist(playlistId);
    emit showTrackModel(m_pPlaylistTableModel);
    emit enableCoverArtDisplay(true);
}

void BasePlaylistFeature::activatePlaylist(int playlistId) {
    // qDebug() << "BasePlaylistFeature::activatePlaylist()" << playlistId << index;
    VERIFY_OR_DEBUG_ASSERT(playlistId != kInvalidPlaylistId) {
        return;
    }
    QModelIndex index = indexFromPlaylistId(playlistId);
    VERIFY_OR_DEBUG_ASSERT(index.isValid()) {
        return;
    }
    m_lastClickedIndex = index;
    m_lastRightClickedIndex = QModelIndex();
    emit saveModelState();
    m_pPlaylistTableModel->selectPlaylist(playlistId);
    emit showTrackModel(m_pPlaylistTableModel);
    emit enableCoverArtDisplay(true);
    // Update selection
    emit featureSelect(this, m_lastClickedIndex);
}

void BasePlaylistFeature::renameItem(const QModelIndex& index) {
    m_lastRightClickedIndex = index;
    slotRenamePlaylist();
}

void BasePlaylistFeature::slotRenamePlaylist() {
    int playlistId = playlistIdFromIndex(m_lastRightClickedIndex);
    if (playlistId == kInvalidPlaylistId) {
        return;
    }
    QString oldName = m_playlistDao.getPlaylistName(playlistId);
    bool locked = m_playlistDao.isPlaylistLocked(playlistId);

    if (locked) {
        qDebug() << "Skipping playlist rename because playlist" << playlistId
                 << oldName << "is locked.";
        return;
    }
    QString newName;
    bool validNameGiven = false;

    while (!validNameGiven) {
        bool ok = false;
        newName = QInputDialog::getText(nullptr,
                tr("Rename Playlist"),
                tr("Enter new name for playlist:"),
                QLineEdit::Normal,
                oldName,
                &ok)
                          .trimmed();
        if (!ok || oldName == newName) {
            return;
        }

        int existingId = m_playlistDao.getPlaylistIdFromName(newName);

        if (existingId != kInvalidPlaylistId) {
            QMessageBox::warning(nullptr,
                    tr("Renaming Playlist Failed"),
                    tr("A playlist by that name already exists."));
        } else if (newName.isEmpty()) {
            QMessageBox::warning(nullptr,
                    tr("Renaming Playlist Failed"),
                    tr("A playlist cannot have a blank name."));
        } else {
            validNameGiven = true;
        }
    }

    m_playlistDao.renamePlaylist(playlistId, newName);
}

void BasePlaylistFeature::slotDuplicatePlaylist() {
    int oldPlaylistId = playlistIdFromIndex(m_lastRightClickedIndex);
    if (oldPlaylistId == kInvalidPlaylistId) {
        return;
    }

    QString oldName = m_playlistDao.getPlaylistName(oldPlaylistId);

    QString name;
    bool validNameGiven = false;

    while (!validNameGiven) {
        bool ok = false;
        name = QInputDialog::getText(nullptr,
                tr("Duplicate Playlist"),
                tr("Enter name for new playlist:"),
                QLineEdit::Normal,
                //: Appendix to default name when duplicating a playlist
                oldName + tr("_copy", "//:"),
                &ok)
                       .trimmed();
        if (!ok || oldName == name) {
            return;
        }

        int existingId = m_playlistDao.getPlaylistIdFromName(name);

        if (existingId != kInvalidPlaylistId) {
            QMessageBox::warning(nullptr,
                    tr("Playlist Creation Failed"),
                    tr("A playlist by that name already exists."));
        } else if (name.isEmpty()) {
            QMessageBox::warning(nullptr,
                    tr("Playlist Creation Failed"),
                    tr("A playlist cannot have a blank name."));
        } else {
            validNameGiven = true;
        }
    }

    int newPlaylistId = m_playlistDao.createPlaylist(name);

    if (newPlaylistId != kInvalidPlaylistId) {
        m_playlistDao.copyPlaylistTracks(oldPlaylistId, newPlaylistId);
    }
}

void BasePlaylistFeature::slotTogglePlaylistLock() {
    int playlistId = playlistIdFromIndex(m_lastRightClickedIndex);
    if (playlistId == kInvalidPlaylistId) {
        return;
    }
    bool locked = !m_playlistDao.isPlaylistLocked(playlistId);

    if (!m_playlistDao.setPlaylistLocked(playlistId, locked)) {
        qDebug() << "Failed to toggle lock of playlistId " << playlistId;
    }
}

void BasePlaylistFeature::slotCreatePlaylist() {
    QString name;
    bool validNameGiven = false;

    while (!validNameGiven) {
        bool ok = false;
        name = QInputDialog::getText(nullptr,
                tr("Create New Playlist"),
                tr("Enter name for new playlist:"),
                QLineEdit::Normal,
                tr("New Playlist"),
                &ok)
                       .trimmed();
        if (!ok) {
            return;
        }

        int existingId = m_playlistDao.getPlaylistIdFromName(name);

        if (existingId != kInvalidPlaylistId) {
            QMessageBox::warning(nullptr,
                    tr("Playlist Creation Failed"),
                    tr("A playlist by that name already exists."));
        } else if (name.isEmpty()) {
            QMessageBox::warning(nullptr,
                    tr("Playlist Creation Failed"),
                    tr("A playlist cannot have a blank name."));
        } else {
            validNameGiven = true;
        }
    }

    int playlistId = m_playlistDao.createPlaylist(name);

    if (playlistId == kInvalidPlaylistId) {
        QMessageBox::warning(nullptr,
                tr("Playlist Creation Failed"),
                tr("An unknown error occurred while creating playlist: ") + name);
    }
}

/// Returns a playlist that is a sibling inside the same parent
/// as the start index
int BasePlaylistFeature::getSiblingPlaylistIdOf(QModelIndex& start) {
    QModelIndex nextIndex = start.sibling(start.row() + 1, start.column());
    if (!nextIndex.isValid() && start.row() > 0) {
        // No playlist below, looking above.
        nextIndex = start.sibling(start.row() - 1, start.column());
    }
    if (nextIndex.isValid()) {
        TreeItem* pTreeItem = m_pSidebarModel->getItem(nextIndex);
        DEBUG_ASSERT(pTreeItem != nullptr);
        if (!pTreeItem->hasChildren()) {
            return playlistIdFromIndex(nextIndex);
        }
    }
    return kInvalidPlaylistId;
}

void BasePlaylistFeature::deleteItem(const QModelIndex& index) {
    m_lastRightClickedIndex = index;
    slotDeletePlaylist();
}

void BasePlaylistFeature::slotDeletePlaylist() {
    //qDebug() << "slotDeletePlaylist() row:" << m_lastRightClickedIndex.data();
    if (!m_lastRightClickedIndex.isValid()) {
        return;
    }

    int playlistId = playlistIdFromIndex(m_lastRightClickedIndex);
    if (playlistId == kInvalidPlaylistId) {
        return;
    }

    bool locked = m_playlistDao.isPlaylistLocked(playlistId);
    if (locked) {
        qDebug() << "Skipping playlist deletion because playlist" << playlistId << "is locked.";
        return;
    }

    QMessageBox::StandardButton btn = QMessageBox::question(nullptr,
            tr("Confirm Deletion"),
            tr("Do you really want to delete playlist <b>%1</b>?")
                    .arg(m_playlistDao.getPlaylistName(playlistId)),
            QMessageBox::Yes | QMessageBox::No,
            QMessageBox::No);
    if (btn == QMessageBox::No) {
        return;
    }

    m_playlistDao.deletePlaylist(playlistId);
}

void BasePlaylistFeature::slotImportPlaylist() {
    //qDebug() << "slotImportPlaylist() row:" << m_lastRightClickedIndex.data();
    const QString playlistFile = getPlaylistFile();
    if (playlistFile.isEmpty()) {
        return;
    }
    int playlistId = playlistIdFromIndex(m_lastRightClickedIndex);
    if (playlistId == kInvalidPlaylistId) {
        return;
    }

    // Update the import/export playlist directory
    QString fileDirectory(playlistFile);
    fileDirectory.truncate(playlistFile.lastIndexOf("/"));
    m_pConfig->set(kConfigKeyLastImportExportPlaylistDirectory,
            ConfigValue(fileDirectory));

    slotImportPlaylistFile(playlistFile, playlistId);
}

void BasePlaylistFeature::slotImportPlaylistFile(const QString& playlistFile,
        int playlistId) {
    if (playlistFile.isEmpty()) {
        return;
    }
    // The user has picked a new directory via a file dialog. This means the
    // system sandboxer (if we are sandboxed) has granted us permission to this
    // folder. We don't need access to this file on a regular basis so we do not
    // register a security bookmark.

    // Create a temporary PlaylistTableModel for the Playlist the entries shall be imported to.
    // This is used as a proxy object to write to the database.
    // We cannot use m_pPlaylistTableModel since it might have another playlist selected which
    // is not the playlist that received the right-click.
    QScopedPointer<PlaylistTableModel> pPlaylistTableModel(
            new PlaylistTableModel(this,
                    m_pLibrary->trackCollectionManager(),
                    "mixxx.db.model.playlist_export"));
    pPlaylistTableModel->selectPlaylist(playlistId);
    pPlaylistTableModel->setSort(
            pPlaylistTableModel->fieldIndex(
                    ColumnCache::COLUMN_PLAYLISTTRACKSTABLE_POSITION),
            Qt::AscendingOrder);
    pPlaylistTableModel->select();

    QList<QString> locations = Parser::parse(playlistFile);
    // Iterate over the List that holds locations of playlist entries
    pPlaylistTableModel->addTracks(QModelIndex(), locations);
}

void BasePlaylistFeature::slotCreateImportPlaylist() {
    // Get file to read
    const QStringList playlistFiles = LibraryFeature::getPlaylistFiles();
    if (playlistFiles.isEmpty()) {
        return;
    }

    // Set last import directory
    QString fileDirectory(playlistFiles.first());
    fileDirectory.truncate(playlistFiles.first().lastIndexOf("/"));
    m_pConfig->set(kConfigKeyLastImportExportPlaylistDirectory,
            ConfigValue(fileDirectory));

    int lastPlaylistId = kInvalidPlaylistId;

    // For each selected element create a different playlist.
    for (const QString& playlistFile : playlistFiles) {
        const QFileInfo fileInfo(playlistFile);
        // Get a valid name
        const QString baseName = fileInfo.baseName();
        QString name;

        bool validNameGiven = false;
        int i = 0;
        while (!validNameGiven) {
            name = baseName;
            if (i != 0) {
                name += QString::number(i);
            }

            // Check name
            int existingId = m_playlistDao.getPlaylistIdFromName(name);

            validNameGiven = (existingId == kInvalidPlaylistId);
            ++i;
        }

        lastPlaylistId = m_playlistDao.createPlaylist(name);
        if (lastPlaylistId == kInvalidPlaylistId) {
            QMessageBox::warning(nullptr,
                    tr("Playlist Creation Failed"),
                    tr("An unknown error occurred while creating playlist: ") + name);
            return;
        }

        slotImportPlaylistFile(playlistFile, lastPlaylistId);
    }
    activatePlaylist(lastPlaylistId);
}

void BasePlaylistFeature::slotExportPlaylist() {
    int playlistId = playlistIdFromIndex(m_lastRightClickedIndex);
    if (playlistId == kInvalidPlaylistId) {
        return;
    }
    QString playlistName = m_playlistDao.getPlaylistName(playlistId);
    // replace separator character with something generic
    playlistName = playlistName.replace(QDir::separator(), kUnsafeFilenameReplacement);
    qDebug() << "Export playlist" << playlistName;

    QString lastPlaylistDirectory = m_pConfig->getValue(
            kConfigKeyLastImportExportPlaylistDirectory,
            QStandardPaths::writableLocation(QStandardPaths::MusicLocation));

    // Open a dialog to let the user choose the file location for playlist export.
    // The location is set to the last used directory for import/export and the file
    // name to the playlist name.
    const QString fileLocation = getFilePathWithVerifiedExtensionFromFileDialog(
            tr("Export Playlist"),
            lastPlaylistDirectory.append("/").append(playlistName).append(".m3u"),
            tr("M3U Playlist (*.m3u);;M3U8 Playlist (*.m3u8);;"
               "PLS Playlist (*.pls);;Text CSV (*.csv);;Readable Text (*.txt)"),
            tr("M3U Playlist (*.m3u)"));
    // Exit method if the file name is empty because the user cancelled the save dialog.
    if (fileLocation.isEmpty()) {
        return;
    }

    // Update the import/export playlist directory
    QString fileDirectory(fileLocation);
    fileDirectory.truncate(fileLocation.lastIndexOf("/"));
    m_pConfig->set(kConfigKeyLastImportExportPlaylistDirectory,
            ConfigValue(fileDirectory));

    // The user has picked a new directory via a file dialog. This means the
    // system sandboxer (if we are sandboxed) has granted us permission to this
    // folder. We don't need access to this file on a regular basis so we do not
    // register a security bookmark.

    // Create a new table model since the main one might have an active search.
    // This will only export songs that we think exist on default
    QScopedPointer<PlaylistTableModel> pPlaylistTableModel(
            new PlaylistTableModel(this,
                    m_pLibrary->trackCollectionManager(),
                    "mixxx.db.model.playlist_export"));

    emit saveModelState();
    pPlaylistTableModel->selectPlaylist(playlistId);
    pPlaylistTableModel->setSort(
            pPlaylistTableModel->fieldIndex(
                    ColumnCache::COLUMN_PLAYLISTTRACKSTABLE_POSITION),
            Qt::AscendingOrder);
    pPlaylistTableModel->select();

    // check config if relative paths are desired
    bool useRelativePath = m_pConfig->getValue<bool>(
            kUseRelativePathOnExportConfigKey);

    if (fileLocation.endsWith(".csv", Qt::CaseInsensitive)) {
        ParserCsv::writeCSVFile(fileLocation, pPlaylistTableModel.data(), useRelativePath);
    } else if (fileLocation.endsWith(".txt", Qt::CaseInsensitive)) {
        if (m_playlistDao.getHiddenType(pPlaylistTableModel->getPlaylist()) ==
                PlaylistDAO::PLHT_SET_LOG) {
            ParserCsv::writeReadableTextFile(fileLocation, pPlaylistTableModel.data(), true);
        } else {
            ParserCsv::writeReadableTextFile(fileLocation, pPlaylistTableModel.data(), false);
        }
    } else {
        // Create and populate a list of files of the playlist
        QList<QString> playlistItems;
        int rows = pPlaylistTableModel->rowCount();
        for (int i = 0; i < rows; ++i) {
            QModelIndex index = pPlaylistTableModel->index(i, 0);
            playlistItems << pPlaylistTableModel->getTrackLocation(index);
        }
<<<<<<< HEAD
        Parser::exportPlaylistItemsIntoFile(
                file_location, playlist_items, useRelativePath);
=======
        exportPlaylistItemsIntoFile(
                fileLocation,
                playlistItems,
                useRelativePath);
>>>>>>> 0fecdbfa
    }
}

void BasePlaylistFeature::slotExportTrackFiles() {
    int playlistId = playlistIdFromIndex(m_lastRightClickedIndex);
    if (playlistId == kInvalidPlaylistId) {
        return;
    }
    QScopedPointer<PlaylistTableModel> pPlaylistTableModel(
            new PlaylistTableModel(this,
                    m_pLibrary->trackCollectionManager(),
                    "mixxx.db.model.playlist_export"));
<<<<<<< HEAD
    int id = playlistIdFromIndex(m_lastRightClickedIndex);
    VERIFY_OR_DEBUG_ASSERT(id != -1) {
        qWarning() << "try to export invalid playlist id";
        return;
    }
    pPlaylistTableModel->setTableModel(id);
=======

    emit saveModelState();
    pPlaylistTableModel->selectPlaylist(playlistId);
>>>>>>> 0fecdbfa
    pPlaylistTableModel->setSort(pPlaylistTableModel->fieldIndex(
                                         ColumnCache::COLUMN_PLAYLISTTRACKSTABLE_POSITION),
            Qt::AscendingOrder);
    pPlaylistTableModel->select();

    int rows = pPlaylistTableModel->rowCount();
    TrackPointerList tracks;
    for (int i = 0; i < rows; ++i) {
        QModelIndex index = pPlaylistTableModel->index(i, 0);
        tracks.push_back(pPlaylistTableModel->getTrack(index));
    }

    Grantlee::Context* context = new Grantlee::Context();

    PlaylistSummary summary = m_playlistDao.getPlaylistSummary(id);
    PlaylistSummaryWrapper* wrapper = nullptr;
    QString playlistName = QString();
    if (summary.isValid()) {
        wrapper = new PlaylistSummaryWrapper(summary);
        context->insert(QStringLiteral("playlist"), wrapper);
        playlistName = summary.name();
    }

    auto exportDialog = new TrackExportDlg(nullptr, m_pConfig, tracks, context, &playlistName);

    if (wrapper) {
        wrapper->setParent(exportDialog);
    }

    exportDialog->open();
}

void BasePlaylistFeature::slotAddToAutoDJ() {
    //qDebug() << "slotAddToAutoDJ() row:" << m_lastRightClickedIndex.data();
    addToAutoDJ(PlaylistDAO::AutoDJSendLoc::BOTTOM);
}

void BasePlaylistFeature::slotAddToAutoDJTop() {
    //qDebug() << "slotAddToAutoDJTop() row:" << m_lastRightClickedIndex.data();
    addToAutoDJ(PlaylistDAO::AutoDJSendLoc::TOP);
}

void BasePlaylistFeature::slotAddToAutoDJReplace() {
    //qDebug() << "slotAddToAutoDJReplace() row:" << m_lastRightClickedIndex.data();
    addToAutoDJ(PlaylistDAO::AutoDJSendLoc::REPLACE);
}

void BasePlaylistFeature::addToAutoDJ(PlaylistDAO::AutoDJSendLoc loc) {
    //qDebug() << "slotAddToAutoDJ() row:" << m_lastRightClickedIndex.data();
    if (m_lastRightClickedIndex.isValid()) {
        int playlistId = playlistIdFromIndex(m_lastRightClickedIndex);
        if (playlistId >= 0) {
            // Insert this playlist
            m_playlistDao.addPlaylistToAutoDJQueue(playlistId, loc);
        }
    }
}

void BasePlaylistFeature::slotAnalyzePlaylist() {
    if (m_lastRightClickedIndex.isValid()) {
        int playlistId = playlistIdFromIndex(m_lastRightClickedIndex);
        if (playlistId >= 0) {
            QList<TrackId> ids = m_playlistDao.getTrackIds(playlistId);
            QList<AnalyzerScheduledTrack> tracks;
            for (auto id : ids) {
                tracks.append(id);
            }
            emit analyzeTracks(tracks);
        }
    }
}

TreeItemModel* BasePlaylistFeature::sidebarModel() const {
    return m_pSidebarModel;
}

void BasePlaylistFeature::bindLibraryWidget(WLibrary* libraryWidget,
        KeyboardEventFilter* keyboard) {
    Q_UNUSED(keyboard);
    WLibraryTextBrowser* edit = new WLibraryTextBrowser(libraryWidget);
    edit->setHtml(getRootViewHtml());
    edit->setOpenLinks(false);
    connect(edit,
            &WLibraryTextBrowser::anchorClicked,
            this,
            &BasePlaylistFeature::htmlLinkClicked);
    libraryWidget->registerView(m_rootViewName, edit);
}

void BasePlaylistFeature::bindSidebarWidget(WLibrarySidebar* pSidebarWidget) {
    // store the sidebar widget pointer for later use in onRightClickChild
    DEBUG_ASSERT(!m_pSidebarWidget);
    m_pSidebarWidget = pSidebarWidget;
}

void BasePlaylistFeature::htmlLinkClicked(const QUrl& link) {
    if (QString(link.path()) == "create") {
        slotCreatePlaylist();
    } else {
        qDebug() << "Unknown playlist link clicked" << link.path();
    }
}

void BasePlaylistFeature::updateChildModel(const QSet<int>& playlistIds) {
    // qDebug() << "BasePlaylistFeature::updateChildModel() for"
    //          << playlistIds.count() << "playlist(s)";
    if (playlistIds.isEmpty()) {
        return;
    }

    int id = kInvalidPlaylistId;
    QString label;
    bool ok = false;

    for (int row = 0; row < m_pSidebarModel->rowCount(); ++row) {
        QModelIndex index = m_pSidebarModel->index(row, 0);
        TreeItem* pTreeItem = m_pSidebarModel->getItem(index);
        DEBUG_ASSERT(pTreeItem != nullptr);
        if (pTreeItem->hasChildren()) {
            for (TreeItem* pChild : pTreeItem->children()) {
                id = pChild->getData().toInt(&ok);
                if (ok && id != kInvalidPlaylistId && playlistIds.contains(id)) {
                    label = fetchPlaylistLabel(id);
                    pChild->setLabel(label);
                    decorateChild(pChild, id);
                }
            }
        } else {
            id = pTreeItem->getData().toInt(&ok);
            if (ok && id != kInvalidPlaylistId && playlistIds.contains(id)) {
                label = fetchPlaylistLabel(id);
                pTreeItem->setLabel(label);
                decorateChild(pTreeItem, id);
            }
        }
    }
}

/// Clears the child model dynamically, but the invisible root item remains
void BasePlaylistFeature::clearChildModel() {
    m_lastClickedIndex = QModelIndex();
    m_lastRightClickedIndex = QModelIndex();
    m_pSidebarModel->removeRows(0, m_pSidebarModel->rowCount());
}

QModelIndex BasePlaylistFeature::indexFromPlaylistId(int playlistId) {
    QVariant variantId = QVariant(playlistId);
    QModelIndexList results = m_pSidebarModel->match(
            m_pSidebarModel->getRootIndex(),
            TreeItemModel::kDataRole,
            variantId,
            1,
            Qt::MatchWrap | Qt::MatchExactly | Qt::MatchRecursive);
    if (!results.isEmpty()) {
        return results.front();
    }
    return QModelIndex();
}

bool BasePlaylistFeature::isChildIndexSelectedInSidebar(const QModelIndex& index) {
    return m_pSidebarWidget && m_pSidebarWidget->isChildIndexSelected(index);
};

void BasePlaylistFeature::slotTrackSelected(TrackId trackId) {
    m_selectedTrackId = trackId;
    m_playlistDao.getPlaylistsTrackIsIn(m_selectedTrackId, &m_playlistIdsOfSelectedTrack);

    for (int row = 0; row < m_pSidebarModel->rowCount(); ++row) {
        QModelIndex index = m_pSidebarModel->index(row, 0);
        TreeItem* pTreeItem = m_pSidebarModel->getItem(index);
        DEBUG_ASSERT(pTreeItem != nullptr);
        markTreeItem(pTreeItem);
    }

    m_pSidebarModel->triggerRepaint();
}

void BasePlaylistFeature::markTreeItem(TreeItem* pTreeItem) {
    bool ok;
    int playlistId = pTreeItem->getData().toInt(&ok);
    if (ok) {
        bool shouldBold = m_playlistIdsOfSelectedTrack.contains(playlistId);
        pTreeItem->setBold(shouldBold);
        if (shouldBold && pTreeItem->hasParent()) {
            TreeItem* item = pTreeItem;
            // extra parents, because -Werror=parentheses
            while ((item = item->parent())) {
                item->setBold(true);
            }
        }
    }
    if (pTreeItem->hasChildren()) {
        QList<TreeItem*> children = pTreeItem->children();

        for (int i = 0; i < children.size(); i++) {
            markTreeItem(children.at(i));
        }
    }
}

void BasePlaylistFeature::slotResetSelectedTrack() {
    slotTrackSelected(TrackId{});
}<|MERGE_RESOLUTION|>--- conflicted
+++ resolved
@@ -612,15 +612,10 @@
             QModelIndex index = pPlaylistTableModel->index(i, 0);
             playlistItems << pPlaylistTableModel->getTrackLocation(index);
         }
-<<<<<<< HEAD
         Parser::exportPlaylistItemsIntoFile(
-                file_location, playlist_items, useRelativePath);
-=======
-        exportPlaylistItemsIntoFile(
                 fileLocation,
                 playlistItems,
                 useRelativePath);
->>>>>>> 0fecdbfa
     }
 }
 
@@ -633,18 +628,9 @@
             new PlaylistTableModel(this,
                     m_pLibrary->trackCollectionManager(),
                     "mixxx.db.model.playlist_export"));
-<<<<<<< HEAD
-    int id = playlistIdFromIndex(m_lastRightClickedIndex);
-    VERIFY_OR_DEBUG_ASSERT(id != -1) {
-        qWarning() << "try to export invalid playlist id";
-        return;
-    }
-    pPlaylistTableModel->setTableModel(id);
-=======
 
     emit saveModelState();
     pPlaylistTableModel->selectPlaylist(playlistId);
->>>>>>> 0fecdbfa
     pPlaylistTableModel->setSort(pPlaylistTableModel->fieldIndex(
                                          ColumnCache::COLUMN_PLAYLISTTRACKSTABLE_POSITION),
             Qt::AscendingOrder);
@@ -659,7 +645,7 @@
 
     Grantlee::Context* context = new Grantlee::Context();
 
-    PlaylistSummary summary = m_playlistDao.getPlaylistSummary(id);
+    PlaylistSummary summary = m_playlistDao.getPlaylistSummary(playlistId);
     PlaylistSummaryWrapper* wrapper = nullptr;
     QString playlistName = QString();
     if (summary.isValid()) {
