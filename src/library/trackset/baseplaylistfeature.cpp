#include "library/trackset/baseplaylistfeature.h"

#include <QAction>
#include <QFileInfo>
#include <QInputDialog>
#include <QList>

#include "library/export/trackexportwizard.h"
#include "library/library.h"
#include "library/library_prefs.h"
#include "library/parser.h"
#include "library/parsercsv.h"
#include "library/playlisttablemodel.h"
#include "library/trackcollection.h"
#include "library/trackcollectionmanager.h"
#include "library/treeitem.h"
#include "library/treeitemmodel.h"
#include "moc_baseplaylistfeature.cpp"
#include "track/track.h"
#include "track/trackid.h"
#include "util/assert.h"
#include "util/defs.h"
#include "util/file.h"
#include "widget/wlibrary.h"
#include "widget/wlibrarysidebar.h"
#include "widget/wlibrarytextbrowser.h"

namespace {
constexpr QChar kUnsafeFilenameReplacement = '-';
const ConfigKey kConfigKeyLastImportExportPlaylistDirectory(
        "[Library]", "LastImportExportPlaylistDirectory");

} // anonymous namespace

using namespace mixxx::library::prefs;

BasePlaylistFeature::BasePlaylistFeature(
        Library* pLibrary,
        UserSettingsPointer pConfig,
        PlaylistTableModel* pModel,
        const QString& rootViewName,
        const QString& iconName,
        bool keepHiddenTracks)
        : BaseTrackSetFeature(pLibrary, pConfig, rootViewName, iconName),
          m_playlistDao(pLibrary->trackCollectionManager()
                                ->internalCollection()
                                ->getPlaylistDAO()),
          m_pPlaylistTableModel(pModel),
          m_keepHiddenTracks(keepHiddenTracks) {
    pModel->setParent(this);

    initActions();
    connectPlaylistDAO();
    connect(m_pLibrary,
            &Library::trackSelected,
            this,
            [this](const TrackPointer& pTrack) {
                const auto trackId = pTrack ? pTrack->getId() : TrackId{};
                slotTrackSelected(trackId);
            });
    connect(m_pLibrary,
            &Library::switchToView,
            this,
            &BasePlaylistFeature::slotResetSelectedTrack);
}

void BasePlaylistFeature::initActions() {
    m_pCreatePlaylistAction = new QAction(tr("Create New Playlist"), this);
    connect(m_pCreatePlaylistAction,
            &QAction::triggered,
            this,
            &BasePlaylistFeature::slotCreatePlaylist);

    m_pRenamePlaylistAction = new QAction(tr("Rename"), this);
    m_pRenamePlaylistAction->setShortcut(kRenameSidebarItemShortcutKey);
    connect(m_pRenamePlaylistAction,
            &QAction::triggered,
            this,
            &BasePlaylistFeature::slotRenamePlaylist);
    m_pDuplicatePlaylistAction = new QAction(tr("Duplicate"), this);
    connect(m_pDuplicatePlaylistAction,
            &QAction::triggered,
            this,
            &BasePlaylistFeature::slotDuplicatePlaylist);
    m_pDeletePlaylistAction = new QAction(tr("Remove"), this);
    const auto removeKeySequence =
            // TODO(XXX): Qt6 replace enum | with QKeyCombination
            QKeySequence(static_cast<int>(kHideRemoveShortcutModifier) |
                    kHideRemoveShortcutKey);
    m_pDeletePlaylistAction->setShortcut(removeKeySequence);
    connect(m_pDeletePlaylistAction,
            &QAction::triggered,
            this,
            &BasePlaylistFeature::slotDeletePlaylist);
    m_pLockPlaylistAction = new QAction(tr("Lock"), this);
    connect(m_pLockPlaylistAction,
            &QAction::triggered,
            this,
            &BasePlaylistFeature::slotTogglePlaylistLock);

    m_pAddToAutoDJAction = new QAction(tr("Add to Auto DJ Queue (bottom)"), this);
    connect(m_pAddToAutoDJAction,
            &QAction::triggered,
            this,
            &BasePlaylistFeature::slotAddToAutoDJ);
    m_pAddToAutoDJTopAction = new QAction(tr("Add to Auto DJ Queue (top)"), this);
    connect(m_pAddToAutoDJTopAction,
            &QAction::triggered,
            this,
            &BasePlaylistFeature::slotAddToAutoDJTop);
    m_pAddToAutoDJReplaceAction = new QAction(tr("Add to Auto DJ Queue (replace)"), this);
    connect(m_pAddToAutoDJReplaceAction,
            &QAction::triggered,
            this,
            &BasePlaylistFeature::slotAddToAutoDJReplace);

    m_pAnalyzePlaylistAction = new QAction(tr("Analyze entire Playlist"), this);
    connect(m_pAnalyzePlaylistAction,
            &QAction::triggered,
            this,
            &BasePlaylistFeature::slotAnalyzePlaylist);

    m_pImportPlaylistAction = new QAction(tr("Import Playlist"), this);
    connect(m_pImportPlaylistAction,
            &QAction::triggered,
            this,
            &BasePlaylistFeature::slotImportPlaylist);
    m_pCreateImportPlaylistAction = new QAction(tr("Import Playlist"), this);
    connect(m_pCreateImportPlaylistAction,
            &QAction::triggered,
            this,
            &BasePlaylistFeature::slotCreateImportPlaylist);
    m_pExportPlaylistAction = new QAction(tr("Export Playlist"), this);
    connect(m_pExportPlaylistAction,
            &QAction::triggered,
            this,
            &BasePlaylistFeature::slotExportPlaylist);
    m_pExportTrackFilesAction = new QAction(tr("Export Track Files"), this);
    connect(m_pExportTrackFilesAction,
            &QAction::triggered,
            this,
            &BasePlaylistFeature::slotExportTrackFiles);
}

void BasePlaylistFeature::connectPlaylistDAO() {
    connect(&m_playlistDao,
            &PlaylistDAO::added,
            this,
            &BasePlaylistFeature::slotPlaylistTableChangedAndScrollTo);
    connect(&m_playlistDao,
            &PlaylistDAO::lockChanged,
            this,
            &BasePlaylistFeature::slotPlaylistContentOrLockChanged);
    connect(&m_playlistDao,
            &PlaylistDAO::deleted,
            this,
            &BasePlaylistFeature::slotPlaylistTableChanged);
    connect(&m_playlistDao,
            &PlaylistDAO::tracksChanged,
            this,
            &BasePlaylistFeature::slotPlaylistContentOrLockChanged);
    connect(&m_playlistDao,
            &PlaylistDAO::renamed,
            this,
            // In "History") just the item is renamed, while in "Playlists" the
            // entire sidebar model is rebuilt to resort items by name
            &BasePlaylistFeature::slotPlaylistTableRenamed);
}

int BasePlaylistFeature::playlistIdFromIndex(const QModelIndex& index) const {
    TreeItem* item = static_cast<TreeItem*>(index.internalPointer());
    if (item == nullptr) {
        return kInvalidPlaylistId;
    }

    bool ok = false;
    int playlistId = item->getData().toInt(&ok);
    if (ok) {
        return playlistId;
    } else {
        return kInvalidPlaylistId;
    }
}

void BasePlaylistFeature::selectPlaylistInSidebar(int playlistId, bool select) {
    if (!m_pSidebarWidget) {
        return;
    }
    if (playlistId == kInvalidPlaylistId) {
        return;
    }
    QModelIndex index = indexFromPlaylistId(playlistId);
    if (index.isValid()) {
        m_pSidebarWidget->selectChildIndex(index, select);
    }
}

void BasePlaylistFeature::activateChild(const QModelIndex& index) {
    //qDebug() << "BasePlaylistFeature::activateChild()" << index;
    int playlistId = playlistIdFromIndex(index);
    if (playlistId == kInvalidPlaylistId) {
        // may happen during initialization
        return;
    }
    m_lastClickedIndex = index;
    m_lastRightClickedIndex = QModelIndex();
    emit saveModelState();
    m_pPlaylistTableModel->selectPlaylist(playlistId);
    emit showTrackModel(m_pPlaylistTableModel);
    emit enableCoverArtDisplay(true);
}

void BasePlaylistFeature::activatePlaylist(int playlistId) {
    // qDebug() << "BasePlaylistFeature::activatePlaylist()" << playlistId << index;
    VERIFY_OR_DEBUG_ASSERT(playlistId != kInvalidPlaylistId) {
        return;
    }
    QModelIndex index = indexFromPlaylistId(playlistId);
    VERIFY_OR_DEBUG_ASSERT(index.isValid()) {
        return;
    }
    m_lastClickedIndex = index;
    m_lastRightClickedIndex = QModelIndex();
    emit saveModelState();
    m_pPlaylistTableModel->selectPlaylist(playlistId);
    emit showTrackModel(m_pPlaylistTableModel);
    emit enableCoverArtDisplay(true);
    // Update selection
    emit featureSelect(this, m_lastClickedIndex);
}

void BasePlaylistFeature::renameItem(const QModelIndex& index) {
    m_lastRightClickedIndex = index;
    slotRenamePlaylist();
}

void BasePlaylistFeature::slotRenamePlaylist() {
    int playlistId = playlistIdFromIndex(m_lastRightClickedIndex);
    if (playlistId == kInvalidPlaylistId) {
        return;
    }
    QString oldName = m_playlistDao.getPlaylistName(playlistId);
    bool locked = m_playlistDao.isPlaylistLocked(playlistId);

    if (locked) {
        qDebug() << "Skipping playlist rename because playlist" << playlistId
                 << oldName << "is locked.";
        return;
    }
    QString newName;
    bool validNameGiven = false;

    while (!validNameGiven) {
        bool ok = false;
        newName = QInputDialog::getText(nullptr,
                tr("Rename Playlist"),
                tr("Enter new name for playlist:"),
                QLineEdit::Normal,
                oldName,
                &ok)
                          .trimmed();
        if (!ok || oldName == newName) {
            return;
        }

        int existingId = m_playlistDao.getPlaylistIdFromName(newName);

        if (existingId != kInvalidPlaylistId) {
            QMessageBox::warning(nullptr,
                    tr("Renaming Playlist Failed"),
                    tr("A playlist by that name already exists."));
        } else if (newName.isEmpty()) {
            QMessageBox::warning(nullptr,
                    tr("Renaming Playlist Failed"),
                    tr("A playlist cannot have a blank name."));
        } else {
            validNameGiven = true;
        }
    }

    m_playlistDao.renamePlaylist(playlistId, newName);
}

void BasePlaylistFeature::slotDuplicatePlaylist() {
    int oldPlaylistId = playlistIdFromIndex(m_lastRightClickedIndex);
    if (oldPlaylistId == kInvalidPlaylistId) {
        return;
    }

    QString oldName = m_playlistDao.getPlaylistName(oldPlaylistId);

    QString name;
    bool validNameGiven = false;

    while (!validNameGiven) {
        bool ok = false;
        name = QInputDialog::getText(nullptr,
                tr("Duplicate Playlist"),
                tr("Enter name for new playlist:"),
                QLineEdit::Normal,
                //: Appendix to default name when duplicating a playlist
                oldName + tr("_copy", "//:"),
                &ok)
                       .trimmed();
        if (!ok || oldName == name) {
            return;
        }

        int existingId = m_playlistDao.getPlaylistIdFromName(name);

        if (existingId != kInvalidPlaylistId) {
            QMessageBox::warning(nullptr,
                    tr("Playlist Creation Failed"),
                    tr("A playlist by that name already exists."));
        } else if (name.isEmpty()) {
            QMessageBox::warning(nullptr,
                    tr("Playlist Creation Failed"),
                    tr("A playlist cannot have a blank name."));
        } else {
            validNameGiven = true;
        }
    }

    int newPlaylistId = m_playlistDao.createPlaylist(name);

    if (newPlaylistId != kInvalidPlaylistId) {
        m_playlistDao.copyPlaylistTracks(oldPlaylistId, newPlaylistId);
    }
}

void BasePlaylistFeature::slotTogglePlaylistLock() {
    int playlistId = playlistIdFromIndex(m_lastRightClickedIndex);
    if (playlistId == kInvalidPlaylistId) {
        return;
    }
    bool locked = !m_playlistDao.isPlaylistLocked(playlistId);

    if (!m_playlistDao.setPlaylistLocked(playlistId, locked)) {
        qDebug() << "Failed to toggle lock of playlistId " << playlistId;
    }
}

void BasePlaylistFeature::slotCreatePlaylist() {
    QString name;
    bool validNameGiven = false;

    while (!validNameGiven) {
        bool ok = false;
        name = QInputDialog::getText(nullptr,
                tr("Create New Playlist"),
                tr("Enter name for new playlist:"),
                QLineEdit::Normal,
                tr("New Playlist"),
                &ok)
                       .trimmed();
        if (!ok) {
            return;
        }

        int existingId = m_playlistDao.getPlaylistIdFromName(name);

        if (existingId != kInvalidPlaylistId) {
            QMessageBox::warning(nullptr,
                    tr("Playlist Creation Failed"),
                    tr("A playlist by that name already exists."));
        } else if (name.isEmpty()) {
            QMessageBox::warning(nullptr,
                    tr("Playlist Creation Failed"),
                    tr("A playlist cannot have a blank name."));
        } else {
            validNameGiven = true;
        }
    }

    int playlistId = m_playlistDao.createPlaylist(name);

    if (playlistId == kInvalidPlaylistId) {
        QMessageBox::warning(nullptr,
                tr("Playlist Creation Failed"),
                tr("An unknown error occurred while creating playlist: ") + name);
    }
}

/// Returns a playlist that is a sibling inside the same parent
/// as the start index
int BasePlaylistFeature::getSiblingPlaylistIdOf(QModelIndex& start) {
    QModelIndex nextIndex = start.sibling(start.row() + 1, start.column());
    if (!nextIndex.isValid() && start.row() > 0) {
        // No playlist below, looking above.
        nextIndex = start.sibling(start.row() - 1, start.column());
    }
    if (nextIndex.isValid()) {
        TreeItem* pTreeItem = m_pSidebarModel->getItem(nextIndex);
        DEBUG_ASSERT(pTreeItem != nullptr);
        if (!pTreeItem->hasChildren()) {
            return playlistIdFromIndex(nextIndex);
        }
    }
    return kInvalidPlaylistId;
}

void BasePlaylistFeature::deleteItem(const QModelIndex& index) {
    m_lastRightClickedIndex = index;
    slotDeletePlaylist();
}

void BasePlaylistFeature::slotDeletePlaylist() {
    //qDebug() << "slotDeletePlaylist() row:" << m_lastRightClickedIndex.data();
    if (!m_lastRightClickedIndex.isValid()) {
        return;
    }

    int playlistId = playlistIdFromIndex(m_lastRightClickedIndex);
    if (playlistId == kInvalidPlaylistId) {
        return;
    }

    bool locked = m_playlistDao.isPlaylistLocked(playlistId);
    if (locked) {
        qDebug() << "Skipping playlist deletion because playlist" << playlistId << "is locked.";
        return;
    }

    QMessageBox::StandardButton btn = QMessageBox::question(nullptr,
            tr("Confirm Deletion"),
            tr("Do you really want to delete playlist <b>%1</b>?")
                    .arg(m_playlistDao.getPlaylistName(playlistId)),
            QMessageBox::Yes | QMessageBox::No,
            QMessageBox::No);
    if (btn == QMessageBox::No) {
        return;
    }

    m_playlistDao.deletePlaylist(playlistId);
}

void BasePlaylistFeature::slotImportPlaylist() {
    //qDebug() << "slotImportPlaylist() row:" << m_lastRightClickedIndex.data();
    const QString playlistFile = getPlaylistFile();
    if (playlistFile.isEmpty()) {
        return;
    }
    int playlistId = playlistIdFromIndex(m_lastRightClickedIndex);
    if (playlistId == kInvalidPlaylistId) {
        return;
    }

    // Update the import/export playlist directory
    QString fileDirectory(playlistFile);
    fileDirectory.truncate(playlistFile.lastIndexOf("/"));
    m_pConfig->set(kConfigKeyLastImportExportPlaylistDirectory,
            ConfigValue(fileDirectory));

    slotImportPlaylistFile(playlistFile, playlistId);
}

void BasePlaylistFeature::slotImportPlaylistFile(const QString& playlistFile,
        int playlistId) {
    if (playlistFile.isEmpty()) {
        return;
    }
    // The user has picked a new directory via a file dialog. This means the
    // system sandboxer (if we are sandboxed) has granted us permission to this
    // folder. We don't need access to this file on a regular basis so we do not
    // register a security bookmark.

    // Create a temporary PlaylistTableModel for the Playlist the entries shall be imported to.
    // This is used as a proxy object to write to the database.
    // We cannot use m_pPlaylistTableModel since it might have another playlist selected which
    // is not the playlist that received the right-click.
    std::unique_ptr<PlaylistTableModel> pPlaylistTableModel =
            std::make_unique<PlaylistTableModel>(this,
                    m_pLibrary->trackCollectionManager(),
                    "mixxx.db.model.playlist_export");
    pPlaylistTableModel->selectPlaylist(playlistId);
    pPlaylistTableModel->setSort(
            pPlaylistTableModel->fieldIndex(
                    ColumnCache::COLUMN_PLAYLISTTRACKSTABLE_POSITION),
            Qt::AscendingOrder);
    pPlaylistTableModel->select();

    QList<QString> locations = Parser::parse(playlistFile);
    // Iterate over the List that holds locations of playlist entries
    pPlaylistTableModel->addTracks(QModelIndex(), locations);
}

void BasePlaylistFeature::slotCreateImportPlaylist() {
    // Get file to read
    const QStringList playlistFiles = LibraryFeature::getPlaylistFiles();
    if (playlistFiles.isEmpty()) {
        return;
    }

    // Set last import directory
    QString fileDirectory(playlistFiles.first());
    fileDirectory.truncate(playlistFiles.first().lastIndexOf("/"));
    m_pConfig->set(kConfigKeyLastImportExportPlaylistDirectory,
            ConfigValue(fileDirectory));

    int lastPlaylistId = kInvalidPlaylistId;

    // For each selected element create a different playlist.
    for (const QString& playlistFile : playlistFiles) {
        const QFileInfo fileInfo(playlistFile);
        // Get a valid name
        const QString baseName = fileInfo.baseName();
        QString name = baseName;
        // Check if there already is a playlist by that name. If yes, add
        // increasing suffix (1++) until we find an unused name.
        int i = 1;
        while (m_playlistDao.getPlaylistIdFromName(name) != kInvalidPlaylistId) {
            name = baseName + QChar(' ') + QString::number(i);
            ++i;
        }

        lastPlaylistId = m_playlistDao.createPlaylist(name);
        if (lastPlaylistId == kInvalidPlaylistId) {
            QMessageBox::warning(nullptr,
                    tr("Playlist Creation Failed"),
                    tr("An unknown error occurred while creating playlist: ") + name);
            return;
        }

        slotImportPlaylistFile(playlistFile, lastPlaylistId);
    }
    activatePlaylist(lastPlaylistId);
}

void BasePlaylistFeature::slotExportPlaylist() {
    int playlistId = playlistIdFromIndex(m_lastRightClickedIndex);
    if (playlistId == kInvalidPlaylistId) {
        return;
    }
    QString playlistName = m_playlistDao.getPlaylistName(playlistId);
    // replace separator character with something generic
    playlistName = playlistName.replace(QDir::separator(), kUnsafeFilenameReplacement);
    qDebug() << "Export playlist" << playlistName;

    QString lastPlaylistDirectory = m_pConfig->getValue(
            kConfigKeyLastImportExportPlaylistDirectory,
            QStandardPaths::writableLocation(QStandardPaths::MusicLocation));

    // Open a dialog to let the user choose the file location for playlist export.
    // The location is set to the last used directory for import/export and the file
    // name to the playlist name.
    const QString fileLocation = getFilePathWithVerifiedExtensionFromFileDialog(
            tr("Export Playlist"),
            lastPlaylistDirectory.append("/").append(playlistName).append(".m3u"),
            tr("M3U Playlist (*.m3u);;M3U8 Playlist (*.m3u8);;"
               "PLS Playlist (*.pls);;Text CSV (*.csv);;Readable Text (*.txt)"),
            tr("M3U Playlist (*.m3u)"));
    // Exit method if the file name is empty because the user cancelled the save dialog.
    if (fileLocation.isEmpty()) {
        return;
    }

    // Update the import/export playlist directory
    QString fileDirectory(fileLocation);
    fileDirectory.truncate(fileLocation.lastIndexOf("/"));
    m_pConfig->set(kConfigKeyLastImportExportPlaylistDirectory,
            ConfigValue(fileDirectory));

    // The user has picked a new directory via a file dialog. This means the
    // system sandboxer (if we are sandboxed) has granted us permission to this
    // folder. We don't need access to this file on a regular basis so we do not
    // register a security bookmark.

    // Create a new table model since the main one might have an active search.
    // This will only export songs that we think exist on default
    std::unique_ptr<PlaylistTableModel> pPlaylistTableModel =
            std::make_unique<PlaylistTableModel>(this,
                    m_pLibrary->trackCollectionManager(),
<<<<<<< HEAD
                    "mixxx.db.model.playlist_export");
=======
                    "mixxx.db.model.playlist_export",
                    m_keepHiddenTracks));
>>>>>>> eb4343b4

    emit saveModelState();
    pPlaylistTableModel->selectPlaylist(playlistId);
    pPlaylistTableModel->setSort(
            pPlaylistTableModel->fieldIndex(
                    ColumnCache::COLUMN_PLAYLISTTRACKSTABLE_POSITION),
            Qt::AscendingOrder);
    pPlaylistTableModel->select();

    // check config if relative paths are desired
    bool useRelativePath = m_pConfig->getValue<bool>(
            kUseRelativePathOnExportConfigKey);

    if (fileLocation.endsWith(".csv", Qt::CaseInsensitive)) {
        ParserCsv::writeCSVFile(fileLocation, pPlaylistTableModel.get(), useRelativePath);
    } else if (fileLocation.endsWith(".txt", Qt::CaseInsensitive)) {
        if (m_playlistDao.getHiddenType(pPlaylistTableModel->getPlaylist()) ==
                PlaylistDAO::PLHT_SET_LOG) {
            ParserCsv::writeReadableTextFile(fileLocation, pPlaylistTableModel.get(), true);
        } else {
            ParserCsv::writeReadableTextFile(fileLocation, pPlaylistTableModel.get(), false);
        }
    } else {
        // Create and populate a list of files of the playlist
        QList<QString> playlistItems;
        int rows = pPlaylistTableModel->rowCount();
        for (int i = 0; i < rows; ++i) {
            QModelIndex index = pPlaylistTableModel->index(i, 0);
            playlistItems << pPlaylistTableModel->getTrackLocation(index);
        }
        exportPlaylistItemsIntoFile(
                fileLocation,
                playlistItems,
                useRelativePath);
    }
}

void BasePlaylistFeature::slotExportTrackFiles() {
    int playlistId = playlistIdFromIndex(m_lastRightClickedIndex);
    if (playlistId == kInvalidPlaylistId) {
        return;
    }
    std::unique_ptr<PlaylistTableModel> pPlaylistTableModel =
            std::make_unique<PlaylistTableModel>(this,
                    m_pLibrary->trackCollectionManager(),
                    "mixxx.db.model.playlist_export");

    emit saveModelState();
    pPlaylistTableModel->selectPlaylist(playlistId);
    pPlaylistTableModel->setSort(pPlaylistTableModel->fieldIndex(
                                         ColumnCache::COLUMN_PLAYLISTTRACKSTABLE_POSITION),
            Qt::AscendingOrder);
    pPlaylistTableModel->select();

    int rows = pPlaylistTableModel->rowCount();
    TrackPointerList tracks;
    for (int i = 0; i < rows; ++i) {
        QModelIndex index = pPlaylistTableModel->index(i, 0);
        tracks.push_back(pPlaylistTableModel->getTrack(index));
    }

    TrackExportWizard track_export(nullptr, m_pConfig, tracks);
    track_export.exportTracks();
}

void BasePlaylistFeature::slotAddToAutoDJ() {
    //qDebug() << "slotAddToAutoDJ() row:" << m_lastRightClickedIndex.data();
    addToAutoDJ(PlaylistDAO::AutoDJSendLoc::BOTTOM);
}

void BasePlaylistFeature::slotAddToAutoDJTop() {
    //qDebug() << "slotAddToAutoDJTop() row:" << m_lastRightClickedIndex.data();
    addToAutoDJ(PlaylistDAO::AutoDJSendLoc::TOP);
}

void BasePlaylistFeature::slotAddToAutoDJReplace() {
    //qDebug() << "slotAddToAutoDJReplace() row:" << m_lastRightClickedIndex.data();
    addToAutoDJ(PlaylistDAO::AutoDJSendLoc::REPLACE);
}

void BasePlaylistFeature::addToAutoDJ(PlaylistDAO::AutoDJSendLoc loc) {
    //qDebug() << "slotAddToAutoDJ() row:" << m_lastRightClickedIndex.data();
    if (m_lastRightClickedIndex.isValid()) {
        int playlistId = playlistIdFromIndex(m_lastRightClickedIndex);
        if (playlistId >= 0) {
            // Insert this playlist
            m_playlistDao.addPlaylistToAutoDJQueue(playlistId, loc);
        }
    }
}

void BasePlaylistFeature::slotAnalyzePlaylist() {
    if (m_lastRightClickedIndex.isValid()) {
        int playlistId = playlistIdFromIndex(m_lastRightClickedIndex);
        if (playlistId >= 0) {
            QList<TrackId> ids = m_playlistDao.getTrackIds(playlistId);
            QList<AnalyzerScheduledTrack> tracks;
            for (auto id : ids) {
                tracks.append(id);
            }
            emit analyzeTracks(tracks);
        }
    }
}

TreeItemModel* BasePlaylistFeature::sidebarModel() const {
    return m_pSidebarModel;
}

void BasePlaylistFeature::bindLibraryWidget(WLibrary* pLibraryWidget,
        KeyboardEventFilter* pKeyboard) {
    Q_UNUSED(pKeyboard);
    WLibraryTextBrowser* pEdit = new WLibraryTextBrowser(pLibraryWidget);
    pEdit->setHtml(getRootViewHtml());
    pEdit->setOpenLinks(false);
    connect(pEdit,
            &WLibraryTextBrowser::anchorClicked,
            this,
            &BasePlaylistFeature::htmlLinkClicked);
    m_pLibraryWidget = QPointer(pLibraryWidget);
    m_pLibraryWidget->registerView(m_rootViewName, pEdit);
}

void BasePlaylistFeature::bindSidebarWidget(WLibrarySidebar* pSidebarWidget) {
    // store the sidebar widget pointer for later use in onRightClickChild
    DEBUG_ASSERT(!m_pSidebarWidget);
    m_pSidebarWidget = pSidebarWidget;
}

void BasePlaylistFeature::htmlLinkClicked(const QUrl& link) {
    if (QString(link.path()) == "create") {
        slotCreatePlaylist();
    } else {
        qDebug() << "Unknown playlist link clicked" << link.path();
    }
}

void BasePlaylistFeature::updateChildModel(const QSet<int>& playlistIds) {
    // qDebug() << "BasePlaylistFeature::updateChildModel() for"
    //          << playlistIds.count() << "playlist(s)";
    if (playlistIds.isEmpty()) {
        return;
    }

    int id = kInvalidPlaylistId;
    QString label;
    bool ok = false;

    for (int row = 0; row < m_pSidebarModel->rowCount(); ++row) {
        QModelIndex index = m_pSidebarModel->index(row, 0);
        TreeItem* pTreeItem = m_pSidebarModel->getItem(index);
        DEBUG_ASSERT(pTreeItem != nullptr);
        if (pTreeItem->hasChildren()) {
            for (TreeItem* pChild : pTreeItem->children()) {
                id = pChild->getData().toInt(&ok);
                if (ok && id != kInvalidPlaylistId && playlistIds.contains(id)) {
                    label = fetchPlaylistLabel(id);
                    pChild->setLabel(label);
                    decorateChild(pChild, id);
                }
            }
        } else {
            id = pTreeItem->getData().toInt(&ok);
            if (ok && id != kInvalidPlaylistId && playlistIds.contains(id)) {
                label = fetchPlaylistLabel(id);
                pTreeItem->setLabel(label);
                decorateChild(pTreeItem, id);
            }
        }
    }
    m_pSidebarModel->triggerRepaint();
}

/// Clears the child model dynamically, but the invisible root item remains
void BasePlaylistFeature::clearChildModel() {
    m_lastClickedIndex = QModelIndex();
    m_lastRightClickedIndex = QModelIndex();
    m_pSidebarModel->removeRows(0, m_pSidebarModel->rowCount());
}

QModelIndex BasePlaylistFeature::indexFromPlaylistId(int playlistId) {
    QVariant variantId = QVariant(playlistId);
    QModelIndexList results = m_pSidebarModel->match(
            m_pSidebarModel->getRootIndex(),
            TreeItemModel::kDataRole,
            variantId,
            1,
            Qt::MatchWrap | Qt::MatchExactly | Qt::MatchRecursive);
    if (!results.isEmpty()) {
        return results.front();
    }
    return QModelIndex();
}

bool BasePlaylistFeature::isChildIndexSelectedInSidebar(const QModelIndex& index) {
    return m_pSidebarWidget && m_pSidebarWidget->isChildIndexSelected(index);
};

void BasePlaylistFeature::slotTrackSelected(TrackId trackId) {
    m_selectedTrackId = trackId;
    m_playlistDao.getPlaylistsTrackIsIn(m_selectedTrackId, &m_playlistIdsOfSelectedTrack);

    for (int row = 0; row < m_pSidebarModel->rowCount(); ++row) {
        QModelIndex index = m_pSidebarModel->index(row, 0);
        TreeItem* pTreeItem = m_pSidebarModel->getItem(index);
        DEBUG_ASSERT(pTreeItem != nullptr);
        markTreeItem(pTreeItem);
    }

    m_pSidebarModel->triggerRepaint();
}

void BasePlaylistFeature::markTreeItem(TreeItem* pTreeItem) {
    bool ok;
    int playlistId = pTreeItem->getData().toInt(&ok);
    if (ok) {
        bool shouldBold = m_playlistIdsOfSelectedTrack.contains(playlistId);
        pTreeItem->setBold(shouldBold);
        if (shouldBold && pTreeItem->hasParent()) {
            TreeItem* item = pTreeItem;
            // extra parents, because -Werror=parentheses
            while ((item = item->parent())) {
                item->setBold(true);
            }
        }
    }
    if (pTreeItem->hasChildren()) {
        QList<TreeItem*> children = pTreeItem->children();

        for (int i = 0; i < children.size(); i++) {
            markTreeItem(children.at(i));
        }
    }
}

QString BasePlaylistFeature::createPlaylistLabel(const QString& name,
        int count,
        int duration) const {
    return QStringLiteral("%1 (%2) %3")
            .arg(name,
                    QString::number(count),
                    mixxx::Duration::formatTime(
                            duration, mixxx::Duration::Precision::SECONDS));
}

void BasePlaylistFeature::slotResetSelectedTrack() {
    slotTrackSelected(TrackId{});
}<|MERGE_RESOLUTION|>--- conflicted
+++ resolved
@@ -570,12 +570,8 @@
     std::unique_ptr<PlaylistTableModel> pPlaylistTableModel =
             std::make_unique<PlaylistTableModel>(this,
                     m_pLibrary->trackCollectionManager(),
-<<<<<<< HEAD
-                    "mixxx.db.model.playlist_export");
-=======
                     "mixxx.db.model.playlist_export",
-                    m_keepHiddenTracks));
->>>>>>> eb4343b4
+                    m_keepHiddenTracks);
 
     emit saveModelState();
     pPlaylistTableModel->selectPlaylist(playlistId);
