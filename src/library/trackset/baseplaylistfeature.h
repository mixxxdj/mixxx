--- conflicted
+++ resolved
@@ -12,12 +12,8 @@
 
 #include "library/dao/playlistdao.h"
 #include "library/trackset/basetracksetfeature.h"
-<<<<<<< HEAD
 #include "library/trackset/playlistsummary.h"
-#include "track/track_decl.h"
-=======
 #include "track/trackid.h"
->>>>>>> 0fecdbfa
 
 class WLibrary;
 class KeyboardEventFilter;
@@ -82,7 +78,6 @@
     void slotAnalyzePlaylist();
 
   protected:
-
     virtual void updateChildModel(const QSet<int>& playlistIds);
     virtual void clearChildModel();
     virtual QString fetchPlaylistLabel(int playlistId) = 0;
