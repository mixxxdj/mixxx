/***************************************************************************
                          LibraryScannerDlg.cpp  -  shows library scanning
                                                       progress
                             -------------------
    begin                : 11/27/2007
    copyright            : (C) 2007 Albert Santoni and Adam Davison
    email                : gamegod \a\t users.sf.net
***************************************************************************/

/***************************************************************************
*                                                                         *
*   This program is free software; you can redistribute it and/or modify  *
*   it under the terms of the GNU General Public License as published by  *
*   the Free Software Foundation; either version 2 of the License, or     *
*   (at your option) any later version.                                   *
*                                                                         *
***************************************************************************/

#include <QLabel>
#include <QPushButton>
#include <QVBoxLayout>
#include <QtDebug>

#include "library/libraryscannerdlg.h"

LibraryScannerDlg::LibraryScannerDlg(QWidget * parent, Qt::WindowFlags f) 
        : QWidget(parent, f),
          m_bCancelled(false),
          m_bPaused(false) {

    setWindowIcon(QIcon(":/images/ic_mixxx_window.png"));

    QVBoxLayout* pLayout = new QVBoxLayout(this);

    setWindowTitle(tr("Library Scanner"));
    QLabel* pLabel = new QLabel(tr("It's taking Mixxx a minute to scan your music library, please wait..."),this);
    pLayout->addWidget(pLabel);

    QPushButton* pCancel = new QPushButton(tr("Cancel"), this);
    connect(pCancel, SIGNAL(clicked()),
            this, SLOT(slotCancel()));
    pLayout->addWidget(pCancel);

    // pause button
    QPushButton* pPause = new QPushButton(tr("Pause"), this);
    pPause->setObjectName("pauseBtn");
    connect(pPause, SIGNAL(clicked()),
            this, SLOT(slotPause()));
    pLayout->addWidget(pPause);


    QLabel* pCurrent = new QLabel(this);
    pCurrent->setAlignment(Qt::AlignTop);
    pCurrent->setMaximumWidth(600);
<<<<<<< HEAD
    pCurrent->setMinimumHeight( pCurrent->fontMetrics().boundingRect("Gg").height()*2 );
    pCurrent->setMaximumHeight( pCurrent->fontMetrics().boundingRect("Gg").height() *3 );
=======
    pCurrent->setFixedHeight(this->fontMetrics().height());
>>>>>>> 182bf0c5
    pCurrent->setWordWrap(true);
    connect(this, SIGNAL(progress(QString)),    // TODO(xxx) show progress on timer
            pCurrent, SLOT(setText(QString)));  // TODO(xxx) trim filename like "/home/tro/Music...09. Dope D.O.D. - Slowmotion.mp3"
    pLayout->addWidget(pCurrent);
    setLayout(pLayout);

    m_timer.start();
}

LibraryScannerDlg::~LibraryScannerDlg() {
    emit(scanCancelled());
}

void LibraryScannerDlg::slotUpdate(QString path) {
    //qDebug() << "LibraryScannerDlg slotUpdate" << m_timer.elapsed() << path;
    if (!m_bCancelled && m_timer.elapsed() > 2000) {
       setVisible(true);
    }

    if (isVisible()) {
        QString status = tr("Scanning: ") + path;
        emit(progress(status));
    }
}

void LibraryScannerDlg::slotCancel() {
    qDebug() << "Cancelling library scan...";
    m_bCancelled = true;

    emit(scanCancelled());

    // Need to use close() or else if you close the Mixxx window and then hit
    // Cancel, Mixxx will not shutdown.
    close();
}

void LibraryScannerDlg::slotPause() {
    QPushButton *pauseBtn = findChild<QPushButton*>("pauseBtn");
    if (!pauseBtn) {
        qDebug() << "\t ERROR: pauseBtn == NULL";
        return;
    }
    if (m_bPaused) {
        // resuming
        // qDebug() << "\t resuming";
        m_bPaused = false;
        pauseBtn->setText(tr("Pause"));
        emit(scanResumed());
    } else {
        // making pause
        // qDebug() << "\t making pause";
        pauseBtn->setText(tr("Resume"));
        m_bPaused = true;
        emit(scanPaused());
    }
}

void LibraryScannerDlg::slotScanFinished() {
    m_bCancelled = true; //Raise this flag to prevent any
                         //latent slotUpdates() from showing the dialog again.

    // Need to use close() or else if you close the Mixxx window and then hit
    // Cancel, Mixxx will not shutdown.
    close();
}<|MERGE_RESOLUTION|>--- conflicted
+++ resolved
@@ -52,12 +52,8 @@
     QLabel* pCurrent = new QLabel(this);
     pCurrent->setAlignment(Qt::AlignTop);
     pCurrent->setMaximumWidth(600);
-<<<<<<< HEAD
     pCurrent->setMinimumHeight( pCurrent->fontMetrics().boundingRect("Gg").height()*2 );
     pCurrent->setMaximumHeight( pCurrent->fontMetrics().boundingRect("Gg").height() *3 );
-=======
-    pCurrent->setFixedHeight(this->fontMetrics().height());
->>>>>>> 182bf0c5
     pCurrent->setWordWrap(true);
     connect(this, SIGNAL(progress(QString)),    // TODO(xxx) show progress on timer
             pCurrent, SLOT(setText(QString)));  // TODO(xxx) trim filename like "/home/tro/Music...09. Dope D.O.D. - Slowmotion.mp3"
