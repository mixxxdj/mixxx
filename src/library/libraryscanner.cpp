/***************************************************************************
                        libraryscanner.cpp  -  scans library in a thread
                            -------------------
    begin                : 11/27/2007
    copyright            : (C) 2007 Albert Santoni
    email                : gamegod \a\t users.sf.net
***************************************************************************/

/***************************************************************************
*                                                                         *
*   This program is free software; you can redistribute it and/or modify  *
*   it under the terms of the GNU General Public License as published by  *
*   the Free Software Foundation; either version 2 of the License, or     *
*   (at your option) any later version.                                   *
*                                                                         *
***************************************************************************/

#include <QtDebug>
#include <QDesktopServices>
#include <QTimer>
#include <QLinkedList>

#include "soundsourceproxy.h"
#include "library/legacylibraryimporter.h"
#include "libraryscanner.h"
#include "libraryscannerdlg.h"
#include "library/queryutil.h"
#include "trackinfoobject.h"
#include "util/trace.h"
#include "util/file.h"

<<<<<<< HEAD
#define MAX_CHUNK_SIZE 50

LibraryScanner::LibraryScanner(TrackCollection* pTrackCollection) :
    m_pTrackCollection(pTrackCollection),
    //this is ugly, we are creating a database to overwrite it later
    m_database(),
    m_pProgress(NULL),
    m_libraryHashDao(m_database),
    m_cueDao(m_database),
    m_playlistDao(m_database),
    m_crateDao(m_database),
    m_directoryDao(m_database),
    m_analysisDao(m_database, pTrackCollection->getConfig()),
    m_trackDao(m_database, m_cueDao, m_playlistDao, m_crateDao,
               m_analysisDao, m_directoryDao, pTrackCollection->getConfig()),
    m_extensionFilter(SoundSourceProxy::supportedFileExtensionsRegex(),
                      Qt::CaseInsensitive),
    m_bCancelLibraryScan(false) {

=======
LibraryScanner::LibraryScanner(TrackCollection* collection)
              : m_pCollection(collection),
                m_pProgress(NULL),
                m_libraryHashDao(m_database),
                m_cueDao(m_database),
                m_playlistDao(m_database),
                m_crateDao(m_database),
                m_directoryDao(m_database),
                m_coverArtDao(m_database),
                m_analysisDao(m_database, collection->getConfig()),
                m_trackDao(m_database, m_coverArtDao, m_cueDao, m_playlistDao,
                           m_crateDao, m_analysisDao,m_directoryDao,
                           collection->getConfig()),
                // Don't initialize m_database here, we need to do it in run() so the DB
                // conn is in the right thread.
                m_extensionFilter(SoundSourceProxy::supportedFileExtensionsRegex(),
                                  Qt::CaseInsensitive),
                m_bCancelLibraryScan(false) {
>>>>>>> 8ee49743
    qDebug() << "Constructed LibraryScanner";

    // Force the GUI thread's TrackInfoObject cache to be cleared when a library
    // scan is finished, because we might have modified the database directly
    // when we detected moved files, and the TIOs corresponding to the moved
    // files would then have the wrong track location.
    m_pTrackCollection->callSync(
        [this] (TrackCollectionPrivate* pTrackCollectionPrivate){
            connect(this, SIGNAL(scanFinished()),
                    &pTrackCollectionPrivate->getTrackDAO(), SLOT(clearCache()));
    }, __PRETTY_FUNCTION__);

    // The "Album Artwork" folder within iTunes stores Album Arts.
    // It has numerous hundreds of sub folders but no audio files
    // We put this folder on a "black list"
    // On Windows, the iTunes folder is contained within the standard music folder
    // Hence, Mixxx will scan the "Album Arts folder" for standard users which is wasting time
    QString iTunesArtFolder = QDir::toNativeSeparators(
                QDesktopServices::storageLocation(QDesktopServices::MusicLocation) + "/iTunes/Album Artwork" );
    m_directoriesBlacklist << iTunesArtFolder;
    qDebug() << "iTunes Album Art path is:" << iTunesArtFolder;

#ifdef __WINDOWS__
    //Blacklist the _Serato_ directory that pollutes "My Music" on Windows.
    QString seratoDir = QDir::toNativeSeparators(
                QDesktopServices::storageLocation(QDesktopServices::MusicLocation) + "/_Serato_" );
    m_directoriesBlacklist << seratoDir;
#endif
}

LibraryScanner::~LibraryScanner() {
    // IMPORTANT NOTE: This code runs in the GUI thread, so it should _NOT_ use
    //                the m_trackDao that lives inside this class. It should use
    //                the DAOs that live in m_pTrackCollection.

    if (isRunning()) {
        // Cancel any running library scan...
        cancel();
        wait(); // Wait for thread to finish
    }

    // tro's lambda idea. This code calls Synchronously!
    m_pTrackCollection->callSync(
                [this] (TrackCollectionPrivate* pTrackCollectionPrivate) {
        // Do housekeeping on the LibraryHashes table.
        ScopedTransaction transaction(pTrackCollectionPrivate->getDatabase());

        // Mark the corresponding file locations in the track_locations table as deleted
        // if we find one or more deleted directories.
        QStringList deletedDirs;
        QSqlQuery query(pTrackCollectionPrivate->getDatabase());
        query.prepare("SELECT directory_path FROM LibraryHashes "
                      "WHERE directory_deleted=1");
        if (query.exec()) {
            const int directoryPathColumn = query.record().indexOf("directory_path");
            while (query.next()) {
                QString directory = query.value(directoryPathColumn).toString();
                deletedDirs << directory;
            }
        } else {
            LOG_FAILED_QUERY(query) << "Couldn't SELECT deleted directories.";
        }

        // Delete any directories that have been marked as deleted...
        query.finish();
        query.exec("DELETE FROM LibraryHashes "
                   "WHERE directory_deleted=1");

        // Print out any SQL error, if there was one.
        if (query.lastError().isValid()) {
            LOG_FAILED_QUERY(query);
        }

        QString dir;
        foreach(dir, deletedDirs) {
            pTrackCollectionPrivate->getTrackDAO().markTrackLocationsAsDeleted(dir);
        }
        transaction.commit();
    }, __PRETTY_FUNCTION__);

    qDebug() << "LibraryScanner destroyed";
}

void LibraryScanner::run() {
    Trace trace("LibraryScanner");
    unsigned static id = 0; // the id of this thread, for debugging purposes
    //XXX copypasta (should factor this out somehow), -kousu 2/2009
    QThread::currentThread()->setObjectName(QString("LibraryScanner %1").arg(++id));
    //m_pProgress->slotStartTiming();

    qRegisterMetaType<QSet<int> >("QSet<int>");

    //this is dangerous. We are pulling the db out of its thread so bad things can happen
    m_pTrackCollection->callSync(
        [this] (TrackCollectionPrivate* pTrackCollectionPrivate) {
            m_database = pTrackCollectionPrivate->getDatabase();
    }, __PRETTY_FUNCTION__);
    m_libraryHashDao.setDatabase(m_database);
    m_cueDao.setDatabase(m_database);
    m_trackDao.setDatabase(m_database);
    m_playlistDao.setDatabase(m_database);
    m_analysisDao.setDatabase(m_database);
    m_directoryDao.setDatabase(m_database);
    m_coverArtDao.setDatabase(m_database);

    m_libraryHashDao.initialize();
    m_cueDao.initialize();
    m_trackDao.initialize();
    m_playlistDao.initialize();
    m_analysisDao.initialize();
    m_directoryDao.initialize();
    m_coverArtDao.initialize();

    resetCancel();

    QTime t2;
    t2.start();

    // Try to upgrade the library from 1.7 (XML) to 1.8+ (DB) if needed. If the
    // upgrade_filename already exists, then do not try to upgrade since we have
    // already done it.
    // TODO(XXX) SETTINGS_PATH may change in new Mixxx Versions. Here we need
    // the SETTINGS_PATH from Mixxx V <= 1.7
    QString upgrade_filename = QDir::homePath().append("/").append(SETTINGS_PATH).append("DBUPGRADED");
    qDebug() << "upgrade filename is " << upgrade_filename;
    QFile upgradefile(upgrade_filename);
    if (!upgradefile.exists()) {
        LegacyLibraryImporter libImport(m_pTrackCollection, m_trackDao, m_playlistDao);
        connect(&libImport, SIGNAL(progress(QString)),
                m_pProgress, SLOT(slotUpdate(QString)),
                Qt::BlockingQueuedConnection);
        ScopedTransaction transaction(m_database);
        libImport.import();
        transaction.commit();
        qDebug("Legacy importer took %d ms", t2.elapsed());
    }

    // Refresh the name filters in case we loaded new SoundSource plugins.
    m_extensionFilter = QRegExp(SoundSourceProxy::supportedFileExtensionsRegex(),
                                Qt::CaseInsensitive);

    // Time the library scanner.
    QTime t;
    t.start();

    // First, we're going to mark all the directories that we've
    // previously hashed as needing verification. As we search through the directory tree
    // when we rescan, we'll mark any directory that does still exist as verified.
    m_libraryHashDao.invalidateAllDirectories();
    // Mark all the tracks in the library as needing
    // verification of their existance...
    // (ie. we want to check they're still on your hard drive where
    // we think they are)
    m_trackDao.invalidateTrackLocationsInLibrary();


    qDebug() << "Recursively scanning library.";

    QStringList verifiedDirectories;
    QStringList dirs = m_directoryDao.getDirs();
    bool bScanFinishedCleanly = false;
    // Recursivly scan each directory in the directories table.
    foreach (const QString& dirPath, dirs) {
        // Acquire a security bookmark for this directory if we are in a
        // sandbox. For speed we avoid opening security bookmarks when recursive
        // scanning so that relies on having an open bookmark for the containing
        // directory.
        MDir dir(dirPath);

        bScanFinishedCleanly = recursiveScan(dirPath, verifiedDirectories,
                                             dir.token());
        if (bScanFinishedCleanly) {
            qDebug() << "Recursive scanning (" << dirPath << ") finished cleanly.";
        } else {
            qDebug() << "Recursive scanning (" << dirPath << ") interrupted.";
        }
    }

    // After the recursive scan of all watched library directories there are
    // only a few songs left to check. Mainly the ones that are not inside one
    // of the library directories or have been moved/renamed/... since the last
    // scan.
    if (bScanFinishedCleanly) {
        bScanFinishedCleanly = m_trackDao.verifyRemainingTracks(&m_bCancelLibraryScan);
    }

    // Clean up and commit or rollback the transaction depending on
    // bScanFinishedCleanly.
    // MK: is done in addChunkToDB
    // bScanFinishedCleanly or if the scan was canceled..
    //m_trackDao.addTracksFinish(!(m_bCancelLibraryScan || bScanFinishedCleanly));

    // At the end of a scan, mark all tracks and directories that
    // weren't "verified" as "deleted" (as long as the scan wasn't canceled
    // half way through. This condition is important because our rescanning
    // algorithm starts by marking all tracks and dirs as unverified, so a
    // canceled scan might leave half of your library as unverified. Don't
    // want to mark those tracks/dirs as deleted in that case) :)
    QSet<int> tracksMovedSetOld;
    QSet<int> tracksMovedSetNew;
    if (bScanFinishedCleanly) {
        // Start a transaction for all the library hashing (moved file detection)
        // stuff.
        ScopedTransaction transaction(m_database);

        qDebug() << "Marking unchanged directories and tracks as verified";
        m_libraryHashDao.updateDirectoryStatuses(verifiedDirectories, false, true);
        m_trackDao.markTracksInDirectoriesAsVerified(verifiedDirectories);

        qDebug() << "Marking unverified tracks as deleted.";
        m_trackDao.markUnverifiedTracksAsDeleted();
        qDebug() << "Marking unverified directories as deleted.";
        m_libraryHashDao.markUnverifiedDirectoriesAsDeleted();

        // Check to see if the "deleted" tracks showed up in another location,
        // and if so, do some magic to update all our tables.
        qDebug() << "Detecting moved files.";
        m_trackDao.detectMovedFiles(&tracksMovedSetOld, &tracksMovedSetNew);

        // Remove the hashes for any directories that have been
        // marked as deleted to clean up. We need to do this otherwise
        // we can skip over songs if you move a set of songs from directory
        // A to B, then back to A.
        m_libraryHashDao.removeDeletedDirectoryHashes();

        transaction.commit();
        qDebug() << "Scan finished cleanly";
    } else {
        qDebug() << "Scan cancelled";
    }

    qDebug("Scan took: %d ms", t.elapsed());

    //m_database.close();
    // Update BaseTrackCache via the main TrackDao
    m_pTrackCollection->callSync(
        [this, &tracksMovedSetOld, &tracksMovedSetNew] (TrackCollectionPrivate* pTrackCollectionPrivate) {
            pTrackCollectionPrivate->getTrackDAO().databaseTracksMoved(
                tracksMovedSetOld, tracksMovedSetNew);
    }, __PRETTY_FUNCTION__);
    emit(scanFinished());
}

void LibraryScanner::scan(QWidget* parent) {
    m_pProgress = new LibraryScannerDlg(parent);
    m_pProgress->setAttribute(Qt::WA_DeleteOnClose);

    // The important part here is that we need to use
    // Qt::BlockingQueuedConnection, because we're sending these signals across
    // threads. Normally you'd use regular QueuedConnections for this, but since
    // we don't have an event loop running and we need the signals to get
    // processed immediately, we have to use
    // BlockingQueuedConnection. (DirectConnection isn't an option for sending
    // signals across threads.)
    connect(this, SIGNAL(progressLoading(QString)),
            m_pProgress, SLOT(slotUpdate(QString)),
            Qt::QueuedConnection);
    connect(this, SIGNAL(progressHashing(QString)),
            m_pProgress, SLOT(slotUpdate(QString)),
            Qt::QueuedConnection);
    connect(this, SIGNAL(scanFinished()),
            m_pProgress, SLOT(slotScanFinished()),
            Qt::QueuedConnection);
    connect(m_pProgress, SIGNAL(scanCancelled()),
            this, SLOT(cancel()),
            Qt::QueuedConnection);
    connect(m_pProgress, SIGNAL(scanPaused()),
            this, SLOT(pause()),
            Qt::QueuedConnection);
    connect(m_pProgress, SIGNAL(scanResumed()),
            this, SLOT(resume()),
            Qt::QueuedConnection);
    connect(&m_trackDao, SIGNAL(progressVerifyTracksOutside(QString)),
            m_pProgress, SLOT(slotUpdate(QString)),
            Qt::QueuedConnection);

    connect(&m_timer, SIGNAL(timeout()), this, SLOT(updateProgress()));
    m_timer.start(500);

    start(QThread::LowPriority);
}

void LibraryScanner::cancel() {
    m_bCancelLibraryScan = true;
    m_pauseMutex.unlock();
}

void LibraryScanner::resetCancel() {
    m_bCancelLibraryScan = false;
}

void LibraryScanner::pause() {
    m_pauseMutex.lock();
}

void LibraryScanner::resume() {
    m_pauseMutex.unlock();
}

void LibraryScanner::updateProgress() {
    emit(progressLoading(m_tmpTrackPath));
}

void LibraryScanner::scan() {
    start(); // Starts the thread by calling run()
}

// Do a non-recursive import of all the songs in a directory. Does NOT decend into subdirectories.
//    @param trackDao The track data access object which provides a connection to the database.
//    We use this parameter in order to make this function callable from separate threads. You need to use a different DB connection for each thread.
//    @return true if the scan completed without being cancelled. False if the scan was cancelled part-way through.
//
/*
bool LibraryScanner::importDirectory(const QString& directory,
                                     volatile bool* cancel) {
    //qDebug() << "TrackCollection::importDirectory(" << directory<< ")";
    emit(startedLoading());
    //get a list of the contents of the directory and go through it.
    QDirIterator it(directory, QDir::Files | QDir::NoDotAndDotDot);
    while (it.hasNext()) {
        //If a flag was raised telling us to cancel the library scan then stop.
        if (*cancel) {
            return false;
        }
        m_pauseMutex.lock();
        if (*cancel) {
            return false;
        }
        addTrackToChunk(it.next());
        m_pauseMutex.unlock();
    }
    emit(finishedLoading());
    return true;
}
*/

void LibraryScanner::addTrackToChunk(const QString filePath, SecurityTokenPointer pToken) {
    //Todo: isn't that throwing away the current 'filePath' if the chunk is full?
    if (m_tracksListInCnunk.count() < MAX_CHUNK_SIZE) {
        m_tracksListInCnunk.append(filePath);
    } else {
        //No Lambda here, because only working on local DAOs?
        addChunkToDatabase(pToken);
    }
}

void LibraryScanner::addChunkToDatabase(SecurityTokenPointer pToken) {
    DBG() << "Adding chunk to DB: " << m_tracksListInCnunk;
    m_trackDao.addTracksPrepare();
    foreach (m_tmpTrackPath, m_tracksListInCnunk) {
        // If the track is in the database, mark it as existing. This code gets exectuted
        // when other files in the same directory have changed (the directory hash has changed).
        m_trackDao.markTrackLocationAsVerified(m_tmpTrackPath);

        // If the file already exists in the database, continue and go on to
        // the next file.

        // If the file doesn't already exist in the database, then add
        // it. If it does exist in the database, then it is either in the
        // user's library OR the user has "removed" the track via
        // "Right-Click -> Remove". These tracks stay in the library, but
        // their mixxx_deleted column is 1.
        if (!m_trackDao.trackExistsInDatabase(m_tmpTrackPath)) {
            //qDebug() << "Loading" << it.fileName();
            emit(progressLoading(m_tmpTrackPath));
            TrackPointer pTrack = TrackPointer(
                    new TrackInfoObject(m_tmpTrackPath, pToken),
                    &QObject::deleteLater);
            if (m_trackDao.addTracksAdd(pTrack.data(), false)) {
                // Successful added
                // signal the main instance of TrackDao, that there is a
                // new Track in the database
                m_pTrackCollection->callSync( 
                    [this, pTrack] (TrackCollectionPrivate* pTrackCollectionPrivate){
                        pTrackCollectionPrivate->getTrackDAO().databaseTrackAdded(pTrack);
               }, __PRETTY_FUNCTION__);
            } else {
                qDebug() << "Track ("+m_tmpTrackPath+") could not be added";
            }
        }
    }
    m_trackDao.addTracksFinish();
    m_tracksListInCnunk.clear();
}

// Recursively scan a music library. Doesn't import tracks for any directories that
// have already been scanned and have not changed. Changes are tracked by performing
// a hash of the directory's file list, and those hashes are stored in the database.
bool LibraryScanner::recursiveScan(const QDir& dir, QStringList& verifiedDirectories,
                                   SecurityTokenPointer pToken) {
    QDirIterator it(dir.path(), QDir::Dirs | QDir::Files | QDir::NoDotAndDotDot);
    QString currentFile;
    QFileInfo currentFileInfo;
    QLinkedList<QString> filesToImport;
    QLinkedList<QDir> dirsToScan;

    QString newHashStr;
    bool prevHashExists = false;
    int newHash = -1;
    int prevHash = -1;
    // Note: A hash of "0" is a real hash if the directory contains no files!
    m_tracksListInCnunk.clear();

    while (it.hasNext()) {
        currentFile = it.next();
        currentFileInfo = it.fileInfo();

        if (currentFileInfo.isFile()) {
            if (m_extensionFilter.indexIn(currentFileInfo.fileName()) != -1) {
                newHashStr += currentFile;
                filesToImport.append(currentFile);
            }
        } else {
            // File is a directory. Add it to our list of directories to scan.
            // Skip the iTunes Album Art Folder since it is probably a waste of
            // time.
            if (!m_directoriesBlacklist.contains(currentFile)) {
                dirsToScan.append(QDir(currentFile));
            }
        }
    }

    // Calculate a hash of the directory's file list.
    newHash = qHash(newHashStr);

    QString dirPath = dir.path();
    // Try to retrieve a hash from the last time that directory was scanned.
    prevHash = m_libraryHashDao.getDirectoryHash(dirPath);
    prevHashExists = prevHash != -1;

    // Compare the hashes, and if they don't match, rescan the files in that directory!
    if (prevHash != newHash) {
        // Rescan that mofo! If importing fails then the scan was cancelled so                                          
        // we return immediately.                                                                                       
        foreach (const QString& file, filesToImport) {
            addTrackToChunk(file, pToken);
        }

        // If we didn't know about this directory before...
        // save the hash after we imported everything in it
        if (!prevHashExists) {
            m_libraryHashDao.saveDirectoryHash(dirPath, newHash);
        } else {
            // Contents of a known directory have changed. Just need to update
            // the old hash in the database
            qDebug() << "old hash was" << prevHash << "and new hash is" << newHash;
            m_libraryHashDao.updateDirectoryHash(dirPath, newHash, 0);
        }

    } else { //prevHash == newHash
        // Add the directory to the verifiedDirectories list, so that later they
        // (and the tracks inside them) will be marked as verified
        emit(progressHashing(dirPath));
        verifiedDirectories.append(dirPath);
    }

    // Let us break out of library directory hashing (the actual file scanning
    // stuff is in TrackCollection::importDirectory)
    if (m_bCancelLibraryScan) {
        return false;
    }

    // Process all of the sub-directories.
    foreach (const QDir& nextDir, dirsToScan) {
        if (!recursiveScan(nextDir, verifiedDirectories, pToken)) {
            return false;
        }
    }
    return true;
}

// Table: LibraryHashes
// PRIMARY KEY string directory
// string hash

// Recursive Algorithm:
// 1) QDirIterator, iterate over all _files_ in a directory to construct a giant string.
// 2) newHash = Hash that string.
// 3) prevHash = SELECT from LibraryHashes * WHERE directory == strDirectory
// 4) if (prevHash != newHash) scanDirectory(strDirectory); //Do a NON-RECURSIVE scan of the files in that dir.
// 5) For each directory in strDirectory, execute this algorithm.<|MERGE_RESOLUTION|>--- conflicted
+++ resolved
@@ -29,7 +29,6 @@
 #include "util/trace.h"
 #include "util/file.h"
 
-<<<<<<< HEAD
 #define MAX_CHUNK_SIZE 50
 
 LibraryScanner::LibraryScanner(TrackCollection* pTrackCollection) :
@@ -42,33 +41,14 @@
     m_playlistDao(m_database),
     m_crateDao(m_database),
     m_directoryDao(m_database),
+    m_coverArtDao(m_database),
     m_analysisDao(m_database, pTrackCollection->getConfig()),
-    m_trackDao(m_database, m_cueDao, m_playlistDao, m_crateDao,
+    m_trackDao(m_database, m_coverArtDao, m_cueDao, m_playlistDao, m_crateDao,
                m_analysisDao, m_directoryDao, pTrackCollection->getConfig()),
     m_extensionFilter(SoundSourceProxy::supportedFileExtensionsRegex(),
                       Qt::CaseInsensitive),
     m_bCancelLibraryScan(false) {
 
-=======
-LibraryScanner::LibraryScanner(TrackCollection* collection)
-              : m_pCollection(collection),
-                m_pProgress(NULL),
-                m_libraryHashDao(m_database),
-                m_cueDao(m_database),
-                m_playlistDao(m_database),
-                m_crateDao(m_database),
-                m_directoryDao(m_database),
-                m_coverArtDao(m_database),
-                m_analysisDao(m_database, collection->getConfig()),
-                m_trackDao(m_database, m_coverArtDao, m_cueDao, m_playlistDao,
-                           m_crateDao, m_analysisDao,m_directoryDao,
-                           collection->getConfig()),
-                // Don't initialize m_database here, we need to do it in run() so the DB
-                // conn is in the right thread.
-                m_extensionFilter(SoundSourceProxy::supportedFileExtensionsRegex(),
-                                  Qt::CaseInsensitive),
-                m_bCancelLibraryScan(false) {
->>>>>>> 8ee49743
     qDebug() << "Constructed LibraryScanner";
 
     // Force the GUI thread's TrackInfoObject cache to be cleared when a library
