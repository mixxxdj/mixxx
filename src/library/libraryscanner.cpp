--- conflicted
+++ resolved
@@ -26,7 +26,6 @@
 #include "library/queryutil.h"
 #include "trackinfoobject.h"
 
-<<<<<<< HEAD
 #define MAX_CHUNK_SIZE 50
 
 LibraryScanner::LibraryScanner(TrackCollection* pTrackCollection) :
@@ -39,25 +38,10 @@
     m_playlistDao(m_database),
     m_crateDao(m_database),
     m_analysisDao(m_database, pTrackCollection->getConfig()),
+    m_directoryDao(m_database),
     m_trackDao(m_database, m_cueDao, m_playlistDao, m_crateDao,
-               m_analysisDao, pTrackCollection->getConfig()),
+               m_analysisDao, m_directoryDao, pTrackCollection->getConfig()),
     m_nameFilters(SoundSourceProxy::supportedFileExtensionsString().split(" ")),
-=======
-LibraryScanner::LibraryScanner(TrackCollection* collection)
-              : m_pCollection(collection),
-                m_pProgress(NULL),
-                m_libraryHashDao(m_database),
-                m_cueDao(m_database),
-                m_playlistDao(m_database),
-                m_crateDao(m_database),
-                m_directoryDao(m_database),
-                m_analysisDao(m_database, collection->getConfig()),
-                m_trackDao(m_database, m_cueDao, m_playlistDao, m_crateDao,
-                           m_analysisDao,m_directoryDao, collection->getConfig()),
-                // Don't initialize m_database here, we need to do it in run() so the DB
-                // conn is in the right thread.
-                m_nameFilters(SoundSourceProxy::supportedFileExtensionsString().split(" ")),
->>>>>>> 6c158456
     m_bCancelLibraryScan(false) {
 
     qDebug() << "Constructed LibraryScanner";
@@ -133,27 +117,9 @@
             LOG_FAILED_QUERY(query);
         }
 
-<<<<<<< HEAD
         QString dir;
         foreach(dir, deletedDirs) {
             pTrackCollectionPrivate->getTrackDAO().markTrackLocationsAsDeleted(dir);
-=======
-    foreach (QString dir, deletedDirs) {
-        m_pCollection->getTrackDAO().markTrackLocationsAsDeleted(dir);
-    }
-    transaction.commit();
-
-    // The above is an ASSERT because there should never be an outstanding
-    // transaction when this code is called. If there is, it means we probably
-    // aren't committing a transaction somewhere that should be.
-    if (m_database.isOpen()) {
-        qDebug() << "Closing database" << m_database.connectionName();
-
-        // Rollback any uncommitted transaction
-        if (m_database.rollback()) {
-            qDebug() << "ERROR: There was a transaction in progress while closing the library scanner connection."
-                     << "There is a logic error somewhere.";
->>>>>>> 6c158456
         }
         transaction.commit();
     }, __PRETTY_FUNCTION__);
@@ -227,36 +193,18 @@
     // previously hashed as needing verification. As we search through the directory tree
     // when we rescan, we'll mark any directory that does still exist as verified.
     m_libraryHashDao.invalidateAllDirectories();
-<<<<<<< HEAD
     // Mark all the tracks in the library as needing
     // verification of their existance...
     // (ie. we want to check they're still on your hard drive where
     // we think they are)
-    m_trackDao.invalidateTrackLocationsInLibrary(m_qLibraryPath);
-=======
-
-    // Mark all the tracks in the directory as needing verification of
-    // their existance... (ie. we want to check they're still on your hard
-    // drive where we think they are)
     m_trackDao.invalidateTrackLocationsInLibrary();
->>>>>>> 6c158456
 
 
     qDebug() << "Recursively scanning library.";
-<<<<<<< HEAD
-    // Start scanning the library.
-    // this will prepare some querys in TrackDAO, this needs be done because
-    // TrackCollection will call TrackDAO::addTracksAdd and this
-    // function needs the querys
-    QStringList verifiedDirectories;
-
-    bool bScanFinishedCleanly = recursiveScan(m_qLibraryPath, verifiedDirectories);                                     ////////////////////////////////////
-=======
 
     // Start scanning the library. This prepares insertion queries in TrackDAO
     // (must be called before calling addTracksAdd) and begins a transaction.
     m_trackDao.addTracksPrepare();
->>>>>>> 6c158456
 
     QStringList verifiedDirectories;
     QStringList dirs = m_directoryDao.getDirs();
@@ -271,16 +219,6 @@
         }
     }
 
-<<<<<<< HEAD
-    //Verify all Tracks inside Library but outside the library path
-    m_trackDao.verifyTracksOutside(m_qLibraryPath, &m_bCancelLibraryScan);
-
-
-    // tro's lambda idea. This code calls Synchronously!
-    // Start a transaction for all the library hashing (moved file detection)
-    // stuff.
-    ScopedTransaction transaction(m_database);
-=======
     // After the recursive scan of all watched library directories there are
     // only a few songs left to check. Mainly the ones that are not inside one
     // of the library directories or have been moved/renamed/... since the last
@@ -292,7 +230,6 @@
     // Clean up and commit or rollback the transaction depending on
     // bScanFinishedCleanly.
     m_trackDao.addTracksFinish(!bScanFinishedCleanly);
->>>>>>> 6c158456
 
     // At the end of a scan, mark all tracks and directories that
     // weren't "verified" as "deleted" (as long as the scan wasn't canceled
@@ -335,21 +272,12 @@
 
     qDebug("Scan took: %d ms", t.elapsed());
 
-<<<<<<< HEAD
+    m_database.close();
     // Update BaseTrackCache via the main TrackDao
     m_pTrackCollection->callSync(
         [this, &tracksMovedSetOld, &tracksMovedSetNew] (TrackCollectionPrivate* pTrackCollectionPrivate) {
             pTrackCollectionPrivate->getTrackDAO().databaseTracksMoved(
                 tracksMovedSetOld, tracksMovedSetNew);
-=======
-    //m_pProgress->slotStopTiming();
-    m_database.close();
-
-    // Update BaseTrackCache via the main TrackDao.
-    // TODO(rryan): Not ok! We are in the library scanner thread. Use a signal instead.
-    m_pCollection->getTrackDAO().databaseTracksMoved(tracksMovedSetOld, tracksMovedSetNew);
->>>>>>> 6c158456
-
     }, __PRETTY_FUNCTION__);
     emit(scanFinished());
 }
@@ -377,18 +305,13 @@
             this, SLOT(resume()),
             Qt::QueuedConnection);
     connect(&m_trackDao, SIGNAL(progressVerifyTracksOutside(QString)),
-<<<<<<< HEAD
             m_pProgress, SLOT(slotUpdate(QString)),
             Qt::QueuedConnection);
 
     connect(&m_timer, SIGNAL(timeout()), this, SLOT(updateProgress()));
     m_timer.start(500);
 
-    scan();
-=======
-            m_pProgress, SLOT(slotUpdate(QString)));
     start();
->>>>>>> 6c158456
 }
 
 void LibraryScanner::cancel() {
@@ -400,7 +323,6 @@
     m_bCancelLibraryScan = false;
 }
 
-<<<<<<< HEAD
 void LibraryScanner::pause() {
     m_pauseMutex.lock();
 }
@@ -490,10 +412,7 @@
     m_tracksListInCnunk.clear();
 }
 
-// Recursively scan a music library. Doesn't import tracks for any directories thatmixxx
-=======
 // Recursively scan a music library. Doesn't import tracks for any directories that
->>>>>>> 6c158456
 // have already been scanned and have not changed. Changes are tracked by performing
 // a hash of the directory's file list, and those hashes are stored in the database.
 bool LibraryScanner::recursiveScan(const QString& dirPath, QStringList& verifiedDirectories) {
@@ -534,13 +453,7 @@
         }
 
         // Rescan that mofo!
-<<<<<<< HEAD
         bScanFinishedCleanly = importDirectory(dirPath, m_nameFilters, &m_bCancelLibraryScan);
-=======
-        bScanFinishedCleanly = m_pCollection->importDirectory(dirPath, m_trackDao,
-                                                              m_nameFilters,
-                                                              &m_bCancelLibraryScan);
->>>>>>> 6c158456
     } else { //prevHash == newHash
         // Add the directory to the verifiedDirectories list, so that later they
         // (and the tracks inside them) will be marked as verified
