--- conflicted
+++ resolved
@@ -28,7 +28,6 @@
 #include "trackinfoobject.h"
 #include "util/trace.h"
 
-<<<<<<< HEAD
 #define MAX_CHUNK_SIZE 50
 
 LibraryScanner::LibraryScanner(TrackCollection* pTrackCollection) :
@@ -48,24 +47,6 @@
                       Qt::CaseInsensitive),
     m_bCancelLibraryScan(false) {
 
-=======
-LibraryScanner::LibraryScanner(TrackCollection* collection)
-              : m_pCollection(collection),
-                m_pProgress(NULL),
-                m_libraryHashDao(m_database),
-                m_cueDao(m_database),
-                m_playlistDao(m_database),
-                m_crateDao(m_database),
-                m_directoryDao(m_database),
-                m_analysisDao(m_database, collection->getConfig()),
-                m_trackDao(m_database, m_cueDao, m_playlistDao, m_crateDao,
-                           m_analysisDao,m_directoryDao, collection->getConfig()),
-                // Don't initialize m_database here, we need to do it in run() so the DB
-                // conn is in the right thread.
-                m_extensionFilter(SoundSourceProxy::supportedFileExtensionsRegex(),
-                                  Qt::CaseInsensitive),
-                m_bCancelLibraryScan(false) {
->>>>>>> 4984d1a0
     qDebug() << "Constructed LibraryScanner";
 
     // Force the GUI thread's TrackInfoObject cache to be cleared when a library
@@ -247,14 +228,10 @@
     }
 
     // Clean up and commit or rollback the transaction depending on
-<<<<<<< HEAD
     // bScanFinishedCleanly.
     // MK: is done in addChunkToDB
-    //m_trackDao.addTracksFinish(!bScanFinishedCleanly);
-=======
     // bScanFinishedCleanly or if the scan was canceled..
-    m_trackDao.addTracksFinish(!(m_bCancelLibraryScan || bScanFinishedCleanly));
->>>>>>> 4984d1a0
+    //m_trackDao.addTracksFinish(!(m_bCancelLibraryScan || bScanFinishedCleanly));
 
     // At the end of a scan, mark all tracks and directories that
     // weren't "verified" as "deleted" (as long as the scan wasn't canceled
@@ -492,10 +469,10 @@
 
     // Compare the hashes, and if they don't match, rescan the files in that directory!
     if (prevHash != newHash) {
-        // Rescan that mofo! If importing fails then the scan was cancelled so
-        // we return immediately.
-        if (!importFiles(filesToImport)) {
-            return false;
+        // Rescan that mofo! If importing fails then the scan was cancelled so                                          
+        // we return immediately.                                                                                       
+        foreach (const QString& file, filesToImport) {
+            addTrackToChunk(file);
         }
         // If we didn't know about this directory before...
         // save the hash after we imported everything in it
@@ -507,15 +484,7 @@
             qDebug() << "old hash was" << prevHash << "and new hash is" << newHash;
             m_libraryHashDao.updateDirectoryHash(dirPath, newHash, 0);
         }
-<<<<<<< HEAD
-
-        // Rescan that mofo! If importing fails then the scan was cancelled so                                          
-        // we return immediately.                                                                                       
-        foreach (const QString& file, filesToImport) {
-            addTrackToChunk(file);
-        }
-=======
->>>>>>> 4984d1a0
+
     } else { //prevHash == newHash
         // Add the directory to the verifiedDirectories list, so that later they
         // (and the tracks inside them) will be marked as verified
