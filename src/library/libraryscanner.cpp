/***************************************************************************
                        libraryscanner.cpp  -  scans library in a thread
                            -------------------
    begin                : 11/27/2007
    copyright            : (C) 2007 Albert Santoni
    email                : gamegod \a\t users.sf.net
***************************************************************************/

/***************************************************************************
*                                                                         *
*   This program is free software; you can redistribute it and/or modify  *
*   it under the terms of the GNU General Public License as published by  *
*   the Free Software Foundation; either version 2 of the License, or     *
*   (at your option) any later version.                                   *
*                                                                         *
***************************************************************************/

#include <QtDebug>
#include <QDesktopServices>
#include <QTimer>
#include <QLinkedList>

#include "soundsourceproxy.h"
#include "library/legacylibraryimporter.h"
#include "libraryscanner.h"
#include "libraryscannerdlg.h"
#include "library/queryutil.h"
#include "trackinfoobject.h"
#include "util/trace.h"
#include "util/file.h"

#define MAX_CHUNK_SIZE 50

LibraryScanner::LibraryScanner(TrackCollection* pTrackCollection) :
    m_pTrackCollection(pTrackCollection),
    //this is ugly, we are creating a database to overwrite it later
    m_database(),
    m_pProgress(NULL),
    m_libraryHashDao(m_database),
    m_cueDao(m_database),
    m_playlistDao(m_database),
    m_crateDao(m_database),
    m_directoryDao(m_database),
    m_analysisDao(m_database, pTrackCollection->getConfig()),
    m_trackDao(m_database, m_cueDao, m_playlistDao, m_crateDao,
               m_analysisDao, m_directoryDao, pTrackCollection->getConfig()),
    m_extensionFilter(SoundSourceProxy::supportedFileExtensionsRegex(),
                      Qt::CaseInsensitive),
    m_bCancelLibraryScan(false) {

    qDebug() << "Constructed LibraryScanner";

    // Force the GUI thread's TrackInfoObject cache to be cleared when a library
    // scan is finished, because we might have modified the database directly
    // when we detected moved files, and the TIOs corresponding to the moved
    // files would then have the wrong track location.
    m_pTrackCollection->callSync(
        [this] (TrackCollectionPrivate* pTrackCollectionPrivate){
            connect(this, SIGNAL(scanFinished()),
                    &pTrackCollectionPrivate->getTrackDAO(), SLOT(clearCache()));
    }, __PRETTY_FUNCTION__);

    // The "Album Artwork" folder within iTunes stores Album Arts.
    // It has numerous hundreds of sub folders but no audio files
    // We put this folder on a "black list"
    // On Windows, the iTunes folder is contained within the standard music folder
    // Hence, Mixxx will scan the "Album Arts folder" for standard users which is wasting time
    QString iTunesArtFolder = QDir::toNativeSeparators(
                QDesktopServices::storageLocation(QDesktopServices::MusicLocation) + "/iTunes/Album Artwork" );
    m_directoriesBlacklist << iTunesArtFolder;
    qDebug() << "iTunes Album Art path is:" << iTunesArtFolder;

#ifdef __WINDOWS__
    //Blacklist the _Serato_ directory that pollutes "My Music" on Windows.
    QString seratoDir = QDir::toNativeSeparators(
                QDesktopServices::storageLocation(QDesktopServices::MusicLocation) + "/_Serato_" );
    m_directoriesBlacklist << seratoDir;
#endif
}

LibraryScanner::~LibraryScanner() {
    // IMPORTANT NOTE: This code runs in the GUI thread, so it should _NOT_ use
    //                the m_trackDao that lives inside this class. It should use
    //                the DAOs that live in m_pTrackCollection.

    if (isRunning()) {
        // Cancel any running library scan...
        cancel();
        wait(); // Wait for thread to finish
    }

    // tro's lambda idea. This code calls Synchronously!
    m_pTrackCollection->callSync(
                [this] (TrackCollectionPrivate* pTrackCollectionPrivate) {
        // Do housekeeping on the LibraryHashes table.
        ScopedTransaction transaction(pTrackCollectionPrivate->getDatabase());

        // Mark the corresponding file locations in the track_locations table as deleted
        // if we find one or more deleted directories.
        QStringList deletedDirs;
        QSqlQuery query(pTrackCollectionPrivate->getDatabase());
        query.prepare("SELECT directory_path FROM LibraryHashes "
                      "WHERE directory_deleted=1");
        if (query.exec()) {
            const int directoryPathColumn = query.record().indexOf("directory_path");
            while (query.next()) {
                QString directory = query.value(directoryPathColumn).toString();
                deletedDirs << directory;
            }
        } else {
            LOG_FAILED_QUERY(query) << "Couldn't SELECT deleted directories.";
        }

        // Delete any directories that have been marked as deleted...
        query.finish();
        query.exec("DELETE FROM LibraryHashes "
                   "WHERE directory_deleted=1");

        // Print out any SQL error, if there was one.
        if (query.lastError().isValid()) {
            LOG_FAILED_QUERY(query);
        }

        QString dir;
        foreach(dir, deletedDirs) {
            pTrackCollectionPrivate->getTrackDAO().markTrackLocationsAsDeleted(dir);
        }
        transaction.commit();
    }, __PRETTY_FUNCTION__);

    qDebug() << "LibraryScanner destroyed";
}

void LibraryScanner::run() {
    Trace trace("LibraryScanner");
    unsigned static id = 0; // the id of this thread, for debugging purposes
    //XXX copypasta (should factor this out somehow), -kousu 2/2009
    QThread::currentThread()->setObjectName(QString("LibraryScanner %1").arg(++id));
    //m_pProgress->slotStartTiming();

    qRegisterMetaType<QSet<int> >("QSet<int>");

    //this is dangerous. We are pulling the db out of its thread so bad things can happen
    m_pTrackCollection->callSync(
        [this] (TrackCollectionPrivate* pTrackCollectionPrivate) {
            m_database = pTrackCollectionPrivate->getDatabase();
    }, __PRETTY_FUNCTION__);
    m_libraryHashDao.setDatabase(m_database);
    m_cueDao.setDatabase(m_database);
    m_trackDao.setDatabase(m_database);
    m_playlistDao.setDatabase(m_database);
    m_analysisDao.setDatabase(m_database);
    m_directoryDao.setDatabase(m_database);

    m_libraryHashDao.initialize();
    m_cueDao.initialize();
    m_trackDao.initialize();
    m_playlistDao.initialize();
    m_analysisDao.initialize();
    m_directoryDao.initialize();

    resetCancel();

    QTime t2;
    t2.start();

    // Try to upgrade the library from 1.7 (XML) to 1.8+ (DB) if needed. If the
    // upgrade_filename already exists, then do not try to upgrade since we have
    // already done it.
    // TODO(XXX) SETTINGS_PATH may change in new Mixxx Versions. Here we need
    // the SETTINGS_PATH from Mixxx V <= 1.7
    QString upgrade_filename = QDir::homePath().append("/").append(SETTINGS_PATH).append("DBUPGRADED");
    qDebug() << "upgrade filename is " << upgrade_filename;
    QFile upgradefile(upgrade_filename);
    if (!upgradefile.exists()) {
        LegacyLibraryImporter libImport(m_pTrackCollection, m_trackDao, m_playlistDao);
        connect(&libImport, SIGNAL(progress(QString)),
                m_pProgress, SLOT(slotUpdate(QString)),
                Qt::BlockingQueuedConnection);
        ScopedTransaction transaction(m_database);
        libImport.import();
        transaction.commit();
        qDebug("Legacy importer took %d ms", t2.elapsed());
    }

    // Refresh the name filters in case we loaded new SoundSource plugins.
    m_extensionFilter = QRegExp(SoundSourceProxy::supportedFileExtensionsRegex(),
                                Qt::CaseInsensitive);

    // Time the library scanner.
    QTime t;
    t.start();

    // First, we're going to mark all the directories that we've
    // previously hashed as needing verification. As we search through the directory tree
    // when we rescan, we'll mark any directory that does still exist as verified.
    m_libraryHashDao.invalidateAllDirectories();
    // Mark all the tracks in the library as needing
    // verification of their existance...
    // (ie. we want to check they're still on your hard drive where
    // we think they are)
    m_trackDao.invalidateTrackLocationsInLibrary();


    qDebug() << "Recursively scanning library.";

    QStringList verifiedDirectories;
    QStringList dirs = m_directoryDao.getDirs();
    bool bScanFinishedCleanly = false;
    // Recursivly scan each directory in the directories table.
    foreach (const QString& dirPath, dirs) {
        // Acquire a security bookmark for this directory if we are in a
        // sandbox. For speed we avoid opening security bookmarks when recursive
        // scanning so that relies on having an open bookmark for the containing
        // directory.
        MDir dir(dirPath);

        bScanFinishedCleanly = recursiveScan(dirPath, verifiedDirectories,
                                             dir.token());
        if (bScanFinishedCleanly) {
            qDebug() << "Recursive scanning (" << dirPath << ") finished cleanly.";
        } else {
            qDebug() << "Recursive scanning (" << dirPath << ") interrupted.";
        }
    }

    // After the recursive scan of all watched library directories there are
    // only a few songs left to check. Mainly the ones that are not inside one
    // of the library directories or have been moved/renamed/... since the last
    // scan.
    if (bScanFinishedCleanly) {
        bScanFinishedCleanly = m_trackDao.verifyRemainingTracks(&m_bCancelLibraryScan);
    }

    // Clean up and commit or rollback the transaction depending on
    // bScanFinishedCleanly.
    // MK: is done in addChunkToDB
    // bScanFinishedCleanly or if the scan was canceled..
    //m_trackDao.addTracksFinish(!(m_bCancelLibraryScan || bScanFinishedCleanly));

    // At the end of a scan, mark all tracks and directories that
    // weren't "verified" as "deleted" (as long as the scan wasn't canceled
    // half way through. This condition is important because our rescanning
    // algorithm starts by marking all tracks and dirs as unverified, so a
    // canceled scan might leave half of your library as unverified. Don't
    // want to mark those tracks/dirs as deleted in that case) :)
    QSet<int> tracksMovedSetOld;
    QSet<int> tracksMovedSetNew;
    if (bScanFinishedCleanly) {
        // Start a transaction for all the library hashing (moved file detection)
        // stuff.
        ScopedTransaction transaction(m_database);

        qDebug() << "Marking unchanged directories and tracks as verified";
        m_libraryHashDao.updateDirectoryStatuses(verifiedDirectories, false, true);
        m_trackDao.markTracksInDirectoriesAsVerified(verifiedDirectories);

        qDebug() << "Marking unverified tracks as deleted.";
        m_trackDao.markUnverifiedTracksAsDeleted();
        qDebug() << "Marking unverified directories as deleted.";
        m_libraryHashDao.markUnverifiedDirectoriesAsDeleted();

        // Check to see if the "deleted" tracks showed up in another location,
        // and if so, do some magic to update all our tables.
        qDebug() << "Detecting moved files.";
        m_trackDao.detectMovedFiles(&tracksMovedSetOld, &tracksMovedSetNew);

        // Remove the hashes for any directories that have been
        // marked as deleted to clean up. We need to do this otherwise
        // we can skip over songs if you move a set of songs from directory
        // A to B, then back to A.
        m_libraryHashDao.removeDeletedDirectoryHashes();

        transaction.commit();
        qDebug() << "Scan finished cleanly";
    } else {
        qDebug() << "Scan cancelled";
    }

    qDebug("Scan took: %d ms", t.elapsed());

    //m_database.close();
    // Update BaseTrackCache via the main TrackDao
    m_pTrackCollection->callSync(
        [this, &tracksMovedSetOld, &tracksMovedSetNew] (TrackCollectionPrivate* pTrackCollectionPrivate) {
            pTrackCollectionPrivate->getTrackDAO().databaseTracksMoved(
                tracksMovedSetOld, tracksMovedSetNew);
    }, __PRETTY_FUNCTION__);
    emit(scanFinished());
}

void LibraryScanner::scan(QWidget* parent) {
    m_pProgress = new LibraryScannerDlg(parent);
    m_pProgress->setAttribute(Qt::WA_DeleteOnClose);

    // The important part here is that we need to use
    // Qt::BlockingQueuedConnection, because we're sending these signals across
    // threads. Normally you'd use regular QueuedConnections for this, but since
    // we don't have an event loop running and we need the signals to get
    // processed immediately, we have to use
    // BlockingQueuedConnection. (DirectConnection isn't an option for sending
    // signals across threads.)
    connect(this, SIGNAL(progressLoading(QString)),
            m_pProgress, SLOT(slotUpdate(QString)),
            Qt::QueuedConnection);
    connect(this, SIGNAL(progressHashing(QString)),
            m_pProgress, SLOT(slotUpdate(QString)),
            Qt::QueuedConnection);
    connect(this, SIGNAL(scanFinished()),
            m_pProgress, SLOT(slotScanFinished()),
            Qt::QueuedConnection);
    connect(m_pProgress, SIGNAL(scanCancelled()),
            this, SLOT(cancel()),
            Qt::QueuedConnection);
    connect(m_pProgress, SIGNAL(scanPaused()),
            this, SLOT(pause()),
            Qt::QueuedConnection);
    connect(m_pProgress, SIGNAL(scanResumed()),
            this, SLOT(resume()),
            Qt::QueuedConnection);
    connect(&m_trackDao, SIGNAL(progressVerifyTracksOutside(QString)),
<<<<<<< HEAD
            m_pProgress, SLOT(slotUpdate(QString)),
            Qt::QueuedConnection);

    connect(&m_timer, SIGNAL(timeout()), this, SLOT(updateProgress()));
    m_timer.start(500);

    start();
=======
            m_pProgress, SLOT(slotUpdate(QString)));
    start(QThread::LowPriority);
>>>>>>> 0fc27cff
}

void LibraryScanner::cancel() {
    m_bCancelLibraryScan = true;
    m_pauseMutex.unlock();
}

void LibraryScanner::resetCancel() {
    m_bCancelLibraryScan = false;
}

void LibraryScanner::pause() {
    m_pauseMutex.lock();
}

void LibraryScanner::resume() {
    m_pauseMutex.unlock();
}

void LibraryScanner::updateProgress() {
    emit(progressLoading(m_tmpTrackPath));
}

void LibraryScanner::scan() {
    start(); // Starts the thread by calling run()
}

// Do a non-recursive import of all the songs in a directory. Does NOT decend into subdirectories.
//    @param trackDao The track data access object which provides a connection to the database.
//    We use this parameter in order to make this function callable from separate threads. You need to use a different DB connection for each thread.
//    @return true if the scan completed without being cancelled. False if the scan was cancelled part-way through.
//
/*
bool LibraryScanner::importDirectory(const QString& directory,
                                     volatile bool* cancel) {
    //qDebug() << "TrackCollection::importDirectory(" << directory<< ")";
    emit(startedLoading());
    //get a list of the contents of the directory and go through it.
    QDirIterator it(directory, QDir::Files | QDir::NoDotAndDotDot);
    while (it.hasNext()) {
        //If a flag was raised telling us to cancel the library scan then stop.
        if (*cancel) {
            return false;
        }
        m_pauseMutex.lock();
        if (*cancel) {
            return false;
        }
        addTrackToChunk(it.next());
        m_pauseMutex.unlock();
    }
    emit(finishedLoading());
    return true;
}
*/

void LibraryScanner::addTrackToChunk(const QString filePath, SecurityTokenPointer pToken) {
    //Todo: isn't that throwing away the current 'filePath' if the chunk is full?
    if (m_tracksListInCnunk.count() < MAX_CHUNK_SIZE) {
        m_tracksListInCnunk.append(filePath);
    } else {
        //No Lambda here, because only working on local DAOs?
        addChunkToDatabase(pToken);
    }
}

void LibraryScanner::addChunkToDatabase(SecurityTokenPointer pToken) {
    DBG() << "Adding chunk to DB: " << m_tracksListInCnunk;
    m_trackDao.addTracksPrepare();
    foreach (m_tmpTrackPath, m_tracksListInCnunk) {
        // If the track is in the database, mark it as existing. This code gets exectuted
        // when other files in the same directory have changed (the directory hash has changed).
        m_trackDao.markTrackLocationAsVerified(m_tmpTrackPath);

        // If the file already exists in the database, continue and go on to
        // the next file.

        // If the file doesn't already exist in the database, then add
        // it. If it does exist in the database, then it is either in the
        // user's library OR the user has "removed" the track via
        // "Right-Click -> Remove". These tracks stay in the library, but
        // their mixxx_deleted column is 1.
        if (!m_trackDao.trackExistsInDatabase(m_tmpTrackPath)) {
            //qDebug() << "Loading" << it.fileName();
            emit(progressLoading(m_tmpTrackPath));
            TrackPointer pTrack = TrackPointer(
                    new TrackInfoObject(m_tmpTrackPath, pToken),
                    &QObject::deleteLater);
            if (m_trackDao.addTracksAdd(pTrack.data(), false)) {
                // Successful added
                // signal the main instance of TrackDao, that there is a
                // new Track in the database
                m_pTrackCollection->callSync( 
                    [this, pTrack] (TrackCollectionPrivate* pTrackCollectionPrivate){
                        pTrackCollectionPrivate->getTrackDAO().databaseTrackAdded(pTrack);
               }, __PRETTY_FUNCTION__);
            } else {
                qDebug() << "Track ("+m_tmpTrackPath+") could not be added";
            }
        }
    }
    m_trackDao.addTracksFinish();
    m_tracksListInCnunk.clear();
}

// Recursively scan a music library. Doesn't import tracks for any directories that
// have already been scanned and have not changed. Changes are tracked by performing
// a hash of the directory's file list, and those hashes are stored in the database.
bool LibraryScanner::recursiveScan(const QDir& dir, QStringList& verifiedDirectories,
                                   SecurityTokenPointer pToken) {
    QDirIterator it(dir.path(), QDir::Dirs | QDir::Files | QDir::NoDotAndDotDot);
    QString currentFile;
    QFileInfo currentFileInfo;
    QLinkedList<QString> filesToImport;
    QLinkedList<QDir> dirsToScan;

    QString newHashStr;
    bool prevHashExists = false;
    int newHash = -1;
    int prevHash = -1;
    // Note: A hash of "0" is a real hash if the directory contains no files!
    m_tracksListInCnunk.clear();

    while (it.hasNext()) {
        currentFile = it.next();
        currentFileInfo = it.fileInfo();

        if (currentFileInfo.isFile()) {
            if (m_extensionFilter.indexIn(currentFileInfo.fileName()) != -1) {
                newHashStr += currentFile;
                filesToImport.append(currentFile);
            }
        } else {
            // File is a directory. Add it to our list of directories to scan.
            // Skip the iTunes Album Art Folder since it is probably a waste of
            // time.
            if (!m_directoriesBlacklist.contains(currentFile)) {
                dirsToScan.append(QDir(currentFile));
            }
        }
    }

    // Calculate a hash of the directory's file list.
    newHash = qHash(newHashStr);

    QString dirPath = dir.path();
    // Try to retrieve a hash from the last time that directory was scanned.
    prevHash = m_libraryHashDao.getDirectoryHash(dirPath);
    prevHashExists = prevHash != -1;

    // Compare the hashes, and if they don't match, rescan the files in that directory!
    if (prevHash != newHash) {
        // Rescan that mofo! If importing fails then the scan was cancelled so                                          
        // we return immediately.                                                                                       
        foreach (const QString& file, filesToImport) {
            addTrackToChunk(file, pToken);
        }

        // If we didn't know about this directory before...
        // save the hash after we imported everything in it
        if (!prevHashExists) {
            m_libraryHashDao.saveDirectoryHash(dirPath, newHash);
        } else {
            // Contents of a known directory have changed. Just need to update
            // the old hash in the database
            qDebug() << "old hash was" << prevHash << "and new hash is" << newHash;
            m_libraryHashDao.updateDirectoryHash(dirPath, newHash, 0);
        }

    } else { //prevHash == newHash
        // Add the directory to the verifiedDirectories list, so that later they
        // (and the tracks inside them) will be marked as verified
        emit(progressHashing(dirPath));
        verifiedDirectories.append(dirPath);
    }

    // Let us break out of library directory hashing (the actual file scanning
    // stuff is in TrackCollection::importDirectory)
    if (m_bCancelLibraryScan) {
        return false;
    }

    // Process all of the sub-directories.
    foreach (const QDir& nextDir, dirsToScan) {
        if (!recursiveScan(nextDir, verifiedDirectories, pToken)) {
            return false;
        }
    }
    return true;
}

// Table: LibraryHashes
// PRIMARY KEY string directory
// string hash

// Recursive Algorithm:
// 1) QDirIterator, iterate over all _files_ in a directory to construct a giant string.
// 2) newHash = Hash that string.
// 3) prevHash = SELECT from LibraryHashes * WHERE directory == strDirectory
// 4) if (prevHash != newHash) scanDirectory(strDirectory); //Do a NON-RECURSIVE scan of the files in that dir.
// 5) For each directory in strDirectory, execute this algorithm.<|MERGE_RESOLUTION|>--- conflicted
+++ resolved
@@ -319,18 +319,13 @@
             this, SLOT(resume()),
             Qt::QueuedConnection);
     connect(&m_trackDao, SIGNAL(progressVerifyTracksOutside(QString)),
-<<<<<<< HEAD
             m_pProgress, SLOT(slotUpdate(QString)),
             Qt::QueuedConnection);
 
     connect(&m_timer, SIGNAL(timeout()), this, SLOT(updateProgress()));
     m_timer.start(500);
 
-    start();
-=======
-            m_pProgress, SLOT(slotUpdate(QString)));
     start(QThread::LowPriority);
->>>>>>> 0fc27cff
 }
 
 void LibraryScanner::cancel() {
