--- conflicted
+++ resolved
@@ -196,16 +196,10 @@
 
 TrackPointer BrowseTableModel::getTrackByRef(const TrackRef& trackRef) const {
     if (m_pRecordingManager->getRecordingLocation() == trackRef.getLocation()) {
-<<<<<<< HEAD
-        QMessageBox::critical(0,
+        QMessageBox::critical(nullptr,
                 tr("Mixxx Library"),
                 tr("Could not load the following file because it is in use by "
                    "Mixxx or another application.") +
-=======
-        QMessageBox::critical(
-                nullptr, tr("Mixxx Library"), tr("Could not load the following file because"
-                                                 " it is in use by Mixxx or another application.") +
->>>>>>> 72b91833
                         "\n" + trackRef.getLocation());
         return TrackPointer();
     }
