--- conflicted
+++ resolved
@@ -203,21 +203,15 @@
     return m_searchColumns;
 }
 
-<<<<<<< HEAD
 void BrowseTableModel::setPath(mixxx::FileAccess path) {
-    if (path.info().hasLocation() && path.info().isDir()) {
-        m_currentDirectory = path.info().location();
-    } else {
-        m_currentDirectory = QString();
+    if (m_pBrowseThread) {
+        if (path.info().hasLocation() && path.info().isDir()) {
+            m_currentDirectory = path.info().location();
+        } else {
+            m_currentDirectory = QString();
+        }
     }
     m_pBrowseThread->executePopulation(std::move(path), this);
-=======
-void BrowseTableModel::setPath(const MDir& path) {
-    if (m_pBrowseThread) {
-        m_current_directory = path;
-        m_pBrowseThread->executePopulation(m_current_directory, this);
-    }
->>>>>>> b2deaca6
 }
 
 TrackPointer BrowseTableModel::getTrack(const QModelIndex& index) const {
@@ -524,7 +518,6 @@
     return nullptr;
 }
 
-<<<<<<< HEAD
 bool BrowseTableModel::updateTrackGenre(
         Track* pTrack,
         const QString& genre) const {
@@ -538,11 +531,10 @@
     return m_pTrackCollectionManager->updateTrackMood(pTrack, mood);
 }
 #endif // __EXTRA_METADATA__
-=======
+
 void BrowseTableModel::releaseBrowseThread() {
     // The shared browse thread is stopped in the destructor
     // if this is the last reference. All references must be reset before
     // the library is destructed.
     m_pBrowseThread.reset();
-}
->>>>>>> b2deaca6
+}