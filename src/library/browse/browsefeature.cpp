// browsefeature.cpp
// Created 9/8/2009 by RJ Ryan (rryan@mit.edu)

#include <QStringList>
#include <QTreeView>
#include <QDirModel>
#include <QStringList>
#include <QFileInfo>
#include <QDesktopServices>
#include <QAction>
#include <QMenu>

#include "trackinfoobject.h"
#include "library/treeitem.h"
#include "library/browse/browsefeature.h"
#include "library/trackcollection.h"
#include "widget/wlibrarytextbrowser.h"
#include "widget/wlibrary.h"
#include "mixxxkeyboard.h"
#include "util/sandbox.h"

const QString kQuickLinksSeparator = "-+-";

BrowseFeature::BrowseFeature(QObject* parent,
                             ConfigObject<ConfigValue>* pConfig,
                             TrackCollection* pTrackCollection,
                             RecordingManager* pRecordingManager)
        : LibraryFeature(parent),
          m_pConfig(pConfig),
          m_browseModel(this, pTrackCollection, pRecordingManager),
          m_proxyModel(&m_browseModel),
          m_pTrackCollection(pTrackCollection),
          m_pLastRightClickedItem(NULL) {
    connect(this, SIGNAL(requestAddDir(QString)),
            parent, SLOT(slotRequestAddDir(QString)));

    m_pAddQuickLinkAction = new QAction(tr("Add to Quick Links"),this);
    connect(m_pAddQuickLinkAction, SIGNAL(triggered()), this, SLOT(slotAddQuickLink()));

    m_pRemoveQuickLinkAction = new QAction(tr("Remove from Quick Links"),this);
    connect(m_pRemoveQuickLinkAction, SIGNAL(triggered()), this, SLOT(slotRemoveQuickLink()));

    m_pAddtoLibraryAction = new QAction(tr("Add to Library"),this);
    connect(m_pAddtoLibraryAction, SIGNAL(triggered()),
            this, SLOT(slotAddToLibrary()));

    m_proxyModel.setFilterCaseSensitivity(Qt::CaseInsensitive);
    m_proxyModel.setSortCaseSensitivity(Qt::CaseInsensitive);

    // The invisible root item of the child model
    TreeItem* rootItem = new TreeItem();

    m_pQuickLinkItem = new TreeItem(tr("Quick Links"), QUICK_LINK_NODE, this, rootItem);
    rootItem->appendChild(m_pQuickLinkItem);

    // Create the 'devices' shortcut
#if defined(__WINDOWS__)
    TreeItem* devices_link = new TreeItem(
        tr("Devices"), DEVICE_NODE, this, rootItem);
    rootItem->appendChild(devices_link);
    // show drive letters
    QFileInfoList drives = QDir::drives();
    // show drive letters
    foreach (QFileInfo drive, drives) {
        TreeItem* driveLetter = new TreeItem(
            drive.canonicalPath(),  //  displays C:
            drive.filePath(),  // Displays C:/
            this ,
            devices_link);
        devices_link->appendChild(driveLetter);
    }
#elif defined(__APPLE__)
    // Apple hides the base Linux file structure But all devices are mounted at
    // /Volumes
    TreeItem* devices_link = new TreeItem(
        tr("Devices"), "/Volumes/", this, rootItem);
    rootItem->appendChild(devices_link);
#else  // LINUX
    TreeItem* devices_link = new TreeItem(
        tr("Removable Devices"), "/media/", this, rootItem);
    rootItem->appendChild(devices_link);

    // show root directory on UNIX-based operating systems
    TreeItem* root_folder_item = new TreeItem(
        QDir::rootPath(), QDir::rootPath(), this, rootItem);
    rootItem->appendChild(root_folder_item);
#endif

    // Just a word about how the TreeItem objects are used for the BrowseFeature:
    // The constructor has 4 arguments:
    // 1. argument represents the folder name shown in the sidebar later on
    // 2. argument represents the folder path which MUST end with '/'
    // 3. argument is the library feature itself
    // 4. the parent TreeItem object
    //
    // Except the invisible root item, you must always state all 4 arguments.
    //
    // Once the TreeItem objects are inserted to models, the models take care of their
    // deletion.

    loadQuickLinks();

    foreach (QString quickLinkPath, m_quickLinkList) {
        QString name = extractNameFromPath(quickLinkPath);
        qDebug() << "Appending Quick Link: " << name << "---" << quickLinkPath;
        TreeItem *item = new TreeItem(name, quickLinkPath, this, m_pQuickLinkItem);
        m_pQuickLinkItem->appendChild(item);
    }

    // initialize the model
    m_childModel.setRootItem(rootItem);
}

BrowseFeature::~BrowseFeature() {
}

QVariant BrowseFeature::title() {
    return QVariant(tr("Browse"));
}

void BrowseFeature::slotAddQuickLink() {
    if (!m_pLastRightClickedItem) {
        return;
    }

    QString spath = m_pLastRightClickedItem->dataPath().toString();
    QString name = extractNameFromPath(spath);
    TreeItem *item = new TreeItem(name, spath, this, m_pQuickLinkItem);
    m_pQuickLinkItem->appendChild(item);
    m_quickLinkList.append(spath);
    saveQuickLinks();
}

void BrowseFeature::slotAddToLibrary() {
    if (!m_pLastRightClickedItem) {
        return;
    }
    QString spath = m_pLastRightClickedItem->dataPath().toString();
    emit(requestAddDir(spath));
}

void BrowseFeature::slotRemoveQuickLink() {
    if (!m_pLastRightClickedItem) {
        return;
    }

    QString spath = m_pLastRightClickedItem->dataPath().toString();
    int index = m_quickLinkList.indexOf(spath);

    if (index == -1) {
        return;
    }
    m_pQuickLinkItem->removeChild(index);
    m_quickLinkList.removeAt(index);
    saveQuickLinks();
}

QIcon BrowseFeature::getIcon() {
    return QIcon(":/images/library/ic_library_browse.png");
}

TreeItemModel* BrowseFeature::getChildModel() {
    return &m_childModel;
}

void BrowseFeature::bindWidget(WLibrary* libraryWidget,
                               MixxxKeyboard* keyboard) {
    Q_UNUSED(keyboard);
    WLibraryTextBrowser* edit = new WLibraryTextBrowser(libraryWidget);
    edit->setHtml(getRootViewHtml());
    libraryWidget->registerView("BROWSEHOME", edit);
}

void BrowseFeature::activate() {
    emit(switchToView("BROWSEHOME"));
    emit(restoreSearch(QString()));
}

// Note: This is executed whenever you single click on an child item
// Single clicks will not populate sub folders
void BrowseFeature::activateChild(const QModelIndex& index) {
    TreeItem *item = static_cast<TreeItem*>(index.internalPointer());
    qDebug() << "BrowseFeature::activateChild " << item->data() << " "
             << item->dataPath();

    QString path = item->dataPath().toString();
    if (path == QUICK_LINK_NODE || path == DEVICE_NODE) {
        m_browseModel.setPath(MDir());
    } else {
        // Open a security token for this path and if we do not have access, ask
        // for it.
        MDir dir(path);
        if (!dir.canAccess()) {
            if (Sandbox::askForAccess(path)) {
                // Re-create to get a new token.
                dir = MDir(path);
            } else {
                // TODO(rryan): Activate an info page about sandboxing?
                return;
            }
        }
        m_browseModel.setPath(dir);
    }
    emit(showTrackModel(&m_proxyModel));
}

void BrowseFeature::onRightClickChild(const QPoint& globalPos, QModelIndex index) {
    TreeItem *item = static_cast<TreeItem*>(index.internalPointer());
    m_pLastRightClickedItem = item;

    if (!item) {
        return;
    }

    QString path = item->dataPath().toString();

    if (path == QUICK_LINK_NODE || path == DEVICE_NODE) {
        return;
    }

    QMenu menu(NULL);
    if (item->parent()->dataPath().toString() == QUICK_LINK_NODE) {
        menu.addAction(m_pRemoveQuickLinkAction);
        menu.exec(globalPos);
        onLazyChildExpandation(index);
        return;
    }

    foreach (const QString& str, m_quickLinkList) {
        if (str == path) {
             return;
        }
     }

     menu.addAction(m_pAddQuickLinkAction);
     menu.addAction(m_pAddtoLibraryAction);
     menu.exec(globalPos);
     onLazyChildExpandation(index);
}

// This is called whenever you double click or use the triangle symbol to expand
// the subtree. The method will read the subfolders.
void BrowseFeature::onLazyChildExpandation(const QModelIndex &index){
    TreeItem *item = static_cast<TreeItem*>(index.internalPointer());
    if (!item) {
        return;
    }

    qDebug() << "BrowseFeature::onLazyChildExpandation " << item->data()
             << " " << item->dataPath();

    QString path = item->dataPath().toString();

    // If the item is a build-in node, e.g., 'QuickLink' return
    if (path == QUICK_LINK_NODE) {
        return;
    }

    // Before we populate the subtree, we need to delete old subtrees
    m_childModel.removeRows(0, item->childCount(), index);

    // List of subfolders or drive letters
    QList<TreeItem*> folders;

    // If we are on the special device node
    if (path == DEVICE_NODE) {
        // Repopulate drive list
        QFileInfoList drives = QDir::drives();
        // show drive letters
        foreach (QFileInfo drive, drives) {
            TreeItem* driveLetter = new TreeItem(
                drive.canonicalPath(), // displays C:
                drive.filePath(), //Displays C:/
                this,
                item);
            folders << driveLetter;
        }
    } else {
        // we assume that the path refers to a folder in the file system
        // populate childs
        MDir dir(path);

        QFileInfoList all = dir.dir().entryInfoList(
            QDir::Dirs | QDir::NoDotAndDotDot);

        // loop through all the item and construct the childs
        foreach (QFileInfo one, all) {
            // Skip folders that end with .app on OS X
#if defined(__APPLE__)
            if (one.isDir() && one.fileName().endsWith(".app"))
                continue;
#endif
            // We here create new items for the sidebar models
            // Once the items are added to the TreeItemModel,
            // the models takes ownership of them and ensures their deletion
            TreeItem* folder = new TreeItem(
                one.fileName(),
                one.absoluteFilePath() + "/",
                this, item);
            folders << folder;
        }
    }
    // we need to check here if subfolders are found
    // On Ubuntu 10.04, otherwise, this will draw an icon although the folder
    // has no subfolders
    if (!folders.isEmpty()) {
        m_childModel.insertRows(folders, 0, folders.size(), index);
    }
}

QString BrowseFeature::getRootViewHtml() const {
    QString browseTitle = tr("Browse");
    QString browseSummary = tr("Browse lets you navigate, view, and load tracks"
                        " from folders on your hard disk and external devices.");

    QString html;
    html.append(QString("<h2>%1</h2>").arg(browseTitle));
    html.append("<table border=\"0\" cellpadding=\"5\"><tr><td>");
    html.append(QString("<p>%1</p>").arg(browseSummary));
    html.append("</td></tr></table>");
    return html;
}

void BrowseFeature::saveQuickLinks() {
    m_pConfig->set(ConfigKey("[Browse]","QuickLinks"),ConfigValue(
        m_quickLinkList.join(kQuickLinksSeparator)));
}

void BrowseFeature::loadQuickLinks() {
    if (m_pConfig->getValueString(ConfigKey("[Browse]","QuickLinks")).isEmpty()) {
        m_quickLinkList = getDefaultQuickLinks();
    } else {
        m_quickLinkList = m_pConfig->getValueString(
            ConfigKey("[Browse]","QuickLinks")).split(kQuickLinksSeparator);
    }
}

QString BrowseFeature::extractNameFromPath(QString spath) {
    QString path = spath.left(spath.count()-1);
    int index = path.lastIndexOf("/");
    QString name = (spath.count() > 1) ? path.mid(index+1) : spath;
    return name;
}

QStringList BrowseFeature::getDefaultQuickLinks() const {
<<<<<<< HEAD
    //Default configuration
    QStringList mixxxMusicDirs;
    m_pTrackCollection->callSync( [this, &mixxxMusicDirs]
            (TrackCollectionPrivate* pTrackCollectionPrivate){
        mixxxMusicDirs = pTrackCollectionPrivate->getDirectoryDAO().getDirs();
    });
    QString osMusicDir = QDesktopServices::storageLocation(
        QDesktopServices::MusicLocation);
    QString osDocumentsDir = QDesktopServices::storageLocation(
        QDesktopServices::DocumentsLocation);
    QString osHomeDir = QDesktopServices::storageLocation(
        QDesktopServices::HomeLocation);
    QString osDesktopDir = QDesktopServices::storageLocation(
        QDesktopServices::DesktopLocation);
    QStringList result;
=======
    // Default configuration
    QStringList mixxxMusicDirs = m_pTrackCollection->getDirectoryDAO().getDirs();
    QDir osMusicDir(QDesktopServices::storageLocation(
            QDesktopServices::MusicLocation));
    QDir osDocumentsDir(QDesktopServices::storageLocation(
            QDesktopServices::DocumentsLocation));
    QDir osHomeDir(QDesktopServices::storageLocation(
            QDesktopServices::HomeLocation));
    QDir osDesktopDir(QDesktopServices::storageLocation(
            QDesktopServices::DesktopLocation));
    QDir osDownloadsDir(osHomeDir);
    // TODO(XXX) i18n -- no good way to get the download path. We could tr() it
    // but the translator may not realize we want the usual name of the
    // downloads folder.
    bool downloadsExists = osDownloadsDir.cd("Downloads");
>>>>>>> 9837aa28

    QStringList result;
    bool osMusicDirIncluded = false;
    bool osDownloadsDirIncluded = false;
    bool osDesktopDirIncluded = false;
    bool osDocumentsDirIncluded = false;
    foreach (QString dirPath, mixxxMusicDirs) {
        QDir dir(dirPath);
        // Skip directories we don't have permission to.
        if (!Sandbox::canAccessFile(dir)) {
            continue;
        }
        if (dir == osMusicDir) {
            osMusicDirIncluded = true;
        }
        if (dir == osDownloadsDir) {
            osDownloadsDirIncluded = true;
        }
        if (dir == osDesktopDir) {
            osDesktopDirIncluded = true;
        }
        if (dir == osDocumentsDir) {
            osDocumentsDirIncluded = true;
        }
        result << dir.canonicalPath() + "/";
    }

    if (!osMusicDirIncluded && Sandbox::canAccessFile(osMusicDir)) {
        result << osMusicDir.canonicalPath() + "/";
    }

    if (downloadsExists && !osDownloadsDirIncluded &&
            Sandbox::canAccessFile(osDownloadsDir)) {
        result << osDownloadsDir.canonicalPath() + "/";
    }

    if (!osDesktopDirIncluded &&
            Sandbox::canAccessFile(osDesktopDir)) {
        result << osDesktopDir.canonicalPath() + "/";
    }

    if (!osDocumentsDirIncluded &&
            Sandbox::canAccessFile(osDocumentsDir)) {
        result << osDocumentsDir.canonicalPath() + "/";
    }

    qDebug() << "Default quick links:" << result;
    return result;
}<|MERGE_RESOLUTION|>--- conflicted
+++ resolved
@@ -343,39 +343,25 @@
 }
 
 QStringList BrowseFeature::getDefaultQuickLinks() const {
-<<<<<<< HEAD
     //Default configuration
     QStringList mixxxMusicDirs;
     m_pTrackCollection->callSync( [this, &mixxxMusicDirs]
             (TrackCollectionPrivate* pTrackCollectionPrivate){
         mixxxMusicDirs = pTrackCollectionPrivate->getDirectoryDAO().getDirs();
     });
-    QString osMusicDir = QDesktopServices::storageLocation(
+    QDir osMusicDir = QDesktopServices::storageLocation(
         QDesktopServices::MusicLocation);
-    QString osDocumentsDir = QDesktopServices::storageLocation(
+    QDir osDocumentsDir = QDesktopServices::storageLocation(
         QDesktopServices::DocumentsLocation);
-    QString osHomeDir = QDesktopServices::storageLocation(
+    QDir osHomeDir = QDesktopServices::storageLocation(
         QDesktopServices::HomeLocation);
-    QString osDesktopDir = QDesktopServices::storageLocation(
+    QDir osDesktopDir = QDesktopServices::storageLocation(
         QDesktopServices::DesktopLocation);
-    QStringList result;
-=======
-    // Default configuration
-    QStringList mixxxMusicDirs = m_pTrackCollection->getDirectoryDAO().getDirs();
-    QDir osMusicDir(QDesktopServices::storageLocation(
-            QDesktopServices::MusicLocation));
-    QDir osDocumentsDir(QDesktopServices::storageLocation(
-            QDesktopServices::DocumentsLocation));
-    QDir osHomeDir(QDesktopServices::storageLocation(
-            QDesktopServices::HomeLocation));
-    QDir osDesktopDir(QDesktopServices::storageLocation(
-            QDesktopServices::DesktopLocation));
     QDir osDownloadsDir(osHomeDir);
     // TODO(XXX) i18n -- no good way to get the download path. We could tr() it
     // but the translator may not realize we want the usual name of the
     // downloads folder.
     bool downloadsExists = osDownloadsDir.cd("Downloads");
->>>>>>> 9837aa28
 
     QStringList result;
     bool osMusicDirIncluded = false;
