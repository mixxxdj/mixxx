#include "library/browse/browsefeature.h"

#include <QAction>
#include <QFileInfo>
#include <QMenu>
#include <QPushButton>
#include <QStringList>
#include <QTreeView>

#include "controllers/keyboard/keyboardeventfilter.h"
#include "library/library.h"
#include "library/trackcollection.h"
#include "library/trackcollectionmanager.h"
#include "library/treeitem.h"
#include "moc_browsefeature.cpp"
#include "track/track.h"
#include "util/memory.h"
#include "widget/wlibrary.h"
#include "widget/wlibrarysidebar.h"
#include "widget/wlibrarytextbrowser.h"

namespace {

const QString kQuickLinksSeparator = QStringLiteral("-+-");

} // anonymous namespace

BrowseFeature::BrowseFeature(
        Library* pLibrary,
        UserSettingsPointer pConfig,
        RecordingManager* pRecordingManager)
        : LibraryFeature(pLibrary, pConfig, QString("computer")),
          m_pTrackCollection(pLibrary->trackCollectionManager()->internalCollection()),
          m_browseModel(this, pLibrary->trackCollectionManager(), pRecordingManager),
          m_proxyModel(&m_browseModel),
          m_pSidebarModel(new FolderTreeModel(this)),
          m_pLastRightClickedItem(nullptr) {
    connect(this,
            &BrowseFeature::requestAddDir,
            pLibrary,
            &Library::slotRequestAddDir);
    connect(&m_browseModel,
            &BrowseTableModel::restoreModelState,
            this,
            &LibraryFeature::restoreModelState);

    m_pAddQuickLinkAction = new QAction(tr("Add to Quick Links"),this);
    connect(m_pAddQuickLinkAction,
            &QAction::triggered,
            this,
            &BrowseFeature::slotAddQuickLink);

    m_pRemoveQuickLinkAction = new QAction(tr("Remove from Quick Links"),this);
    connect(m_pRemoveQuickLinkAction,
            &QAction::triggered,
            this,
            &BrowseFeature::slotRemoveQuickLink);

    m_pAddtoLibraryAction = new QAction(tr("Add to Library"),this);
    connect(m_pAddtoLibraryAction,
            &QAction::triggered,
            this,
            &BrowseFeature::slotAddToLibrary);

    m_proxyModel.setFilterCaseSensitivity(Qt::CaseInsensitive);
    m_proxyModel.setSortCaseSensitivity(Qt::CaseInsensitive);
    // BrowseThread sets the Qt::UserRole of every QStandardItem to the sort key
    // of the item.
    m_proxyModel.setSortRole(Qt::UserRole);
    // Dynamically re-sort contents as we add items to the source model.
    m_proxyModel.setDynamicSortFilter(true);

    // The invisible root item of the child model
    std::unique_ptr<TreeItem> pRootItem = TreeItem::newRoot(this);

    m_pQuickLinkItem = pRootItem->appendChild(tr("Quick Links"), QUICK_LINK_NODE);

    // Create the 'devices' shortcut
#if defined(__WINDOWS__)
    TreeItem* devices_link = pRootItem->appendChild(tr("Devices"), DEVICE_NODE);
    // show drive letters
    QFileInfoList drives = QDir::drives();
    // show drive letters
    foreach (QFileInfo drive, drives) {
        // Using drive.filePath() to get path to display instead of drive.canonicalPath()
        // as it delay the startup too much if there is a network share mounted
        // (drive letter assigned) but unavailable
        // We avoid using canonicalPath() here because it makes an
        // unneeded system call to the underlying filesystem which
        // can be very long if the said filesystem is an unavailable
        // network share. drive.filePath() doesn't make any filesystem call
        // in this case because drive is an absolute path as it is taken from
        // QDir::drives(). See Qt's QDir code, especially qdir.cpp
        QString display_path = drive.filePath();
        if (display_path.endsWith("/")) {
            display_path.chop(1);
        }
        TreeItem* driveLetter =
        devices_link->appendChild(
                display_path, // Displays C:
                drive.filePath()); // Displays C:/
    }
#elif defined(__APPLE__)
    // Apple hides the base Linux file structure But all devices are mounted at
    // /Volumes
    pRootItem->appendChild(tr("Devices"), "/Volumes/");
#else  // LINUX
    // DEVICE_NODE contents will be rendered lazily in onLazyChildExpandation.
    pRootItem->appendChild(tr("Removable Devices"), DEVICE_NODE);

    // show root directory on Linux.
    pRootItem->appendChild(QDir::rootPath(), QDir::rootPath());
#endif

    // Just a word about how the TreeItem objects are used for the BrowseFeature:
    // The constructor has 4 arguments:
    // 1. argument represents the folder name shown in the sidebar later on
    // 2. argument represents the folder path which MUST end with '/'
    // 3. argument is the library feature itself
    // 4. the parent TreeItem object
    //
    // Except the invisible root item, you must always state all 4 arguments.
    //
    // Once the TreeItem objects are inserted to models, the models take care of their
    // deletion.

    loadQuickLinks();

    foreach (QString quickLinkPath, m_quickLinkList) {
        QString name = extractNameFromPath(quickLinkPath);
        qDebug() << "Appending Quick Link: " << name << "---" << quickLinkPath;
        m_pQuickLinkItem->appendChild(name, quickLinkPath);
    }

    // initialize the model
    m_pSidebarModel->setRootItem(std::move(pRootItem));
}

BrowseFeature::~BrowseFeature() {
}

QVariant BrowseFeature::title() {
    return QVariant(tr("Computer"));
}

void BrowseFeature::slotAddQuickLink() {
    if (!m_pLastRightClickedItem) {
        return;
    }

    QVariant vpath = m_pLastRightClickedItem->getData();
    QString spath = vpath.toString();
    QString name = extractNameFromPath(spath);

    QModelIndex parent = m_pSidebarModel->index(m_pQuickLinkItem->parentRow(), 0);
    auto pNewChild = std::make_unique<TreeItem>(name, vpath);
    QList<TreeItem*> rows;
    rows.append(pNewChild.get());
    pNewChild.release();
    m_pSidebarModel->insertTreeItemRows(rows, m_pQuickLinkItem->childRows(), parent);

    m_quickLinkList.append(spath);
    saveQuickLinks();
}

void BrowseFeature::slotAddToLibrary() {
    if (!m_pLastRightClickedItem) {
        return;
    }
    QString spath = m_pLastRightClickedItem->getData().toString();
    emit requestAddDir(spath);

    QMessageBox msgBox;
    msgBox.setIcon(QMessageBox::Warning);
    // strings are dupes from DlgPrefLibrary
    msgBox.setWindowTitle(tr("Music Directory Added"));
    msgBox.setText(tr("You added one or more music directories. The tracks in "
                      "these directories won't be available until you rescan "
                      "your library. Would you like to rescan now?"));
    QPushButton* scanButton = msgBox.addButton(
        tr("Scan"), QMessageBox::AcceptRole);
    msgBox.addButton(QMessageBox::Cancel);
    msgBox.setDefaultButton(scanButton);
    msgBox.exec();

    if (msgBox.clickedButton() == scanButton) {
        emit scanLibrary();
    }
}

void BrowseFeature::slotLibraryScanStarted() {
    m_pAddtoLibraryAction->setEnabled(false);
}

void BrowseFeature::slotLibraryScanFinished() {
    m_pAddtoLibraryAction->setEnabled(true);
}

void BrowseFeature::slotRemoveQuickLink() {
    if (!m_pLastRightClickedItem) {
        return;
    }

    QString spath = m_pLastRightClickedItem->getData().toString();
    int index = m_quickLinkList.indexOf(spath);

    if (index == -1) {
        return;
    }

    QModelIndex parent = m_pSidebarModel->index(m_pQuickLinkItem->parentRow(), 0);
    m_pSidebarModel->removeRow(index, parent);

    m_quickLinkList.removeAt(index);
    saveQuickLinks();
}

TreeItemModel* BrowseFeature::sidebarModel() const {
    return m_pSidebarModel;
}

void BrowseFeature::bindLibraryWidget(WLibrary* libraryWidget,
                               KeyboardEventFilter* keyboard) {
    Q_UNUSED(keyboard);
    WLibraryTextBrowser* edit = new WLibraryTextBrowser(libraryWidget);
    edit->setHtml(getRootViewHtml());
    libraryWidget->registerView("BROWSEHOME", edit);
}

void BrowseFeature::bindSidebarWidget(WLibrarySidebar* pSidebarWidget) {
    // store the sidebar widget pointer for later use in onRightClickChild
    m_pSidebarWidget = pSidebarWidget;
}

void BrowseFeature::activate() {
    emit switchToView("BROWSEHOME");
    emit disableSearch();
    emit enableCoverArtDisplay(false);
}

// Note: This is executed whenever you single click on an child item
// Single clicks will not populate sub folders
void BrowseFeature::activateChild(const QModelIndex& index) {
    TreeItem *item = static_cast<TreeItem*>(index.internalPointer());
    qDebug() << "BrowseFeature::activateChild " << item->getLabel() << " "
             << item->getData();

    QString path = item->getData().toString();
    if (path == QUICK_LINK_NODE || path == DEVICE_NODE) {
        emit saveModelState();
        m_browseModel.setPath({});
    } else {
        // Open a security token for this path and if we do not have access, ask
        // for it.
        auto dirInfo = mixxx::FileInfo(path);
        auto dirAccess = mixxx::FileAccess(dirInfo);
        if (!dirAccess.isReadable()) {
            if (Sandbox::askForAccess(&dirInfo)) {
                // Re-create to get a new token.
                dirAccess = mixxx::FileAccess(dirInfo);
            } else {
                // TODO(rryan): Activate an info page about sandboxing?
                return;
            }
        }
        emit saveModelState();
        m_browseModel.setPath(std::move(dirAccess));
    }
    emit showTrackModel(&m_proxyModel);
    emit disableSearch();
    emit enableCoverArtDisplay(false);
}

void BrowseFeature::onRightClickChild(const QPoint& globalPos, const QModelIndex& index) {
    TreeItem *item = static_cast<TreeItem*>(index.internalPointer());
    m_pLastRightClickedItem = item;

    if (!item) {
        return;
    }

    QString path = item->getData().toString();

    if (path == QUICK_LINK_NODE || path == DEVICE_NODE) {
        return;
    }

    QMenu menu(m_pSidebarWidget);
    if (item->parent()->getData().toString() == QUICK_LINK_NODE) {
        menu.addAction(m_pRemoveQuickLinkAction);
        menu.exec(globalPos);
        onLazyChildExpandation(index);
        return;
    }

    foreach (const QString& str, m_quickLinkList) {
        if (str == path) {
            // if path is a QuickLink:
            // show remove action
            menu.addAction(m_pRemoveQuickLinkAction);
            menu.exec(globalPos);
            onLazyChildExpandation(index);
            return;
        }
     }

     menu.addAction(m_pAddQuickLinkAction);
     menu.addAction(m_pAddtoLibraryAction);
     menu.exec(globalPos);
     onLazyChildExpandation(index);
}

namespace {
// Get the list of devices (under "Removable Devices" section).
QList<TreeItem*> getRemovableDevices() {
    QList<TreeItem*> ret;
#if defined(__WINDOWS__)
    // Repopulate drive list
    QFileInfoList drives = QDir::drives();
    // show drive letters
    foreach (QFileInfo drive, drives) {
        // Using drive.filePath() instead of drive.canonicalPath() as it
        // freezes interface too much if there is a network share mounted
        // (drive letter assigned) but unavailable
        //
        // drive.canonicalPath() make a system call to the underlying filesystem
        // introducing delay if it is unreadable.
        // drive.filePath() doesn't make any access to the filesystem and consequently
        // shorten the delay
        QString display_path = drive.filePath();
        if (display_path.endsWith("/")) {
            display_path.chop(1);
        }
        TreeItem* driveLetter = new TreeItem(
            display_path, // Displays C:
            drive.filePath()); // Displays C:/
        ret << driveLetter;
    }
#elif defined(__LINUX__)
    // To get devices on Linux, we look for directories under /media and
    // /run/media/$USER.
    QFileInfoList devices;

    // Add folders under /media to devices.
    devices += QDir("/media").entryInfoList(
        QDir::AllDirs | QDir::NoDotAndDotDot);

    // Add folders under /run/media/$USER to devices.
    QDir run_media_user_dir(QStringLiteral("/run/media/") + QString::fromLocal8Bit(qgetenv("USER")));
    devices += run_media_user_dir.entryInfoList(
        QDir::AllDirs | QDir::NoDotAndDotDot);

    // Convert devices into a QList<TreeItem*> for display.
    foreach(QFileInfo device, devices) {
        TreeItem* folder = new TreeItem(
            device.fileName(),
            QVariant(device.filePath() + QStringLiteral("/")));
        ret << folder;
    }
#endif
    return ret;
}
} // namespace

// This is called whenever you double click or use the triangle symbol to expand
// the subtree. The method will read the subfolders.
void BrowseFeature::onLazyChildExpandation(const QModelIndex& index) {
    // The selected item might have been removed just before this function
    // is invoked!
    // NOTE(2018-04-21, uklotzde): The following checks prevent a crash
    // that would otherwise occur after a quick link has been removed.
    // Especially the check of QVariant::isValid() seems to be essential.
    // See also: https://bugs.launchpad.net/mixxx/+bug/1510068
    // After migration to Qt5 the implementation of all LibraryFeatures
    // should be revisited, because I consider these checks only as a
    // temporary workaround.
    if (!index.isValid()) {
        return;
    }
    TreeItem *item = static_cast<TreeItem*>(index.internalPointer());
    if (!(item && item->getData().isValid())) {
        return;
    }

    qDebug() << "BrowseFeature::onLazyChildExpandation " << item->getLabel()
             << " " << item->getData();

    QString path = item->getData().toString();

    // If the item is a built-in node, e.g., 'QuickLink' return
    if (path.isEmpty() || path == QUICK_LINK_NODE) {
        return;
    }

    // Before we populate the subtree, we need to delete old subtrees
    m_pSidebarModel->removeRows(0, item->childRows(), index);

    // List of subfolders or drive letters
    QList<TreeItem*> folders;

    // If we are on the special device node
    if (path == DEVICE_NODE) {
        folders += getRemovableDevices();
    } else {
        // we assume that the path refers to a folder in the file system
<<<<<<< HEAD
        // populate childs
        const auto dirAccess = mixxx::FileAccess(mixxx::FileInfo(path));
=======
        // populate children
        MDir dir(path);
>>>>>>> a8cb640f

        QFileInfoList all = dirAccess.info().toQDir().entryInfoList(
                QDir::Dirs | QDir::NoDotAndDotDot);

        // loop through all the item and construct the children
        foreach (QFileInfo one, all) {
            // Skip folders that end with .app on OS X
#if defined(__APPLE__)
            if (one.isDir() && one.fileName().endsWith(".app"))
                continue;
#endif
            // We here create new items for the sidebar models
            // Once the items are added to the TreeItemModel,
            // the models takes ownership of them and ensures their deletion
            TreeItem* folder = new TreeItem(
                one.fileName(),
                QVariant(one.absoluteFilePath() + QStringLiteral("/")));
            folders << folder;
        }
    }
    // we need to check here if subfolders are found
    // On Ubuntu 10.04, otherwise, this will draw an icon although the folder
    // has no subfolders
    if (!folders.isEmpty()) {
        m_pSidebarModel->insertTreeItemRows(folders, 0, index);
    }
}

QString BrowseFeature::getRootViewHtml() const {
    QString browseTitle = tr("Computer");
    QString browseSummary = tr("\"Computer\" lets you navigate, view, and load tracks"
                        " from folders on your hard disk and external devices.");

    QString html;
    html.append(QString("<h2>%1</h2>").arg(browseTitle));
    html.append(QString("<p>%1</p>").arg(browseSummary));
    return html;
}

void BrowseFeature::saveQuickLinks() {
    m_pConfig->set(ConfigKey("[Browse]","QuickLinks"),ConfigValue(
        m_quickLinkList.join(kQuickLinksSeparator)));
}

void BrowseFeature::loadQuickLinks() {
    if (m_pConfig->getValueString(ConfigKey("[Browse]","QuickLinks")).isEmpty()) {
        m_quickLinkList = getDefaultQuickLinks();
    } else {
        m_quickLinkList = m_pConfig->getValueString(
            ConfigKey("[Browse]","QuickLinks")).split(kQuickLinksSeparator);
    }
}

QString BrowseFeature::extractNameFromPath(const QString& spath) {
    QString path = spath.left(spath.count()-1);
    int index = path.lastIndexOf("/");
    QString name = (spath.count() > 1) ? path.mid(index+1) : spath;
    return name;
}

QStringList BrowseFeature::getDefaultQuickLinks() const {
    // Default configuration
    QDir osMusicDir(QStandardPaths::writableLocation(
            QStandardPaths::MusicLocation));
    QDir osDocumentsDir(QStandardPaths::writableLocation(
            QStandardPaths::DocumentsLocation));
    QDir osHomeDir(QStandardPaths::writableLocation(
            QStandardPaths::HomeLocation));
    QDir osDesktopDir(QStandardPaths::writableLocation(
            QStandardPaths::DesktopLocation));
    QDir osDownloadsDir(osHomeDir);
    // TODO(XXX) i18n -- no good way to get the download path. We could tr() it
    // but the translator may not realize we want the usual name of the
    // downloads folder.
    bool downloadsExists = osDownloadsDir.cd("Downloads");

    QStringList result;
    bool osMusicDirIncluded = false;
    bool osDownloadsDirIncluded = false;
    bool osDesktopDirIncluded = false;
    bool osDocumentsDirIncluded = false;
    const auto rootDirs = m_pLibrary->trackCollectionManager()
                                  ->internalCollection()
                                  ->loadRootDirs();
    for (mixxx::FileInfo fileInfo : rootDirs) {
        // Skip directories we don't have permission to.
        if (!Sandbox::canAccess(&fileInfo)) {
            continue;
        }
        const auto dir = fileInfo.toQDir();
        if (dir == osMusicDir) {
            osMusicDirIncluded = true;
        }
        if (dir == osDownloadsDir) {
            osDownloadsDirIncluded = true;
        }
        if (dir == osDesktopDir) {
            osDesktopDirIncluded = true;
        }
        if (dir == osDocumentsDir) {
            osDocumentsDirIncluded = true;
        }
        result << dir.canonicalPath() + "/";
    }

    if (!osMusicDirIncluded && Sandbox::canAccessDir(osMusicDir)) {
        result << osMusicDir.canonicalPath() + "/";
    }

    if (downloadsExists && !osDownloadsDirIncluded &&
            Sandbox::canAccessDir(osDownloadsDir)) {
        result << osDownloadsDir.canonicalPath() + "/";
    }

    if (!osDesktopDirIncluded && Sandbox::canAccessDir(osDesktopDir)) {
        result << osDesktopDir.canonicalPath() + "/";
    }

    if (!osDocumentsDirIncluded && Sandbox::canAccessDir(osDocumentsDir)) {
        result << osDocumentsDir.canonicalPath() + "/";
    }

    qDebug() << "Default quick links:" << result;
    return result;
}<|MERGE_RESOLUTION|>--- conflicted
+++ resolved
@@ -403,13 +403,8 @@
         folders += getRemovableDevices();
     } else {
         // we assume that the path refers to a folder in the file system
-<<<<<<< HEAD
-        // populate childs
+        // populate children
         const auto dirAccess = mixxx::FileAccess(mixxx::FileInfo(path));
-=======
-        // populate children
-        MDir dir(path);
->>>>>>> a8cb640f
 
         QFileInfoList all = dirAccess.info().toQDir().entryInfoList(
                 QDir::Dirs | QDir::NoDotAndDotDot);
