--- conflicted
+++ resolved
@@ -35,13 +35,8 @@
           m_pTrackCollection(pLibrary->trackCollectionManager()->internalCollection()),
           m_browseModel(this, pLibrary->trackCollectionManager(), pRecordingManager),
           m_proxyModel(&m_browseModel),
-<<<<<<< HEAD
+          m_pSidebarModel(new FolderTreeModel(this)),
           m_pLastRightClickedItem(nullptr) {
-=======
-          m_pSidebarModel(new FolderTreeModel(this)),
-          m_pLastRightClickedItem(nullptr),
-          m_icon(":/images/library/ic_library_computer.svg") {
->>>>>>> f64910c8
     connect(this,
             &BrowseFeature::requestAddDir,
             pLibrary,
@@ -218,17 +213,8 @@
     saveQuickLinks();
 }
 
-<<<<<<< HEAD
-TreeItemModel* BrowseFeature::getChildModel() {
-    return &m_childModel;
-=======
-QIcon BrowseFeature::getIcon() {
-    return m_icon;
-}
-
 TreeItemModel* BrowseFeature::sidebarModel() const {
     return m_pSidebarModel;
->>>>>>> f64910c8
 }
 
 void BrowseFeature::bindLibraryWidget(WLibrary* libraryWidget,
