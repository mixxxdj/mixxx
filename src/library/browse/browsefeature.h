#pragma once

#include <QStringListModel>
#include <QSortFilterProxyModel>
#include <QObject>
#include <QVariant>
#include <QIcon>
#include <QModelIndex>
#include <QPoint>
#include <QString>

#include "preferences/usersettings.h"
#include "library/browse/browsetablemodel.h"
#include "library/browse/foldertreemodel.h"
#include "library/libraryfeature.h"
#include "library/proxytrackmodel.h"

#define QUICK_LINK_NODE "::mixxx_quick_lnk_node::"
#define DEVICE_NODE "::mixxx_device_node::"

class Library;
class TrackCollection;
class WLibrarySidebar;

class BrowseFeature : public LibraryFeature {
    Q_OBJECT
  public:
    BrowseFeature(Library* pLibrary,
            UserSettingsPointer pConfig,
            RecordingManager* pRecordingManager);
    virtual ~BrowseFeature();

    QVariant title() override;

    void bindLibraryWidget(WLibrary* libraryWidget,
            KeyboardEventFilter* keyboard) override;
    void bindSidebarWidget(WLibrarySidebar* pSidebarWidget) override;

<<<<<<< HEAD
    TreeItemModel* getChildModel() override;
=======
    TreeItemModel* sidebarModel() const;
>>>>>>> f64910c8

  public slots:
    void slotAddQuickLink();
    void slotRemoveQuickLink();
    void slotAddToLibrary();
    void activate() override;
    void activateChild(const QModelIndex& index) override;
    void onRightClickChild(const QPoint& globalPos, const QModelIndex& index) override;
    void onLazyChildExpandation(const QModelIndex& index) override;
    void slotLibraryScanStarted();
    void slotLibraryScanFinished();

  signals:
    void setRootIndex(const QModelIndex&);
    void requestAddDir(const QString&);
    void scanLibrary();

  private:
    QString getRootViewHtml() const;
    QString extractNameFromPath(const QString& spath);
    QStringList getDefaultQuickLinks() const;
    void saveQuickLinks();
    void loadQuickLinks();

    TrackCollection* const m_pTrackCollection;

    BrowseTableModel m_browseModel;
    ProxyTrackModel m_proxyModel;
    FolderTreeModel* m_pSidebarModel;
    QAction* m_pAddQuickLinkAction;
    QAction* m_pRemoveQuickLinkAction;
    QAction* m_pAddtoLibraryAction;
    TreeItem* m_pLastRightClickedItem;
    TreeItem* m_pQuickLinkItem;
    QStringList m_quickLinkList;
    QPointer<WLibrarySidebar> m_pSidebarWidget;
};<|MERGE_RESOLUTION|>--- conflicted
+++ resolved
@@ -36,11 +36,7 @@
             KeyboardEventFilter* keyboard) override;
     void bindSidebarWidget(WLibrarySidebar* pSidebarWidget) override;
 
-<<<<<<< HEAD
-    TreeItemModel* getChildModel() override;
-=======
-    TreeItemModel* sidebarModel() const;
->>>>>>> f64910c8
+    TreeItemModel* sidebarModel() const override;
 
   public slots:
     void slotAddQuickLink();
