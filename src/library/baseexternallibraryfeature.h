--- conflicted
+++ resolved
@@ -20,11 +20,8 @@
     virtual void onRightClickChild(const QPoint& globalPos, QModelIndex index);
 
   protected:
-<<<<<<< HEAD
-    virtual BaseSqlTableModel* createPlaylistModelForPlaylist(QString playlist) = 0;
-=======
     // Must be implemented by external Libraries copied to Mixxx DB
-    virtual BaseSqlTableModel* getPlaylistModelForPlaylist(QString playlist) {
+    virtual BaseSqlTableModel* createPlaylistModelForPlaylist(QString playlist) {
         Q_UNUSED(playlist);
         return NULL;
     }
@@ -32,7 +29,6 @@
     virtual void appendTrackIdsFromRightClickIndex(QList<int>* trackIds, QString* pPlaylist);
 
     QModelIndex m_lastRightClickedIndex;
->>>>>>> 49d3be61
 
   private slots:
     void slotAddToAutoDJ();
