--- conflicted
+++ resolved
@@ -21,53 +21,31 @@
 // Must be called from m_pTrackCollection thread
 void MissingTableModel::setTableModel(int id) {
     Q_UNUSED(id);
-<<<<<<< HEAD
-		QString tableName("missing_songs");
+    QString tableName("missing_songs");
     m_pTrackCollection->callSync(
-                [this, &tableName] (TrackCollectionPrivate* pTrackCollectionPrivate) {
-				QSqlQuery query(pTrackCollectionPrivate->getDatabase());
-				//query.prepare("DROP VIEW " + playlistTableName);
-				//query.exec();
+            [this, &tableName] (TrackCollectionPrivate* pTrackCollectionPrivate) {
+        QSqlQuery query(pTrackCollectionPrivate->getDatabase());
+        //query.prepare("DROP VIEW " + playlistTableName);
+        //query.exec();
 
-				QStringList columns;
-				columns << "library." + LIBRARYTABLE_ID;
+        QStringList columns;
+        columns << "library." + LIBRARYTABLE_ID;
 
-				query.prepare("CREATE TEMPORARY VIEW IF NOT EXISTS " + tableName + " AS "
-											"SELECT "
-											+ columns.join(",") +
-											" FROM library "
-											"INNER JOIN track_locations "
-											"ON library.location=track_locations.id "
-											"WHERE " + MissingTableModel::MISSINGFILTER);
-				if (!query.exec()) {
-						LOG_FAILED_QUERY(query);
-				}
+        query.prepare("CREATE TEMPORARY VIEW IF NOT EXISTS " + tableName + " AS "
+                                    "SELECT "
+                                    + columns.join(",") +
+                                    " FROM library "
+                                    "INNER JOIN track_locations "
+                                    "ON library.location=track_locations.id "
+                                    "WHERE " + MissingTableModel::MISSINGFILTER);
+        if (!query.exec()) {
+                LOG_FAILED_QUERY(query);
+        }
+        //Print out any SQL error, if there was one.
+        if (query.lastError().isValid()) {
+            qDebug() << __FILE__ << __LINE__ << query.lastError();
+        }
     }, __PRETTY_FUNCTION__);
-=======
-    QSqlQuery query(m_database);
-    //query.prepare("DROP VIEW " + playlistTableName);
-    //query.exec();
-    QString tableName("missing_songs");
-
-    QStringList columns;
-    columns << "library." + LIBRARYTABLE_ID;
-
-    query.prepare("CREATE TEMPORARY VIEW IF NOT EXISTS " + tableName + " AS "
-                  "SELECT "
-                  + columns.join(",") +
-                  " FROM library "
-                  "INNER JOIN track_locations "
-                  "ON library.location=track_locations.id "
-                  "WHERE " + MissingTableModel::MISSINGFILTER);
-    if (!query.exec()) {
-        qDebug() << query.executedQuery() << query.lastError();
-    }
-
-    //Print out any SQL error, if there was one.
-    if (query.lastError().isValid()) {
-        qDebug() << __FILE__ << __LINE__ << query.lastError();
-    }
->>>>>>> 610978f2
 
     QStringList tableColumns;
     tableColumns << LIBRARYTABLE_ID;
