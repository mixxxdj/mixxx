#include <widget/wlibrarypane.h>
#include "library/librarycontrol.h"

#include <QApplication>
#include <QItemSelectionModel>
#include <QModelIndex>
#include <QModelIndexList>
#include <QtDebug>

#include "control/controlobject.h"
#include "control/controlpushbutton.h"
#include "mixer/playermanager.h"
#include "widget/wlibrarysidebar.h"
#include "widget/wtracktableview.h"
#include "library/library.h"
#include "library/libraryview.h"


LoadToGroupController::LoadToGroupController(QObject* pParent, const QString& group)
        : QObject(pParent),
          m_group(group) {
    m_pLoadControl = std::make_unique<ControlPushButton>(ConfigKey(group, "LoadSelectedTrack"));
    connect(m_pLoadControl.get(), SIGNAL(valueChanged(double)),
            this, SLOT(slotLoadToGroup(double)));

    m_pLoadAndPlayControl = std::make_unique<ControlPushButton>(ConfigKey(group, "LoadSelectedTrackAndPlay"));
    connect(m_pLoadAndPlayControl.get(), SIGNAL(valueChanged(double)),
            this, SLOT(slotLoadToGroupAndPlay(double)));

    connect(this, SIGNAL(loadToGroup(QString, bool)),
            pParent, SLOT(slotLoadSelectedTrackToGroup(QString, bool)));
}

LoadToGroupController::~LoadToGroupController() = default;

void LoadToGroupController::slotLoadToGroup(double v) {
    if (v > 0) {
        emit(loadToGroup(m_group, false));
    }
}

void LoadToGroupController::slotLoadToGroupAndPlay(double v) {
    if (v > 0) {
        emit(loadToGroup(m_group, true));
    }
}

LibraryControl::LibraryControl(Library* pLibrary)
        : QObject(pLibrary),
          m_pLibrary(pLibrary),
          m_pSidebarWidget(nullptr),
          m_numDecks("[Master]", "num_decks", this),
          m_numSamplers("[Master]", "num_samplers", this),
          m_numPreviewDecks("[Master]", "num_preview_decks", this) {

    slotNumDecksChanged(m_numDecks.get());
    slotNumSamplersChanged(m_numSamplers.get());
    slotNumPreviewDecksChanged(m_numPreviewDecks.get());
    m_numDecks.connectValueChanged(SLOT(slotNumDecksChanged(double)));
    m_numSamplers.connectValueChanged(SLOT(slotNumSamplersChanged(double)));
    m_numPreviewDecks.connectValueChanged(SLOT(slotNumPreviewDecksChanged(double)));

    // Controls to navigate vertically within currently focussed widget (up/down buttons)
    m_pMoveUp = std::make_unique<ControlPushButton>(ConfigKey("[Library]", "MoveUp"));
    m_pMoveDown = std::make_unique<ControlPushButton>(ConfigKey("[Library]", "MoveDown"));
    m_pMoveVertical = std::make_unique<ControlEncoder>(ConfigKey("[Library]", "MoveVertical"), false);
    connect(m_pMoveUp.get(), SIGNAL(valueChanged(double)),this, SLOT(slotMoveUp(double)));
    connect(m_pMoveDown.get(), SIGNAL(valueChanged(double)),this, SLOT(slotMoveDown(double)));
    connect(m_pMoveVertical.get(), SIGNAL(valueChanged(double)),this, SLOT(slotMoveVertical(double)));

    // Controls to navigate vertically within currently focussed widget (up/down buttons)
    m_pScrollUp = std::make_unique<ControlPushButton>(ConfigKey("[Library]", "ScrollUp"));
    m_pScrollDown = std::make_unique<ControlPushButton>(ConfigKey("[Library]", "ScrollDown"));
    m_pScrollVertical = std::make_unique<ControlEncoder>(ConfigKey("[Library]", "ScrollVertical"), false);
    connect(m_pScrollUp.get(), SIGNAL(valueChanged(double)),this, SLOT(slotScrollUp(double)));
    connect(m_pScrollDown.get(), SIGNAL(valueChanged(double)),this, SLOT(slotScrollDown(double)));
    connect(m_pScrollVertical.get(), SIGNAL(valueChanged(double)),this, SLOT(slotScrollVertical(double)));

    // Controls to navigate horizontally within currently selected item (left/right buttons)
    m_pMoveLeft = std::make_unique<ControlPushButton>(ConfigKey("[Library]", "MoveLeft"));
    m_pMoveRight = std::make_unique<ControlPushButton>(ConfigKey("[Library]", "MoveRight"));
    m_pMoveHorizontal = std::make_unique<ControlEncoder>(ConfigKey("[Library]", "MoveHorizontal"), false);
    connect(m_pMoveLeft.get(), SIGNAL(valueChanged(double)),this, SLOT(slotMoveLeft(double)));
    connect(m_pMoveRight.get(), SIGNAL(valueChanged(double)),this, SLOT(slotMoveRight(double)));
    connect(m_pMoveHorizontal.get(), SIGNAL(valueChanged(double)),this, SLOT(slotMoveHorizontal(double)));

    // Control to navigate between widgets (tab/shit+tab button)
    m_pMoveFocusForward = std::make_unique<ControlPushButton>(ConfigKey("[Library]", "MoveFocusForward"));
    m_pMoveFocusBackward = std::make_unique<ControlPushButton>(ConfigKey("[Library]", "MoveFocusBackward"));
    m_pMoveFocus = std::make_unique<ControlEncoder>(ConfigKey("[Library]", "MoveFocus"), false);
    connect(m_pMoveFocusForward.get(), SIGNAL(valueChanged(double)),this, SLOT(slotMoveFocusForward(double)));
    connect(m_pMoveFocusBackward.get(), SIGNAL(valueChanged(double)),this, SLOT(slotMoveFocusBackward(double)));
    connect(m_pMoveFocus.get(), SIGNAL(valueChanged(double)),this, SLOT(slotMoveFocus(double)));

    // Control to "goto" the currently selected item in focussed widget (context dependent)
    m_pGoToItem = std::make_unique<ControlPushButton>(ConfigKey("[Library]", "GoToItem"));
    connect(m_pGoToItem.get(), SIGNAL(valueChanged(double)), this, SLOT(slotGoToItem(double)));

    // Auto DJ controls
    m_pAutoDjAddTop = std::make_unique<ControlPushButton>(ConfigKey("[Library]","AutoDjAddTop"));
    connect(m_pAutoDjAddTop.get(), SIGNAL(valueChanged(double)),
            this, SLOT(slotAutoDjAddTop(double)));

    m_pAutoDjAddBottom = std::make_unique<ControlPushButton>(ConfigKey("[Library]","AutoDjAddBottom"));
    connect(m_pAutoDjAddBottom.get(), SIGNAL(valueChanged(double)),
            this, SLOT(slotAutoDjAddBottom(double)));

    // Font sizes
    m_pFontSizeKnob = std::make_unique<ControlObject>(
            ConfigKey("[Library]", "font_size_knob"), false);
    connect(m_pFontSizeKnob.get(), SIGNAL(valueChanged(double)),
            this, SLOT(slotFontSize(double)));

    m_pFontSizeDecrement = std::make_unique<ControlPushButton>(
            ConfigKey("[Library]", "font_size_decrement"));
    connect(m_pFontSizeDecrement.get(), SIGNAL(valueChanged(double)),
            this, SLOT(slotDecrementFontSize(double)));

    m_pFontSizeIncrement = std::make_unique<ControlPushButton>(
            ConfigKey("[Library]", "font_size_increment"));
    connect(m_pFontSizeIncrement.get(), SIGNAL(valueChanged(double)),
            this, SLOT(slotIncrementFontSize(double)));


    /// Deprecated controls
    m_pSelectNextTrack = std::make_unique<ControlPushButton>(ConfigKey("[Playlist]", "SelectNextTrack"));
    connect(m_pSelectNextTrack.get(), SIGNAL(valueChanged(double)),
            this, SLOT(slotSelectNextTrack(double)));


    m_pSelectPrevTrack = std::make_unique<ControlPushButton>(ConfigKey("[Playlist]", "SelectPrevTrack"));
    connect(m_pSelectPrevTrack.get(), SIGNAL(valueChanged(double)),
            this, SLOT(slotSelectPrevTrack(double)));

    // Ignoring no-ops is important since this is for +/- tickers.
    m_pSelectTrack = std::make_unique<ControlObject>(ConfigKey("[Playlist]","SelectTrackKnob"), false);
    connect(m_pSelectTrack.get(), SIGNAL(valueChanged(double)),
            this, SLOT(slotSelectTrack(double)));


    m_pSelectNextSidebarItem = std::make_unique<ControlPushButton>(ConfigKey("[Playlist]", "SelectNextPlaylist"));
    connect(m_pSelectNextSidebarItem.get(), SIGNAL(valueChanged(double)),
            this, SLOT(slotSelectNextSidebarItem(double)));

    m_pSelectPrevSidebarItem = std::make_unique<ControlPushButton>(ConfigKey("[Playlist]", "SelectPrevPlaylist"));
    connect(m_pSelectPrevSidebarItem.get(), SIGNAL(valueChanged(double)),
            this, SLOT(slotSelectPrevSidebarItem(double)));

    // Ignoring no-ops is important since this is for +/- tickers.
    m_pSelectSidebarItem = std::make_unique<ControlObject>(ConfigKey("[Playlist]", "SelectPlaylist"), false);
    connect(m_pSelectSidebarItem.get(), SIGNAL(valueChanged(double)),
            this, SLOT(slotSelectSidebarItem(double)));

    m_pToggleSidebarItem = std::make_unique<ControlPushButton>(ConfigKey("[Playlist]", "ToggleSelectedSidebarItem"));
    connect(m_pToggleSidebarItem.get(), SIGNAL(valueChanged(double)),
            this, SLOT(slotToggleSelectedSidebarItem(double)));

    m_pLoadSelectedIntoFirstStopped = std::make_unique<ControlPushButton>(ConfigKey("[Playlist]","LoadSelectedIntoFirstStopped"));
    connect(m_pLoadSelectedIntoFirstStopped.get(), SIGNAL(valueChanged(double)),
            this, SLOT(slotLoadSelectedIntoFirstStopped(double)));

    ControlDoublePrivate::insertAlias(ConfigKey("[Playlist]", "AutoDjAddTop"), ConfigKey("[Library]", "AutoDjAddTop"));
    ControlDoublePrivate::insertAlias(ConfigKey("[Playlist]", "AutoDjAddBottom"), ConfigKey("[Library]", "AutoDjAddBottom"));
}

LibraryControl::~LibraryControl() = default;

void LibraryControl::maybeCreateGroupController(const QString& group) {
    if (m_loadToGroupControllers.find(group) == m_loadToGroupControllers.end()) {
        m_loadToGroupControllers.emplace(group, std::make_unique<LoadToGroupController>(this, group));
    }
}

void LibraryControl::slotNumDecksChanged(double v) {
    int iNumDecks = v;

    if (iNumDecks < 0) {
        return;
    }

    for (int i = 0; i < iNumDecks; ++i) {
        maybeCreateGroupController(PlayerManager::groupForDeck(i));
    }
}

void LibraryControl::slotNumSamplersChanged(double v) {
    int iNumSamplers = v;

    if (iNumSamplers < 0) {
        return;
    }

    for (int i = 0; i < iNumSamplers; ++i) {
        maybeCreateGroupController(PlayerManager::groupForSampler(i));
    }
}


void LibraryControl::slotNumPreviewDecksChanged(double v) {
    int iNumPreviewDecks = v;

    if (iNumPreviewDecks < 0) {
        return;
    }

    for (int i = 0; i < iNumPreviewDecks; ++i) {
        maybeCreateGroupController(PlayerManager::groupForPreviewDeck(i));
    }
}

void LibraryControl::bindSidebarWidget(WLibrarySidebar* pSidebarWidget) {
    if (m_pSidebarWidget) {
        disconnect(m_pSidebarWidget, 0, this, 0);
    }
    m_pSidebarWidget = pSidebarWidget;
    connect(m_pSidebarWidget, SIGNAL(destroyed()),
            this, SLOT(sidebarWidgetDeleted()));
}

void LibraryControl::sidebarWidgetDeleted() {
    m_pSidebarWidget = nullptr;
}

void LibraryControl::slotLoadSelectedTrackToGroup(QString group, bool play) {
    if (!m_pLibrary) {
        return;
    }

    LibraryView* activeView = m_pLibrary->getActiveView();
    if (!activeView) {
        return;
    }
    activeView->loadSelectedTrackToGroup(group, play);
}

void LibraryControl::slotLoadSelectedIntoFirstStopped(double v) {

    if (v > 0) {
        LibraryView* activeView = m_pLibrary->getActiveView();
        if (!activeView) {
            return;
        }
        activeView->loadSelectedTrack();
    }
}

void LibraryControl::slotAutoDjAddTop(double v) {
    if (v > 0) {
        LibraryView* activeView = m_pLibrary->getActiveView();
        if (!activeView) {
            return;
        }
        activeView->slotSendToAutoDJTop();
    }
}

void LibraryControl::slotAutoDjAddBottom(double v) {
    if (v > 0) {
        LibraryView* activeView = m_pLibrary->getActiveView();
        if (!activeView) {
            return;
        }
        activeView->slotSendToAutoDJBottom();
    }
}

void LibraryControl::slotSelectNextTrack(double v) {
    if (v > 0) {
        slotSelectTrack(1);
    }
}

void LibraryControl::slotSelectPrevTrack(double v) {
    if (v > 0) {
        slotSelectTrack(-1);
    }
}

void LibraryControl::slotSelectTrack(double v) {
    int i = (int)v;

    LibraryView* activeView = m_pLibrary->getActiveView();
    if (!activeView) {
        return;
    }
    activeView->moveSelection(i);
}

void LibraryControl::slotMoveUp(double v) {
    if (v > 0) {
        emitKeyEvent(QKeyEvent{QEvent::KeyPress, Qt::Key_Up, Qt::NoModifier});
    }
}

void LibraryControl::slotMoveDown(double v) {
    if (v > 0) {
        emitKeyEvent(QKeyEvent{QEvent::KeyPress, Qt::Key_Down, Qt::NoModifier});
    }
}

void LibraryControl::slotMoveVertical(double v) {
    const auto key = (v < 0) ? Qt::Key_Up: Qt::Key_Down;
    const auto times = static_cast<unsigned short>(std::abs(v));
    emitKeyEvent(QKeyEvent{QEvent::KeyPress, key, Qt::NoModifier, QString(), false, times});
}

void LibraryControl::slotScrollUp(double v) {
    if (v > 0) {
        emitKeyEvent(QKeyEvent{QEvent::KeyPress, Qt::Key_PageUp, Qt::NoModifier});
    }
}

void LibraryControl::slotScrollDown(double v) {
    if (v > 0) {
        emitKeyEvent(QKeyEvent{QEvent::KeyPress, Qt::Key_PageDown, Qt::NoModifier});
    }
}

void LibraryControl::slotScrollVertical(double v) {
    const auto key = (v < 0) ? Qt::Key_PageUp: Qt::Key_PageDown;
    const auto times = static_cast<unsigned short>(std::abs(v));
    emitKeyEvent(QKeyEvent{QEvent::KeyPress, key, Qt::NoModifier, QString(), false, times});
}

void LibraryControl::slotMoveLeft(double v) {
    if (v > 0) {
        emitKeyEvent(QKeyEvent{QEvent::KeyPress, Qt::Key_Left, Qt::NoModifier});
    }
}

void LibraryControl::slotMoveRight(double v) {
    if (v > 0) {
        emitKeyEvent(QKeyEvent{QEvent::KeyPress, Qt::Key_Right, Qt::NoModifier});
    }
}

void LibraryControl::slotMoveHorizontal(double v) {
    const auto key = (v < 0) ? Qt::Key_Left: Qt::Key_Right;
    const auto times = static_cast<unsigned short>(std::abs(v));
    emitKeyEvent(QKeyEvent{QEvent::KeyPress, key, Qt::NoModifier, QString(), false, times});
}

void LibraryControl::slotMoveFocusForward(double v) {
    if (v > 0) {
        emitKeyEvent(QKeyEvent{QEvent::KeyPress, Qt::Key_Tab, Qt::NoModifier});
    }
}

void LibraryControl::slotMoveFocusBackward(double v) {
    if (v > 0) {
        emitKeyEvent(QKeyEvent{QEvent::KeyPress, Qt::Key_Tab, Qt::ShiftModifier});
    }
}

void LibraryControl::slotMoveFocus(double v) {
    const auto shift = (v < 0) ? Qt::ShiftModifier: Qt::NoModifier;
    const auto times = static_cast<unsigned short>(std::abs(v));
    emitKeyEvent(QKeyEvent{QEvent::KeyPress, Qt::Key_Tab, shift, QString(), false, times});
}

void LibraryControl::emitKeyEvent(QKeyEvent&& event) {
    // Ensure a valid widget has the keyboard focus
    auto focusWidget = QApplication::focusWidget();
    if (!focusWidget) {
        setLibraryFocus();
        focusWidget = QApplication::focusWidget();
        if (!focusWidget) {
            return;
        }
    }
    // Send the event pointer to the currently focused widget
    for (auto i = 0; i < event.count(); ++i) {
        QApplication::sendEvent(focusWidget, &event);
    }
}

void LibraryControl::setLibraryFocus() {
    if (m_pSidebarWidget) {
        // XXX: Set the focus of the library panel directly instead of sending tab from sidebar
        m_pSidebarWidget->setFocus();
        QKeyEvent event(QEvent::KeyPress, Qt::Key_Tab, Qt::NoModifier);
        QApplication::sendEvent(m_pSidebarWidget, &event);
    }
}

void LibraryControl::slotSelectSidebarItem(double v) {
    if (m_pSidebarWidget == NULL) {
        return;
    }
    if (v > 0) {
        QApplication::postEvent(m_pSidebarWidget, new QKeyEvent(
            QEvent::KeyPress,
            (int)Qt::Key_Down, Qt::NoModifier, QString(), true));
        QApplication::postEvent(m_pSidebarWidget, new QKeyEvent(
            QEvent::KeyRelease,
            (int)Qt::Key_Down, Qt::NoModifier, QString(), true));
    } else if (v < 0) {
        QApplication::postEvent(m_pSidebarWidget, new QKeyEvent(
            QEvent::KeyPress,
            (int)Qt::Key_Up, Qt::NoModifier, QString(), true));
        QApplication::postEvent(m_pSidebarWidget, new QKeyEvent(
            QEvent::KeyRelease,
            (int)Qt::Key_Up, Qt::NoModifier, QString(), true));
    }
}

void LibraryControl::slotSelectNextSidebarItem(double v) {
    if (v > 0) {
        slotSelectSidebarItem(1);
    }
}

void LibraryControl::slotSelectPrevSidebarItem(double v) {
    if (v > 0) {
        slotSelectSidebarItem(-1);
    }
}

void LibraryControl::slotToggleSelectedSidebarItem(double v) {
    if (m_pSidebarWidget && v > 0) {
        m_pSidebarWidget->toggleSelectedItem();
    }
}

void LibraryControl::slotGoToItem(double v) {
<<<<<<< HEAD
    if (v > 0) {
        if (dynamic_cast<WTrackTableView*>(QApplication::focusWidget())) {
            // If main pane is focused then try to load the selected track into first stopped
            return slotLoadSelectedIntoFirstStopped(v);
        } else {
            // Otherwise we press return + tab to select current item and go to the next pane
            emitKeyEvent(QKeyEvent{QEvent::KeyPress, Qt::Key_Return, Qt::NoModifier});
            emitKeyEvent(QKeyEvent{QEvent::KeyPress, Qt::Key_Tab, Qt::NoModifier});
        }
    }
=======
    if (!m_pLibrary) {
        return;
    }

    // Load current track if a LibraryView object has focus
    LibraryView* activeView  = m_pLibrary->getActiveView();
    if (activeView && activeView->hasFocus()) {
        return slotLoadSelectedIntoFirstStopped(v);
    }

    // Focus the library if this is a leaf node in the tree
    if (m_pSidebarWidget->hasFocus()) {
        if (m_pSidebarWidget && v > 0
                && m_pSidebarWidget->isLeafNodeSelected()) {
            setLibraryFocus();
        } else {
            // Otherwise toggle the sidebar item expanded state
            slotToggleSelectedSidebarItem(v);
        }
    }
    // TODO(xxx) instead of remote control the widgets individual, we should 
    // translate this into Alt+Return and handle it at each library widget 
    // individual https://bugs.launchpad.net/mixxx/+bug/1758618
    //emitKeyEvent(QKeyEvent{QEvent::KeyPress, Qt::Key_Return, Qt::AltModifier});
>>>>>>> d349e3de
}

void LibraryControl::slotFontSize(double v) {
    if (v == 0.0) {
        return;
    }
    QFont font = m_pLibrary->getTrackTableFont();
    font.setPointSizeF(font.pointSizeF() + v);
    m_pLibrary->setFont(font);
}

void LibraryControl::slotIncrementFontSize(double v) {
    if (v > 0.0) {
        slotFontSize(1);
    }
}

void LibraryControl::slotDecrementFontSize(double v) {
    if (v > 0.0) {
        slotFontSize(-1);
    }
}<|MERGE_RESOLUTION|>--- conflicted
+++ resolved
@@ -423,18 +423,6 @@
 }
 
 void LibraryControl::slotGoToItem(double v) {
-<<<<<<< HEAD
-    if (v > 0) {
-        if (dynamic_cast<WTrackTableView*>(QApplication::focusWidget())) {
-            // If main pane is focused then try to load the selected track into first stopped
-            return slotLoadSelectedIntoFirstStopped(v);
-        } else {
-            // Otherwise we press return + tab to select current item and go to the next pane
-            emitKeyEvent(QKeyEvent{QEvent::KeyPress, Qt::Key_Return, Qt::NoModifier});
-            emitKeyEvent(QKeyEvent{QEvent::KeyPress, Qt::Key_Tab, Qt::NoModifier});
-        }
-    }
-=======
     if (!m_pLibrary) {
         return;
     }
@@ -459,7 +447,6 @@
     // translate this into Alt+Return and handle it at each library widget 
     // individual https://bugs.launchpad.net/mixxx/+bug/1758618
     //emitKeyEvent(QKeyEvent{QEvent::KeyPress, Qt::Key_Return, Qt::AltModifier});
->>>>>>> d349e3de
 }
 
 void LibraryControl::slotFontSize(double v) {
