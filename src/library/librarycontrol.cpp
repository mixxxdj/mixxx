#include <widget/wlibrarypane.h>
#include "library/librarycontrol.h"

#include <QApplication>
#include <QItemSelectionModel>
#include <QModelIndex>
#include <QModelIndexList>
#include <QtDebug>

#include "control/controlobject.h"
#include "control/controlpushbutton.h"
#include "mixer/playermanager.h"
#include "widget/wlibrarysidebar.h"
#include "widget/wtracktableview.h"
#include "library/library.h"
#include "library/libraryview.h"


LoadToGroupController::LoadToGroupController(QObject* pParent, const QString& group)
        : QObject(pParent),
          m_group(group) {
    m_pLoadControl = std::make_unique<ControlPushButton>(ConfigKey(group, "LoadSelectedTrack"));
    connect(m_pLoadControl.get(), SIGNAL(valueChanged(double)),
            this, SLOT(slotLoadToGroup(double)));

    m_pLoadAndPlayControl = std::make_unique<ControlPushButton>(ConfigKey(group, "LoadSelectedTrackAndPlay"));
    connect(m_pLoadAndPlayControl.get(), SIGNAL(valueChanged(double)),
            this, SLOT(slotLoadToGroupAndPlay(double)));

    connect(this, SIGNAL(loadToGroup(QString, bool)),
            pParent, SLOT(slotLoadSelectedTrackToGroup(QString, bool)));
}

LoadToGroupController::~LoadToGroupController() = default;

void LoadToGroupController::slotLoadToGroup(double v) {
    if (v > 0) {
        emit(loadToGroup(m_group, false));
    }
}

void LoadToGroupController::slotLoadToGroupAndPlay(double v) {
    if (v > 0) {
        emit(loadToGroup(m_group, true));
    }
}

LibraryControl::LibraryControl(Library* pLibrary)
        : QObject(pLibrary),
          m_pLibrary(pLibrary),
          m_pSidebarWidget(nullptr),
          m_numDecks("[Master]", "num_decks", this),
          m_numSamplers("[Master]", "num_samplers", this),
          m_numPreviewDecks("[Master]", "num_preview_decks", this) {

    slotNumDecksChanged(m_numDecks.get());
    slotNumSamplersChanged(m_numSamplers.get());
    slotNumPreviewDecksChanged(m_numPreviewDecks.get());
    m_numDecks.connectValueChanged(SLOT(slotNumDecksChanged(double)));
    m_numSamplers.connectValueChanged(SLOT(slotNumSamplersChanged(double)));
    m_numPreviewDecks.connectValueChanged(SLOT(slotNumPreviewDecksChanged(double)));

    // Controls to navigate vertically within currently focussed widget (up/down buttons)
    m_pMoveUp = std::make_unique<ControlPushButton>(ConfigKey("[Library]", "MoveUp"));
    m_pMoveDown = std::make_unique<ControlPushButton>(ConfigKey("[Library]", "MoveDown"));
    m_pMoveVertical = std::make_unique<ControlEncoder>(ConfigKey("[Library]", "MoveVertical"), false);
    connect(m_pMoveUp.get(), SIGNAL(valueChanged(double)),this, SLOT(slotMoveUp(double)));
    connect(m_pMoveDown.get(), SIGNAL(valueChanged(double)),this, SLOT(slotMoveDown(double)));
    connect(m_pMoveVertical.get(), SIGNAL(valueChanged(double)),this, SLOT(slotMoveVertical(double)));

    // Controls to navigate vertically within currently focussed widget (up/down buttons)
    m_pScrollUp = std::make_unique<ControlPushButton>(ConfigKey("[Library]", "ScrollUp"));
    m_pScrollDown = std::make_unique<ControlPushButton>(ConfigKey("[Library]", "ScrollDown"));
    m_pScrollVertical = std::make_unique<ControlEncoder>(ConfigKey("[Library]", "ScrollVertical"), false);
    connect(m_pScrollUp.get(), SIGNAL(valueChanged(double)),this, SLOT(slotScrollUp(double)));
    connect(m_pScrollDown.get(), SIGNAL(valueChanged(double)),this, SLOT(slotScrollDown(double)));
    connect(m_pScrollVertical.get(), SIGNAL(valueChanged(double)),this, SLOT(slotScrollVertical(double)));

    // Controls to navigate horizontally within currently selected item (left/right buttons)
    m_pMoveLeft = std::make_unique<ControlPushButton>(ConfigKey("[Library]", "MoveLeft"));
    m_pMoveRight = std::make_unique<ControlPushButton>(ConfigKey("[Library]", "MoveRight"));
    m_pMoveHorizontal = std::make_unique<ControlEncoder>(ConfigKey("[Library]", "MoveHorizontal"), false);
    connect(m_pMoveLeft.get(), SIGNAL(valueChanged(double)),this, SLOT(slotMoveLeft(double)));
    connect(m_pMoveRight.get(), SIGNAL(valueChanged(double)),this, SLOT(slotMoveRight(double)));
    connect(m_pMoveHorizontal.get(), SIGNAL(valueChanged(double)),this, SLOT(slotMoveHorizontal(double)));

    // Control to navigate between widgets (tab/shit+tab button)
    m_pMoveFocusForward = std::make_unique<ControlPushButton>(ConfigKey("[Library]", "MoveFocusForward"));
    m_pMoveFocusBackward = std::make_unique<ControlPushButton>(ConfigKey("[Library]", "MoveFocusBackward"));
    m_pMoveFocus = std::make_unique<ControlEncoder>(ConfigKey("[Library]", "MoveFocus"), false);
    connect(m_pMoveFocusForward.get(), SIGNAL(valueChanged(double)),this, SLOT(slotMoveFocusForward(double)));
    connect(m_pMoveFocusBackward.get(), SIGNAL(valueChanged(double)),this, SLOT(slotMoveFocusBackward(double)));
    connect(m_pMoveFocus.get(), SIGNAL(valueChanged(double)),this, SLOT(slotMoveFocus(double)));

    // Control to "goto" the currently selected item in focussed widget (context dependent)
    m_pGoToItem = std::make_unique<ControlPushButton>(ConfigKey("[Library]", "GoToItem"));
    connect(m_pGoToItem.get(), SIGNAL(valueChanged(double)), this, SLOT(slotGoToItem(double)));

    // Auto DJ controls
    m_pAutoDjAddTop = std::make_unique<ControlPushButton>(ConfigKey("[Library]","AutoDjAddTop"));
    connect(m_pAutoDjAddTop.get(), SIGNAL(valueChanged(double)),
            this, SLOT(slotAutoDjAddTop(double)));

    m_pAutoDjAddBottom = std::make_unique<ControlPushButton>(ConfigKey("[Library]","AutoDjAddBottom"));
    connect(m_pAutoDjAddBottom.get(), SIGNAL(valueChanged(double)),
            this, SLOT(slotAutoDjAddBottom(double)));

    // Font sizes
    m_pFontSizeKnob = std::make_unique<ControlObject>(
            ConfigKey("[Library]", "font_size_knob"), false);
    connect(m_pFontSizeKnob.get(), SIGNAL(valueChanged(double)),
            this, SLOT(slotFontSize(double)));

    m_pFontSizeDecrement = std::make_unique<ControlPushButton>(
            ConfigKey("[Library]", "font_size_decrement"));
    connect(m_pFontSizeDecrement.get(), SIGNAL(valueChanged(double)),
            this, SLOT(slotDecrementFontSize(double)));

    m_pFontSizeIncrement = std::make_unique<ControlPushButton>(
            ConfigKey("[Library]", "font_size_increment"));
    connect(m_pFontSizeIncrement.get(), SIGNAL(valueChanged(double)),
            this, SLOT(slotIncrementFontSize(double)));


    /// Deprecated controls
    m_pSelectNextTrack = std::make_unique<ControlPushButton>(ConfigKey("[Playlist]", "SelectNextTrack"));
    connect(m_pSelectNextTrack.get(), SIGNAL(valueChanged(double)),
            this, SLOT(slotSelectNextTrack(double)));


    m_pSelectPrevTrack = std::make_unique<ControlPushButton>(ConfigKey("[Playlist]", "SelectPrevTrack"));
    connect(m_pSelectPrevTrack.get(), SIGNAL(valueChanged(double)),
            this, SLOT(slotSelectPrevTrack(double)));

    // Ignoring no-ops is important since this is for +/- tickers.
    m_pSelectTrack = std::make_unique<ControlObject>(ConfigKey("[Playlist]","SelectTrackKnob"), false);
    connect(m_pSelectTrack.get(), SIGNAL(valueChanged(double)),
            this, SLOT(slotSelectTrack(double)));


    m_pSelectNextSidebarItem = std::make_unique<ControlPushButton>(ConfigKey("[Playlist]", "SelectNextPlaylist"));
    connect(m_pSelectNextSidebarItem.get(), SIGNAL(valueChanged(double)),
            this, SLOT(slotSelectNextSidebarItem(double)));

    m_pSelectPrevSidebarItem = std::make_unique<ControlPushButton>(ConfigKey("[Playlist]", "SelectPrevPlaylist"));
    connect(m_pSelectPrevSidebarItem.get(), SIGNAL(valueChanged(double)),
            this, SLOT(slotSelectPrevSidebarItem(double)));

    // Ignoring no-ops is important since this is for +/- tickers.
    m_pSelectSidebarItem = std::make_unique<ControlObject>(ConfigKey("[Playlist]", "SelectPlaylist"), false);
    connect(m_pSelectSidebarItem.get(), SIGNAL(valueChanged(double)),
            this, SLOT(slotSelectSidebarItem(double)));

    m_pToggleSidebarItem = std::make_unique<ControlPushButton>(ConfigKey("[Playlist]", "ToggleSelectedSidebarItem"));
    connect(m_pToggleSidebarItem.get(), SIGNAL(valueChanged(double)),
            this, SLOT(slotToggleSelectedSidebarItem(double)));

    m_pLoadSelectedIntoFirstStopped = std::make_unique<ControlPushButton>(ConfigKey("[Playlist]","LoadSelectedIntoFirstStopped"));
    connect(m_pLoadSelectedIntoFirstStopped.get(), SIGNAL(valueChanged(double)),
            this, SLOT(slotLoadSelectedIntoFirstStopped(double)));

    ControlDoublePrivate::insertAlias(ConfigKey("[Playlist]", "AutoDjAddTop"), ConfigKey("[Library]", "AutoDjAddTop"));
    ControlDoublePrivate::insertAlias(ConfigKey("[Playlist]", "AutoDjAddBottom"), ConfigKey("[Library]", "AutoDjAddBottom"));
}

LibraryControl::~LibraryControl() = default;

void LibraryControl::maybeCreateGroupController(const QString& group) {
    if (m_loadToGroupControllers.find(group) == m_loadToGroupControllers.end()) {
        m_loadToGroupControllers.emplace(group, std::make_unique<LoadToGroupController>(this, group));
    }
}

void LibraryControl::slotNumDecksChanged(double v) {
    int iNumDecks = v;

    if (iNumDecks < 0) {
        return;
    }

    for (int i = 0; i < iNumDecks; ++i) {
        maybeCreateGroupController(PlayerManager::groupForDeck(i));
    }
}

void LibraryControl::slotNumSamplersChanged(double v) {
    int iNumSamplers = v;

    if (iNumSamplers < 0) {
        return;
    }

    for (int i = 0; i < iNumSamplers; ++i) {
        maybeCreateGroupController(PlayerManager::groupForSampler(i));
    }
}


void LibraryControl::slotNumPreviewDecksChanged(double v) {
    int iNumPreviewDecks = v;

    if (iNumPreviewDecks < 0) {
        return;
    }

    for (int i = 0; i < iNumPreviewDecks; ++i) {
        maybeCreateGroupController(PlayerManager::groupForPreviewDeck(i));
    }
}

void LibraryControl::bindSidebarWidget(WLibrarySidebar* pSidebarWidget) {
    if (m_pSidebarWidget) {
        disconnect(m_pSidebarWidget, 0, this, 0);
    }
    m_pSidebarWidget = pSidebarWidget;
    connect(m_pSidebarWidget, SIGNAL(destroyed()),
            this, SLOT(sidebarWidgetDeleted()));
}

void LibraryControl::sidebarWidgetDeleted() {
    m_pSidebarWidget = nullptr;
}

void LibraryControl::slotLoadSelectedTrackToGroup(QString group, bool play) {
    if (!m_pLibrary) {
        return;
    }

    LibraryView* activeView = m_pLibrary->getActiveView();
    if (!activeView) {
        return;
    }
    activeView->loadSelectedTrackToGroup(group, play);
}

void LibraryControl::slotLoadSelectedIntoFirstStopped(double v) {

    if (v > 0) {
        LibraryView* activeView = m_pLibrary->getActiveView();
        if (!activeView) {
            return;
        }
        activeView->loadSelectedTrack();
    }
}

void LibraryControl::slotAutoDjAddTop(double v) {
    if (v > 0) {
        LibraryView* activeView = m_pLibrary->getActiveView();
        if (!activeView) {
            return;
        }
        activeView->slotSendToAutoDJTop();
    }
}

void LibraryControl::slotAutoDjAddBottom(double v) {
    if (v > 0) {
        LibraryView* activeView = m_pLibrary->getActiveView();
        if (!activeView) {
            return;
        }
        activeView->slotSendToAutoDJBottom();
    }
}

void LibraryControl::slotSelectNextTrack(double v) {
    if (v > 0) {
        slotSelectTrack(1);
    }
}

void LibraryControl::slotSelectPrevTrack(double v) {
    if (v > 0) {
        slotSelectTrack(-1);
    }
}

void LibraryControl::slotSelectTrack(double v) {
    int i = (int)v;

    LibraryView* activeView = m_pLibrary->getActiveView();
    if (!activeView) {
        return;
    }
    activeView->moveSelection(i);
}

void LibraryControl::slotMoveUp(double v) {
    if (v > 0) {
        emitKeyEvent(QKeyEvent{QEvent::KeyPress, Qt::Key_Up, Qt::NoModifier});
    }
}

void LibraryControl::slotMoveDown(double v) {
    if (v > 0) {
        emitKeyEvent(QKeyEvent{QEvent::KeyPress, Qt::Key_Down, Qt::NoModifier});
    }
}

void LibraryControl::slotMoveVertical(double v) {
    const auto key = (v < 0) ? Qt::Key_Up: Qt::Key_Down;
    const auto times = static_cast<unsigned short>(std::abs(v));
    emitKeyEvent(QKeyEvent{QEvent::KeyPress, key, Qt::NoModifier, QString(), false, times});
}

void LibraryControl::slotScrollUp(double v) {
    if (v > 0) {
        emitKeyEvent(QKeyEvent{QEvent::KeyPress, Qt::Key_PageUp, Qt::NoModifier});
    }
}

void LibraryControl::slotScrollDown(double v) {
    if (v > 0) {
        emitKeyEvent(QKeyEvent{QEvent::KeyPress, Qt::Key_PageDown, Qt::NoModifier});
    }
}

void LibraryControl::slotScrollVertical(double v) {
    const auto key = (v < 0) ? Qt::Key_PageUp: Qt::Key_PageDown;
    const auto times = static_cast<unsigned short>(std::abs(v));
    emitKeyEvent(QKeyEvent{QEvent::KeyPress, key, Qt::NoModifier, QString(), false, times});
}

void LibraryControl::slotMoveLeft(double v) {
    if (v > 0) {
        emitKeyEvent(QKeyEvent{QEvent::KeyPress, Qt::Key_Left, Qt::NoModifier});
    }
}

void LibraryControl::slotMoveRight(double v) {
    if (v > 0) {
        emitKeyEvent(QKeyEvent{QEvent::KeyPress, Qt::Key_Right, Qt::NoModifier});
    }
}

void LibraryControl::slotMoveHorizontal(double v) {
    const auto key = (v < 0) ? Qt::Key_Left: Qt::Key_Right;
    const auto times = static_cast<unsigned short>(std::abs(v));
    emitKeyEvent(QKeyEvent{QEvent::KeyPress, key, Qt::NoModifier, QString(), false, times});
}

void LibraryControl::slotMoveFocusForward(double v) {
    if (v > 0) {
        emitKeyEvent(QKeyEvent{QEvent::KeyPress, Qt::Key_Tab, Qt::NoModifier});
    }
}

void LibraryControl::slotMoveFocusBackward(double v) {
    if (v > 0) {
        emitKeyEvent(QKeyEvent{QEvent::KeyPress, Qt::Key_Tab, Qt::ShiftModifier});
    }
}

void LibraryControl::slotMoveFocus(double v) {
    const auto shift = (v < 0) ? Qt::ShiftModifier: Qt::NoModifier;
    const auto times = static_cast<unsigned short>(std::abs(v));
    emitKeyEvent(QKeyEvent{QEvent::KeyPress, Qt::Key_Tab, shift, QString(), false, times});
}

void LibraryControl::emitKeyEvent(QKeyEvent&& event) {
    // Ensure a valid widget has the keyboard focus
    auto focusWidget = QApplication::focusWidget();
    if (!focusWidget) {
        setLibraryFocus();
        focusWidget = QApplication::focusWidget();
        if (!focusWidget) {
            return;
        }
    }
    // Send the event pointer to the currently focused widget
    for (auto i = 0; i < event.count(); ++i) {
        QApplication::sendEvent(focusWidget, &event);
    }
}

void LibraryControl::setLibraryFocus() {
    if (m_pSidebarWidget) {
        // XXX: Set the focus of the library panel directly instead of sending tab from sidebar
        m_pSidebarWidget->setFocus();
        QKeyEvent event(QEvent::KeyPress, Qt::Key_Tab, Qt::NoModifier);
        QApplication::sendEvent(m_pSidebarWidget, &event);
    }
}

void LibraryControl::slotSelectSidebarItem(double v) {
    if (m_pSidebarWidget == NULL) {
        return;
    }
    if (v > 0) {
        QApplication::postEvent(m_pSidebarWidget, new QKeyEvent(
            QEvent::KeyPress,
            (int)Qt::Key_Down, Qt::NoModifier, QString(), true));
        QApplication::postEvent(m_pSidebarWidget, new QKeyEvent(
            QEvent::KeyRelease,
            (int)Qt::Key_Down, Qt::NoModifier, QString(), true));
    } else if (v < 0) {
        QApplication::postEvent(m_pSidebarWidget, new QKeyEvent(
            QEvent::KeyPress,
            (int)Qt::Key_Up, Qt::NoModifier, QString(), true));
        QApplication::postEvent(m_pSidebarWidget, new QKeyEvent(
            QEvent::KeyRelease,
            (int)Qt::Key_Up, Qt::NoModifier, QString(), true));
    }
}

void LibraryControl::slotSelectNextSidebarItem(double v) {
    if (v > 0) {
        slotSelectSidebarItem(1);
    }
}

void LibraryControl::slotSelectPrevSidebarItem(double v) {
    if (v > 0) {
        slotSelectSidebarItem(-1);
    }
}

void LibraryControl::slotToggleSelectedSidebarItem(double v) {
    if (m_pSidebarWidget && v > 0) {
        m_pSidebarWidget->toggleSelectedItem();
    }
}

void LibraryControl::slotGoToItem(double v) {
<<<<<<< HEAD
    if (v > 0) {
        if (dynamic_cast<WTrackTableView*>(QApplication::focusWidget())) {
            // If main pane is focused then try to load the selected track into first stopped
            return slotLoadSelectedIntoFirstStopped(v);
        } else {
            // Otherwise we press return + tab to select current item and go to the next pane
            emitKeyEvent(QKeyEvent{QEvent::KeyPress, Qt::Key_Return, Qt::NoModifier});
            emitKeyEvent(QKeyEvent{QEvent::KeyPress, Qt::Key_Tab, Qt::NoModifier});
        }
    }
=======
    if (!m_pLibraryWidget) {
        return;
    }
    // Load current track if a LibraryView object has focus
    const auto activeView = m_pLibraryWidget->getActiveView();
    if (activeView && activeView->hasFocus()) {
        return slotLoadSelectedIntoFirstStopped(v);
    }

    // Focus the library if this is a leaf node in the tree
    if (m_pSidebarWidget->hasFocus()) {
        if (m_pSidebarWidget && v > 0
                && m_pSidebarWidget->isLeafNodeSelected()) {
            setLibraryFocus();
        } else {
            // Otherwise toggle the sidebar item expanded state
            slotToggleSelectedSidebarItem(v);
        }
    }
    // TODO(xxx) instead of remote control the widgets individual, we should 
    // translate this into Alt+Return and handle it at each library widget 
    // individual https://bugs.launchpad.net/mixxx/+bug/1758618
    //emitKeyEvent(QKeyEvent{QEvent::KeyPress, Qt::Key_Return, Qt::AltModifier});
>>>>>>> 4f8a3eec
}

void LibraryControl::slotFontSize(double v) {
    if (v == 0.0) {
        return;
    }
    QFont font = m_pLibrary->getTrackTableFont();
    font.setPointSizeF(font.pointSizeF() + v);
    m_pLibrary->setFont(font);
}

void LibraryControl::slotIncrementFontSize(double v) {
    if (v > 0.0) {
        slotFontSize(1);
    }
}

void LibraryControl::slotDecrementFontSize(double v) {
    if (v > 0.0) {
        slotFontSize(-1);
    }
}<|MERGE_RESOLUTION|>--- conflicted
+++ resolved
@@ -423,23 +423,12 @@
 }
 
 void LibraryControl::slotGoToItem(double v) {
-<<<<<<< HEAD
-    if (v > 0) {
-        if (dynamic_cast<WTrackTableView*>(QApplication::focusWidget())) {
-            // If main pane is focused then try to load the selected track into first stopped
-            return slotLoadSelectedIntoFirstStopped(v);
-        } else {
-            // Otherwise we press return + tab to select current item and go to the next pane
-            emitKeyEvent(QKeyEvent{QEvent::KeyPress, Qt::Key_Return, Qt::NoModifier});
-            emitKeyEvent(QKeyEvent{QEvent::KeyPress, Qt::Key_Tab, Qt::NoModifier});
-        }
-    }
-=======
-    if (!m_pLibraryWidget) {
-        return;
-    }
+    if (!m_pLibrary) {
+        return;
+    }
+
     // Load current track if a LibraryView object has focus
-    const auto activeView = m_pLibraryWidget->getActiveView();
+    LibraryView* activeView  = m_pLibrary->getActiveView();
     if (activeView && activeView->hasFocus()) {
         return slotLoadSelectedIntoFirstStopped(v);
     }
@@ -458,7 +447,6 @@
     // translate this into Alt+Return and handle it at each library widget 
     // individual https://bugs.launchpad.net/mixxx/+bug/1758618
     //emitKeyEvent(QKeyEvent{QEvent::KeyPress, Qt::Key_Return, Qt::AltModifier});
->>>>>>> 4f8a3eec
 }
 
 void LibraryControl::slotFontSize(double v) {
