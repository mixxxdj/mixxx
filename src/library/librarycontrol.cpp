--- conflicted
+++ resolved
@@ -599,7 +599,6 @@
                 slotToggleSelectedSidebarItem(v);
             }
         }
-<<<<<<< HEAD
 
         // Load current track if a LibraryView object has focus
         if (m_pLibraryWidget->hasFocus()) {
@@ -614,12 +613,6 @@
     // TODO(xxx) instead of remote control the widgets individual, we should
     // translate this into Alt+Return and handle it at each library widget
     // individually https://bugs.launchpad.net/mixxx/+bug/1758618
-=======
-    }
-    // TODO(xxx) instead of remote control the widgets individual, we should
-    // translate this into Alt+Return and handle it at each library widget
-    // individual https://bugs.launchpad.net/mixxx/+bug/1758618
->>>>>>> 2e5c4ead
     //emitKeyEvent(QKeyEvent{QEvent::KeyPress, Qt::Key_Return, Qt::AltModifier});
     }
 }
