--- conflicted
+++ resolved
@@ -56,14 +56,8 @@
         this, m_pTrackCollection,
         "mixxx.db.model.itunes",
         "itunes_library",
-<<<<<<< HEAD
-        "itunes");
-
+        m_trackSource);
     m_pITunesTrackModel->init();
-
-=======
-        m_trackSource);
->>>>>>> a23c71cb
     m_pITunesPlaylistModel = new BaseExternalPlaylistModel(
         this, m_pTrackCollection,
         "mixxx.db.model.itunes_playlist",
@@ -738,16 +732,11 @@
         m_childModel.setRootItem(root);
 
         // Tell the rhythmbox track source that it should re-build its index.
-<<<<<<< HEAD
         // this is dangerous, as this feature uses its own DB-object not in Collection
         m_pTrackCollection->callSync(
             [this] (TrackCollectionPrivate* pTrackCollectionPrivate) {
-                m_pTrackCollection->getTrackSource("itunes")->
-                    buildIndex(pTrackCollectionPrivate);
+                m_trackSource->buildIndex(pTrackCollectionPrivate);
             },__PRETTY_FUNCTION__);
-=======
-        m_trackSource->buildIndex();
->>>>>>> a23c71cb
 
         //m_pITunesTrackModel->select();
         emit(showTrackModel(m_pITunesTrackModel));
