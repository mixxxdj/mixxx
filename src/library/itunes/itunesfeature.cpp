#include <QMessageBox>
#include <QtDebug>
#include <QXmlStreamReader>
#include <QDesktopServices>
#include <QFileDialog>
#include <QMenu>
#include <QAction>
#include <QUrl>
#include <QFileInfo>

#include "library/itunes/itunesfeature.h"

#include "library/basetrackcache.h"
#include "library/dao/settingsdao.h"
#include "library/baseexternaltrackmodel.h"
#include "library/baseexternalplaylistmodel.h"
#include "library/queryutil.h"
#include "util/lcs.h"
#include "util/sandbox.h"

const QString ITunesFeature::ITDB_PATH_KEY = "mixxx.itunesfeature.itdbpath";

QString localhost_token() {
#if defined(__WINDOWS__)
    return "//localhost/";
#else
    return "//localhost";
#endif
}

ITunesFeature::ITunesFeature(QObject* parent, TrackCollection* pTrackCollection)
        : BaseExternalLibraryFeature(parent, pTrackCollection),
          m_pTrackCollection(pTrackCollection),
          m_cancelImport(false) {
    QString tableName = "itunes_library";
    QString idColumn = "id";
    QStringList columns;
    columns << "id"
            << "artist"
            << "title"
            << "album"
            << "album_artist"
            << "year"
            << "genre"
            << "grouping"
            << "tracknumber"
            << "location"
            << "comment"
            << "duration"
            << "bitrate"
            << "bpm"
            << "rating";

    m_trackSource = QSharedPointer<BaseTrackCache>(
            new BaseTrackCache(m_pTrackCollection, tableName, idColumn,
                               columns, false));
    m_pITunesTrackModel = new BaseExternalTrackModel(
        this, m_pTrackCollection,
        "mixxx.db.model.itunes",
        "itunes_library",
        m_trackSource);
    m_pITunesTrackModel->init();
    m_pITunesPlaylistModel = new BaseExternalPlaylistModel(
        this, m_pTrackCollection,
        "mixxx.db.model.itunes_playlist",
        "itunes_playlists",
        "itunes_playlist_tracks",
        m_trackSource);
    m_isActivated = false;
    m_title = tr("iTunes");

    //TODO(MK,daschuer,nazar): is it ok to do that here?
    pTrackCollection->callSync( [this] (TrackCollectionPrivate* pTrackCollectionPrivate){
        m_database = QSqlDatabase::cloneDatabase( pTrackCollectionPrivate->getDatabase(), "ITUNES_SCANNER");
    }, __PRETTY_FUNCTION__);

    //Open the database connection in this thread.
    if (!m_database.open()) {
        qDebug() << "Failed to open database for iTunes scanner." << m_database.lastError();
    }
    connect(&m_future_watcher, SIGNAL(finished()), this, SLOT(onTrackCollectionLoaded()));
}

ITunesFeature::~ITunesFeature() {
    m_database.close();
    m_cancelImport = true;
    m_future.waitForFinished();
    delete m_pITunesTrackModel;
    delete m_pITunesPlaylistModel;
}

BaseSqlTableModel* ITunesFeature::createPlaylistModelForPlaylist(QString playlist) {
    BaseExternalPlaylistModel* pModel = new BaseExternalPlaylistModel(
        this, m_pTrackCollection,
        "mixxx.db.model.itunes_playlist",
        "itunes_playlists",
        "itunes_playlist_tracks",
        m_trackSource);
    pModel->setPlaylist(playlist);
    pModel->setPlaylistUI();
    return pModel;
}

// static
bool ITunesFeature::isSupported() {
    // itunes db might just be elsewhere, don't rely on it being in its
    // normal place. And since we will load an itdb on any platform...
    return true;
}


QVariant ITunesFeature::title() {
    return m_title;
}

QIcon ITunesFeature::getIcon() {
    return QIcon(":/images/library/ic_library_itunes.png");
}

void ITunesFeature::activate() {
    activate(false);
}

// Must be called from Main thread
void ITunesFeature::activate(bool forceReload) {
    //qDebug("ITunesFeature::activate()");
    if (!m_isActivated || forceReload) {

        QString pathKey;
        // tro's lambda idea. This code calls synchronously!
        m_pTrackCollection->callSync(
                [this, &pathKey] (TrackCollectionPrivate* pTrackCollectionPrivate) {
            SettingsDAO settings(pTrackCollectionPrivate->getDatabase());
            pathKey = settings.getValue(ITDB_PATH_KEY);
        }, __PRETTY_FUNCTION__);

        QString dbSetting(pathKey);
        // if a path exists in the database, use it
        if (!dbSetting.isEmpty() && QFile::exists(dbSetting)) {
            m_dbfile = dbSetting;
        } else {
            // No Path in settings, try the default
            m_dbfile = getiTunesMusicPath();
        }

        QFileInfo dbFile(m_dbfile);
        if (!m_dbfile.isEmpty() && dbFile.exists()) {
            // Users of Mixxx <1.12.0 didn't support sandboxing. If we are sandboxed
            // and using a custom iTunes path then we have to ask for access to this
            // file.
            Sandbox::askForAccess(m_dbfile);
        } else {
            // if the path we got between the default and the database doesn't
            // exist, ask for a new one and use/save it if it exists
            m_dbfile = QFileDialog::getOpenFileName(
                NULL, tr("Select your iTunes library"), QDir::homePath(), "*.xml");
            QFileInfo dbFile(m_dbfile);
            if (m_dbfile.isEmpty() || !dbFile.exists()) {
                emit(showTrackModel(m_pITunesTrackModel));
                return;
            }

<<<<<<< HEAD
            // tro's lambda idea. This code calls synchronously!
            m_pTrackCollection->callSync(
                    [this] (TrackCollectionPrivate* pTrackCollectionPrivate) {
                SettingsDAO settings(pTrackCollectionPrivate->getDatabase());
                settings.setValue(ITDB_PATH_KEY, m_dbfile);
            }, __PRETTY_FUNCTION__);
=======
            // The user has picked a new directory via a file dialog. This means the
            // system sandboxer (if we are sandboxed) has granted us permission to
            // this folder. Create a security bookmark while we have permission so
            // that we can access the folder on future runs. We need to canonicalize
            // the path so we first wrap the directory string with a QDir.
            Sandbox::createSecurityToken(dbFile);
            settings.setValue(ITDB_PATH_KEY, m_dbfile);
>>>>>>> 9837aa28
        }
        m_isActivated =  true;
        // Ususally the maximum number of threads
        // is > 2 depending on the CPU cores
        // Unfortunately, within VirtualBox
        // the maximum number of allowed threads
        // is 1 at all times We'll need to increase
        // the number to > 1, otherwise importing the music collection
        // takes place when the GUI threads terminates, i.e., on
        // Mixxx shutdown.
        QThreadPool::globalInstance()->setMaxThreadCount(4); //Tobias decided to use 4
        // Let a worker thread do the XML parsing
        m_future = QtConcurrent::run(this, &ITunesFeature::importLibrary);
        m_future_watcher.setFuture(m_future);
        m_title = tr("(loading) iTunes");
        // calls a slot in the sidebar model such that 'iTunes (isLoading)' is displayed.
        emit (featureIsLoading(this));
    }

    emit(showTrackModel(m_pITunesTrackModel));
}

void ITunesFeature::activateChild(const QModelIndex& index) {
    //qDebug() << "ITunesFeature::activateChild()" << index;
    QString playlist = index.data().toString();
    qDebug() << "Activating " << playlist;
    m_pITunesPlaylistModel->setPlaylist(playlist);
    m_pITunesPlaylistModel->setPlaylistUI();
    emit(showTrackModel(m_pITunesPlaylistModel));
}

TreeItemModel* ITunesFeature::getChildModel() {
    return &m_childModel;
}

void ITunesFeature::onRightClick(const QPoint& globalPos) {
    BaseExternalLibraryFeature::onRightClick(globalPos);
    QMenu menu;
    QAction useDefault(tr("Use Default Library"), &menu);
    QAction chooseNew(tr("Choose Library..."), &menu);
    menu.addAction(&useDefault);
    menu.addAction(&chooseNew);
    QAction *chosen(menu.exec(globalPos));
    if (chosen == &useDefault) {
        SettingsDAO settings(m_database);
        settings.setValue(ITDB_PATH_KEY, QString());
        activate(true); // clears tables before parsing
    } else if (chosen == &chooseNew) {
        SettingsDAO settings(m_database);
        QString dbfile = QFileDialog::getOpenFileName(
            NULL, tr("Select your iTunes library"), QDir::homePath(), "*.xml");

        QFileInfo dbFileInfo(dbfile);
        if (dbfile.isEmpty() || !dbFileInfo.exists()) {
            return;
        }
        // The user has picked a new directory via a file dialog. This means the
        // system sandboxer (if we are sandboxed) has granted us permission to
        // this folder. Create a security bookmark while we have permission so
        // that we can access the folder on future runs. We need to canonicalize
        // the path so we first wrap the directory string with a QDir.
        Sandbox::createSecurityToken(dbFileInfo);

        settings.setValue(ITDB_PATH_KEY, dbfile);
        activate(true); // clears tables before parsing
    }
}

QString ITunesFeature::getiTunesMusicPath() {
    QString musicFolder;
#if defined(__APPLE__)
    musicFolder = QDesktopServices::storageLocation(QDesktopServices::MusicLocation)
                  + "/iTunes/iTunes Music Library.xml";
#elif defined(__WINDOWS__)
    musicFolder = QDesktopServices::storageLocation(QDesktopServices::MusicLocation)
                  + "\\iTunes\\iTunes Music Library.xml";
#else
    musicFolder = "";
#endif
    qDebug() << "ITunesLibrary=[" << musicFolder << "]";
    return musicFolder;
}

void ITunesFeature::guessMusicLibraryMountpoint(QXmlStreamReader &xml) {
    // Normally the Folder Layout it some thing like that
    // iTunes/
    // iTunes/Album Artwork
    // iTunes/iTunes Media <- this is the "Music Folder"
    // iTunes/iTunes Music Library.xml <- this location we already knew
    QByteArray strlocbytes = xml.readElementText().toUtf8();
    QString music_folder = QUrl::fromEncoded(strlocbytes).toLocalFile();

    QString music_folder_test = music_folder;
    music_folder_test.replace(localhost_token(), "");
    QDir music_folder_dir(music_folder_test);

    // The music folder exists, so a simple transformation
    // of replacing localhost token with nothing will work.
    if (music_folder_dir.exists()) {
        // Leave defaults intact.
        return;
    }

    // The iTunes Music Library doesn't exist! This means we are likely loading
    // the library from a system that is different from the one that wrote the
    // iTunes configuration. The configuration file path, m_dbfile is a readable
    // location that in most situation is "close" to the music library path so
    // since we can read that file we will try to infer the music library mount
    // point from it.

    // Examples:

    // Windows with non-itunes-managed music:
    // m_dbfile: c:/Users/LegacyII/Music/iTunes/iTunes Music Library.xml
    // Music Folder: file://localhost/C:/Users/LegacyII/Music/
    // Transformation:  "//localhost/" -> ""

    // Mac OS X with iTunes-managed music:
    // m_dbfile: /Users/rjryan/Music/iTunes/iTunes Music Library.xml
    // Music Folder: file://localhost/Users/rjryan/Music/iTunes/iTunes Media/
    // Transformation: "//localhost" -> ""

    // Linux reading an OS X partition mounted at /media/foo to an
    // iTunes-managed music folder:
    // m_dbfile: /media/foo/Users/rjryan/Music/iTunes/iTunes Music Library.xml
    // Music Folder: file://localhost/Users/rjryan/Music/iTunes/iTunes Media/
    // Transformation: "//localhost" -> "/media/foo"

    // Linux reading a Windows partition mounted at /media/foo to an
    // non-itunes-managed music folder:
    // m_dbfile: /media/foo/Users/LegacyII/Music/iTunes/iTunes Music Library.xml
    // Music Folder: file://localhost/C:/Users/LegacyII/Music/
    // Transformation:  "//localhost/C:" -> "/media/foo"

    // Algorithm:
    // 1. Find the largest common subsequence shared between m_dbfile and "Music
    //    Folder"
    // 2. For all tracks, replace the left-side of of the LCS in "Music Folder"
    //    with the left-side of the LCS in m_dbfile.

    QString lcs = LCS(m_dbfile, music_folder);

    if (lcs.size() <= 1) {
        qDebug() << "ERROR: Couldn't find a suitable transformation to load iTunes data files. Leaving defaults intact.";
    }

    int musicFolderLcsIndex = music_folder.indexOf(lcs);
    if (musicFolderLcsIndex < 0) {
        qDebug() << "ERROR: Detected LCS" << lcs
                 << "is not present in music_folder:" << music_folder;
        return;
    }

    int dbfileLcsIndex = m_dbfile.indexOf(lcs);
    if (dbfileLcsIndex < 0) {
        qDebug() << "ERROR: Detected LCS" << lcs
                 << "is not present in m_dbfile" << m_dbfile;
        return;
    }

    m_dbItunesRoot = music_folder.left(musicFolderLcsIndex);
    m_mixxxItunesRoot = m_dbfile.left(dbfileLcsIndex);
    qDebug() << "Detected translation rule for iTunes files:"
             << m_dbItunesRoot << "->" << m_mixxxItunesRoot;
}

// This method is executed in a separate thread
// via QtConcurrent::run
TreeItem* ITunesFeature::importLibrary() {
    //Give thread a low priority
    QThread* thisThread = QThread::currentThread();
    thisThread->setPriority(QThread::LowestPriority);

    //Delete all table entries of iTunes feature
    ScopedTransaction transaction(m_database);
    clearTable("itunes_playlist_tracks");
    clearTable("itunes_library");
    clearTable("itunes_playlists");
    transaction.commit();

    qDebug() << "ITunesFeature::importLibrary() ";

    transaction.transaction();

    // By default set m_mixxxItunesRoot and m_dbItunesRoot to strip out
    // file://localhost/ from the URL. When we load the user's iTunes XML
    // configuration we may replace this with something based on the detected
    // location of the user's iTunes path but the defaults are necessary in case
    // their iTunes XML does not include the "Music Folder" key.
    m_mixxxItunesRoot = "";
    m_dbItunesRoot = localhost_token();

    //Parse iTunes XML file using SAX (for performance)
    QFile itunes_file(m_dbfile);
    if (!itunes_file.open(QIODevice::ReadOnly | QIODevice::Text)) {
        qDebug() << "Cannot open iTunes music collection";
        return NULL;
    }

    QXmlStreamReader xml(&itunes_file);
    TreeItem* playlist_root = NULL;
    while (!xml.atEnd() && !m_cancelImport) {
        xml.readNext();
        if (xml.isStartElement()) {
            if (xml.name() == "key") {
                QString key = xml.readElementText();
                if (key == "Music Folder") {
                    if (readNextStartElement(xml)) {
                        guessMusicLibraryMountpoint(xml);
                    }
                } else if (key == "Tracks") {
                    parseTracks(xml);
                    playlist_root = parsePlaylists(xml);
                }
            }
        }
    }

    itunes_file.close();

    // Even if an error occured, commit the transaction. The file may have been
    // half-parsed.
    transaction.commit();

    if (xml.hasError()) {
        // do error handling
        qDebug() << "Cannot process iTunes music collection";
        qDebug() << "XML ERROR: " << xml.errorString();
        if (playlist_root)
            delete playlist_root;
        playlist_root = NULL;
    }
    return playlist_root;
}

// Must be called from Main thread
void ITunesFeature::parseTracks(QXmlStreamReader &xml) {
    bool in_container_dictionary = false;
    bool in_track_dictionary = false;
    QSqlQuery query(m_database);
    query.prepare("INSERT INTO itunes_library (id, artist, title, album, album_artist, year, genre, grouping, comment, tracknumber,"
                  "bpm, bitrate,"
                  "duration, location,"
                  "rating ) "
                  "VALUES (:id, :artist, :title, :album, :album_artist, :year, :genre, :grouping, :comment, :tracknumber,"
                  ":bpm, :bitrate,"
                  ":duration, :location," ":rating )");

    qDebug() << "Parse iTunes music collection";

    //read all sunsequent <dict> until we reach the closing ENTRY tag
    while (!xml.atEnd() && !m_cancelImport) {
        xml.readNext();

        if (xml.isStartElement()) {
            if (xml.name() == "dict") {
                if (!in_track_dictionary && !in_container_dictionary) {
                    in_container_dictionary = true;
                    continue;
                } else if (in_container_dictionary && !in_track_dictionary) {
                    //We are in a <dict> tag that holds track information
                    in_track_dictionary = true;
                    //Parse track here
                    parseTrack(xml, query);
                }
            }
        }

        if (xml.isEndElement() && xml.name() == "dict") {
            if (in_track_dictionary && in_container_dictionary) {
                in_track_dictionary = false;
                continue;
            } else if (in_container_dictionary && !in_track_dictionary) {
                // Done parsing tracks.
                in_container_dictionary = false;
                break;
            }
        }
    }
}

void ITunesFeature::parseTrack(QXmlStreamReader &xml, QSqlQuery &query) {
    //qDebug() << "----------------TRACK-----------------";
    int id = -1;
    QString title;
    QString artist;
    QString album;
    QString album_artist;
    QString year;
    QString genre;
    QString grouping;
    QString location;

    int bpm = 0;
    int bitrate = 0;

    //duration of a track
    int playtime = 0;
    int rating = 0;
    QString comment;
    QString tracknumber;
    QString tracktype;

    while (!xml.atEnd()) {
        xml.readNext();

        if (xml.isStartElement()) {
            if (xml.name() == "key") {
                QString key = xml.readElementText();

                QString content;
                if (readNextStartElement(xml)) {
                    content = xml.readElementText();
                }

                //qDebug() << "Key: " << key << " Content: " << content;

                if (key == "Track ID") {
                    id = content.toInt();
                    continue;
                }
                if (key == "Name") {
                    title = content;
                    continue;
                }
                if (key == "Artist") {
                    artist = content;
                    continue;
                }
                if (key == "Album") {
                    album = content;
                    continue;
                }
                if (key == "Album Artist") {
                    album_artist = content;
                    continue;
                }
                if (key == "Genre") {
                    genre = content;
                    continue;
                }
                if (key == "Grouping") {
                    grouping = content;
                    continue;
                }
                if (key == "BPM") {
                    bpm = content.toInt();
                    continue;
                }
                if (key == "Bit Rate") {
                    bitrate =  content.toInt();
                    continue;
                }
                if (key == "Comments") {
                    comment = content;
                    continue;
                }
                if (key == "Total Time") {
                    playtime = (content.toInt() / 1000);
                    continue;
                }
                if (key == "Year") {
                    year = content;
                    continue;
                }
                if (key == "Location") {
                    QByteArray strlocbytes = content.toUtf8();
                    location = QUrl::fromEncoded(strlocbytes).toLocalFile();
                    // Replace first part of location with the mixxx iTunes Root
                    // on systems where iTunes installed it only strips //localhost
                    // on iTunes from foreign systems the mount point is replaced
                    if (!m_dbItunesRoot.isEmpty()) {
                        location.replace(m_dbItunesRoot, m_mixxxItunesRoot);
                    }
                    continue;
                }
                if (key == "Track Number") {
                    tracknumber = content;
                    continue;
                }
                if (key == "Rating") {
                    //value is an integer and ranges from 0 to 100
                    rating = (content.toInt() / 20);
                    continue;
                }
                if (key == "Track Type") {
                    tracktype = content;
                    continue;
                }
            }
        }
        //exit loop on closing </dict>
        if (xml.isEndElement() && xml.name() == "dict") {
            break;
        }
    }

    // If file is a remote file from iTunes Match, don't save it to the database.
    // There's no way that mixxx can access it.
    if (tracktype == "Remote") {
        return;
    }

    // If we reach the end of <dict>
    // Save parsed track to database
    query.bindValue(":id", id);
    query.bindValue(":artist", artist);
    query.bindValue(":title", title);
    query.bindValue(":album", album);
    query.bindValue(":album_artist", album_artist);
    query.bindValue(":genre", genre);
    query.bindValue(":grouping", grouping);
    query.bindValue(":year", year);
    query.bindValue(":duration", playtime);
    query.bindValue(":location", location);
    query.bindValue(":rating", rating);
    query.bindValue(":comment", comment);
    query.bindValue(":tracknumber", tracknumber);
    query.bindValue(":bpm", bpm);
    query.bindValue(":bitrate", bitrate);

    bool success = query.exec();

    if (!success) {
        LOG_FAILED_QUERY(query);
        return;
    }
}

TreeItem* ITunesFeature::parsePlaylists(QXmlStreamReader &xml) {
    qDebug() << "Parse iTunes playlists";
    TreeItem* rootItem = new TreeItem();
    QSqlQuery query_insert_to_playlists(m_database);
    query_insert_to_playlists.prepare("INSERT INTO itunes_playlists (id, name) "
                                      "VALUES (:id, :name)");

    QSqlQuery query_insert_to_playlist_tracks(m_database);
    query_insert_to_playlist_tracks.prepare(
        "INSERT INTO itunes_playlist_tracks (playlist_id, track_id, position) "
        "VALUES (:playlist_id, :track_id, :position)");

    while (!xml.atEnd() && !m_cancelImport) {
        xml.readNext();
        //We process and iterate the <dict> tags holding playlist summary information here
        if (xml.isStartElement() && xml.name() == "dict") {
            parsePlaylist(xml,
                          query_insert_to_playlists,
                          query_insert_to_playlist_tracks,
                          rootItem);
            continue;
        }
        if (xml.isEndElement()) {
            if (xml.name() == "array")
                break;
        }
    }
    return rootItem;
}

bool ITunesFeature::readNextStartElement(QXmlStreamReader& xml) {
    QXmlStreamReader::TokenType token = QXmlStreamReader::NoToken;
    while (token != QXmlStreamReader::EndDocument && token != QXmlStreamReader::Invalid) {
        token = xml.readNext();
        if (token == QXmlStreamReader::StartElement) {
            return true;
        }
    }
    return false;
}

void ITunesFeature::parsePlaylist(QXmlStreamReader &xml, QSqlQuery &query_insert_to_playlists,
                                  QSqlQuery &query_insert_to_playlist_tracks, TreeItem* root) {
    //qDebug() << "Parse Playlist";

    QString playlistname;
    int playlist_id = -1;
    int playlist_position = -1;
    int track_reference = -1;
    //indicates that we haven't found the <
    bool isSystemPlaylist = false;

    QString key;


    //We process and iterate the <dict> tags holding playlist summary information here
    while (!xml.atEnd() && !m_cancelImport) {
        xml.readNext();

        if (xml.isStartElement()) {

            if (xml.name() == "key") {
                QString key = xml.readElementText();
                // The rules are processed in sequence
                // That is, XML is ordered.
                // For iTunes Playlist names are always followed by the ID.
                // Afterwars the playlist entries occur
                if (key == "Name") {
                    readNextStartElement(xml);
                    playlistname = xml.readElementText();
                    continue;
                }
                //When parsing the ID, the playlistname has already been found
                if (key == "Playlist ID") {
                    readNextStartElement(xml);
                    playlist_id = xml.readElementText().toInt();
                    playlist_position = 1;
                    continue;
                }
                //Hide playlists that are system playlists
                if (key == "Master" || key == "Movies" || key == "TV Shows" ||
                    key == "Music" || key == "Books" || key == "Purchased") {
                    isSystemPlaylist = true;
                    continue;
                }

                if (key == "Playlist Items") {
                    //if the playlist is prebuild don't hit the database
                    if (isSystemPlaylist) continue;
                    query_insert_to_playlists.bindValue(":id", playlist_id);
                    query_insert_to_playlists.bindValue(":name", playlistname);

                    bool success = query_insert_to_playlists.exec();
                    if (!success) {
                        qDebug() << "SQL Error in ITunesTableModel.cpp: line" << __LINE__
                                 << " " << query_insert_to_playlists.lastError();
                        return;
                    }
                    //append the playlist to the child model
                    TreeItem *item = new TreeItem(playlistname, playlistname, this, root);
                    root->appendChild(item);

                }
                // When processing playlist entries, playlist name and id have
                // already been processed and persisted
                if (key == "Track ID") {
                    track_reference = -1;

                    readNextStartElement(xml);
                    track_reference = xml.readElementText().toInt();

                    query_insert_to_playlist_tracks.bindValue(":playlist_id", playlist_id);
                    query_insert_to_playlist_tracks.bindValue(":track_id", track_reference);
                    query_insert_to_playlist_tracks.bindValue(":position", playlist_position++);

                    //Insert tracks if we are not in a pre-build playlist
                    if (!isSystemPlaylist && !query_insert_to_playlist_tracks.exec()) {
                        qDebug() << "SQL Error in ITunesFeature.cpp: line" << __LINE__ << " "
                                 << query_insert_to_playlist_tracks.lastError();
                        qDebug() << "trackid" << track_reference;
                        qDebug() << "playlistname; " << playlistname;
                        qDebug() << "-----------------";
                    }
                }
            }
        }
        if (xml.isEndElement()) {
            if (xml.name() == "array") {
                //qDebug() << "exit playlist";
                break;
            }
        }
    }
}

// Must be called from TrackCollection thread
void ITunesFeature::clearTable(QString table_name) {
    QSqlQuery query(m_database);
    query.prepare("delete from "+table_name);
    bool success = query.exec();

    if (!success) {
        qDebug() << "Could not delete remove old entries from table "
                 << table_name << " : " << query.lastError();
    } else {
        qDebug() << "iTunes table entries of '"
                 << table_name <<"' have been cleared.";
    }
}

void ITunesFeature::onTrackCollectionLoaded() {
    TreeItem* root = m_future.result();
    if (root) {
        m_childModel.setRootItem(root);

        // Tell the rhythmbox track source that it should re-build its index.
        // this is dangerous, as this feature uses its own DB-object not in Collection
        m_pTrackCollection->callSync(
            [this] (TrackCollectionPrivate* pTrackCollectionPrivate) {
                m_trackSource->buildIndex(pTrackCollectionPrivate);
            },__PRETTY_FUNCTION__);

        //m_pITunesTrackModel->select();
        emit(showTrackModel(m_pITunesTrackModel));
        qDebug() << "Itunes library loaded: success";
    } else {
        QMessageBox::warning(
            NULL,
            tr("Error Loading iTunes Library"),
            tr("There was an error loading your iTunes library. Some of "
               "your iTunes tracks or playlists may not have loaded."));
    }
    // calls a slot in the sidebarmodel such that 'isLoading' is removed from the feature title.
    m_title = tr("iTunes");
    emit(featureLoadingFinished(this));
    activate();
}<|MERGE_RESOLUTION|>--- conflicted
+++ resolved
@@ -160,22 +160,18 @@
                 return;
             }
 
-<<<<<<< HEAD
             // tro's lambda idea. This code calls synchronously!
             m_pTrackCollection->callSync(
-                    [this] (TrackCollectionPrivate* pTrackCollectionPrivate) {
+                    [this, dbFile] (TrackCollectionPrivate* pTrackCollectionPrivate) {
+                // The user has picked a new directory via a file dialog. This means the
+                // system sandboxer (if we are sandboxed) has granted us permission to
+                // this folder. Create a security bookmark while we have permission so
+                // that we can access the folder on future runs. We need to canonicalize
+                // the path so we first wrap the directory string with a QDir.
+                Sandbox::createSecurityToken(dbFile);
                 SettingsDAO settings(pTrackCollectionPrivate->getDatabase());
                 settings.setValue(ITDB_PATH_KEY, m_dbfile);
             }, __PRETTY_FUNCTION__);
-=======
-            // The user has picked a new directory via a file dialog. This means the
-            // system sandboxer (if we are sandboxed) has granted us permission to
-            // this folder. Create a security bookmark while we have permission so
-            // that we can access the folder on future runs. We need to canonicalize
-            // the path so we first wrap the directory string with a QDir.
-            Sandbox::createSecurityToken(dbFile);
-            settings.setValue(ITDB_PATH_KEY, m_dbfile);
->>>>>>> 9837aa28
         }
         m_isActivated =  true;
         // Ususally the maximum number of threads
