#include <QMessageBox>
#include <QtDebug>
#include <QXmlStreamReader>
#include <QDesktopServices>
#include <QFileDialog>
#include <QMenu>
#include <QAction>
#include <QUrl>
#include <QFileInfo>

#include "library/itunes/itunesfeature.h"

#include "library/basetrackcache.h"
#include "library/dao/settingsdao.h"
#include "library/baseexternaltrackmodel.h"
#include "library/baseexternalplaylistmodel.h"
#include "library/queryutil.h"
#include "util/lcs.h"
#include "util/sandbox.h"

const QString ITunesFeature::ITDB_PATH_KEY = "mixxx.itunesfeature.itdbpath";

QString localhost_token() {
#if defined(__WINDOWS__)
    return "//localhost/";
#else
    return "//localhost";
#endif
}

ITunesFeature::ITunesFeature(QObject* parent, TrackCollection* pTrackCollection)
        : BaseExternalLibraryFeature(parent, pTrackCollection),
          m_pTrackCollection(pTrackCollection),
          m_cancelImport(false) {
    QString tableName = "itunes_library";
    QString idColumn = "id";
    QStringList columns;
    columns << "id"
            << "artist"
            << "title"
            << "album"
            << "album_artist"
            << "year"
            << "genre"
            << "grouping"
            << "tracknumber"
            << "location"
            << "comment"
            << "duration"
            << "bitrate"
            << "bpm"
            << "rating";

    m_trackSource = QSharedPointer<BaseTrackCache>(
            new BaseTrackCache(m_pTrackCollection, tableName, idColumn,
                               columns, false));
    m_pITunesTrackModel = new BaseExternalTrackModel(
        this, m_pTrackCollection,
        "mixxx.db.model.itunes",
        "itunes_library",
        m_trackSource);
    m_pITunesTrackModel->init();
    m_pITunesPlaylistModel = new BaseExternalPlaylistModel(
        this, m_pTrackCollection,
        "mixxx.db.model.itunes_playlist",
        "itunes_playlists",
        "itunes_playlist_tracks",
        m_trackSource);
    m_isActivated = false;
    m_title = tr("iTunes");

<<<<<<< HEAD
    //TODO(MK,daschuer,nazar): is it ok to do that here?
    pTrackCollection->callSync( [this] (TrackCollectionPrivate* pTrackCollectionPrivate){
        m_database = QSqlDatabase::cloneDatabase( pTrackCollectionPrivate->getDatabase(), "ITUNES_SCANNER");
    }, __PRETTY_FUNCTION__);
=======
    m_database = QSqlDatabase::cloneDatabase(pTrackCollection->getDatabase(), "ITUNES_SCANNER");
>>>>>>> 40066529

    //Open the database connection in this thread.
    if (!m_database.open()) {
        qDebug() << "Failed to open database for iTunes scanner." << m_database.lastError();
    }
    connect(&m_future_watcher, SIGNAL(finished()), this, SLOT(onTrackCollectionLoaded()));
}

ITunesFeature::~ITunesFeature() {
    m_database.close();
    m_cancelImport = true;
    m_future.waitForFinished();
    delete m_pITunesTrackModel;
    delete m_pITunesPlaylistModel;
}

BaseSqlTableModel* ITunesFeature::createPlaylistModelForPlaylist(QString playlist) {
    BaseExternalPlaylistModel* pModel = new BaseExternalPlaylistModel(
        this, m_pTrackCollection,
        "mixxx.db.model.itunes_playlist",
        "itunes_playlists",
        "itunes_playlist_tracks",
        m_trackSource);
    pModel->setPlaylist(playlist);
    pModel->setPlaylistUI();
    return pModel;
}

// static
bool ITunesFeature::isSupported() {
    // itunes db might just be elsewhere, don't rely on it being in its
    // normal place. And since we will load an itdb on any platform...
    return true;
}


QVariant ITunesFeature::title() {
    return m_title;
}

QIcon ITunesFeature::getIcon() {
    return QIcon(":/images/library/ic_library_itunes.png");
}

void ITunesFeature::activate() {
    activate(false);
    emit(enableCoverArtDisplay(false));
}

// Must be called from Main thread
void ITunesFeature::activate(bool forceReload) {
    //qDebug("ITunesFeature::activate()");
    if (!m_isActivated || forceReload) {

        QString pathKey;
        // tro's lambda idea. This code calls synchronously!
        m_pTrackCollection->callSync(
                [this, &pathKey] (TrackCollectionPrivate* pTrackCollectionPrivate) {
            SettingsDAO settings(pTrackCollectionPrivate->getDatabase());
            pathKey = settings.getValue(ITDB_PATH_KEY);
        }, __PRETTY_FUNCTION__);

        QString dbSetting(pathKey);
        // if a path exists in the database, use it
        if (!dbSetting.isEmpty() && QFile::exists(dbSetting)) {
            m_dbfile = dbSetting;
        } else {
            // No Path in settings, try the default
            m_dbfile = getiTunesMusicPath();
        }

        QFileInfo dbFile(m_dbfile);
        if (!m_dbfile.isEmpty() && dbFile.exists()) {
            // Users of Mixxx <1.12.0 didn't support sandboxing. If we are sandboxed
            // and using a custom iTunes path then we have to ask for access to this
            // file.
            Sandbox::askForAccess(m_dbfile);
        } else {
            // if the path we got between the default and the database doesn't
            // exist, ask for a new one and use/save it if it exists
            m_dbfile = QFileDialog::getOpenFileName(
                NULL, tr("Select your iTunes library"), QDir::homePath(), "*.xml");
            QFileInfo dbFile(m_dbfile);
            if (m_dbfile.isEmpty() || !dbFile.exists()) {
                emit(showTrackModel(m_pITunesTrackModel));
                return;
            }

            // tro's lambda idea. This code calls synchronously!
            m_pTrackCollection->callSync(
                    [this, dbFile] (TrackCollectionPrivate* pTrackCollectionPrivate) {
                // The user has picked a new directory via a file dialog. This means the
                // system sandboxer (if we are sandboxed) has granted us permission to
                // this folder. Create a security bookmark while we have permission so
                // that we can access the folder on future runs. We need to canonicalize
                // the path so we first wrap the directory string with a QDir.
                Sandbox::createSecurityToken(dbFile);
                SettingsDAO settings(pTrackCollectionPrivate->getDatabase());
                settings.setValue(ITDB_PATH_KEY, m_dbfile);
            }, __PRETTY_FUNCTION__);
        }
        m_isActivated =  true;
        // Ususally the maximum number of threads
        // is > 2 depending on the CPU cores
        // Unfortunately, within VirtualBox
        // the maximum number of allowed threads
        // is 1 at all times We'll need to increase
        // the number to > 1, otherwise importing the music collection
        // takes place when the GUI threads terminates, i.e., on
        // Mixxx shutdown.
        QThreadPool::globalInstance()->setMaxThreadCount(4); //Tobias decided to use 4
        // Let a worker thread do the XML parsing
        m_future = QtConcurrent::run(this, &ITunesFeature::importLibrary);
        m_future_watcher.setFuture(m_future);
        m_title = tr("(loading) iTunes");
        // calls a slot in the sidebar model such that 'iTunes (isLoading)' is displayed.
        emit (featureIsLoading(this, true));
    }

    emit(showTrackModel(m_pITunesTrackModel));
    emit(enableCoverArtDisplay(false));
}

void ITunesFeature::activateChild(const QModelIndex& index) {
    //qDebug() << "ITunesFeature::activateChild()" << index;
    QString playlist = index.data().toString();
    qDebug() << "Activating " << playlist;
    m_pITunesPlaylistModel->setPlaylist(playlist);
    m_pITunesPlaylistModel->setPlaylistUI();
    emit(showTrackModel(m_pITunesPlaylistModel));
    emit(enableCoverArtDisplay(false));
}

TreeItemModel* ITunesFeature::getChildModel() {
    return &m_childModel;
}

void ITunesFeature::onRightClick(const QPoint& globalPos) {
    BaseExternalLibraryFeature::onRightClick(globalPos);
    QMenu menu;
    QAction useDefault(tr("Use Default Library"), &menu);
    QAction chooseNew(tr("Choose Library..."), &menu);
    menu.addAction(&useDefault);
    menu.addAction(&chooseNew);
    QAction *chosen(menu.exec(globalPos));
    if (chosen == &useDefault) {
        SettingsDAO settings(m_database);
        settings.setValue(ITDB_PATH_KEY, QString());
        activate(true); // clears tables before parsing
    } else if (chosen == &chooseNew) {
        SettingsDAO settings(m_database);
        QString dbfile = QFileDialog::getOpenFileName(
            NULL, tr("Select your iTunes library"), QDir::homePath(), "*.xml");

        QFileInfo dbFileInfo(dbfile);
        if (dbfile.isEmpty() || !dbFileInfo.exists()) {
            return;
        }
        // The user has picked a new directory via a file dialog. This means the
        // system sandboxer (if we are sandboxed) has granted us permission to
        // this folder. Create a security bookmark while we have permission so
        // that we can access the folder on future runs. We need to canonicalize
        // the path so we first wrap the directory string with a QDir.
        Sandbox::createSecurityToken(dbFileInfo);

        settings.setValue(ITDB_PATH_KEY, dbfile);
        activate(true); // clears tables before parsing
    }
}

QString ITunesFeature::getiTunesMusicPath() {
    QString musicFolder;
#if defined(__APPLE__)
    musicFolder = QDesktopServices::storageLocation(QDesktopServices::MusicLocation)
                  + "/iTunes/iTunes Music Library.xml";
#elif defined(__WINDOWS__)
    musicFolder = QDesktopServices::storageLocation(QDesktopServices::MusicLocation)
                  + "\\iTunes\\iTunes Music Library.xml";
#else
    musicFolder = "";
#endif
    qDebug() << "ITunesLibrary=[" << musicFolder << "]";
    return musicFolder;
}

void ITunesFeature::guessMusicLibraryMountpoint(QXmlStreamReader &xml) {
    // Normally the Folder Layout it some thing like that
    // iTunes/
    // iTunes/Album Artwork
    // iTunes/iTunes Media <- this is the "Music Folder"
    // iTunes/iTunes Music Library.xml <- this location we already knew
    QByteArray strlocbytes = xml.readElementText().toUtf8();
    QString music_folder = QUrl::fromEncoded(strlocbytes).toLocalFile();

    QString music_folder_test = music_folder;
    music_folder_test.replace(localhost_token(), "");
    QDir music_folder_dir(music_folder_test);

    // The music folder exists, so a simple transformation
    // of replacing localhost token with nothing will work.
    if (music_folder_dir.exists()) {
        // Leave defaults intact.
        return;
    }

    // The iTunes Music Library doesn't exist! This means we are likely loading
    // the library from a system that is different from the one that wrote the
    // iTunes configuration. The configuration file path, m_dbfile is a readable
    // location that in most situation is "close" to the music library path so
    // since we can read that file we will try to infer the music library mount
    // point from it.

    // Examples:

    // Windows with non-itunes-managed music:
    // m_dbfile: c:/Users/LegacyII/Music/iTunes/iTunes Music Library.xml
    // Music Folder: file://localhost/C:/Users/LegacyII/Music/
    // Transformation:  "//localhost/" -> ""

    // Mac OS X with iTunes-managed music:
    // m_dbfile: /Users/rjryan/Music/iTunes/iTunes Music Library.xml
    // Music Folder: file://localhost/Users/rjryan/Music/iTunes/iTunes Media/
    // Transformation: "//localhost" -> ""

    // Linux reading an OS X partition mounted at /media/foo to an
    // iTunes-managed music folder:
    // m_dbfile: /media/foo/Users/rjryan/Music/iTunes/iTunes Music Library.xml
    // Music Folder: file://localhost/Users/rjryan/Music/iTunes/iTunes Media/
    // Transformation: "//localhost" -> "/media/foo"

    // Linux reading a Windows partition mounted at /media/foo to an
    // non-itunes-managed music folder:
    // m_dbfile: /media/foo/Users/LegacyII/Music/iTunes/iTunes Music Library.xml
    // Music Folder: file://localhost/C:/Users/LegacyII/Music/
    // Transformation:  "//localhost/C:" -> "/media/foo"

    // Algorithm:
    // 1. Find the largest common subsequence shared between m_dbfile and "Music
    //    Folder"
    // 2. For all tracks, replace the left-side of of the LCS in "Music Folder"
    //    with the left-side of the LCS in m_dbfile.

    QString lcs = LCS(m_dbfile, music_folder);

    if (lcs.size() <= 1) {
        qDebug() << "ERROR: Couldn't find a suitable transformation to load iTunes data files. Leaving defaults intact.";
    }

    int musicFolderLcsIndex = music_folder.indexOf(lcs);
    if (musicFolderLcsIndex < 0) {
        qDebug() << "ERROR: Detected LCS" << lcs
                 << "is not present in music_folder:" << music_folder;
        return;
    }

    int dbfileLcsIndex = m_dbfile.indexOf(lcs);
    if (dbfileLcsIndex < 0) {
        qDebug() << "ERROR: Detected LCS" << lcs
                 << "is not present in m_dbfile" << m_dbfile;
        return;
    }

    m_dbItunesRoot = music_folder.left(musicFolderLcsIndex);
    m_mixxxItunesRoot = m_dbfile.left(dbfileLcsIndex);
    qDebug() << "Detected translation rule for iTunes files:"
             << m_dbItunesRoot << "->" << m_mixxxItunesRoot;
}

// This method is executed in a separate thread
// via QtConcurrent::run
TreeItem* ITunesFeature::importLibrary() {
    //Give thread a low priority
    QThread* thisThread = QThread::currentThread();
    thisThread->setPriority(QThread::LowPriority);

    //Delete all table entries of iTunes feature
    ScopedTransaction transaction(m_database);
    clearTable("itunes_playlist_tracks");
    clearTable("itunes_library");
    clearTable("itunes_playlists");
    transaction.commit();

    qDebug() << "ITunesFeature::importLibrary() ";

    transaction.transaction();

    // By default set m_mixxxItunesRoot and m_dbItunesRoot to strip out
    // file://localhost/ from the URL. When we load the user's iTunes XML
    // configuration we may replace this with something based on the detected
    // location of the user's iTunes path but the defaults are necessary in case
    // their iTunes XML does not include the "Music Folder" key.
    m_mixxxItunesRoot = "";
    m_dbItunesRoot = localhost_token();

    //Parse iTunes XML file using SAX (for performance)
    QFile itunes_file(m_dbfile);
    if (!itunes_file.open(QIODevice::ReadOnly | QIODevice::Text)) {
        qDebug() << "Cannot open iTunes music collection";
        return NULL;
    }

    QXmlStreamReader xml(&itunes_file);
    TreeItem* playlist_root = NULL;
    while (!xml.atEnd() && !m_cancelImport) {
        xml.readNext();
        if (xml.isStartElement()) {
            if (xml.name() == "key") {
                QString key = xml.readElementText();
                if (key == "Music Folder") {
                    if (readNextStartElement(xml)) {
                        guessMusicLibraryMountpoint(xml);
                    }
                } else if (key == "Tracks") {
                    parseTracks(xml);
                    playlist_root = parsePlaylists(xml);
                }
            }
        }
    }

    itunes_file.close();

    // Even if an error occured, commit the transaction. The file may have been
    // half-parsed.
    transaction.commit();

    if (xml.hasError()) {
        // do error handling
        qDebug() << "Cannot process iTunes music collection";
        qDebug() << "XML ERROR: " << xml.errorString();
        if (playlist_root)
            delete playlist_root;
        playlist_root = NULL;
    }
    return playlist_root;
}

// Must be called from Main thread
void ITunesFeature::parseTracks(QXmlStreamReader &xml) {
    bool in_container_dictionary = false;
    bool in_track_dictionary = false;
    QSqlQuery query(m_database);
    query.prepare("INSERT INTO itunes_library (id, artist, title, album, album_artist, year, genre, grouping, comment, tracknumber,"
                  "bpm, bitrate,"
                  "duration, location,"
                  "rating ) "
                  "VALUES (:id, :artist, :title, :album, :album_artist, :year, :genre, :grouping, :comment, :tracknumber,"
                  ":bpm, :bitrate,"
                  ":duration, :location," ":rating )");

    qDebug() << "Parse iTunes music collection";

    //read all sunsequent <dict> until we reach the closing ENTRY tag
    while (!xml.atEnd() && !m_cancelImport) {
        xml.readNext();

        if (xml.isStartElement()) {
            if (xml.name() == "dict") {
                if (!in_track_dictionary && !in_container_dictionary) {
                    in_container_dictionary = true;
                    continue;
                } else if (in_container_dictionary && !in_track_dictionary) {
                    //We are in a <dict> tag that holds track information
                    in_track_dictionary = true;
                    //Parse track here
                    parseTrack(xml, query);
                }
            }
        }

        if (xml.isEndElement() && xml.name() == "dict") {
            if (in_track_dictionary && in_container_dictionary) {
                in_track_dictionary = false;
                continue;
            } else if (in_container_dictionary && !in_track_dictionary) {
                // Done parsing tracks.
                in_container_dictionary = false;
                break;
            }
        }
    }
}

void ITunesFeature::parseTrack(QXmlStreamReader &xml, QSqlQuery &query) {
    //qDebug() << "----------------TRACK-----------------";
    int id = -1;
    QString title;
    QString artist;
    QString album;
    QString album_artist;
    QString year;
    QString genre;
    QString grouping;
    QString location;

    int bpm = 0;
    int bitrate = 0;

    //duration of a track
    int playtime = 0;
    int rating = 0;
    QString comment;
    QString tracknumber;
    QString tracktype;

    while (!xml.atEnd()) {
        xml.readNext();

        if (xml.isStartElement()) {
            if (xml.name() == "key") {
                QString key = xml.readElementText();

                QString content;
                if (readNextStartElement(xml)) {
                    content = xml.readElementText();
                }

                //qDebug() << "Key: " << key << " Content: " << content;

                if (key == "Track ID") {
                    id = content.toInt();
                    continue;
                }
                if (key == "Name") {
                    title = content;
                    continue;
                }
                if (key == "Artist") {
                    artist = content;
                    continue;
                }
                if (key == "Album") {
                    album = content;
                    continue;
                }
                if (key == "Album Artist") {
                    album_artist = content;
                    continue;
                }
                if (key == "Genre") {
                    genre = content;
                    continue;
                }
                if (key == "Grouping") {
                    grouping = content;
                    continue;
                }
                if (key == "BPM") {
                    bpm = content.toInt();
                    continue;
                }
                if (key == "Bit Rate") {
                    bitrate =  content.toInt();
                    continue;
                }
                if (key == "Comments") {
                    comment = content;
                    continue;
                }
                if (key == "Total Time") {
                    playtime = (content.toInt() / 1000);
                    continue;
                }
                if (key == "Year") {
                    year = content;
                    continue;
                }
                if (key == "Location") {
                    QByteArray strlocbytes = content.toUtf8();
                    location = QUrl::fromEncoded(strlocbytes).toLocalFile();
                    // Replace first part of location with the mixxx iTunes Root
                    // on systems where iTunes installed it only strips //localhost
                    // on iTunes from foreign systems the mount point is replaced
                    if (!m_dbItunesRoot.isEmpty()) {
                        location.replace(m_dbItunesRoot, m_mixxxItunesRoot);
                    }
                    continue;
                }
                if (key == "Track Number") {
                    tracknumber = content;
                    continue;
                }
                if (key == "Rating") {
                    //value is an integer and ranges from 0 to 100
                    rating = (content.toInt() / 20);
                    continue;
                }
                if (key == "Track Type") {
                    tracktype = content;
                    continue;
                }
            }
        }
        //exit loop on closing </dict>
        if (xml.isEndElement() && xml.name() == "dict") {
            break;
        }
    }

    // If file is a remote file from iTunes Match, don't save it to the database.
    // There's no way that mixxx can access it.
    if (tracktype == "Remote") {
        return;
    }

    // If we reach the end of <dict>
    // Save parsed track to database
    query.bindValue(":id", id);
    query.bindValue(":artist", artist);
    query.bindValue(":title", title);
    query.bindValue(":album", album);
    query.bindValue(":album_artist", album_artist);
    query.bindValue(":genre", genre);
    query.bindValue(":grouping", grouping);
    query.bindValue(":year", year);
    query.bindValue(":duration", playtime);
    query.bindValue(":location", location);
    query.bindValue(":rating", rating);
    query.bindValue(":comment", comment);
    query.bindValue(":tracknumber", tracknumber);
    query.bindValue(":bpm", bpm);
    query.bindValue(":bitrate", bitrate);

    bool success = query.exec();

    if (!success) {
        LOG_FAILED_QUERY(query);
        return;
    }
}

TreeItem* ITunesFeature::parsePlaylists(QXmlStreamReader &xml) {
    qDebug() << "Parse iTunes playlists";
    TreeItem* rootItem = new TreeItem();
    QSqlQuery query_insert_to_playlists(m_database);
    query_insert_to_playlists.prepare("INSERT INTO itunes_playlists (id, name) "
                                      "VALUES (:id, :name)");

    QSqlQuery query_insert_to_playlist_tracks(m_database);
    query_insert_to_playlist_tracks.prepare(
        "INSERT INTO itunes_playlist_tracks (playlist_id, track_id, position) "
        "VALUES (:playlist_id, :track_id, :position)");

    while (!xml.atEnd() && !m_cancelImport) {
        xml.readNext();
        //We process and iterate the <dict> tags holding playlist summary information here
        if (xml.isStartElement() && xml.name() == "dict") {
            parsePlaylist(xml,
                          query_insert_to_playlists,
                          query_insert_to_playlist_tracks,
                          rootItem);
            continue;
        }
        if (xml.isEndElement()) {
            if (xml.name() == "array")
                break;
        }
    }
    return rootItem;
}

bool ITunesFeature::readNextStartElement(QXmlStreamReader& xml) {
    QXmlStreamReader::TokenType token = QXmlStreamReader::NoToken;
    while (token != QXmlStreamReader::EndDocument && token != QXmlStreamReader::Invalid) {
        token = xml.readNext();
        if (token == QXmlStreamReader::StartElement) {
            return true;
        }
    }
    return false;
}

void ITunesFeature::parsePlaylist(QXmlStreamReader &xml, QSqlQuery &query_insert_to_playlists,
                                  QSqlQuery &query_insert_to_playlist_tracks, TreeItem* root) {
    //qDebug() << "Parse Playlist";

    QString playlistname;
    int playlist_id = -1;
    int playlist_position = -1;
    int track_reference = -1;
    //indicates that we haven't found the <
    bool isSystemPlaylist = false;

    QString key;


    //We process and iterate the <dict> tags holding playlist summary information here
    while (!xml.atEnd() && !m_cancelImport) {
        xml.readNext();

        if (xml.isStartElement()) {

            if (xml.name() == "key") {
                QString key = xml.readElementText();
                // The rules are processed in sequence
                // That is, XML is ordered.
                // For iTunes Playlist names are always followed by the ID.
                // Afterwars the playlist entries occur
                if (key == "Name") {
                    readNextStartElement(xml);
                    playlistname = xml.readElementText();
                    continue;
                }
                //When parsing the ID, the playlistname has already been found
                if (key == "Playlist ID") {
                    readNextStartElement(xml);
                    playlist_id = xml.readElementText().toInt();
                    playlist_position = 1;
                    continue;
                }
                //Hide playlists that are system playlists
                if (key == "Master" || key == "Movies" || key == "TV Shows" ||
                    key == "Music" || key == "Books" || key == "Purchased") {
                    isSystemPlaylist = true;
                    continue;
                }

                if (key == "Playlist Items") {
                    //if the playlist is prebuild don't hit the database
                    if (isSystemPlaylist) continue;
                    query_insert_to_playlists.bindValue(":id", playlist_id);
                    query_insert_to_playlists.bindValue(":name", playlistname);

                    bool success = query_insert_to_playlists.exec();
                    if (!success) {
                        qDebug() << "SQL Error in ITunesTableModel.cpp: line" << __LINE__
                                 << " " << query_insert_to_playlists.lastError();
                        return;
                    }
                    //append the playlist to the child model
                    TreeItem *item = new TreeItem(playlistname, playlistname, this, root);
                    root->appendChild(item);

                }
                // When processing playlist entries, playlist name and id have
                // already been processed and persisted
                if (key == "Track ID") {

                    readNextStartElement(xml);
                    track_reference = xml.readElementText().toInt();

                    query_insert_to_playlist_tracks.bindValue(":playlist_id", playlist_id);
                    query_insert_to_playlist_tracks.bindValue(":track_id", track_reference);
                    query_insert_to_playlist_tracks.bindValue(":position", playlist_position++);

                    //Insert tracks if we are not in a pre-build playlist
                    if (!isSystemPlaylist && !query_insert_to_playlist_tracks.exec()) {
                        qDebug() << "SQL Error in ITunesFeature.cpp: line" << __LINE__ << " "
                                 << query_insert_to_playlist_tracks.lastError();
                        qDebug() << "trackid" << track_reference;
                        qDebug() << "playlistname; " << playlistname;
                        qDebug() << "-----------------";
                    }
                }
            }
        }
        if (xml.isEndElement()) {
            if (xml.name() == "array") {
                //qDebug() << "exit playlist";
                break;
            }
        }
    }
}

// Must be called from TrackCollection thread
void ITunesFeature::clearTable(QString table_name) {
    QSqlQuery query(m_database);
    query.prepare("delete from "+table_name);
    bool success = query.exec();

    if (!success) {
        qDebug() << "Could not delete remove old entries from table "
                 << table_name << " : " << query.lastError();
    } else {
        qDebug() << "iTunes table entries of '"
                 << table_name <<"' have been cleared.";
    }
}

void ITunesFeature::onTrackCollectionLoaded() {
    TreeItem* root = m_future.result();
    if (root) {
        m_childModel.setRootItem(root);

        // Tell the rhythmbox track source that it should re-build its index.
        // this is dangerous, as this feature uses its own DB-object not in Collection
        m_pTrackCollection->callSync(
            [this] (TrackCollectionPrivate* pTrackCollectionPrivate) {
                m_trackSource->buildIndex(pTrackCollectionPrivate);
            },__PRETTY_FUNCTION__);

        //m_pITunesTrackModel->select();
        emit(showTrackModel(m_pITunesTrackModel));
        qDebug() << "Itunes library loaded: success";
    } else {
        QMessageBox::warning(
            NULL,
            tr("Error Loading iTunes Library"),
            tr("There was an error loading your iTunes library. Some of "
               "your iTunes tracks or playlists may not have loaded."));
    }
    // calls a slot in the sidebarmodel such that 'isLoading' is removed from the feature title.
    m_title = tr("iTunes");
    emit(featureLoadingFinished(this));
    activate();
}<|MERGE_RESOLUTION|>--- conflicted
+++ resolved
@@ -69,14 +69,10 @@
     m_isActivated = false;
     m_title = tr("iTunes");
 
-<<<<<<< HEAD
     //TODO(MK,daschuer,nazar): is it ok to do that here?
     pTrackCollection->callSync( [this] (TrackCollectionPrivate* pTrackCollectionPrivate){
-        m_database = QSqlDatabase::cloneDatabase( pTrackCollectionPrivate->getDatabase(), "ITUNES_SCANNER");
+        m_database = QSqlDatabase::cloneDatabase(pTrackCollectionPrivate->getDatabase(), "ITUNES_SCANNER");
     }, __PRETTY_FUNCTION__);
-=======
-    m_database = QSqlDatabase::cloneDatabase(pTrackCollection->getDatabase(), "ITUNES_SCANNER");
->>>>>>> 40066529
 
     //Open the database connection in this thread.
     if (!m_database.open()) {
