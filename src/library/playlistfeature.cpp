--- conflicted
+++ resolved
@@ -54,21 +54,15 @@
 void PlaylistFeature::onRightClickChild(const QPoint& globalPos, QModelIndex index) {
     //Save the model index so we can get it in the action slots...
     m_lastRightClickedIndex = index;
-<<<<<<< HEAD
-    QString playlistName = index.data().toString();
-    int playlistId = -1;
+    int playlistId = playlistIdFromIndex(index);
     bool locked = false;
 
     // tro's lambda idea. This code calls synchronously!
      m_pTrackCollection->callSync(
-                 [this, &playlistName, &playlistId, &locked] (TrackCollectionPrivate* pTrackCollectionPrivate) {
-         playlistId = pTrackCollectionPrivate->getPlaylistDAO().getPlaylistIdFromName(playlistName);
+                 [this, &playlistId, &locked] (TrackCollectionPrivate* pTrackCollectionPrivate) {
          locked = pTrackCollectionPrivate->getPlaylistDAO().isPlaylistLocked(playlistId);
      }, __PRETTY_FUNCTION__);
 
-=======
-    int playlistId = playlistIdFromIndex(index);
->>>>>>> 974494d2
 
     m_pDeletePlaylistAction->setEnabled(!locked);
     m_pRenamePlaylistAction->setEnabled(!locked);
@@ -98,11 +92,7 @@
 bool PlaylistFeature::dropAcceptChild(const QModelIndex& index, QList<QUrl> urls,
                                       QObject* pSource){
     //TODO: Filter by supported formats regex and reject anything that doesn't match.
-<<<<<<< HEAD
-    const QString playlistName = index.data().toString();
-=======
     int playlistId = playlistIdFromIndex(index);
->>>>>>> 974494d2
     //m_playlistDao.appendTrackToPlaylist(url.toLocalFile(), playlistId);
 
     QList<QFileInfo> files = DragAndDropHelper::supportedTracksFromUrls(urls, false, true);
@@ -111,7 +101,7 @@
     const bool is_pSource = pSource;
     // tro's lambda idea. This code calls synchronously!
     m_pTrackCollection->callSync(
-                [this, &is_pSource, &playlistName, &files, &result] (TrackCollectionPrivate* pTrackCollectionPrivate) {
+                [this, &is_pSource, &playlistId, &files, &result] (TrackCollectionPrivate* pTrackCollectionPrivate) {
         QList<int> trackIds;
         if (is_pSource) {
             trackIds = pTrackCollectionPrivate->getTrackDAO().getTrackIds(files);
@@ -130,7 +120,6 @@
             }
         }
 
-        const int playlistId = pTrackCollectionPrivate->getPlaylistDAO().getPlaylistIdFromName(playlistName);
         // Return whether appendTracksToPlaylist succeeded.
         result = pTrackCollectionPrivate->getPlaylistDAO().appendTracksToPlaylist(trackIds, playlistId);
     }, __PRETTY_FUNCTION__);
@@ -140,16 +129,9 @@
 bool PlaylistFeature::dragMoveAcceptChild(const QModelIndex& index, QUrl url,
         TrackCollectionPrivate* pTrackCollectionPrivate) {
     //TODO: Filter by supported formats regex and reject anything that doesn't match.
-<<<<<<< HEAD
-
-    QString playlistName = index.data().toString();
-    int playlistId =
-        pTrackCollectionPrivate->getPlaylistDAO().getPlaylistIdFromName(playlistName);
+
+    int playlistId = playlistIdFromIndex(index);
     bool locked = pTrackCollectionPrivate->getPlaylistDAO().isPlaylistLocked(playlistId);
-=======
-    int playlistId = playlistIdFromIndex(index);
-    bool locked = m_playlistDao.isPlaylistLocked(playlistId);
->>>>>>> 974494d2
 
     QFileInfo file(url.toLocalFile());
     bool formatSupported = SoundSourceProxy::isFilenameSupported(file.fileName()) ||
@@ -159,16 +141,32 @@
 }
 
 void PlaylistFeature::buildPlaylistList() {
-<<<<<<< HEAD
+    m_playlistList.clear();
+
     m_pTrackCollection->callSync(
                 [this] (TrackCollectionPrivate* pTrackCollectionPrivate) {
+        QString queryString = QString(
+            "CREATE TEMPORARY VIEW IF NOT EXISTS PlaylistsCountsDurations "
+            "AS SELECT "
+            "  Playlists.id as id, "
+            "  Playlists.name as name, "
+            "  COUNT(library.id) as count, "
+            "  SUM(library.duration) as durationSeconds "
+            "FROM Playlists "
+            "LEFT JOIN PlaylistTracks ON PlaylistTracks.playlist_id = Playlists.id "
+            "LEFT JOIN library ON PlaylistTracks.track_id = library.id "
+            "WHERE Playlists.hidden = 0 "
+            "GROUP BY Playlists.id;");
+        QSqlQuery query(pTrackCollectionPrivate->getDatabase());
+        if (!query.exec(queryString)) {
+            LOG_FAILED_QUERY(query);
+        }
+
+        // Setup the sidebar playlist model
         QSqlTableModel playlistTableModel(this, pTrackCollectionPrivate->getDatabase());
-        m_playlistList.clear();
-        // Setup the sidebar playlist model
-
-        playlistTableModel.setTable("Playlists");
-        playlistTableModel.setFilter("hidden=0");
-        playlistTableModel.setSort(playlistTableModel.fieldIndex("name"), Qt::AscendingOrder);
+        playlistTableModel.setTable("PlaylistsCountsDurations");
+        playlistTableModel.setSort(playlistTableModel.fieldIndex("name"),
+                                   Qt::AscendingOrder);
         playlistTableModel.select();
         while (playlistTableModel.canFetchMore()) {
             playlistTableModel.fetchMore();
@@ -176,64 +174,23 @@
         QSqlRecord record = playlistTableModel.record();
         int nameColumn = record.indexOf("name");
         int idColumn = record.indexOf("id");
+        int countColumn = record.indexOf("count");
+        int durationColumn = record.indexOf("durationSeconds");
 
         for (int row = 0; row < playlistTableModel.rowCount(); ++row) {
             int id = playlistTableModel.data(
                 playlistTableModel.index(row, idColumn)).toInt();
             QString name = playlistTableModel.data(
                 playlistTableModel.index(row, nameColumn)).toString();
-            m_playlistList.append(qMakePair(id, name));
+            int count = playlistTableModel.data(
+                playlistTableModel.index(row, countColumn)).toInt();
+            int duration = playlistTableModel.data(
+                playlistTableModel.index(row, durationColumn)).toInt();
+            m_playlistList.append(qMakePair(id, QString("%1 (%2) %3")
+                                            .arg(name, QString::number(count),
+                                                 Time::formatSeconds(duration, false))));
         }
     }, __PRETTY_FUNCTION__);
-=======
-    m_playlistList.clear();
-
-    QString queryString = QString(
-        "CREATE TEMPORARY VIEW IF NOT EXISTS PlaylistsCountsDurations "
-        "AS SELECT "
-        "  Playlists.id as id, "
-        "  Playlists.name as name, "
-        "  COUNT(library.id) as count, "
-        "  SUM(library.duration) as durationSeconds "
-        "FROM Playlists "
-        "LEFT JOIN PlaylistTracks ON PlaylistTracks.playlist_id = Playlists.id "
-        "LEFT JOIN library ON PlaylistTracks.track_id = library.id "
-        "WHERE Playlists.hidden = 0 "
-        "GROUP BY Playlists.id;");
-    QSqlQuery query(m_pTrackCollection->getDatabase());
-    if (!query.exec(queryString)) {
-        LOG_FAILED_QUERY(query);
-    }
-
-    // Setup the sidebar playlist model
-    QSqlTableModel playlistTableModel(this, m_pTrackCollection->getDatabase());
-    playlistTableModel.setTable("PlaylistsCountsDurations");
-    playlistTableModel.setSort(playlistTableModel.fieldIndex("name"),
-                               Qt::AscendingOrder);
-    playlistTableModel.select();
-    while (playlistTableModel.canFetchMore()) {
-        playlistTableModel.fetchMore();
-    }
-    QSqlRecord record = playlistTableModel.record();
-    int nameColumn = record.indexOf("name");
-    int idColumn = record.indexOf("id");
-    int countColumn = record.indexOf("count");
-    int durationColumn = record.indexOf("durationSeconds");
-
-    for (int row = 0; row < playlistTableModel.rowCount(); ++row) {
-        int id = playlistTableModel.data(
-            playlistTableModel.index(row, idColumn)).toInt();
-        QString name = playlistTableModel.data(
-            playlistTableModel.index(row, nameColumn)).toString();
-        int count = playlistTableModel.data(
-            playlistTableModel.index(row, countColumn)).toInt();
-        int duration = playlistTableModel.data(
-            playlistTableModel.index(row, durationColumn)).toInt();
-        m_playlistList.append(qMakePair(id, QString("%1 (%2) %3")
-                                        .arg(name, QString::number(count),
-                                             Time::formatSeconds(duration, false))));
-    }
->>>>>>> 974494d2
 }
 
 // Must be called from Main thread
