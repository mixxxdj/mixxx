#include <QtDebug>
#include <QMenu>
#include <QFile>
#include <QFileInfo>

#include "library/playlistfeature.h"

#include "widget/wlibrary.h"
#include "widget/wlibrarysidebar.h"
#include "widget/wlibrarytextbrowser.h"
#include "library/trackcollection.h"
#include "library/playlisttablemodel.h"
#include "library/treeitem.h"
#include "library/queryutil.h"
#include "library/parser.h"
#include "controllers/keyboard/keyboardeventfilter.h"
#include "sources/soundsourceproxy.h"
#include "util/db/dbconnection.h"
#include "util/dnd.h"
#include "util/duration.h"

namespace {

QString createPlaylistLabel(
        QString name,
        int count,
        int duration) {
    return QString("%1 (%2) %3").arg(name, QString::number(count),
            mixxx::Duration::formatTime(duration, mixxx::Duration::Precision::SECONDS));
}

} // anonymous namespace


PlaylistFeature::PlaylistFeature(QObject* parent,
                                 TrackCollection* pTrackCollection,
                                 UserSettingsPointer pConfig)
        : BasePlaylistFeature(parent, pConfig, pTrackCollection,
                              "PLAYLISTHOME"),
          m_icon(":/images/library/ic_library_playlist.svg") {
    m_pPlaylistTableModel = new PlaylistTableModel(this, pTrackCollection,
                                                   "mixxx.db.model.playlist");

    //construct child model
    auto pRootItem = std::make_unique<TreeItem>(this);
    m_childModel.setRootItem(std::move(pRootItem));
    constructChildModel(-1);
}

PlaylistFeature::~PlaylistFeature() {
}

QVariant PlaylistFeature::title() {
    return tr("Playlists");
}

QIcon PlaylistFeature::getIcon() {
    return m_icon;
}

void PlaylistFeature::onRightClick(const QPoint& globalPos) {
    m_lastRightClickedIndex = QModelIndex();

    //Create the right-click menu
    QMenu menu(NULL);
    menu.addAction(m_pCreatePlaylistAction);
    menu.addSeparator();
    menu.addAction(m_pCreateImportPlaylistAction);
    menu.exec(globalPos);
}

void PlaylistFeature::onRightClickChild(const QPoint& globalPos, QModelIndex index) {
    //Save the model index so we can get it in the action slots...
    m_lastRightClickedIndex = index;
    int playlistId = playlistIdFromIndex(index);

    bool locked = m_playlistDao.isPlaylistLocked(playlistId);
    m_pDeletePlaylistAction->setEnabled(!locked);
    m_pRenamePlaylistAction->setEnabled(!locked);

    m_pLockPlaylistAction->setText(locked ? tr("Unlock") : tr("Lock"));

    //Create the right-click menu
    QMenu menu(NULL);
    menu.addAction(m_pCreatePlaylistAction);
    menu.addSeparator();
    menu.addAction(m_pAddToAutoDJAction);
    menu.addAction(m_pAddToAutoDJTopAction);
    menu.addSeparator();
    menu.addAction(m_pRenamePlaylistAction);
    menu.addAction(m_pDuplicatePlaylistAction);
    menu.addAction(m_pDeletePlaylistAction);
    menu.addAction(m_pLockPlaylistAction);
    menu.addSeparator();
    menu.addAction(m_pAnalyzePlaylistAction);
    menu.addSeparator();
    menu.addAction(m_pImportPlaylistAction);
    menu.addAction(m_pExportPlaylistAction);
    menu.addAction(m_pExportTrackFilesAction);
    menu.exec(globalPos);
}

bool PlaylistFeature::dropAcceptChild(const QModelIndex& index, QList<QUrl> urls,
                                      QObject* pSource) {
    int playlistId = playlistIdFromIndex(index);
<<<<<<< HEAD

    QList<QFileInfo> files = DragAndDropHelper::supportedTracksFromUrls(urls, false, true);

    QList<TrackId> trackIds;
    if (pSource) {
        trackIds = m_pTrackCollection->getTrackDAO().getTrackIds(files);
        m_pTrackCollection->unhideTracks(trackIds);
    } else {
        // If a track is dropped onto a playlist's name, but the track isn't in the
        // library, then add the track to the library before adding it to the
        // playlist.
        // Adds track, does not insert duplicates, handles unremoving logic.
        trackIds = m_pTrackCollection->getTrackDAO().addMultipleTracks(files, true);
=======
    VERIFY_OR_DEBUG_ASSERT(playlistId >= 0) {
        return false;
>>>>>>> cb9abf28
    }
    // If a track is dropped onto a playlist's name, but the track isn't in the
    // library, then add the track to the library before adding it to the
    // playlist.
    // pSource != nullptr it is a drop from inside Mixxx and indicates all
    // tracks already in the DB
    QList<TrackId> trackIds = m_pTrackCollection->resolveTrackIdsFromUrls(urls,
            !pSource);
    if (!trackIds.size()) {
        return false;
    }

    // Return whether appendTracksToPlaylist succeeded.
    return m_playlistDao.appendTracksToPlaylist(trackIds, playlistId);
}

bool PlaylistFeature::dragMoveAcceptChild(const QModelIndex& index, QUrl url) {
    int playlistId = playlistIdFromIndex(index);
    bool locked = m_playlistDao.isPlaylistLocked(playlistId);

    bool formatSupported = SoundSourceProxy::isUrlSupported(url) ||
            Parser::isPlaylistFilenameSupported(url.toLocalFile());
    return !locked && formatSupported;
}

QList<BasePlaylistFeature::IdAndLabel> PlaylistFeature::createPlaylistLabels() {
    QList<BasePlaylistFeature::IdAndLabel> playlistLabels;
    QString queryString = QString(
        "CREATE TEMPORARY VIEW IF NOT EXISTS PlaylistsCountsDurations "
        "AS SELECT "
        "  Playlists.id AS id, "
        "  Playlists.name AS name, "
        "  LOWER(Playlists.name) AS sort_name, "
        "  COUNT(case library.mixxx_deleted when 0 then 1 else null end) AS count, "
        "  SUM(case library.mixxx_deleted when 0 then library.duration else 0 end) AS durationSeconds "
        "FROM Playlists "
        "LEFT JOIN PlaylistTracks ON PlaylistTracks.playlist_id = Playlists.id "
        "LEFT JOIN library ON PlaylistTracks.track_id = library.id "
        "WHERE Playlists.hidden = 0 "
        "GROUP BY Playlists.id");
    queryString.append(mixxx::DbConnection::collateLexicographically(
            " ORDER BY sort_name"));
    QSqlQuery query(m_pTrackCollection->database());
    if (!query.exec(queryString)) {
        LOG_FAILED_QUERY(query);
    }

    // Setup the sidebar playlist model
    QSqlTableModel playlistTableModel(this, m_pTrackCollection->database());
    playlistTableModel.setTable("PlaylistsCountsDurations");
    playlistTableModel.select();
    while (playlistTableModel.canFetchMore()) {
        playlistTableModel.fetchMore();
    }
    QSqlRecord record = playlistTableModel.record();
    int nameColumn = record.indexOf("name");
    int idColumn = record.indexOf("id");
    int countColumn = record.indexOf("count");
    int durationColumn = record.indexOf("durationSeconds");

    for (int row = 0; row < playlistTableModel.rowCount(); ++row) {
        int id = playlistTableModel.data(
                playlistTableModel.index(row, idColumn)).toInt();
        QString name = playlistTableModel.data(
                playlistTableModel.index(row, nameColumn)).toString();
        int count = playlistTableModel.data(
                playlistTableModel.index(row, countColumn)).toInt();
        int duration = playlistTableModel.data(
                playlistTableModel.index(row, durationColumn)).toInt();
        BasePlaylistFeature::IdAndLabel idAndLabel;
        idAndLabel.id = id;
        idAndLabel.label = createPlaylistLabel(name, count, duration);
        playlistLabels.append(idAndLabel);
    }
    return playlistLabels;
}

QString PlaylistFeature::fetchPlaylistLabel(int playlistId) {
    // Setup the sidebar playlist model
    QSqlTableModel playlistTableModel(this, m_pTrackCollection->database());
    playlistTableModel.setTable("PlaylistsCountsDurations");
    QString filter = "id=" + QString::number(playlistId);
    playlistTableModel.setFilter(filter);
    playlistTableModel.select();
    while (playlistTableModel.canFetchMore()) {
        playlistTableModel.fetchMore();
    }
    QSqlRecord record = playlistTableModel.record();
    int nameColumn = record.indexOf("name");
    int countColumn = record.indexOf("count");
    int durationColumn = record.indexOf("durationSeconds");

    DEBUG_ASSERT(playlistTableModel.rowCount() <= 1);
    if (playlistTableModel.rowCount() > 0) {
        QString name = playlistTableModel.data(
                playlistTableModel.index(0, nameColumn)).toString();
        int count = playlistTableModel.data(
                playlistTableModel.index(0, countColumn)).toInt();
        int duration = playlistTableModel.data(
                playlistTableModel.index(0, durationColumn)).toInt();
        return createPlaylistLabel(name, count, duration);
    }
    return QString();
}

void PlaylistFeature::decorateChild(TreeItem* item, int playlistId) {
    if (m_playlistDao.isPlaylistLocked(playlistId)) {
        item->setIcon(QIcon(":/images/library/ic_library_locked_tracklist.svg"));
    } else {
        item->setIcon(QIcon());
    }
}

void PlaylistFeature::slotPlaylistTableChanged(int playlistId) {
    if (!m_pPlaylistTableModel) {
        return;
    }

    //qDebug() << "slotPlaylistTableChanged() playlistId:" << playlistId;
    enum PlaylistDAO::HiddenType type = m_playlistDao.getHiddenType(playlistId);
    if (type == PlaylistDAO::PLHT_NOT_HIDDEN ||
        type == PlaylistDAO::PLHT_UNKNOWN) { // In case of a deleted Playlist
        clearChildModel();
        m_lastRightClickedIndex = constructChildModel(playlistId);
    }
}

void PlaylistFeature::slotPlaylistContentChanged(int playlistId) {
    if (!m_pPlaylistTableModel) {
        return;
    }

    //qDebug() << "slotPlaylistContentChanged() playlistId:" << playlistId;
    enum PlaylistDAO::HiddenType type = m_playlistDao.getHiddenType(playlistId);
    if (type == PlaylistDAO::PLHT_NOT_HIDDEN ||
        type == PlaylistDAO::PLHT_UNKNOWN) { // In case of a deleted Playlist
        updateChildModel(playlistId);
    }
}



void PlaylistFeature::slotPlaylistTableRenamed(int playlistId,
                                               QString /* a_strName */) {
    if (!m_pPlaylistTableModel) {
        return;
    }

    //qDebug() << "slotPlaylistTableChanged() playlistId:" << playlistId;
    enum PlaylistDAO::HiddenType type = m_playlistDao.getHiddenType(playlistId);
    if (type == PlaylistDAO::PLHT_NOT_HIDDEN ||
        type == PlaylistDAO::PLHT_UNKNOWN) { // In case of a deleted Playlist
        clearChildModel();
        m_lastRightClickedIndex = constructChildModel(playlistId);
        if (type != PlaylistDAO::PLHT_UNKNOWN) {
            activatePlaylist(playlistId);
        }
    }
}

QString PlaylistFeature::getRootViewHtml() const {
    QString playlistsTitle = tr("Playlists");
    QString playlistsSummary = tr("Playlists are ordered lists of songs that allow you to plan your DJ sets.");
    QString playlistsSummary2 = tr("Some DJs construct playlists before they perform live, but others prefer to build them on-the-fly.");
    QString playlistsSummary3 = tr("When using a playlist during a live DJ set, remember to always pay close attention to how your audience reacts to the music you've chosen to play.");
    QString playlistsSummary4 = tr("It may be necessary to skip some songs in your prepared playlist or add some different songs in order to maintain the energy of your audience.");
    QString createPlaylistLink = tr("Create New Playlist");

    QString html;
    html.append(QString("<h2>%1</h2>").arg(playlistsTitle));
    html.append(QString("<p>%1</p>").arg(playlistsSummary));
    html.append(QString("<p>%1</p>").arg(playlistsSummary2));
    html.append(QString("<p>%1<br>%2</p>").arg(playlistsSummary3,
                                            playlistsSummary4));
    html.append(QString("<a style=\"color:#0496FF;\" href=\"create\">%1</a>")
                .arg(createPlaylistLink));
    return html;
}<|MERGE_RESOLUTION|>--- conflicted
+++ resolved
@@ -103,24 +103,8 @@
 bool PlaylistFeature::dropAcceptChild(const QModelIndex& index, QList<QUrl> urls,
                                       QObject* pSource) {
     int playlistId = playlistIdFromIndex(index);
-<<<<<<< HEAD
-
-    QList<QFileInfo> files = DragAndDropHelper::supportedTracksFromUrls(urls, false, true);
-
-    QList<TrackId> trackIds;
-    if (pSource) {
-        trackIds = m_pTrackCollection->getTrackDAO().getTrackIds(files);
-        m_pTrackCollection->unhideTracks(trackIds);
-    } else {
-        // If a track is dropped onto a playlist's name, but the track isn't in the
-        // library, then add the track to the library before adding it to the
-        // playlist.
-        // Adds track, does not insert duplicates, handles unremoving logic.
-        trackIds = m_pTrackCollection->getTrackDAO().addMultipleTracks(files, true);
-=======
     VERIFY_OR_DEBUG_ASSERT(playlistId >= 0) {
         return false;
->>>>>>> cb9abf28
     }
     // If a track is dropped onto a playlist's name, but the track isn't in the
     // library, then add the track to the library before adding it to the
