--- conflicted
+++ resolved
@@ -34,20 +34,12 @@
     void previous();
 
   private slots:
-<<<<<<< HEAD
     void slotNext(bool loadTrackInTagFetcher = true);
     void slotPrev(bool loadTrackInTagFetcher = true);
-    void OK();
-    void apply();
-    void cancel();
-=======
-    void slotNext();
-    void slotPrev();
     void slotOk();
     void slotApply();
     void slotCancel();
 
->>>>>>> 81a62fca
     void trackUpdated();
 
     void slotBpmDouble();
