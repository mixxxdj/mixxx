--- conflicted
+++ resolved
@@ -99,18 +99,14 @@
             Capability::Unhide |
             Capability::RemoveFromDisk |
             Capability::EditMetadata |
-<<<<<<< HEAD
-            Capability::Properties |
-            Capability::Sorting;
-=======
             Capability::AddToAutoDJ |
             Capability::LoadToDeck |
             Capability::LoadToSampler |
             Capability::LoadToPreviewDeck |
             Capability::ResetPlayed |
             Capability::Analyze |
-            Capability::Properties;
->>>>>>> 4c1b8813
+            Capability::Properties |
+            Capability::Sorting;
 }
 
 QString HiddenTableModel::modelKey(bool noSearch) const {
