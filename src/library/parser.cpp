--- conflicted
+++ resolved
@@ -1,10 +1,5 @@
 #include "library/parser.h"
 
-<<<<<<< HEAD
-#include "library/parser.h"
-
-=======
->>>>>>> 0fecdbfa
 #include <QDir>
 #include <QFile>
 #include <QIODevice>
@@ -13,7 +8,7 @@
 #include <QUrl>
 #include <QtDebug>
 
-<<<<<<< HEAD
+#include "library/parsercsv.h"
 #include "library/parserm3u.h"
 #include "library/parserpls.h"
 #include "util/logger.h"
@@ -23,11 +18,6 @@
 const mixxx::Logger kLogger("Parser");
 
 } // anonymous namespace
-=======
-#include "library/parsercsv.h"
-#include "library/parserm3u.h"
-#include "library/parserpls.h"
->>>>>>> 0fecdbfa
 
 // static
 bool Parser::isPlaylistFilenameSupported(const QString& playlistFile) {
@@ -201,12 +191,13 @@
                     << "Appending .m3u and exporting to M3U.";
             playlistFilePath.append(QStringLiteral(".m3u"));
             if (QFileInfo::exists(playlistFilePath)) {
-                auto overwrite = QMessageBox::question(
-                        nullptr,
-                        tr("Overwrite File?"),
-                        tr("A playlist file with the name \"%1\" already exists.\n"
-                           "The default \"m3u\" extension was added because none was specified.\n\n"
-                           "Do you really want to overwrite it?")
+                auto overwrite = QMessageBox::question(nullptr,
+                        QObject::tr("Overwrite File?"),
+                        QObject::tr("A playlist file with the name \"%1\" "
+                                    "already exists.\n"
+                                    "The default \"m3u\" extension was added "
+                                    "because none was specified.\n\n"
+                                    "Do you really want to overwrite it?")
                                 .arg(playlistFilePath));
                 if (overwrite != QMessageBox::StandardButton::Yes) {
                     return false;
