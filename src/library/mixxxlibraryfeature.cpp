// mixxxlibraryfeature.cpp
// Created 8/23/2009 by RJ Ryan (rryan@mit.edu)

#include <QtDebug>

#include "library/mixxxlibraryfeature.h"

#include "library/basetrackcache.h"
#include "library/librarytablemodel.h"
#include "library/missingtablemodel.h"
#include "library/hiddentablemodel.h"
#include "library/queryutil.h"
#include "library/trackcollection.h"
#include "treeitem.h"
#include "soundsourceproxy.h"
#include "widget/wlibrary.h"
#include "util/dnd.h"

MixxxLibraryFeature::MixxxLibraryFeature(QObject* parent,
                                         TrackCollection* pTrackCollection,
                                         ConfigObject<ConfigValue>* pConfig)
        : LibraryFeature(parent),
          kMissingTitle(tr("Missing Tracks")),
          kHiddenTitle(tr("Hidden Tracks")),
          m_pLibraryTableModel(new LibraryTableModel(this, pTrackCollection, "mixxx.db.model.library")),
          m_pMissingView(NULL),
          m_pHiddenView(NULL),
          m_pConfig(pConfig),
          m_pTrackCollection(pTrackCollection) {
}

void MixxxLibraryFeature::init() {
    QStringList columns = QStringList()
            << "library." + LIBRARYTABLE_ID
            << "library." + LIBRARYTABLE_PLAYED
            << "library." + LIBRARYTABLE_TIMESPLAYED
               //has to be up here otherwise Played and TimesPlayed are not show
            << "library." + LIBRARYTABLE_ARTIST
            << "library." + LIBRARYTABLE_TITLE
            << "library." + LIBRARYTABLE_ALBUM
            << "library." + LIBRARYTABLE_ALBUMARTIST
            << "library." + LIBRARYTABLE_YEAR
            << "library." + LIBRARYTABLE_DURATION
            << "library." + LIBRARYTABLE_RATING
            << "library." + LIBRARYTABLE_GENRE
            << "library." + LIBRARYTABLE_COMPOSER
            << "library." + LIBRARYTABLE_GROUPING
            << "library." + LIBRARYTABLE_FILETYPE
            << "library." + LIBRARYTABLE_TRACKNUMBER
            << "library." + LIBRARYTABLE_KEY
            << "library." + LIBRARYTABLE_KEY_ID
            << "library." + LIBRARYTABLE_DATETIMEADDED
            << "library." + LIBRARYTABLE_BPM
            << "library." + LIBRARYTABLE_BPM_LOCK
            << "library." + LIBRARYTABLE_BITRATE
            << "track_locations.location"
            << "track_locations.fs_deleted"
            << "library." + LIBRARYTABLE_COMMENT
            << "library." + LIBRARYTABLE_MIXXXDELETED;

    QString tableName = "library_cache_view";

    // tro's lambda idea. This code calls asynchronously!
    m_pTrackCollection->callSync(
                [this, columns, tableName] (TrackCollectionPrivate* pTrackCollectionPrivate) {
        QSqlQuery query(pTrackCollectionPrivate->getDatabase());
        QString queryString = QString(
                    "CREATE TEMPORARY VIEW IF NOT EXISTS %1 AS "
                    "SELECT %2 FROM library "
                    "INNER JOIN track_locations ON library.location = track_locations.id")
                .arg(tableName, columns.join(","));
        query.prepare(queryString);
        if (!query.exec()) {
            LOG_FAILED_QUERY(query);
        }
    }, __PRETTY_FUNCTION__);

    // Strip out library. and track_locations.
    for (QStringList::iterator it = columns.begin();
         it != columns.end(); ++it) {
        if (it->startsWith("library.")) {
            *it = it->replace("library.", "");
        } else if (it->startsWith("track_locations.")) {
            *it = it->replace("track_locations.", "");
        }
    }

    // All database access must be provided thru TrackCollection thread,
    //    According to it, all signals emitted from TrackDAO will be emitted
    //    from TrackCollection thread. Qt::DirectConnection uses here

    BaseTrackCache* pBaseTrackCache = new BaseTrackCache(
        m_pTrackCollection, tableName, LIBRARYTABLE_ID, columns, true);

        m_pTrackCollection->callSync( [this, &pBaseTrackCache] (TrackCollectionPrivate* pTrackCollectionPrivate){
        connect(&pTrackCollectionPrivate->getTrackDAO(), SIGNAL(trackDirty(int)),
                pBaseTrackCache, SLOT(slotTrackDirty(int)),
                Qt::DirectConnection);
        connect(&pTrackCollectionPrivate->getTrackDAO(), SIGNAL(trackClean(int)),
                pBaseTrackCache, SLOT(slotTrackClean(int)),
                Qt::DirectConnection);
        connect(&pTrackCollectionPrivate->getTrackDAO(), SIGNAL(trackChanged(int)),
                pBaseTrackCache, SLOT(slotTrackChanged(int)),
                Qt::DirectConnection);
        connect(&pTrackCollectionPrivate->getTrackDAO(), SIGNAL(tracksAdded(QSet<int>)),
                pBaseTrackCache, SLOT(slotTracksAdded(QSet<int>)),
                Qt::DirectConnection);
        connect(&pTrackCollectionPrivate->getTrackDAO(), SIGNAL(tracksRemoved(QSet<int>)),
                pBaseTrackCache, SLOT(slotTracksRemoved(QSet<int>)),
                Qt::DirectConnection);
        connect(&pTrackCollectionPrivate->getTrackDAO(), SIGNAL(dbTrackAdded(TrackPointer)),
                pBaseTrackCache, SLOT(slotDbTrackAdded(TrackPointer)),
                Qt::DirectConnection);
    }, __PRETTY_FUNCTION__);
    m_pBaseTrackCache = QSharedPointer<BaseTrackCache>(pBaseTrackCache);
    //m_pTrackCollection->addTrackSource(QString("default"), m_pBaseTrackCache);
    // These rely on the 'default' track source being present.
    m_pTrackCollection->setTrackSource(m_pBaseTrackCache);

    // NOTE(tro) Moved next commented line to c-tor initialization list
    // m_pLibraryTableModel = new LibraryTableModel(this, m_pTrackCollection);

    m_pLibraryTableModel->init();
}

// NOTE(tro) Moved to separate method, since we cannot create children for
//           a parent that is in a different thread
void MixxxLibraryFeature::initUI() {
    TreeItem* pRootItem = new TreeItem();
    TreeItem* pmissingChildItem = new TreeItem(kMissingTitle, kMissingTitle,
                                       this, pRootItem);
    TreeItem* phiddenChildItem = new TreeItem(kHiddenTitle, kHiddenTitle,
                                       this, pRootItem);
    pRootItem->appendChild(pmissingChildItem);
    pRootItem->appendChild(phiddenChildItem);

    m_childModel.setRootItem(pRootItem);
}

MixxxLibraryFeature::~MixxxLibraryFeature() {
    delete m_pLibraryTableModel;
}

void MixxxLibraryFeature::bindWidget(WLibrary* pLibrary,
                    MixxxKeyboard* pKeyboard) {
    m_pHiddenView = new DlgHidden(pLibrary,
                                  m_pConfig, m_pTrackCollection,
                                  pKeyboard);
    m_pHiddenView->init();

    pLibrary->registerView(kHiddenTitle, m_pHiddenView);
    m_pMissingView = new DlgMissing(pLibrary,
                                  m_pConfig, m_pTrackCollection,
                                  pKeyboard);
    pLibrary->registerView(kMissingTitle, m_pMissingView);
}

QVariant MixxxLibraryFeature::title() {
    return tr("Library");
}

QIcon MixxxLibraryFeature::getIcon() {
    return QIcon(":/images/library/ic_library_library.png");
}

TreeItemModel* MixxxLibraryFeature::getChildModel() {
    return &m_childModel;
}

void MixxxLibraryFeature::refreshLibraryModels() {
    if (m_pLibraryTableModel) {
        // tro's lambda idea. This code calls synchronously!
        m_pTrackCollection->callSync(
                [this] (TrackCollectionPrivate* pTrackCollectionPrivate) {
            m_pLibraryTableModel->select(pTrackCollectionPrivate);
        }, __PRETTY_FUNCTION__);
    }
    if (m_pMissingView) {
        m_pMissingView->onShow();
    }
    if (m_pHiddenView) {
        m_pHiddenView->onShow();
    }
}

void MixxxLibraryFeature::activate() {
    qDebug() << "MixxxLibraryFeature::activate()";
    emit(showTrackModel(m_pLibraryTableModel));
}

void MixxxLibraryFeature::activateChild(const QModelIndex& index) {
    QString itemName = index.data().toString();
    emit(switchToView(itemName));
}

// Must be called from Main thread
bool MixxxLibraryFeature::dropAccept(QList<QUrl> urls, QObject* pSource) {
    if (pSource) {
        return false;
    } else {
<<<<<<< HEAD
        QList<QFileInfo> files;
        foreach (QUrl url, urls) {
            // XXX: Possible WTF alert - Previously we thought we needed toString() here
            // but what you actually want in any case when converting a QUrl to a file
            // system path is QUrl::toLocalFile(). This is the second time we have
            // flip-flopped on this, but I think toLocalFile() should work in any
            // case. toString() absolutely does not work when you pass the result to a
            files.append(url.toLocalFile());
        }
        bool result = false;
        // tro's lambda idea. This code calls synchronously!
        m_pTrackCollection->callSync(
                [this, &files, &result] (TrackCollectionPrivate* pTrackCollectionPrivate) {
            // Adds track, does not insert duplicates, handles unremoving logic.
            QList<int> trackIds = pTrackCollectionPrivate->getTrackDAO().addTracks(files, true);
            result = trackIds.size() > 0;
        }, __PRETTY_FUNCTION__);
        return result;
=======
        QList<QFileInfo> files = DragAndDropHelper::supportedTracksFromUrls(urls, false, true);

        // Adds track, does not insert duplicates, handles unremoving logic.
        QList<int> trackIds = m_trackDao.addTracks(files, true);
        return trackIds.size() > 0;
>>>>>>> 9837aa28
    }
}

bool MixxxLibraryFeature::dragMoveAccept(QUrl url) {
    QFileInfo file(url.toLocalFile());
    return SoundSourceProxy::isFilenameSupported(file.fileName());
}<|MERGE_RESOLUTION|>--- conflicted
+++ resolved
@@ -198,16 +198,7 @@
     if (pSource) {
         return false;
     } else {
-<<<<<<< HEAD
-        QList<QFileInfo> files;
-        foreach (QUrl url, urls) {
-            // XXX: Possible WTF alert - Previously we thought we needed toString() here
-            // but what you actually want in any case when converting a QUrl to a file
-            // system path is QUrl::toLocalFile(). This is the second time we have
-            // flip-flopped on this, but I think toLocalFile() should work in any
-            // case. toString() absolutely does not work when you pass the result to a
-            files.append(url.toLocalFile());
-        }
+        QList<QFileInfo> files = DragAndDropHelper::supportedTracksFromUrls(urls, false, true);
         bool result = false;
         // tro's lambda idea. This code calls synchronously!
         m_pTrackCollection->callSync(
@@ -217,13 +208,6 @@
             result = trackIds.size() > 0;
         }, __PRETTY_FUNCTION__);
         return result;
-=======
-        QList<QFileInfo> files = DragAndDropHelper::supportedTracksFromUrls(urls, false, true);
-
-        // Adds track, does not insert duplicates, handles unremoving logic.
-        QList<int> trackIds = m_trackDao.addTracks(files, true);
-        return trackIds.size() > 0;
->>>>>>> 9837aa28
     }
 }
 
