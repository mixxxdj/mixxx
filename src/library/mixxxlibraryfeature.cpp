// mixxxlibraryfeature.cpp
// Created 8/23/2009 by RJ Ryan (rryan@mit.edu)

#include <QtDebug>

#include "library/mixxxlibraryfeature.h"

#include "library/basetrackcache.h"
#include "library/librarytablemodel.h"
#include "library/missingtablemodel.h"
#include "library/hiddentablemodel.h"
#include "library/queryutil.h"
#include "library/trackcollection.h"
#include "treeitem.h"
#include "soundsourceproxy.h"
#include "widget/wlibrary.h"
#include "util/dnd.h"

MixxxLibraryFeature::MixxxLibraryFeature(QObject* parent,
                                         TrackCollection* pTrackCollection,
                                         ConfigObject<ConfigValue>* pConfig)
        : LibraryFeature(parent),
          kMissingTitle(tr("Missing Tracks")),
          kHiddenTitle(tr("Hidden Tracks")),
          m_pLibraryTableModel(new LibraryTableModel(this, pTrackCollection, "mixxx.db.model.library")),
          m_pMissingView(NULL),
          m_pHiddenView(NULL),
          m_pConfig(pConfig),
          m_pTrackCollection(pTrackCollection) {
<<<<<<< HEAD
}

void MixxxLibraryFeature::init() {
    QStringList columns = QStringList()
            << "library." + LIBRARYTABLE_ID
=======
    QString COVERART_LOCATION = COVERART_TABLE + "." + COVERARTTABLE_LOCATION
                                + " AS " + LIBRARYTABLE_COVERART_LOCATION;
    QStringList columns;
    columns << "library." + LIBRARYTABLE_ID
>>>>>>> 8ee49743
            << "library." + LIBRARYTABLE_PLAYED
            << "library." + LIBRARYTABLE_TIMESPLAYED
               //has to be up here otherwise Played and TimesPlayed are not show
            << "library." + LIBRARYTABLE_ARTIST
            << "library." + LIBRARYTABLE_TITLE
            << "library." + LIBRARYTABLE_ALBUM
            << "library." + LIBRARYTABLE_ALBUMARTIST
            << "library." + LIBRARYTABLE_YEAR
            << "library." + LIBRARYTABLE_DURATION
            << "library." + LIBRARYTABLE_RATING
            << "library." + LIBRARYTABLE_GENRE
            << "library." + LIBRARYTABLE_COMPOSER
            << "library." + LIBRARYTABLE_GROUPING
            << "library." + LIBRARYTABLE_FILETYPE
            << "library." + LIBRARYTABLE_TRACKNUMBER
            << "library." + LIBRARYTABLE_KEY
            << "library." + LIBRARYTABLE_KEY_ID
            << "library." + LIBRARYTABLE_DATETIMEADDED
            << "library." + LIBRARYTABLE_BPM
            << "library." + LIBRARYTABLE_BPM_LOCK
            << "library." + LIBRARYTABLE_BITRATE
            << "track_locations.location"
            << "track_locations.fs_deleted"
            << "library." + LIBRARYTABLE_COMMENT
            << "library." + LIBRARYTABLE_MIXXXDELETED
            << COVERART_LOCATION
            << COVERART_TABLE + "." + COVERARTTABLE_MD5;

    QString tableName = "library_cache_view";
<<<<<<< HEAD

    // tro's lambda idea. This code calls asynchronously!
    m_pTrackCollection->callSync(
                [this, columns, tableName] (TrackCollectionPrivate* pTrackCollectionPrivate) {
        QSqlQuery query(pTrackCollectionPrivate->getDatabase());
        QString queryString = QString(
                    "CREATE TEMPORARY VIEW IF NOT EXISTS %1 AS "
                    "SELECT %2 FROM library "
                    "INNER JOIN track_locations ON library.location = track_locations.id")
                .arg(tableName, columns.join(","));
        query.prepare(queryString);
        if (!query.exec()) {
            LOG_FAILED_QUERY(query);
        }
    }, __PRETTY_FUNCTION__);
=======
    QString queryString = QString(
        "CREATE TEMPORARY VIEW IF NOT EXISTS %1 AS "
        "SELECT %2 FROM library "
        "INNER JOIN track_locations ON library.location = track_locations.id "
        "LEFT JOIN cover_art ON library.cover_art = cover_art.id")
            .arg(tableName, columns.join(","));
    query.prepare(queryString);
    if (!query.exec()) {
        LOG_FAILED_QUERY(query);
    }
>>>>>>> 8ee49743

    // Strip out library. track_locations. and cover_art.
    for (QStringList::iterator it = columns.begin();
         it != columns.end(); ++it) {
        if (it->startsWith("library.")) {
            *it = it->replace("library.", "");
        } else if (it->startsWith("track_locations.")) {
            *it = it->replace("track_locations.", "");
        } else if (it->operator==(COVERART_LOCATION)) {
            *it = LIBRARYTABLE_COVERART_LOCATION;
        } else if (it->startsWith(COVERART_TABLE + ".")) {
            *it = it->replace(COVERART_TABLE + ".", "");
        }
    }

<<<<<<< HEAD
    // All database access must be provided thru TrackCollection thread,
    //    According to it, all signals emitted from TrackDAO will be emitted
    //    from TrackCollection thread. Qt::DirectConnection uses here
=======
    BaseTrackCache* pBaseTrackCache = new BaseTrackCache(
        pTrackCollection, tableName, LIBRARYTABLE_ID, columns, true);
    connect(&m_trackDao, SIGNAL(trackDirty(int)),
            pBaseTrackCache, SLOT(slotTrackDirty(int)));
    connect(&m_trackDao, SIGNAL(trackClean(int)),
            pBaseTrackCache, SLOT(slotTrackClean(int)));
    connect(&m_trackDao, SIGNAL(trackChanged(int)),
            pBaseTrackCache, SLOT(slotTrackChanged(int)));
    connect(&m_trackDao, SIGNAL(tracksAdded(QSet<int>)),
            pBaseTrackCache, SLOT(slotTracksAdded(QSet<int>)));
    connect(&m_trackDao, SIGNAL(tracksRemoved(QSet<int>)),
            pBaseTrackCache, SLOT(slotTracksRemoved(QSet<int>)));
    connect(&m_trackDao, SIGNAL(dbTrackAdded(TrackPointer)),
            pBaseTrackCache, SLOT(slotDbTrackAdded(TrackPointer)));
    connect(&m_trackDao, SIGNAL(updateTrackInBTC(int)),
            pBaseTrackCache, SLOT(slotUpdateTrack(int)));
>>>>>>> 8ee49743

    BaseTrackCache* pBaseTrackCache = new BaseTrackCache(
        m_pTrackCollection, tableName, LIBRARYTABLE_ID, columns, true);

        m_pTrackCollection->callSync( [this, &pBaseTrackCache] (TrackCollectionPrivate* pTrackCollectionPrivate){
        connect(&pTrackCollectionPrivate->getTrackDAO(), SIGNAL(trackDirty(int)),
                pBaseTrackCache, SLOT(slotTrackDirty(int)),
                Qt::DirectConnection);
        connect(&pTrackCollectionPrivate->getTrackDAO(), SIGNAL(trackClean(int)),
                pBaseTrackCache, SLOT(slotTrackClean(int)),
                Qt::DirectConnection);
        connect(&pTrackCollectionPrivate->getTrackDAO(), SIGNAL(trackChanged(int)),
                pBaseTrackCache, SLOT(slotTrackChanged(int)),
                Qt::DirectConnection);
        connect(&pTrackCollectionPrivate->getTrackDAO(), SIGNAL(tracksAdded(QSet<int>)),
                pBaseTrackCache, SLOT(slotTracksAdded(QSet<int>)),
                Qt::DirectConnection);
        connect(&pTrackCollectionPrivate->getTrackDAO(), SIGNAL(tracksRemoved(QSet<int>)),
                pBaseTrackCache, SLOT(slotTracksRemoved(QSet<int>)),
                Qt::DirectConnection);
        connect(&pTrackCollectionPrivate->getTrackDAO(), SIGNAL(dbTrackAdded(TrackPointer)),
                pBaseTrackCache, SLOT(slotDbTrackAdded(TrackPointer)),
                Qt::DirectConnection);
    }, __PRETTY_FUNCTION__);
    m_pBaseTrackCache = QSharedPointer<BaseTrackCache>(pBaseTrackCache);
    //m_pTrackCollection->addTrackSource(QString("default"), m_pBaseTrackCache);
    // These rely on the 'default' track source being present.
    m_pTrackCollection->setTrackSource(m_pBaseTrackCache);

    // NOTE(tro) Moved next commented line to c-tor initialization list
    // m_pLibraryTableModel = new LibraryTableModel(this, m_pTrackCollection);

    m_pLibraryTableModel->init();
}

// NOTE(tro) Moved to separate method, since we cannot create children for
//           a parent that is in a different thread
void MixxxLibraryFeature::initUI() {
    TreeItem* pRootItem = new TreeItem();
    TreeItem* pmissingChildItem = new TreeItem(kMissingTitle, kMissingTitle,
                                       this, pRootItem);
    TreeItem* phiddenChildItem = new TreeItem(kHiddenTitle, kHiddenTitle,
                                       this, pRootItem);
    pRootItem->appendChild(pmissingChildItem);
    pRootItem->appendChild(phiddenChildItem);

    m_childModel.setRootItem(pRootItem);
}

MixxxLibraryFeature::~MixxxLibraryFeature() {
    delete m_pLibraryTableModel;
}

void MixxxLibraryFeature::bindWidget(WLibrary* pLibrary,
                    MixxxKeyboard* pKeyboard) {
    m_pHiddenView = new DlgHidden(pLibrary,
                                  m_pConfig, m_pTrackCollection,
                                  pKeyboard);
    m_pHiddenView->init();

    pLibrary->registerView(kHiddenTitle, m_pHiddenView);
    connect(m_pHiddenView, SIGNAL(loadCoverArt(const QString&, const QString&, int)),
            this, SIGNAL(loadCoverArt(const QString&, const QString&, int)));

    m_pMissingView = new DlgMissing(pLibrary,
                                  m_pConfig, m_pTrackCollection,
                                  pKeyboard);
    pLibrary->registerView(kMissingTitle, m_pMissingView);
    connect(m_pMissingView, SIGNAL(loadCoverArt(const QString&, const QString&, int)),
            this, SIGNAL(loadCoverArt(const QString&, const QString&, int)));
}

QVariant MixxxLibraryFeature::title() {
    return tr("Library");
}

QIcon MixxxLibraryFeature::getIcon() {
    return QIcon(":/images/library/ic_library_library.png");
}

TreeItemModel* MixxxLibraryFeature::getChildModel() {
    return &m_childModel;
}

void MixxxLibraryFeature::refreshLibraryModels() {
    if (m_pLibraryTableModel) {
        // tro's lambda idea. This code calls synchronously!
        m_pTrackCollection->callSync(
                [this] (TrackCollectionPrivate* pTrackCollectionPrivate) {
            m_pLibraryTableModel->select(pTrackCollectionPrivate);
        }, __PRETTY_FUNCTION__);
    }
    if (m_pMissingView) {
        m_pMissingView->onShow();
    }
    if (m_pHiddenView) {
        m_pHiddenView->onShow();
    }
}

void MixxxLibraryFeature::activate() {
    qDebug() << "MixxxLibraryFeature::activate()";
    emit(showTrackModel(m_pLibraryTableModel));
    emit(enableCoverArtDisplay(true));
}

void MixxxLibraryFeature::activateChild(const QModelIndex& index) {
    QString itemName = index.data().toString();
    emit(switchToView(itemName));
    emit(enableCoverArtDisplay(true));
}

// Must be called from Main thread
bool MixxxLibraryFeature::dropAccept(QList<QUrl> urls, QObject* pSource) {
    if (pSource) {
        return false;
    } else {
        QList<QFileInfo> files = DragAndDropHelper::supportedTracksFromUrls(urls, false, true);
        bool result = false;
        // tro's lambda idea. This code calls synchronously!
        m_pTrackCollection->callSync(
                [this, &files, &result] (TrackCollectionPrivate* pTrackCollectionPrivate) {
            // Adds track, does not insert duplicates, handles unremoving logic.
            QList<int> trackIds = pTrackCollectionPrivate->getTrackDAO().addTracks(files, true);
            result = trackIds.size() > 0;
        }, __PRETTY_FUNCTION__);
        return result;
    }
}

bool MixxxLibraryFeature::dragMoveAccept(QUrl url) {
    QFileInfo file(url.toLocalFile());
    return SoundSourceProxy::isFilenameSupported(file.fileName());
}<|MERGE_RESOLUTION|>--- conflicted
+++ resolved
@@ -27,18 +27,13 @@
           m_pHiddenView(NULL),
           m_pConfig(pConfig),
           m_pTrackCollection(pTrackCollection) {
-<<<<<<< HEAD
 }
 
 void MixxxLibraryFeature::init() {
+    QString COVERART_LOCATION = COVERART_TABLE + "." + COVERARTTABLE_LOCATION
+                                + " AS " + LIBRARYTABLE_COVERART_LOCATION;
     QStringList columns = QStringList()
             << "library." + LIBRARYTABLE_ID
-=======
-    QString COVERART_LOCATION = COVERART_TABLE + "." + COVERARTTABLE_LOCATION
-                                + " AS " + LIBRARYTABLE_COVERART_LOCATION;
-    QStringList columns;
-    columns << "library." + LIBRARYTABLE_ID
->>>>>>> 8ee49743
             << "library." + LIBRARYTABLE_PLAYED
             << "library." + LIBRARYTABLE_TIMESPLAYED
                //has to be up here otherwise Played and TimesPlayed are not show
@@ -68,7 +63,6 @@
             << COVERART_TABLE + "." + COVERARTTABLE_MD5;
 
     QString tableName = "library_cache_view";
-<<<<<<< HEAD
 
     // tro's lambda idea. This code calls asynchronously!
     m_pTrackCollection->callSync(
@@ -77,25 +71,14 @@
         QString queryString = QString(
                     "CREATE TEMPORARY VIEW IF NOT EXISTS %1 AS "
                     "SELECT %2 FROM library "
-                    "INNER JOIN track_locations ON library.location = track_locations.id")
+                    "INNER JOIN track_locations ON library.location = track_locations.id "
+                    "LEFT JOIN cover_art ON library.cover_art = cover_art.id")
                 .arg(tableName, columns.join(","));
         query.prepare(queryString);
         if (!query.exec()) {
             LOG_FAILED_QUERY(query);
         }
     }, __PRETTY_FUNCTION__);
-=======
-    QString queryString = QString(
-        "CREATE TEMPORARY VIEW IF NOT EXISTS %1 AS "
-        "SELECT %2 FROM library "
-        "INNER JOIN track_locations ON library.location = track_locations.id "
-        "LEFT JOIN cover_art ON library.cover_art = cover_art.id")
-            .arg(tableName, columns.join(","));
-    query.prepare(queryString);
-    if (!query.exec()) {
-        LOG_FAILED_QUERY(query);
-    }
->>>>>>> 8ee49743
 
     // Strip out library. track_locations. and cover_art.
     for (QStringList::iterator it = columns.begin();
@@ -111,28 +94,9 @@
         }
     }
 
-<<<<<<< HEAD
     // All database access must be provided thru TrackCollection thread,
     //    According to it, all signals emitted from TrackDAO will be emitted
     //    from TrackCollection thread. Qt::DirectConnection uses here
-=======
-    BaseTrackCache* pBaseTrackCache = new BaseTrackCache(
-        pTrackCollection, tableName, LIBRARYTABLE_ID, columns, true);
-    connect(&m_trackDao, SIGNAL(trackDirty(int)),
-            pBaseTrackCache, SLOT(slotTrackDirty(int)));
-    connect(&m_trackDao, SIGNAL(trackClean(int)),
-            pBaseTrackCache, SLOT(slotTrackClean(int)));
-    connect(&m_trackDao, SIGNAL(trackChanged(int)),
-            pBaseTrackCache, SLOT(slotTrackChanged(int)));
-    connect(&m_trackDao, SIGNAL(tracksAdded(QSet<int>)),
-            pBaseTrackCache, SLOT(slotTracksAdded(QSet<int>)));
-    connect(&m_trackDao, SIGNAL(tracksRemoved(QSet<int>)),
-            pBaseTrackCache, SLOT(slotTracksRemoved(QSet<int>)));
-    connect(&m_trackDao, SIGNAL(dbTrackAdded(TrackPointer)),
-            pBaseTrackCache, SLOT(slotDbTrackAdded(TrackPointer)));
-    connect(&m_trackDao, SIGNAL(updateTrackInBTC(int)),
-            pBaseTrackCache, SLOT(slotUpdateTrack(int)));
->>>>>>> 8ee49743
 
     BaseTrackCache* pBaseTrackCache = new BaseTrackCache(
         m_pTrackCollection, tableName, LIBRARYTABLE_ID, columns, true);
@@ -155,6 +119,9 @@
                 Qt::DirectConnection);
         connect(&pTrackCollectionPrivate->getTrackDAO(), SIGNAL(dbTrackAdded(TrackPointer)),
                 pBaseTrackCache, SLOT(slotDbTrackAdded(TrackPointer)),
+                Qt::DirectConnection);
+        connect(&pTrackCollectionPrivate->getTrackDAO(), SIGNAL(updateTrackInBTC(int)),
+                pBaseTrackCache, SLOT(slotUpdateTrack(int)),
                 Qt::DirectConnection);
     }, __PRETTY_FUNCTION__);
     m_pBaseTrackCache = QSharedPointer<BaseTrackCache>(pBaseTrackCache);
