--- conflicted
+++ resolved
@@ -189,12 +189,8 @@
     emit(switchToView(itemName));
 }
 
-<<<<<<< HEAD
 // Must be called from Main thread
-bool MixxxLibraryFeature::dropAccept(QList<QUrl> urls, QWidget *pSource) {
-=======
 bool MixxxLibraryFeature::dropAccept(QList<QUrl> urls, QObject* pSource) {
->>>>>>> 674a6ff2
     if (pSource) {
         return false;
     } else {
@@ -207,7 +203,6 @@
             // case. toString() absolutely does not work when you pass the result to a
             files.append(url.toLocalFile());
         }
-<<<<<<< HEAD
         bool result = false;
         // tro's lambda idea. This code calls synchronously!
         m_pTrackCollection->callSync(
@@ -217,12 +212,6 @@
             result = trackIds.size() > 0;
         }, __PRETTY_FUNCTION__);
         return result;
-=======
-
-        // Adds track, does not insert duplicates, handles unremoving logic.
-        QList<int> trackIds = m_trackDao.addTracks(files, true);
-        return trackIds.size() > 0;
->>>>>>> 674a6ff2
     }
 }
 
