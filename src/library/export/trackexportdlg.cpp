#include "library/export/trackexportdlg.h"

#include <QCheckBox>
#include <QMessageBox>

#include "moc_trackexportdlg.cpp"
#include "util/assert.h"

TrackExportDlg::TrackExportDlg(QWidget *parent,
                               UserSettingsPointer pConfig,
                               TrackExportWorker* worker)
        : QDialog(parent),
          Ui::DlgTrackExport(),
          m_pConfig(pConfig),
          m_worker(worker) {
    setupUi(this);
    connect(cancelButton,
            &QPushButton::clicked,
            this,
            &TrackExportDlg::cancelButtonClicked);
    exportProgress->setMinimum(0);
    exportProgress->setMaximum(1);
    exportProgress->setValue(0);
    statusLabel->setText("");
    setModal(true);

    connect(m_worker,
            &TrackExportWorker::progress,
            this,
            &TrackExportDlg::slotProgress);
    connect(m_worker,
            &TrackExportWorker::askOverwriteMode,
            this,
            &TrackExportDlg::slotAskOverwriteMode);
    connect(m_worker,
            &TrackExportWorker::canceled,
            this,
            &TrackExportDlg::cancelButtonClicked);
}

void TrackExportDlg::showEvent(QShowEvent* event) {
    QDialog::showEvent(event);
    VERIFY_OR_DEBUG_ASSERT(m_worker) {
        // It's not worth checking for m_exporter != nullptr elsewhere in this
        // class... it'll be clear very quickly that someone screwed up and
        // forgot to call selectDestinationDirectory().
        qDebug() << "Programming error: did not initialize m_exporter, about to crash";
        return;
    }
    m_worker->start();
}

void TrackExportDlg::slotProgress(const QString& filename, int progress, int count) {
    if (progress == count) {
        statusLabel->setText(tr("Export finished"));
        finish();
    } else {
        statusLabel->setText(tr("Exporting %1").arg(filename));
    }
    // TODO Set max in showEvent(), get const count from worker
    exportProgress->setMaximum(count);
    exportProgress->setValue(progress);
}

void TrackExportDlg::slotAskOverwriteMode(
        const QString& filename,
        std::promise<TrackExportWorker::OverwriteAnswer>* promise) {
    QMessageBox question_box(
            QMessageBox::Warning,
<<<<<<< HEAD
            tr("Overwrite Existing File?"),
            tr("\"%1\" already exists, overwrite?").arg(filename),
=======
            tr("Replace Existing File?"),
            tr("\"%1\" already exists, replace?").arg(filename),
>>>>>>> 520ca65d
            QMessageBox::Cancel,
            this);

    QPushButton* pSkip = question_box.addButton(
            tr("&Skip"), QMessageBox::NoRole);
    QPushButton* pOverwrite = question_box.addButton(
            tr("&Replace"), QMessageBox::YesRole);
    question_box.setDefaultButton(pSkip);

    QCheckBox* pApplyToAll = new QCheckBox(tr("Apply to all files"));
    pApplyToAll->setChecked(false);
    question_box.setCheckBox(pApplyToAll);

    question_box.exec();
    auto* pBtn = question_box.clickedButton();
    if (pBtn == pSkip) {
        promise->set_value(pApplyToAll->isChecked()
                        ? TrackExportWorker::OverwriteAnswer::SKIP_ALL
                        : TrackExportWorker::OverwriteAnswer::SKIP);
    } else if (pBtn == pOverwrite) {
        promise->set_value(pApplyToAll->isChecked()
                        ? TrackExportWorker::OverwriteAnswer::OVERWRITE_ALL
                        : TrackExportWorker::OverwriteAnswer::OVERWRITE);
    } else {
        // Cancel
        promise->set_value(TrackExportWorker::OverwriteAnswer::CANCEL);
    }
}

void TrackExportDlg::cancelButtonClicked() {
    finish();
}

void TrackExportDlg::finish() {
    m_worker->stop();
    m_worker->wait();
    if (!m_worker->errorMessage().isEmpty()) {
        QMessageBox::warning(
                this,
                tr("Export Error"),
                m_worker->errorMessage(),
                QMessageBox::Ok,
                QMessageBox::Ok);
    }
    hide();
    accept();
}<|MERGE_RESOLUTION|>--- conflicted
+++ resolved
@@ -67,13 +67,8 @@
         std::promise<TrackExportWorker::OverwriteAnswer>* promise) {
     QMessageBox question_box(
             QMessageBox::Warning,
-<<<<<<< HEAD
-            tr("Overwrite Existing File?"),
-            tr("\"%1\" already exists, overwrite?").arg(filename),
-=======
             tr("Replace Existing File?"),
             tr("\"%1\" already exists, replace?").arg(filename),
->>>>>>> 520ca65d
             QMessageBox::Cancel,
             this);
 
