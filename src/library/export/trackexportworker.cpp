#include "library/export/trackexportworker.h"

#include <grantlee/context.h>
#include <grantlee/engine.h>
#include <grantlee/template.h>

#include <QDebug>
#include <QFileInfo>
#include <QMessageBox>
#include <QRegularExpression>
#include <QString>
#include <QVariant>

#include "library/parser.h"
#include "moc_trackexportworker.cpp"
#include "track/track.h"
#include "util/fileutils.h"
#include "util/formatter.h"

namespace {

<<<<<<< HEAD
const auto kBadFileCharacters = QRegularExpression(
        QStringLiteral("\n"), QRegularExpression::MultilineOption);
const auto kResultSkipped = QStringLiteral("skipped");
const auto kResultCanceled = QStringLiteral("Export canceled");
const auto kResultEmptyPattern = QStringLiteral("empty pattern result, skipped");
const auto kResultOk = QStringLiteral("ok");
const auto kResultCantCreateDirectory = QStringLiteral("Could not create folder");
const auto kResultCantCreateFile = QStringLiteral("Could not create file");
const auto kDefaultPattern = QStringLiteral(
        "{{ track.basename }}{% if dup %}-{{dup}}{% endif %}"
        ".{{track.extension}}");
const auto kEmptyMsg = QLatin1String("");
} // namespace

TrackExportWorker::TrackExportWorker(const QString& destDir,
        TrackPointerList& tracks,
        Grantlee::Context* context)
        : m_running(false),
          m_destDir(destDir),
          m_tracks(tracks),
          m_context(context) {
    qRegisterMetaType<TrackExportWorker::ExportResult>("TrackExportWorker::ExportResult");
    if (!m_context) {
        m_context = new Grantlee::Context();
    }
}

TrackExportWorker::~TrackExportWorker() {
    delete m_context;
=======
QString rewriteFilename(const mixxx::FileInfo& fileinfo, int index) {
    // We don't have total control over the inputs, so definitely
    // don't use .arg().arg().arg().
    const QString index_str = QString("%1").arg(index, 4, 10, QChar('0'));
    return QString("%1-%2.%3").arg(fileinfo.baseName(), index_str, fileinfo.completeSuffix());
>>>>>>> 0fecdbfa
}

// Iterate over a list of tracks and generate a minimal set of files to copy.
// Finds duplicate filenames.  Munges filenames if they refer to different files,
// and skips if they refer to the same disk location.  Returns a map from
// QString (the destination possibly-munged filenames) to QFileInfo (the source
// file information).
<<<<<<< HEAD
// Tracks for which a empty filename was generated will be added to the skippedTracks
// list.
QMap<QString, TrackFile> TrackExportWorker::createCopylist(const TrackPointerList& tracks,
        TrackPointerList* skippedTracks) {
    // QMap is a non-obvious return value, but it's easy for callers to use
    // in practice and is the best object for producing the final list
    // efficiently.
    QMap<QString, TrackFile> copylist;
    int index = 0;
    for (auto& it : tracks) {
        index++;
        if (!it.get()) {
            qWarning() << "nullptr in tracklist";
            continue;
        }
        if (it->getCanonicalLocation().isEmpty()) {
=======
QMap<QString, mixxx::FileInfo> createCopylist(const TrackPointerList& tracks) {
    // QMap is a non-obvious return value, but it's easy for callers to use
    // in practice and is the best object for producing the final list
    // efficiently.
    QMap<QString, mixxx::FileInfo> copylist;
    for (const auto& pTrack : tracks) {
        auto fileInfo = pTrack->getFileInfo();
        if (fileInfo.resolveCanonicalLocation().isEmpty()) {
>>>>>>> 0fecdbfa
            qWarning()
                    << "File not found or inaccessible while exporting"
                    << fileInfo;
            // Skip file
            continue;
        }

<<<<<<< HEAD
        // When obtaining the canonical location the file info of the
        // track might have been refreshed. Get it now.
        const auto trackFile = it->getFileInfo();

        const auto fileName = trackFile.fileName();
        QString destFileName = generateFilename(it, index, 0);
        if (destFileName.isEmpty()) {
            //qWarning() << "pattern generated empty filename for:" << it;
            skippedTracks->append(it);
            continue;
        }
=======
        const auto fileName = fileInfo.fileName();
        auto destFileName = fileName;
>>>>>>> 0fecdbfa
        int duplicateCounter = 0;
        do {
            const auto duplicateIter = copylist.find(destFileName);
            if (duplicateIter == copylist.end()) {
                // Usual case -- haven't seen this filename before, so add it.
                copylist[destFileName] = fileInfo;
                break;
            }
            if (fileInfo.canonicalLocation() == duplicateIter->canonicalLocation()) {
                // Silently ignore and skip duplicate files that point
                // to the same location on disk
                break;
            }
            if (++duplicateCounter >= 10000) {
                qWarning()
                        << "Failed to generate a unique file name from"
                        << fileName
                        << "while exporting"
                        << fileInfo.location();
                break;
            }
            // Next round
<<<<<<< HEAD
            destFileName = generateFilename(it, index, duplicateCounter);
=======
            destFileName = rewriteFilename(fileInfo, duplicateCounter);
>>>>>>> 0fecdbfa
        } while (!destFileName.isEmpty());
    }
    return copylist;
}

void TrackExportWorker::setPattern(QString* pattern) {
    if (pattern == nullptr) {
        m_pattern = nullptr;
        if (!m_template.isNull()) {
            m_template_valid = false;
            m_template.reset();
        }
        return;
    }
    if (!m_engine) {
        m_engine = Formatter::getEngine(this);
        //  smartTrimEnabled would be good, but causes crashes on invalid pattern '{{ }}'
        // m_engine->setSmartTrimEnabled(true);
    }
    m_pattern = pattern;
    updateTemplate();
}

void TrackExportWorker::updateTemplate() {
    QString fullPattern;
    if (m_pattern) {
        QString trimmed = m_pattern->trimmed();
        fullPattern = m_destDir + QDir::separator().toLatin1() + trimmed;
    } else {
        fullPattern = m_destDir + QDir::separator().toLatin1() + kDefaultPattern;
    }
    m_template = m_engine->newTemplate(fullPattern, QStringLiteral("export"));
    if (m_template->error()) {
        m_errorMessage = m_template->errorString();
        m_template_valid = false;
    } else {
        m_errorMessage = QString();
        m_template_valid = true;
    }
}

void TrackExportWorker::run() {
    m_running = true;
    m_bStop = false;
    m_overwriteMode = OverwriteMode::ASK;
    int i = 0;
<<<<<<< HEAD
    auto skippedTracks = TrackPointerList();
    QMap<QString, TrackFile> copy_list = createCopylist(m_tracks, &skippedTracks);
    int jobsTotal = copy_list.size();

    if (!m_playlist.isEmpty()) {
        jobsTotal++;
    }

    for (const TrackPointer& track : qAsConst(skippedTracks)) {
        QString fileName = track->fileName();
        emit progress(fileName, nullptr, 0, jobsTotal);
        emit result(TrackExportWorker::ExportResult::SKIPPED, kResultEmptyPattern);
    }

=======
    QMap<QString, mixxx::FileInfo> copy_list = createCopylist(m_tracks);
>>>>>>> 0fecdbfa
    for (auto it = copy_list.constBegin(); it != copy_list.constEnd(); ++it) {
        // We emit progress twice per loop, which may seem excessive, but it
        // guarantees that we emit a sane progress before we start and after
        // we end.  In between, each filename will get its own visible tick
        // on the bar, which looks really nice.
<<<<<<< HEAD
        QString fileName = it->fileName();
        QString target = it.key();
        emit progress(fileName, target, i, jobsTotal);
        copyFile((*it).asFileInfo(), target);
        if (atomicLoadAcquire(m_bStop)) {
=======
        emit progress(it->fileName(), i, copy_list.size());
        copyFile(*it, it.key());
        if (m_bStop.loadAcquire()) {
>>>>>>> 0fecdbfa
            emit canceled();
            m_running = false;
            return;
        }
        ++i;
    }
    if (!m_playlist.isEmpty()) {
        const auto targetDir = QDir(m_destDir);
        const QString plsPath = targetDir.filePath(FileUtils::escapeFileName(m_playlist));
        QFileInfo plsPathFileinfo(plsPath);

        emit progress(QStringLiteral("export playlist"), plsPath, i, jobsTotal);

        QDir plsDir = plsPathFileinfo.absoluteDir();
        if (!plsDir.mkpath(plsDir.absolutePath())) {
            emit result(TrackExportWorker::ExportResult::FAILED, kResultCantCreateDirectory);
        } else {
            QStringList playlistItemLocations = QStringList();
            for (auto it = copy_list.constBegin(); it != copy_list.constEnd(); ++it) {
                // calculate the relative path between the exported file and the playlist
                QString relpath = plsPathFileinfo.dir().relativeFilePath(
                        targetDir.filePath(it.key()));
                playlistItemLocations.append(relpath);
            }
            bool playlistOk = Parser::exportPlaylistItemsIntoFile(
                    plsPath,
                    playlistItemLocations,
                    true);
            if (playlistOk) {
                emit result(TrackExportWorker::ExportResult::OK, kResultOk);
            } else {
                emit result(TrackExportWorker::ExportResult::FAILED,
                        kResultCantCreateDirectory);
            }
        }
        i++;
    }

    emit progress(kEmptyMsg, kEmptyMsg, i, jobsTotal);
    emit result(TrackExportWorker::ExportResult::EXPORT_COMPLETE, kResultOk);
    m_running = false;
}

// Returns the new filename for the track. Applies the pattern if set.
QString TrackExportWorker::generateFilename(TrackPointer track, int index, int dupCounter) {
    return FileUtils::safeFilename(applyPattern(track, index, dupCounter).trimmed());
}

// Applies the pattern on track
QString TrackExportWorker::applyPattern(
        TrackPointer track,
        int index,
        int duplicateCounter) {
    if (!m_template_valid) {
        return QString();
    }
    VERIFY_OR_DEBUG_ASSERT(!m_destDir.isEmpty()) {
        qWarning() << "empty target directory";
        return QString();
    }
    VERIFY_OR_DEBUG_ASSERT(m_engine) {
        qWarning() << "engine missing";
        return QString();
    }

    // fill the context with the proper variables.
    m_context->push();
    m_context->insert(QStringLiteral("directory"), m_destDir);
    // this is safe since the context stack is popped after rendering
    m_context->insert(QStringLiteral("track"), track.get());
    m_context->insert(QStringLiteral("index"), QVariant(index));
    m_context->insert(QStringLiteral("dup"), QVariant(duplicateCounter));

    QString newName = Formatter::renderFilenameEscape(m_template, *m_context);

    // remove the context stack so it is clean again
    m_context->pop();

    // replace bad filename characters with spaces
    return newName.trimmed();
}

void TrackExportWorker::copyFile(
        const mixxx::FileInfo& source_fileinfo,
        const QString& dest_filename) {
    QString sourceFilename = source_fileinfo.canonicalLocation();
    const QString dest_path = QDir(m_destDir).filePath(dest_filename);
    QFileInfo dest_fileinfo(dest_path);

    QDir destDir = dest_fileinfo.absoluteDir();
    if (!destDir.mkpath(destDir.absolutePath())) {
        emit result(TrackExportWorker::ExportResult::FAILED, kResultCantCreateDirectory);
    }

    if (dest_fileinfo.exists()) {
        switch (m_overwriteMode) {
        // Give the user the option to overwrite existing files in the destination.
        case OverwriteMode::ASK:
            switch (makeOverwriteRequest(dest_path)) {
            case OverwriteAnswer::SKIP:
            case OverwriteAnswer::SKIP_ALL:
                qDebug() << "skipping" << sourceFilename;
                emit result(TrackExportWorker::ExportResult::SKIPPED, kResultSkipped);
                return;
            case OverwriteAnswer::OVERWRITE:
            case OverwriteAnswer::OVERWRITE_ALL:
                break;
            case OverwriteAnswer::CANCEL:
                emit result(TrackExportWorker::ExportResult::EXPORT_COMPLETE, kResultCanceled);
                stop();
                return;
            }
            break;
        case OverwriteMode::SKIP_ALL:
            qDebug() << "skipping" << sourceFilename;
            emit result(TrackExportWorker::ExportResult::SKIPPED, kResultSkipped);
            return;
        case OverwriteMode::OVERWRITE_ALL:;
        }

        // Remove the existing file in preparation for overwriting.
        QFile dest_file(dest_path);
        qDebug() << "Removing existing file" << dest_path;
        if (!dest_file.remove()) {
            const QString error_message = tr(
                    "Error removing file %1: %2")
                                                  .arg(dest_path, dest_file.errorString());
            qWarning() << error_message;
            auto msg = QString("Failed: %1").arg(error_message);
            emit result(TrackExportWorker::ExportResult::FAILED, msg);
            return;
        }
    }

    qDebug() << "Copying" << sourceFilename << "to" << dest_path;
    QFile source_file(sourceFilename);
    if (!source_file.copy(dest_path)) {
        const QString error_message = tr(
                "Error exporting track %1 to %2: %3. Stopping.").arg(
                sourceFilename, dest_path, source_file.errorString());
        qWarning() << error_message;
        auto msg = QString("Failed: %1").arg(error_message);
        emit result(TrackExportWorker::ExportResult::FAILED, msg);
        return;
    }
    emit result(TrackExportWorker::ExportResult::OK, kResultOk);
}

TrackExportWorker::OverwriteAnswer TrackExportWorker::makeOverwriteRequest(
        const QString& filename) {
    // QT's QFuture is not quite right for this type of threaded question-and-answer.
    // std::future works fine, even with signals and slots.
    QScopedPointer<std::promise<OverwriteAnswer>> mode_promise(
            new std::promise<OverwriteAnswer>());
    std::future<OverwriteAnswer> mode_future = mode_promise->get_future();

    emit askOverwriteMode(filename, mode_promise.data());

    // Block until the user tells us the answer.
    mode_future.wait();

    // We can be either canceled from the other thread, or as a return value
    // from this call.  First check for a call from the other thread.
    if (m_bStop.loadAcquire()) {
        return OverwriteAnswer::CANCEL;
    }

    if (!mode_future.valid()) {
        qWarning() << "TrackExportWorker::makeOverwriteRequest invalid answer from future";
        stop();
        return OverwriteAnswer::CANCEL;
    }

    OverwriteAnswer answer = mode_future.get();
    switch (answer) {
    case OverwriteAnswer::SKIP_ALL:
        m_overwriteMode = OverwriteMode::SKIP_ALL;
        break;
    case OverwriteAnswer::OVERWRITE_ALL:
        m_overwriteMode = OverwriteMode::OVERWRITE_ALL;
        break;
    case OverwriteAnswer::CANCEL:
        // Handle cancellation as a result of the question.
        stop();
        break;
    default:;
    }

    return answer;
}

void TrackExportWorker::stop() {
    // We'll wait for the current file to finish copying, then stop.
    m_bStop = true;
}<|MERGE_RESOLUTION|>--- conflicted
+++ resolved
@@ -19,7 +19,6 @@
 
 namespace {
 
-<<<<<<< HEAD
 const auto kBadFileCharacters = QRegularExpression(
         QStringLiteral("\n"), QRegularExpression::MultilineOption);
 const auto kResultSkipped = QStringLiteral("skipped");
@@ -29,7 +28,7 @@
 const auto kResultCantCreateDirectory = QStringLiteral("Could not create folder");
 const auto kResultCantCreateFile = QStringLiteral("Could not create file");
 const auto kDefaultPattern = QStringLiteral(
-        "{{ track.basename }}{% if dup %}-{{dup}}{% endif %}"
+        "{{track.baseName}}{% if dup %}-{{dup|zeropad:\"4\"}}{% endif %}"
         ".{{track.extension}}");
 const auto kEmptyMsg = QLatin1String("");
 } // namespace
@@ -49,13 +48,6 @@
 
 TrackExportWorker::~TrackExportWorker() {
     delete m_context;
-=======
-QString rewriteFilename(const mixxx::FileInfo& fileinfo, int index) {
-    // We don't have total control over the inputs, so definitely
-    // don't use .arg().arg().arg().
-    const QString index_str = QString("%1").arg(index, 4, 10, QChar('0'));
-    return QString("%1-%2.%3").arg(fileinfo.baseName(), index_str, fileinfo.completeSuffix());
->>>>>>> 0fecdbfa
 }
 
 // Iterate over a list of tracks and generate a minimal set of files to copy.
@@ -63,33 +55,23 @@
 // and skips if they refer to the same disk location.  Returns a map from
 // QString (the destination possibly-munged filenames) to QFileInfo (the source
 // file information).
-<<<<<<< HEAD
 // Tracks for which a empty filename was generated will be added to the skippedTracks
 // list.
-QMap<QString, TrackFile> TrackExportWorker::createCopylist(const TrackPointerList& tracks,
+QMap<QString, mixxx::FileInfo> TrackExportWorker::createCopylist(const TrackPointerList& tracks,
         TrackPointerList* skippedTracks) {
     // QMap is a non-obvious return value, but it's easy for callers to use
     // in practice and is the best object for producing the final list
     // efficiently.
-    QMap<QString, TrackFile> copylist;
+    QMap<QString, mixxx::FileInfo> copylist;
     int index = 0;
-    for (auto& it : tracks) {
+    for (const auto& pTrack : tracks) {
         index++;
-        if (!it.get()) {
+        if (!pTrack.get()) {
             qWarning() << "nullptr in tracklist";
             continue;
         }
-        if (it->getCanonicalLocation().isEmpty()) {
-=======
-QMap<QString, mixxx::FileInfo> createCopylist(const TrackPointerList& tracks) {
-    // QMap is a non-obvious return value, but it's easy for callers to use
-    // in practice and is the best object for producing the final list
-    // efficiently.
-    QMap<QString, mixxx::FileInfo> copylist;
-    for (const auto& pTrack : tracks) {
         auto fileInfo = pTrack->getFileInfo();
         if (fileInfo.resolveCanonicalLocation().isEmpty()) {
->>>>>>> 0fecdbfa
             qWarning()
                     << "File not found or inaccessible while exporting"
                     << fileInfo;
@@ -97,22 +79,13 @@
             continue;
         }
 
-<<<<<<< HEAD
-        // When obtaining the canonical location the file info of the
-        // track might have been refreshed. Get it now.
-        const auto trackFile = it->getFileInfo();
-
-        const auto fileName = trackFile.fileName();
-        QString destFileName = generateFilename(it, index, 0);
+        const auto fileName = fileInfo.fileName();
+        QString destFileName = generateFilename(pTrack, index, 0);
         if (destFileName.isEmpty()) {
             //qWarning() << "pattern generated empty filename for:" << it;
-            skippedTracks->append(it);
+            skippedTracks->append(pTrack);
             continue;
         }
-=======
-        const auto fileName = fileInfo.fileName();
-        auto destFileName = fileName;
->>>>>>> 0fecdbfa
         int duplicateCounter = 0;
         do {
             const auto duplicateIter = copylist.find(destFileName);
@@ -135,11 +108,7 @@
                 break;
             }
             // Next round
-<<<<<<< HEAD
-            destFileName = generateFilename(it, index, duplicateCounter);
-=======
-            destFileName = rewriteFilename(fileInfo, duplicateCounter);
->>>>>>> 0fecdbfa
+            destFileName = generateFilename(pTrack, index, duplicateCounter);
         } while (!destFileName.isEmpty());
     }
     return copylist;
@@ -186,9 +155,8 @@
     m_bStop = false;
     m_overwriteMode = OverwriteMode::ASK;
     int i = 0;
-<<<<<<< HEAD
     auto skippedTracks = TrackPointerList();
-    QMap<QString, TrackFile> copy_list = createCopylist(m_tracks, &skippedTracks);
+    QMap<QString, mixxx::FileInfo> copy_list = createCopylist(m_tracks, &skippedTracks);
     int jobsTotal = copy_list.size();
 
     if (!m_playlist.isEmpty()) {
@@ -201,25 +169,16 @@
         emit result(TrackExportWorker::ExportResult::SKIPPED, kResultEmptyPattern);
     }
 
-=======
-    QMap<QString, mixxx::FileInfo> copy_list = createCopylist(m_tracks);
->>>>>>> 0fecdbfa
     for (auto it = copy_list.constBegin(); it != copy_list.constEnd(); ++it) {
         // We emit progress twice per loop, which may seem excessive, but it
         // guarantees that we emit a sane progress before we start and after
         // we end.  In between, each filename will get its own visible tick
         // on the bar, which looks really nice.
-<<<<<<< HEAD
         QString fileName = it->fileName();
         QString target = it.key();
         emit progress(fileName, target, i, jobsTotal);
-        copyFile((*it).asFileInfo(), target);
-        if (atomicLoadAcquire(m_bStop)) {
-=======
-        emit progress(it->fileName(), i, copy_list.size());
-        copyFile(*it, it.key());
+        copyFile((*it), target);
         if (m_bStop.loadAcquire()) {
->>>>>>> 0fecdbfa
             emit canceled();
             m_running = false;
             return;
