--- conflicted
+++ resolved
@@ -411,9 +411,41 @@
               </property>
              </widget>
             </item>
-<<<<<<< HEAD
+            <item row="8" column="0">
+             <widget class="QLabel" name="lblTrackColor">
+              <property name="text">
+               <string>Color</string>
+              </property>
+              <property name="alignment">
+               <set>Qt::AlignLeading|Qt::AlignLeft|Qt::AlignVCenter</set>
+              </property>
+             </widget>
+            </item>
             <item row="8" column="1" colspan="3">
-             <layout class="QHBoxLayout" name="horizontalLayout_3">
+             <widget class="QPushButton" name="btnColorPicker">
+              <property name="sizePolicy">
+               <sizepolicy hsizetype="MinimumExpanding" vsizetype="MinimumExpanding">
+                <horstretch>0</horstretch>
+                <verstretch>0</verstretch>
+               </sizepolicy>
+              </property>
+             </widget>
+            </item>
+            <item row="9" column="0">
+             <spacer name="horizontalSpacer_5">
+              <property name="orientation">
+               <enum>Qt::Horizontal</enum>
+              </property>
+              <property name="sizeHint" stdset="0">
+               <size>
+                <width>40</width>
+                <height>10</height>
+               </size>
+              </property>
+             </spacer>
+            </item>
+            <item row="10" column="0" colspan="4">
+             <layout class="QHBoxLayout" name="meatdata_buttons_layout">
               <item>
                <widget class="WBasicPushButton" name="btnImportMetadataFromMusicBrainz">
                 <property name="text">
@@ -443,73 +475,6 @@
                   <horstretch>0</horstretch>
                   <verstretch>0</verstretch>
                  </sizepolicy>
-                </property>
-               </widget>
-              </item>
-              <item>
-               <spacer name="horizontalSpacer_4">
-                <property name="orientation">
-                 <enum>Qt::Horizontal</enum>
-                </property>
-                <property name="sizeHint" stdset="0">
-                 <size>
-                  <width>0</width>
-                  <height>10</height>
-                 </size>
-                </property>
-               </spacer>
-              </item>
-             </layout>
-            </item>
-            <item row="9" column="0">
-=======
-            <item row="8" column="0">
->>>>>>> 6efbf8cd
-             <widget class="QLabel" name="lblTrackColor">
-              <property name="text">
-               <string>Color</string>
-              </property>
-              <property name="alignment">
-               <set>Qt::AlignLeading|Qt::AlignLeft|Qt::AlignVCenter</set>
-              </property>
-             </widget>
-            </item>
-            <item row="8" column="1" colspan="3">
-             <widget class="QPushButton" name="btnColorPicker">
-              <property name="sizePolicy">
-               <sizepolicy hsizetype="Minimum" vsizetype="Minimum">
-                <horstretch>0</horstretch>
-                <verstretch>0</verstretch>
-               </sizepolicy>
-              </property>
-             </widget>
-            </item>
-            <item row="9" column="0">
-             <spacer name="horizontalSpacer_5">
-              <property name="orientation">
-               <enum>Qt::Horizontal</enum>
-              </property>
-              <property name="sizeHint" stdset="0">
-               <size>
-                <width>40</width>
-                <height>10</height>
-               </size>
-              </property>
-             </spacer>
-            </item>
-            <item row="10" column="0" colspan="4">
-             <layout class="QHBoxLayout" name="meatdata_buttons_layout">
-              <item>
-               <widget class="QPushButton" name="btnImportMetadataFromMusicBrainz">
-                <property name="text">
-                 <string>Import Metadata from MusicBrainz</string>
-                </property>
-               </widget>
-              </item>
-              <item>
-               <widget class="QPushButton" name="btnImportMetadataFromFile">
-                <property name="text">
-                 <string>Re-Import Metadata from file</string>
                 </property>
                </widget>
               </item>
@@ -1156,8 +1121,6 @@
   <tabstop>btnColorPicker</tabstop>
   <tabstop>btnImportMetadataFromMusicBrainz</tabstop>
   <tabstop>btnImportMetadataFromFile</tabstop>
-<<<<<<< HEAD
-  <tabstop>btnColorPicker</tabstop>
   <tabstop>txtDuration</tabstop>
   <tabstop>txtBpm</tabstop>
   <tabstop>txtDateAdded</tabstop>
@@ -1168,8 +1131,6 @@
   <tabstop>txtSamplerate</tabstop>
   <tabstop>txtReplayGain</tabstop>
   <tabstop>txtLocation</tabstop>
-=======
->>>>>>> 6efbf8cd
   <tabstop>btnOpenFileBrowser</tabstop>
   <tabstop>spinBpm</tabstop>
   <tabstop>bpmConst</tabstop>
