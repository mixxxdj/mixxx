// Created by RJ Ryan (rryan@mit.edu) 1/29/2010
#ifndef BASESQLTABLEMODEL_H
#define BASESQLTABLEMODEL_H

#include <QHash>
#include <QtSql>

#include "library/basetrackcache.h"
#include "library/dao/trackdao.h"
#include "library/trackcollection.h"
#include "library/trackmodel.h"
#include "util.h"

// BaseSqlTableModel is a custom-written SQL-backed table which aggressively
// caches the contents of the table and supports lightweight updates.
class BaseSqlTableModel : public QAbstractTableModel, public TrackModel {
    Q_OBJECT
  public:
    BaseSqlTableModel(QObject* pParent,
                      TrackCollection* pTrackCollection,
                      const char* settingsNamespace);
    virtual ~BaseSqlTableModel();

    ///////////////////////////////////////////////////////////////////////////
    //  Functions that have to/can be reimplemented
    ///////////////////////////////////////////////////////////////////////////
<<<<<<< HEAD
    //  This class also has protected variables that should be used in childs
    //  m_pTrackCollection, m_trackDAO
=======
    //  This class also has protected variables that should be used in children
    //  m_database, m_pTrackCollection, m_trackDAO
>>>>>>> a23c71cb

    virtual bool isColumnInternal(int column) = 0;
    virtual bool isColumnHiddenByDefault(int column) = 0;
    virtual TrackModel::CapabilitiesFlags getCapabilities() const = 0;

    // functions that can be implemented
    // function to reimplement for external libraries
    virtual TrackPointer getTrack(const QModelIndex& index) const;
    // calls readWriteFlags() by default, reimplement this if the child calls
    // should be readOnly
    virtual Qt::ItemFlags flags(const QModelIndex &index) const;

    ////////////////////////////////////////////////////////////////////////////
    // Other public methods
    ////////////////////////////////////////////////////////////////////////////

    // Returns true if the BaseSqlTableModel has been initialized. Calling data
    // access methods on a BaseSqlTableModel which is not initialized is likely
    // to cause instability / crashes.
    bool initialized() const { return m_bInitialized; }
    int getTrackId(const QModelIndex& index) const;
    void search(const QString& searchText, const QString& extraFilter = QString());
    void setSearch(const QString& searchText, const QString& extraFilter = QString());
    const QString currentSearch() const;
    void setSort(int column, Qt::SortOrder order);
    void hideTracks(const QModelIndexList& indices);
    int fieldIndex(const QString& fieldName) const;
    void select(TrackCollectionPrivate* pTrackCollectionPrivate);
    QString getTrackLocation(const QModelIndex& index) const;
    QAbstractItemDelegate* delegateForColumn(const int i, QObject* pParent);

    // Methods reimplemented from QAbstractItemModel
    void sort(int column, Qt::SortOrder order);
    int rowCount(const QModelIndex& parent=QModelIndex()) const;
    QVariant data(const QModelIndex& index, int role = Qt::DisplayRole) const;
    bool setData(const QModelIndex& index, const QVariant& value, int role = Qt::EditRole);
    int columnCount(const QModelIndex& parent = QModelIndex()) const;
    bool setHeaderData(int section, Qt::Orientation orientation,
                               const QVariant &value, int role = Qt::EditRole);
    QVariant headerData(int section, Qt::Orientation orientation,
                                int role=Qt::DisplayRole) const;
    virtual QMimeData* mimeData(const QModelIndexList &indexes) const;

  protected:
    // Returns the row of trackId in this result set. If trackId is not present,
    // returns -1.
    const QLinkedList<int> getTrackRows(int trackId) const;
    void setTable(const QString& tableName, const QString& trackIdColumn,
                  const QStringList& tableColumns,
                  QSharedPointer<BaseTrackCache> trackSource);
    void initHeaderData();

    // Use this if you want a model that is read-only.
    Qt::ItemFlags readOnlyFlags(const QModelIndex &index) const;
    // Use this if you want a model that can be changed
    Qt::ItemFlags readWriteFlags(const QModelIndex &index) const;

    TrackCollection* m_pTrackCollection;

  public slots:
    void slotPopulateQueryResult();

    QString m_previewDeckGroup;
    int m_iPreviewDeckTrackId;

  private slots:
    virtual void tracksChanged(QSet<int> trackIds);
    virtual void trackLoaded(QString group, TrackPointer pTrack);

 signals:
    void queryExecuted();

  private:
    inline void setTrackValueForColumn(TrackPointer pTrack, int column, QVariant value);
    QVariant getBaseValue(const QModelIndex& index, int role = Qt::DisplayRole) const;
    // Set the columns used for searching. Names must correspond to the column
    // names in the table provided to setTable. Must be called after setTable is
    // called.
    QString orderByClause() const;

    struct RowInfo {
        int trackId;
        int order;
        QHash<int, QVariant> metadata;

        bool operator<(const RowInfo& other) const {
            // -1 is greater than anything
            if (order == -1) {
                return false;
            } else if (other.order == -1) {
                return true;
            }
            return order < other.order;
        }
    };
    QVector<RowInfo>* m_pRowInfo;
    QVector<RowInfo>* m_pNewRowInfo;

    QString m_tableName;
    QString m_idColumn;
    QSharedPointer<BaseTrackCache> m_trackSource;
    QStringList m_tableColumns;
    QString m_tableColumnsJoined;
    QHash<QString, int> m_tableColumnIndex;
    int m_iSortColumn;
    Qt::SortOrder m_eSortOrder;
    bool m_bInitialized;
    QSqlRecord m_queryRecord;
    QHash<int, int> m_trackSortOrder;
    QHash<int, QLinkedList<int> > m_trackIdToRows;
    QString m_currentSearch;
    QString m_currentSearchFilter;
    QVector<QHash<int, QVariant> > m_headerInfo;

    DISALLOW_COPY_AND_ASSIGN(BaseSqlTableModel);
};

#endif /* BASESQLTABLEMODEL_H */<|MERGE_RESOLUTION|>--- conflicted
+++ resolved
@@ -18,19 +18,14 @@
   public:
     BaseSqlTableModel(QObject* pParent,
                       TrackCollection* pTrackCollection,
-                      const char* settingsNamespace);
+                      QString settingsNamespace);
     virtual ~BaseSqlTableModel();
 
     ///////////////////////////////////////////////////////////////////////////
     //  Functions that have to/can be reimplemented
     ///////////////////////////////////////////////////////////////////////////
-<<<<<<< HEAD
     //  This class also has protected variables that should be used in childs
     //  m_pTrackCollection, m_trackDAO
-=======
-    //  This class also has protected variables that should be used in children
-    //  m_database, m_pTrackCollection, m_trackDAO
->>>>>>> a23c71cb
 
     virtual bool isColumnInternal(int column) = 0;
     virtual bool isColumnHiddenByDefault(int column) = 0;
@@ -90,11 +85,11 @@
 
     TrackCollection* m_pTrackCollection;
 
+    QString m_previewDeckGroup;
+    int m_iPreviewDeckTrackId;
+
   public slots:
     void slotPopulateQueryResult();
-
-    QString m_previewDeckGroup;
-    int m_iPreviewDeckTrackId;
 
   private slots:
     virtual void tracksChanged(QSet<int> trackIds);
