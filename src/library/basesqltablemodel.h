--- conflicted
+++ resolved
@@ -56,12 +56,8 @@
 
     int fieldIndex(ColumnCache::Column column) const;
     int fieldIndex(const QString& fieldName) const;
-<<<<<<< HEAD
+
     void select(TrackCollectionPrivate* pTrackCollectionPrivate);
-=======
-
-    void select();
->>>>>>> 4984d1a0
     QString getTrackLocation(const QModelIndex& index) const;
     QAbstractItemDelegate* delegateForColumn(const int i, QObject* pParent);
 
