--- conflicted
+++ resolved
@@ -63,7 +63,6 @@
     virtual parented_ptr<QWidget> createPaneWidget(KeyboardEventFilter* pKeyboard,
                                                    int paneId, QWidget* parent);
 
-<<<<<<< HEAD
     // Reimplement this to register custom views with the library widget,
     // at the sidebar expanded pane
     virtual parented_ptr<QWidget> createSidebarWidget(KeyboardEventFilter* pKeyboard,
@@ -80,25 +79,10 @@
     virtual SavedSearchQuery saveQuery(SavedSearchQuery sQuery);
     virtual void restoreQuery(int id);
     virtual QList<SavedSearchQuery> getSavedQueries() const;
-=======
+
     virtual bool hasTrackTable() {
         return false;
     }
-
-  protected:
-    QStringList getPlaylistFiles() const {
-        return getPlaylistFiles(QFileDialog::ExistingFiles);
-    }
-    QString getPlaylistFile() const {
-        const QStringList playListFiles = getPlaylistFiles();
-        if (playListFiles.isEmpty()) {
-            return QString(); // no file chosen
-        } else {
-            return playListFiles.first();
-        }
-    }
-    UserSettingsPointer m_pConfig;
->>>>>>> 4f8a3eec
 
   public slots:
     // called when you single click on the root item
