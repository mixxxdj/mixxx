--- conflicted
+++ resolved
@@ -40,19 +40,11 @@
 
     virtual QVariant title() = 0;
     virtual QString getIconPath() = 0;
-<<<<<<< HEAD
 
     // This name must be unique for each feature
     virtual QString getSettingsName() const;
     virtual bool isSinglePane() const;
 
-=======
-
-    // This name must be unique for each feature
-    virtual QString getSettingsName() const;
-    virtual bool isSinglePane() const;
-
->>>>>>> d349e3de
     QIcon getIcon();
 
     virtual bool dropAccept(QList<QUrl> /* urls */,
@@ -87,13 +79,10 @@
     virtual SavedSearchQuery saveQuery(SavedSearchQuery sQuery);
     virtual void restoreQuery(int id);
     virtual QList<SavedSearchQuery> getSavedQueries() const;
-<<<<<<< HEAD
-=======
 
     virtual bool hasTrackTable() {
         return false;
     }
->>>>>>> d349e3de
 
   public slots:
     // called when you single click on the root item
