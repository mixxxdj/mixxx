
#include "library/librarytablemodel.h"
#include "library/queryutil.h"
#include "playermanager.h"

const QString LibraryTableModel::DEFAULT_LIBRARYFILTER =
        "mixxx_deleted=0 AND fs_deleted=0";

LibraryTableModel::LibraryTableModel(QObject* parent,
                                     TrackCollection* pTrackCollection,
                                     const char* settingsNamespace)
        : BaseSqlTableModel(parent, pTrackCollection, settingsNamespace){
}

LibraryTableModel::~LibraryTableModel() {
}

void LibraryTableModel::init() {
    setTableModel();
}

// Must be called from Main thread
void LibraryTableModel::setTableModel(int id) {
    Q_UNUSED(id);
<<<<<<< HEAD
    QStringList columns = QStringList();
    columns << "library." + LIBRARYTABLE_ID << "'' as preview";
=======
    QStringList columns;
    columns << "library." + LIBRARYTABLE_ID
            << "'' AS " + LIBRARYTABLE_PREVIEW
            << "'' AS " + LIBRARYTABLE_COVERART;
>>>>>>> e17ae9bd

    const QString tableName = "library_view";

    // TODO(xxx) move this to separate function on accessing DB (create table)
    m_pTrackCollection->callSync(
            [this, &columns, &tableName] (TrackCollectionPrivate* pTrackCollectionPrivate) {
        QSqlQuery query(pTrackCollectionPrivate->getDatabase());
        QString queryString = "CREATE TEMPORARY VIEW IF NOT EXISTS " + tableName + " AS "
                "SELECT " + columns.join(", ") +
                " FROM library INNER JOIN track_locations "
                "ON library.location = track_locations.id "
                "WHERE (" + LibraryTableModel::DEFAULT_LIBRARYFILTER + ")";
        query.prepare(queryString);
        if (!query.exec()) {
            LOG_FAILED_QUERY(query);
        }
    }, __PRETTY_FUNCTION__);

    QStringList tableColumns;
    tableColumns << LIBRARYTABLE_ID;
    tableColumns << LIBRARYTABLE_PREVIEW;
    tableColumns << LIBRARYTABLE_COVERART;
    setTable(tableName, LIBRARYTABLE_ID, tableColumns,
             m_pTrackCollection->getTrackSource());
    setSearch("");
    setDefaultSort(fieldIndex("artist"), Qt::AscendingOrder);
}

// Must be called from Main thread
int LibraryTableModel::addTracks(const QModelIndex& index,
                                 const QList<QString>& locations) {
    Q_UNUSED(index);
    QList<QFileInfo> fileInfoList;
    foreach (QString fileLocation, locations) {
        fileInfoList.append(QFileInfo(fileLocation));
    }
    int tracksAdded = 0;
    // tro's lambda idea. This code calls synchronously!
    m_pTrackCollection->callSync(
                [this, &fileInfoList, &tracksAdded] (TrackCollectionPrivate* pTrackCollectionPrivate) {
        QList<int> trackIds = pTrackCollectionPrivate->getTrackDAO().addTracks(fileInfoList, true);
        select(pTrackCollectionPrivate);
        tracksAdded = trackIds.count();
    }, __PRETTY_FUNCTION__);
    return tracksAdded;
}

bool LibraryTableModel::isColumnInternal(int column) {
    if ((column == fieldIndex(ColumnCache::COLUMN_LIBRARYTABLE_ID)) ||
            (column == fieldIndex(ColumnCache::COLUMN_LIBRARYTABLE_URL)) ||
            (column == fieldIndex(ColumnCache::COLUMN_LIBRARYTABLE_CUEPOINT)) ||
            (column == fieldIndex(ColumnCache::COLUMN_LIBRARYTABLE_REPLAYGAIN)) ||
            (column == fieldIndex(ColumnCache::COLUMN_LIBRARYTABLE_WAVESUMMARYHEX)) ||
            (column == fieldIndex(ColumnCache::COLUMN_LIBRARYTABLE_SAMPLERATE)) ||
            (column == fieldIndex(ColumnCache::COLUMN_LIBRARYTABLE_MIXXXDELETED)) ||
            (column == fieldIndex(ColumnCache::COLUMN_LIBRARYTABLE_HEADERPARSED)) ||
            (column == fieldIndex(ColumnCache::COLUMN_LIBRARYTABLE_PLAYED)) ||
            (column == fieldIndex(ColumnCache::COLUMN_LIBRARYTABLE_KEY_ID))||
            (column == fieldIndex(ColumnCache::COLUMN_LIBRARYTABLE_BPM_LOCK)) ||
            (column == fieldIndex(ColumnCache::COLUMN_LIBRARYTABLE_CHANNELS)) ||
            (column == fieldIndex(ColumnCache::COLUMN_TRACKLOCATIONSTABLE_FSDELETED)) ||
            (PlayerManager::numPreviewDecks() == 0 &&
             column == fieldIndex(ColumnCache::COLUMN_LIBRARYTABLE_PREVIEW)) ||
            (column == fieldIndex(ColumnCache::COLUMN_LIBRARYTABLE_COVERART_LOCATION)) ||
            (column == fieldIndex(ColumnCache::COLUMN_LIBRARYTABLE_COVERART_MD5))) {
        return true;
    }

    return false;
}

bool LibraryTableModel::isColumnHiddenByDefault(int column) {
    Q_UNUSED(column);
    return false;
}

TrackModel::CapabilitiesFlags LibraryTableModel::getCapabilities() const {
    return TRACKMODELCAPS_NONE
            | TRACKMODELCAPS_RECEIVEDROPS
            | TRACKMODELCAPS_ADDTOPLAYLIST
            | TRACKMODELCAPS_ADDTOCRATE
            | TRACKMODELCAPS_ADDTOAUTODJ
            | TRACKMODELCAPS_RELOADMETADATA
            | TRACKMODELCAPS_LOADTODECK
            | TRACKMODELCAPS_LOADTOSAMPLER
            | TRACKMODELCAPS_LOADTOPREVIEWDECK
            | TRACKMODELCAPS_HIDE
            | TRACKMODELCAPS_MANIPULATEBEATS
            | TRACKMODELCAPS_CLEAR_BEATS
            | TRACKMODELCAPS_RESETPLAYED;
}<|MERGE_RESOLUTION|>--- conflicted
+++ resolved
@@ -22,15 +22,10 @@
 // Must be called from Main thread
 void LibraryTableModel::setTableModel(int id) {
     Q_UNUSED(id);
-<<<<<<< HEAD
     QStringList columns = QStringList();
-    columns << "library." + LIBRARYTABLE_ID << "'' as preview";
-=======
-    QStringList columns;
     columns << "library." + LIBRARYTABLE_ID
             << "'' AS " + LIBRARYTABLE_PREVIEW
             << "'' AS " + LIBRARYTABLE_COVERART;
->>>>>>> e17ae9bd
 
     const QString tableName = "library_view";
 
