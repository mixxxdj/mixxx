#include "library/librarytablemodel.h"

#include "library/dao/trackschema.h"
#include "library/queryutil.h"
#include "library/trackcollection.h"
#include "library/trackcollectionmanager.h"
#include "mixer/playermanager.h"
#include "moc_librarytablemodel.cpp"

LibraryTableModel::LibraryTableModel(QObject* parent,
        TrackCollectionManager* pTrackCollectionManager,
        const char* settingsNamespace)
        : BaseSqlTableModel(parent, pTrackCollectionManager, settingsNamespace) {
    setTableModel();
}

LibraryTableModel::~LibraryTableModel() {
}

void LibraryTableModel::setTableModel() {
    const QString tableName("library_view");

    QStringList columns;
    columns << "library." + LIBRARYTABLE_ID
            << "'' AS " + LIBRARYTABLE_PREVIEW
            // For sorting the cover art column we give LIBRARYTABLE_COVERART
            // the same value as the cover digest.
            << LIBRARYTABLE_COVERART_DIGEST + " AS " + LIBRARYTABLE_COVERART;

    QSqlQuery query(m_database);
    query.prepare(
            "CREATE TEMPORARY VIEW IF NOT EXISTS " + tableName +
            " AS SELECT " + columns.join(",") +
            " FROM library "
            "INNER JOIN track_locations "
            "ON library.location=track_locations.id "
            "WHERE (mixxx_deleted=0 AND fs_deleted=0)");
    if (!query.exec()) {
        LOG_FAILED_QUERY(query);
    }

    QStringList tableColumns;
    tableColumns << LIBRARYTABLE_ID;
    tableColumns << LIBRARYTABLE_PREVIEW;
    tableColumns << LIBRARYTABLE_COVERART;
    setTable(tableName,
            LIBRARYTABLE_ID,
<<<<<<< HEAD
            tableColumns,
=======
            std::move(tableColumns),
>>>>>>> 620242d8
            m_pTrackCollectionManager->internalCollection()->getTrackSource());
    setSearch("");
    setDefaultSort(fieldIndex("artist"), Qt::AscendingOrder);

    // Set tooltip for random sorting
    int fi = fieldIndex(ColumnCache::COLUMN_LIBRARYTABLE_PREVIEW);
    setHeaderData(fi, Qt::Horizontal, tr("Sort items randomly"), Qt::ToolTipRole);
}

int LibraryTableModel::addTracks(const QModelIndex& index,
        const QList<QString>& locations) {
    Q_UNUSED(index);
    QList<TrackId> trackIds = m_pTrackCollectionManager->resolveTrackIdsFromLocations(
            locations);
    select();
    return trackIds.size();
}

bool LibraryTableModel::isColumnInternal(int column) {
    return column == fieldIndex(ColumnCache::COLUMN_LIBRARYTABLE_ID) ||
            column == fieldIndex(ColumnCache::COLUMN_LIBRARYTABLE_URL) ||
            column == fieldIndex(ColumnCache::COLUMN_LIBRARYTABLE_CUEPOINT) ||
            column == fieldIndex(ColumnCache::COLUMN_LIBRARYTABLE_WAVESUMMARYHEX) ||
            column == fieldIndex(ColumnCache::COLUMN_LIBRARYTABLE_SAMPLERATE) ||
            column == fieldIndex(ColumnCache::COLUMN_LIBRARYTABLE_MIXXXDELETED) ||
            column == fieldIndex(ColumnCache::COLUMN_LIBRARYTABLE_HEADERPARSED) ||
            column == fieldIndex(ColumnCache::COLUMN_LIBRARYTABLE_PLAYED) ||
            column == fieldIndex(ColumnCache::COLUMN_LIBRARYTABLE_KEY_ID) ||
            column == fieldIndex(ColumnCache::COLUMN_LIBRARYTABLE_BPM_LOCK) ||
            column == fieldIndex(ColumnCache::COLUMN_LIBRARYTABLE_CHANNELS) ||
            column == fieldIndex(ColumnCache::COLUMN_TRACKLOCATIONSTABLE_FSDELETED) ||
            (PlayerManager::numPreviewDecks() == 0 &&
                    column == fieldIndex(ColumnCache::COLUMN_LIBRARYTABLE_PREVIEW)) ||
            column == fieldIndex(ColumnCache::COLUMN_LIBRARYTABLE_COVERART_SOURCE) ||
            column == fieldIndex(ColumnCache::COLUMN_LIBRARYTABLE_COVERART_TYPE) ||
            column == fieldIndex(ColumnCache::COLUMN_LIBRARYTABLE_COVERART_LOCATION) ||
            column == fieldIndex(ColumnCache::COLUMN_LIBRARYTABLE_COVERART_COLOR) ||
            column == fieldIndex(ColumnCache::COLUMN_LIBRARYTABLE_COVERART_DIGEST) ||
            column == fieldIndex(ColumnCache::COLUMN_LIBRARYTABLE_COVERART_HASH);
}

TrackModel::Capabilities LibraryTableModel::getCapabilities() const {
    return Capability::ReceiveDrops |
            Capability::AddToTrackSet |
            Capability::AddToAutoDJ |
            Capability::EditMetadata |
            Capability::LoadToDeck |
            Capability::LoadToSampler |
            Capability::LoadToPreviewDeck |
            Capability::Hide |
            Capability::ResetPlayed |
            Capability::RemoveFromDisk |
            Capability::Analyze;
}<|MERGE_RESOLUTION|>--- conflicted
+++ resolved
@@ -45,11 +45,7 @@
     tableColumns << LIBRARYTABLE_COVERART;
     setTable(tableName,
             LIBRARYTABLE_ID,
-<<<<<<< HEAD
-            tableColumns,
-=======
             std::move(tableColumns),
->>>>>>> 620242d8
             m_pTrackCollectionManager->internalCollection()->getTrackSource());
     setSearch("");
     setDefaultSort(fieldIndex("artist"), Qt::AscendingOrder);
