
#include "library/librarytablemodel.h"
#include "library/queryutil.h"
#include "mixxxutils.cpp"
#include "playermanager.h"

const QString LibraryTableModel::DEFAULT_LIBRARYFILTER =
        "mixxx_deleted=0 AND fs_deleted=0";

LibraryTableModel::LibraryTableModel(QObject* parent,
                                     TrackCollection* pTrackCollection,
                                     QString settingsNamespace)
        : BaseSqlTableModel(parent, pTrackCollection, settingsNamespace){
    setTableModel();
}

LibraryTableModel::~LibraryTableModel() {
}

void LibraryTableModel::setTableModel(int id) {
    Q_UNUSED(id);
    QStringList columns;
    columns << "library." + LIBRARYTABLE_ID << "'' as preview";

    const QString tableName = "library_view";

    QSqlQuery query(m_pTrackCollection->getDatabase());
    QString queryString = "CREATE TEMPORARY VIEW IF NOT EXISTS " + tableName + " AS "
            "SELECT " + columns.join(", ") +
            " FROM library INNER JOIN track_locations "
            "ON library.location = track_locations.id "
            "WHERE (" + LibraryTableModel::DEFAULT_LIBRARYFILTER + ")";
    query.prepare(queryString);
    if (!query.exec()) {
        LOG_FAILED_QUERY(query);
    }

    QStringList tableColumns;
    tableColumns << LIBRARYTABLE_ID;
    tableColumns << "preview";
    setTable(tableName, LIBRARYTABLE_ID, tableColumns,
             m_pTrackCollection->getTrackSource("default"));

    // BaseSqlTabelModel will setup the header info
    initHeaderData();

    setSearch("");
    setDefaultSort(fieldIndex("artist"), Qt::AscendingOrder);
}


int LibraryTableModel::addTracks(const QModelIndex& index,
                                 const QList<QString>& locations) {
    Q_UNUSED(index);
    QList<QFileInfo> fileInfoList;
    foreach (QString fileLocation, locations) {
        fileInfoList.append(QFileInfo(fileLocation));
    }
    QList<int> trackIds = m_trackDAO.addTracks(fileInfoList, true);
    select();
    return trackIds.size();
}

bool LibraryTableModel::isColumnInternal(int column) {
    if ((column == fieldIndex(LIBRARYTABLE_ID)) ||
            (column == fieldIndex(LIBRARYTABLE_URL)) ||
            (column == fieldIndex(LIBRARYTABLE_CUEPOINT)) ||
            (column == fieldIndex(LIBRARYTABLE_REPLAYGAIN)) ||
            (column == fieldIndex(LIBRARYTABLE_WAVESUMMARYHEX)) ||
            (column == fieldIndex(LIBRARYTABLE_SAMPLERATE)) ||
            (column == fieldIndex(LIBRARYTABLE_MIXXXDELETED)) ||
            (column == fieldIndex(LIBRARYTABLE_HEADERPARSED)) ||
            (column == fieldIndex(LIBRARYTABLE_PLAYED)) ||
            (column == fieldIndex(LIBRARYTABLE_BPM_LOCK)) ||
            (column == fieldIndex(LIBRARYTABLE_CHANNELS)) ||
            (column == fieldIndex(TRACKLOCATIONSTABLE_FSDELETED)) ||
            (PlayerManager::numPreviewDecks() == 0 && column == fieldIndex("preview"))) {
        return true;
    }

    return false;
}

bool LibraryTableModel::isColumnHiddenByDefault(int column) {
<<<<<<< HEAD
=======
    Q_UNUSED(column);
>>>>>>> 18010692
    return false;
}

TrackModel::CapabilitiesFlags LibraryTableModel::getCapabilities() const {
    return TRACKMODELCAPS_NONE
            | TRACKMODELCAPS_RECEIVEDROPS
            | TRACKMODELCAPS_ADDTOPLAYLIST
            | TRACKMODELCAPS_ADDTOCRATE
            | TRACKMODELCAPS_ADDTOAUTODJ
            | TRACKMODELCAPS_RELOADMETADATA
            | TRACKMODELCAPS_LOADTODECK
            | TRACKMODELCAPS_LOADTOSAMPLER
            | TRACKMODELCAPS_LOADTOPREVIEWDECK
            | TRACKMODELCAPS_HIDE
            | TRACKMODELCAPS_MANIPULATEBEATS
            | TRACKMODELCAPS_CLEAR_BEATS
            | TRACKMODELCAPS_RESETPLAYED;
}<|MERGE_RESOLUTION|>--- conflicted
+++ resolved
@@ -82,10 +82,7 @@
 }
 
 bool LibraryTableModel::isColumnHiddenByDefault(int column) {
-<<<<<<< HEAD
-=======
     Q_UNUSED(column);
->>>>>>> 18010692
     return false;
 }
 
