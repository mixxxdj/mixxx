
#include "library/librarytablemodel.h"
#include "library/queryutil.h"
#include "mixxxutils.cpp"
#include "playermanager.h"

const QString LibraryTableModel::DEFAULT_LIBRARYFILTER =
        "mixxx_deleted=0 AND fs_deleted=0";

LibraryTableModel::LibraryTableModel(QObject* parent,
                                     TrackCollection* pTrackCollection,
                                     QString settingsNamespace)
        : BaseSqlTableModel(parent, pTrackCollection, settingsNamespace){
}

LibraryTableModel::~LibraryTableModel() {
}

<<<<<<< HEAD
void LibraryTableModel::init() {
    setTableModel();
}

void LibraryTableModel::setTableModel(int id) {
    // here callSync calls
=======
void LibraryTableModel::setTableModel(int id) {
>>>>>>> 43da45f4
    Q_UNUSED(id);
    QStringList columns = QStringList()
            << "library."+LIBRARYTABLE_ID << "'' as preview";

    QString tableName = "library_view";

    // TODO(xxx) move this to separate function on accessing DB (create table)
    m_pTrackCollection->callSync(
            [this, &columns, &tableName] (void) {
        QSqlQuery query(m_pTrackCollection->getDatabase());
        QString queryString = "CREATE TEMPORARY VIEW IF NOT EXISTS "+tableName+" AS "
                "SELECT " + columns.join(", ") +
                " FROM library INNER JOIN track_locations "
                "ON library.location = track_locations.id "
                "WHERE (" + LibraryTableModel::DEFAULT_LIBRARYFILTER + ")";
        query.prepare(queryString);
        if (!query.exec()) {
            LOG_FAILED_QUERY(query);
        }
    }, __PRETTY_FUNCTION__);

    QStringList tableColumns;
    tableColumns << LIBRARYTABLE_ID;
    tableColumns << "preview";
    setTable(tableName, LIBRARYTABLE_ID, tableColumns,
             m_pTrackCollection->getTrackSource("default"));

    // BaseSqlTabelModel will setup the header info
    initHeaderData();

    setSearch("");
    setDefaultSort(fieldIndex("artist"), Qt::AscendingOrder);
}

// Must be called from Main thread
int LibraryTableModel::addTracks(const QModelIndex& index, QList<QString> locations) {
    Q_UNUSED(index);
    QList<QFileInfo> fileInfoList;
    foreach (QString fileLocation, locations) {
        fileInfoList.append(QFileInfo(fileLocation));
    }
    int tracksAdded = 0;
    // tro's lambda idea. This code calls synchronously!
    m_pTrackCollection->callSync(
                [this, &fileInfoList, &tracksAdded] (void) {
        QList<int> trackIds = m_trackDAO.addTracks(fileInfoList, true);
        select();
        tracksAdded = trackIds.count();
    }, __PRETTY_FUNCTION__);
    return tracksAdded;
}

bool LibraryTableModel::isColumnInternal(int column) {
    if ((column == fieldIndex(LIBRARYTABLE_ID)) ||
        (column == fieldIndex(LIBRARYTABLE_URL)) ||
        (column == fieldIndex(LIBRARYTABLE_CUEPOINT)) ||
        (column == fieldIndex(LIBRARYTABLE_REPLAYGAIN)) ||
        (column == fieldIndex(LIBRARYTABLE_WAVESUMMARYHEX)) ||
        (column == fieldIndex(LIBRARYTABLE_SAMPLERATE)) ||
        (column == fieldIndex(LIBRARYTABLE_MIXXXDELETED)) ||
        (column == fieldIndex(LIBRARYTABLE_HEADERPARSED)) ||
        (column == fieldIndex(LIBRARYTABLE_PLAYED)) ||
        (column == fieldIndex(LIBRARYTABLE_BPM_LOCK)) ||
        (column == fieldIndex(LIBRARYTABLE_CHANNELS)) ||
        (column == fieldIndex(TRACKLOCATIONSTABLE_FSDELETED)) ||
        (PlayerManager::numPreviewDecks() == 0 && column == fieldIndex("preview"))) {
        return true;
    }

    return false;
}

bool LibraryTableModel::isColumnHiddenByDefault(int column) {
    if (column == fieldIndex(LIBRARYTABLE_KEY))
        return true;
    return false;
}

TrackModel::CapabilitiesFlags LibraryTableModel::getCapabilities() const {
    return TRACKMODELCAPS_NONE
            | TRACKMODELCAPS_RECEIVEDROPS
            | TRACKMODELCAPS_ADDTOPLAYLIST
            | TRACKMODELCAPS_ADDTOCRATE
            | TRACKMODELCAPS_ADDTOAUTODJ
            | TRACKMODELCAPS_RELOADMETADATA
            | TRACKMODELCAPS_LOADTODECK
            | TRACKMODELCAPS_LOADTOSAMPLER
            | TRACKMODELCAPS_LOADTOPREVIEWDECK
            | TRACKMODELCAPS_HIDE
            | TRACKMODELCAPS_MANIPULATEBEATS
            | TRACKMODELCAPS_CLEAR_BEATS
            | TRACKMODELCAPS_RESETPLAYED;
}<|MERGE_RESOLUTION|>--- conflicted
+++ resolved
@@ -16,16 +16,12 @@
 LibraryTableModel::~LibraryTableModel() {
 }
 
-<<<<<<< HEAD
 void LibraryTableModel::init() {
     setTableModel();
 }
 
+// Must be called from Main thread
 void LibraryTableModel::setTableModel(int id) {
-    // here callSync calls
-=======
-void LibraryTableModel::setTableModel(int id) {
->>>>>>> 43da45f4
     Q_UNUSED(id);
     QStringList columns = QStringList()
             << "library."+LIBRARYTABLE_ID << "'' as preview";
