#pragma once

#include <QRegularExpression>
#include <QString>
<<<<<<< HEAD
#include <QtSql>
=======
>>>>>>> be01a696
#include <memory>

#include "library/searchquery.h"
#include "util/class.h"

class TrackCollection;
class QueryNode;
class AndNode;

class SearchQueryParser {
  public:
    explicit SearchQueryParser(TrackCollection* pTrackCollection, QStringList searchColumns);

    void setSearchColumns(QStringList searchColumns);

    std::unique_ptr<QueryNode> parseQuery(
            const QString& query,
            const QString& extraFilter) const;

    /// splits the query into a list of terms
    static QStringList splitQueryIntoWords(const QString& query);
    /// checks if the changed search query is less specific then the original term
    static bool queryIsLessSpecific(const QString& original, const QString& changed);

  private:
    void parseTokens(QStringList tokens,
                     AndNode* pQuery) const;

    std::unique_ptr<AndNode> parseAndNode(const QString& query) const;
    std::unique_ptr<OrNode> parseOrNode(const QString& query) const;

    struct TextArgumentResult {
        QString argument;
        StringMatch mode;
    };

    TextArgumentResult getTextArgument(QString argument,
            QStringList* tokens) const;

    TrackCollection* m_pTrackCollection;
    QStringList m_queryColumns;
    bool m_searchCrates;
    QStringList m_textFilters;
    QStringList m_numericFilters;
    QStringList m_specialFilters;
    QStringList m_allFilters;
    QHash<QString, QStringList> m_fieldToSqlColumns;

    QRegularExpression m_fuzzyMatcher;
    QRegularExpression m_textFilterMatcher;
    QRegularExpression m_crateFilterMatcher;
    QRegularExpression m_numericFilterMatcher;
    QRegularExpression m_specialFilterMatcher;

    DISALLOW_COPY_AND_ASSIGN(SearchQueryParser);
};<|MERGE_RESOLUTION|>--- conflicted
+++ resolved
@@ -2,10 +2,6 @@
 
 #include <QRegularExpression>
 #include <QString>
-<<<<<<< HEAD
-#include <QtSql>
-=======
->>>>>>> be01a696
 #include <memory>
 
 #include "library/searchquery.h"
