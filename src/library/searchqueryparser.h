--- conflicted
+++ resolved
@@ -6,12 +6,9 @@
 #include <QtSql>
 
 #include "util.h"
-<<<<<<< HEAD
 #include "library/trackcollection.h"
-=======
 #include "trackinfoobject.h"
 #include "library/searchquery.h"
->>>>>>> a37d273f
 
 class SearchQueryParser {
   public:
@@ -30,20 +27,8 @@
     QString getTextArgument(QString argument,
                             QStringList* tokens) const;
 
-<<<<<<< HEAD
-    bool parseFuzzyMatch(QString field, QStringList* output) const;
-    bool parseTextFilter(QString field, QString argument,
-                         QStringList* tokens, QStringList* output) const;
-    bool parseNumericFilter(QString field, QString argument,
-                            QStringList* tokens, QStringList* output) const;
-    bool parseSpecialFilter(QString field, QString argument,
-                            QStringList* tokens, QStringList* output) const;
-
     TrackCollection* m_pTrackCollection;
 
-=======
-    QSqlDatabase m_database;
->>>>>>> a37d273f
     QStringList m_textFilters;
     QStringList m_numericFilters;
     QStringList m_specialFilters;
