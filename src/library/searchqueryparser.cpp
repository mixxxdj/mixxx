--- conflicted
+++ resolved
@@ -165,15 +165,11 @@
                 } else if (field == "duration") {
                     pNode = std::make_unique<DurationFilterNode>(
                             m_fieldToSqlColumns[field], argument);
-<<<<<<< HEAD
-                }
-=======
                 } else if (field == "date_added" || field == "datetime_added" || field == "added" || field == "dateadded") {
 		    field = "datetime_added";
 		    pNode = std::make_unique<TextFilterNode>(
 			m_database, m_fieldToSqlColumns[field], argument);
 		}
->>>>>>> 65922f0b
             }
             if (pNode) {
                 if (negate) {
