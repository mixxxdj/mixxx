#include "library/searchqueryparser.h"

#include "track/keyutils.h"

SearchQueryParser::SearchQueryParser(TrackCollection* pTrackCollection)
        : m_pTrackCollection(pTrackCollection) {
    m_textFilters << "artist"
                  << "album_artist"
                  << "album"
                  << "title"
                  << "genre"
                  << "composer"
                  << "grouping"
                  << "comment"
                  << "location";
    m_numericFilters << "year"
                     << "track"
                     << "bpm"
                     << "duration"
                     << "played"
                     << "rating"
                     << "bitrate";
    m_specialFilters << "key";

    m_fieldToSqlColumns["artist"] << "artist" << "album_artist";
    m_fieldToSqlColumns["album_artist"] << "album_artist";
    m_fieldToSqlColumns["album"] << "album";
    m_fieldToSqlColumns["title"] << "title";
    m_fieldToSqlColumns["genre"] << "genre";
    m_fieldToSqlColumns["composer"] << "composer";
    m_fieldToSqlColumns["grouping"] << "grouping";
    m_fieldToSqlColumns["comment"] << "comment";
    m_fieldToSqlColumns["year"] << "year";
    m_fieldToSqlColumns["track"] << "tracknumber";
    m_fieldToSqlColumns["bpm"] << "bpm";
    m_fieldToSqlColumns["bitrate"] << "bitrate";
    m_fieldToSqlColumns["duration"] << "duration";
    m_fieldToSqlColumns["key"] << "key";
    m_fieldToSqlColumns["key_id"] << "key_id";
    m_fieldToSqlColumns["played"] << "timesplayed";
    m_fieldToSqlColumns["rating"] << "rating";
    m_fieldToSqlColumns["location"] << "location";

    m_allFilters.append(m_textFilters);
    m_allFilters.append(m_numericFilters);
    m_allFilters.append(m_specialFilters);

    m_fuzzyMatcher = QRegExp(QString("^~(%1)$").arg(m_allFilters.join("|")));
    m_textFilterMatcher = QRegExp(QString("^(%1):(.*)$").arg(m_textFilters.join("|")));
    m_numericFilterMatcher = QRegExp(QString("^(%1):(.*)$").arg(m_numericFilters.join("|")));
    m_specialFilterMatcher = QRegExp(QString("^~?(%1):(.*)$").arg(m_specialFilters.join("|")));
}

SearchQueryParser::~SearchQueryParser() {
}

<<<<<<< HEAD
bool SearchQueryParser::searchFieldsForPhrase(const QString& phrase,
                                              const QStringList& fields,
                                              QStringList* output) const {
    m_pTrackCollection->callSync( [this, &phrase, &fields, &output] (TrackCollectionPrivate* pTrackCollectionPrivate) {
        FieldEscaper escaper(pTrackCollectionPrivate->getDatabase());
        QString escapedPhrase = escaper.escapeString("%" + phrase + "%");

        QStringList fieldFragments;
        foreach (QString field, fields) {
            fieldFragments << QString("(%1 LIKE %2)").arg(field, escapedPhrase);
        }
        *output << QString("(%1)").arg(fieldFragments.join(" OR "));
    }, __PRETTY_FUNCTION__);
    return true;
}

bool SearchQueryParser::parseFuzzyMatch(QString field, QStringList* output) const {
    Q_UNUSED(output);
    if (field == "bpm") {
        // Look up the current track's bpms and add something like
        // "bpm > X AND bpm" < Y to 'output'

        // Make sure to return true if you processed successfully
        //return true;
    } else if (field == "key") {
        // Look up current track's key and add something like
        // "key" in (.. list of compatible keys.. )

        // Make sure to return true if you processed successfully
        //return true;
    }

    return false;
}

=======
>>>>>>> a37d273f
QString SearchQueryParser::getTextArgument(QString argument,
                                           QStringList* tokens) const {
    // If the argument is empty, assume the user placed a space after an
    // advanced search command. Consume another token and treat that as the
    // argument. TODO(XXX) support quoted search phrases as arguments
    argument = argument.trimmed();
    if (argument.length() == 0) {
        if (tokens->length() > 0) {
            argument = tokens->takeFirst();
        }
    }

    // Deal with quoted arguments. If this token started with a quote, then
    // search for the closing quote.
    if (argument.startsWith("\"")) {
        argument = argument.mid(1);

        int quote_index = argument.indexOf("\"");
        while (quote_index == -1 && tokens->length() > 0) {
            argument += " " + tokens->takeFirst();
            quote_index = argument.indexOf("\"");
        }

        if (quote_index == -1) {
            // No ending quote found. Since we think they are going to close the
            // quote eventually, treat the entire token list as the argument for
            // now.
            return argument;
        }

        // Stuff the rest of the argument after the quote back into tokens.
        QString remaining = argument.mid(quote_index+1).trimmed();
        if (remaining.size() != 0) {
            tokens->push_front(remaining);
        }

        // Slice off the quote and everything after.
        argument = argument.left(quote_index);
    }

    return argument;
}

<<<<<<< HEAD
bool SearchQueryParser::parseTextFilter(QString field, QString argument,
                                        QStringList* tokens,
                                        QStringList* output) const {
    QStringList sqlColumns = m_fieldToSqlColumns.value(field);
    if (sqlColumns.isEmpty()) {
        return false;
    }

    QString filter = getTextArgument(argument, tokens).trimmed();
    if (filter.length() == 0) {
        qDebug() << "Text filter for" << field << "was empty.";
        return false;
    }

    m_pTrackCollection->callSync( [this, &filter, &sqlColumns, &output] (TrackCollectionPrivate* pTrackCollectionPrivate) {
            FieldEscaper escaper(pTrackCollectionPrivate->getDatabase());
            QString escapedFilter = escaper.escapeString("%" + filter + "%");
            QStringList searchClauses;
            foreach (const QString sqlColumn, sqlColumns) {
                searchClauses << QString("(%1 LIKE %2)").arg(sqlColumn, escapedFilter);
            }
            *output << (searchClauses.length() > 1 ?
                        QString("(%1)").arg(searchClauses.join(" OR ")) :
                        searchClauses[0]);
    }, __PRETTY_FUNCTION__);
    return true;
}

bool SearchQueryParser::parseNumericFilter(QString field, QString argument,
                                           QStringList* tokens,
                                           QStringList* output) const {
    QStringList sqlColumns = m_fieldToSqlColumns.value(field);
    if (sqlColumns.isEmpty()) {
        return false;
    }

    QString filter = getTextArgument(argument, tokens).trimmed();
    if (filter.length() == 0) {
        qDebug() << "Text filter for" << field << "was empty.";
        return false;
    }


    QString op = "=";
    if (m_operatorMatcher.indexIn(filter) != -1) {
        op = m_operatorMatcher.cap(1);
        filter = m_operatorMatcher.cap(2);
    }

    bool parsed = false;
    // Try to convert to see if it parses.
    filter.toDouble(&parsed);
    if (parsed) {
        QStringList searchClauses;
        foreach (const QString sqlColumn, sqlColumns) {
            searchClauses << QString("(%1 %2 %3)").arg(sqlColumn, op, filter);
        }
        *output << (searchClauses.length() > 1 ?
                QString("(%1)").arg(searchClauses.join(" OR ")) :
                searchClauses[0]);
        return true;
    }

    QStringList rangeArgs = filter.split("-");
    if (rangeArgs.length() == 2) {
        bool ok = false;
        double arg1 = rangeArgs[0].toDouble(&ok);
        if (!ok) {
            return false;
        }
        double arg2 = rangeArgs[1].toDouble(&ok);
        if (!ok) {
            return false;
        }

        // Nonsense
        if (arg1 > arg2) {
            return false;
        }

        QStringList searchClauses;
        foreach (const QString sqlColumn, sqlColumns) {
            searchClauses << QString("(%1 >= %2 AND %1 <= %3)").arg(sqlColumn, rangeArgs[0], rangeArgs[1]);
        }

        *output << (searchClauses.length() > 1 ?
                QString("(%1)").arg(searchClauses.join(" OR ")) :
                searchClauses[0]);
        return true;
    }
    return false;
}

bool SearchQueryParser::parseSpecialFilter(QString field, QString argument,
                                           QStringList* tokens,
                                           QStringList* output) const {
    // Currently unimplemented. This is called when we want to filter by
    // key. The handling here will depend on how we represent the keys in the
    // database but it should ideally automatically deal with all the different
    // representations there are for keys.
    Q_UNUSED(field);
    Q_UNUSED(argument);
    Q_UNUSED(tokens);
    Q_UNUSED(output);
    return false;
}

=======
>>>>>>> a37d273f
void SearchQueryParser::parseTokens(QStringList tokens,
                                    QStringList searchColumns,
                                    AndNode* pQuery) const {
    while (tokens.size() > 0) {
        QString token = tokens.takeFirst().trimmed();
        if (token.length() == 0) {
            continue;
        }

        bool consumed = false;

        if (!consumed && m_fuzzyMatcher.indexIn(token) != -1) {
            // TODO(XXX): implement this feature.
        }

        if (!consumed && m_textFilterMatcher.indexIn(token) != -1) {
            QString field = m_textFilterMatcher.cap(1);
            QString argument = getTextArgument(
                m_textFilterMatcher.cap(2), &tokens).trimmed();
            pQuery->addNode(new TextFilterNode(
                m_database, m_fieldToSqlColumns[field], argument));
            consumed = true;
        }

        if (!consumed && m_numericFilterMatcher.indexIn(token) != -1) {
            QString field = m_numericFilterMatcher.cap(1);
            QString argument = getTextArgument(
                m_numericFilterMatcher.cap(2), &tokens).trimmed();
            pQuery->addNode(new NumericFilterNode(
                m_fieldToSqlColumns[field], argument));
            consumed = true;
        }

        if (!consumed && m_specialFilterMatcher.indexIn(token) != -1) {
            QString field = m_specialFilterMatcher.cap(1);
            QString argument = getTextArgument(
                m_specialFilterMatcher.cap(2), &tokens).trimmed();
            if (field == "key") {
                mixxx::track::io::key::ChromaticKey key =
                        KeyUtils::guessKeyFromText(argument);
                bool fuzzy = token.startsWith("~");
                if (key == mixxx::track::io::key::INVALID) {
                    pQuery->addNode(new TextFilterNode(
                        m_database, m_fieldToSqlColumns[field], argument));
                } else {
                    pQuery->addNode(new KeyFilterNode(key, fuzzy));
                }
                consumed = true;
            }
        }

        // If no advanced search feature matched, treat it as a search term.
        if (!consumed) {
            pQuery->addNode(new TextFilterNode(
                m_database, searchColumns, token));
            consumed = true;
        }
    }
}

<<<<<<< HEAD
QString SearchQueryParser::parseQuery(const QString& query,
                                      const QStringList& searchColumns,
                                      const QString& extraFilter) const {
    //FieldEscaper escaper(m_database);
    QStringList queryFragments;
=======
QueryNode* SearchQueryParser::parseQuery(const QString& query,
                                         const QStringList& searchColumns,
                                         const QString& extraFilter) const {
    AndNode* pQuery = new AndNode();
>>>>>>> a37d273f

    if (!extraFilter.isEmpty()) {
        pQuery->addNode(new SqlNode(extraFilter));
    }

    if (!query.isEmpty()) {
        QStringList tokens = query.split(" ");
        parseTokens(tokens, searchColumns, pQuery);
    }

    return pQuery;
}<|MERGE_RESOLUTION|>--- conflicted
+++ resolved
@@ -54,44 +54,6 @@
 SearchQueryParser::~SearchQueryParser() {
 }
 
-<<<<<<< HEAD
-bool SearchQueryParser::searchFieldsForPhrase(const QString& phrase,
-                                              const QStringList& fields,
-                                              QStringList* output) const {
-    m_pTrackCollection->callSync( [this, &phrase, &fields, &output] (TrackCollectionPrivate* pTrackCollectionPrivate) {
-        FieldEscaper escaper(pTrackCollectionPrivate->getDatabase());
-        QString escapedPhrase = escaper.escapeString("%" + phrase + "%");
-
-        QStringList fieldFragments;
-        foreach (QString field, fields) {
-            fieldFragments << QString("(%1 LIKE %2)").arg(field, escapedPhrase);
-        }
-        *output << QString("(%1)").arg(fieldFragments.join(" OR "));
-    }, __PRETTY_FUNCTION__);
-    return true;
-}
-
-bool SearchQueryParser::parseFuzzyMatch(QString field, QStringList* output) const {
-    Q_UNUSED(output);
-    if (field == "bpm") {
-        // Look up the current track's bpms and add something like
-        // "bpm > X AND bpm" < Y to 'output'
-
-        // Make sure to return true if you processed successfully
-        //return true;
-    } else if (field == "key") {
-        // Look up current track's key and add something like
-        // "key" in (.. list of compatible keys.. )
-
-        // Make sure to return true if you processed successfully
-        //return true;
-    }
-
-    return false;
-}
-
-=======
->>>>>>> a37d273f
 QString SearchQueryParser::getTextArgument(QString argument,
                                            QStringList* tokens) const {
     // If the argument is empty, assume the user placed a space after an
@@ -135,116 +97,6 @@
     return argument;
 }
 
-<<<<<<< HEAD
-bool SearchQueryParser::parseTextFilter(QString field, QString argument,
-                                        QStringList* tokens,
-                                        QStringList* output) const {
-    QStringList sqlColumns = m_fieldToSqlColumns.value(field);
-    if (sqlColumns.isEmpty()) {
-        return false;
-    }
-
-    QString filter = getTextArgument(argument, tokens).trimmed();
-    if (filter.length() == 0) {
-        qDebug() << "Text filter for" << field << "was empty.";
-        return false;
-    }
-
-    m_pTrackCollection->callSync( [this, &filter, &sqlColumns, &output] (TrackCollectionPrivate* pTrackCollectionPrivate) {
-            FieldEscaper escaper(pTrackCollectionPrivate->getDatabase());
-            QString escapedFilter = escaper.escapeString("%" + filter + "%");
-            QStringList searchClauses;
-            foreach (const QString sqlColumn, sqlColumns) {
-                searchClauses << QString("(%1 LIKE %2)").arg(sqlColumn, escapedFilter);
-            }
-            *output << (searchClauses.length() > 1 ?
-                        QString("(%1)").arg(searchClauses.join(" OR ")) :
-                        searchClauses[0]);
-    }, __PRETTY_FUNCTION__);
-    return true;
-}
-
-bool SearchQueryParser::parseNumericFilter(QString field, QString argument,
-                                           QStringList* tokens,
-                                           QStringList* output) const {
-    QStringList sqlColumns = m_fieldToSqlColumns.value(field);
-    if (sqlColumns.isEmpty()) {
-        return false;
-    }
-
-    QString filter = getTextArgument(argument, tokens).trimmed();
-    if (filter.length() == 0) {
-        qDebug() << "Text filter for" << field << "was empty.";
-        return false;
-    }
-
-
-    QString op = "=";
-    if (m_operatorMatcher.indexIn(filter) != -1) {
-        op = m_operatorMatcher.cap(1);
-        filter = m_operatorMatcher.cap(2);
-    }
-
-    bool parsed = false;
-    // Try to convert to see if it parses.
-    filter.toDouble(&parsed);
-    if (parsed) {
-        QStringList searchClauses;
-        foreach (const QString sqlColumn, sqlColumns) {
-            searchClauses << QString("(%1 %2 %3)").arg(sqlColumn, op, filter);
-        }
-        *output << (searchClauses.length() > 1 ?
-                QString("(%1)").arg(searchClauses.join(" OR ")) :
-                searchClauses[0]);
-        return true;
-    }
-
-    QStringList rangeArgs = filter.split("-");
-    if (rangeArgs.length() == 2) {
-        bool ok = false;
-        double arg1 = rangeArgs[0].toDouble(&ok);
-        if (!ok) {
-            return false;
-        }
-        double arg2 = rangeArgs[1].toDouble(&ok);
-        if (!ok) {
-            return false;
-        }
-
-        // Nonsense
-        if (arg1 > arg2) {
-            return false;
-        }
-
-        QStringList searchClauses;
-        foreach (const QString sqlColumn, sqlColumns) {
-            searchClauses << QString("(%1 >= %2 AND %1 <= %3)").arg(sqlColumn, rangeArgs[0], rangeArgs[1]);
-        }
-
-        *output << (searchClauses.length() > 1 ?
-                QString("(%1)").arg(searchClauses.join(" OR ")) :
-                searchClauses[0]);
-        return true;
-    }
-    return false;
-}
-
-bool SearchQueryParser::parseSpecialFilter(QString field, QString argument,
-                                           QStringList* tokens,
-                                           QStringList* output) const {
-    // Currently unimplemented. This is called when we want to filter by
-    // key. The handling here will depend on how we represent the keys in the
-    // database but it should ideally automatically deal with all the different
-    // representations there are for keys.
-    Q_UNUSED(field);
-    Q_UNUSED(argument);
-    Q_UNUSED(tokens);
-    Q_UNUSED(output);
-    return false;
-}
-
-=======
->>>>>>> a37d273f
 void SearchQueryParser::parseTokens(QStringList tokens,
                                     QStringList searchColumns,
                                     AndNode* pQuery) const {
@@ -265,7 +117,7 @@
             QString argument = getTextArgument(
                 m_textFilterMatcher.cap(2), &tokens).trimmed();
             pQuery->addNode(new TextFilterNode(
-                m_database, m_fieldToSqlColumns[field], argument));
+                m_pTrackCollection, m_fieldToSqlColumns[field], argument));
             consumed = true;
         }
 
@@ -288,7 +140,7 @@
                 bool fuzzy = token.startsWith("~");
                 if (key == mixxx::track::io::key::INVALID) {
                     pQuery->addNode(new TextFilterNode(
-                        m_database, m_fieldToSqlColumns[field], argument));
+                        m_pTrackCollection, m_fieldToSqlColumns[field], argument));
                 } else {
                     pQuery->addNode(new KeyFilterNode(key, fuzzy));
                 }
@@ -299,24 +151,16 @@
         // If no advanced search feature matched, treat it as a search term.
         if (!consumed) {
             pQuery->addNode(new TextFilterNode(
-                m_database, searchColumns, token));
+                m_pTrackCollection, searchColumns, token));
             consumed = true;
         }
     }
 }
 
-<<<<<<< HEAD
-QString SearchQueryParser::parseQuery(const QString& query,
-                                      const QStringList& searchColumns,
-                                      const QString& extraFilter) const {
-    //FieldEscaper escaper(m_database);
-    QStringList queryFragments;
-=======
 QueryNode* SearchQueryParser::parseQuery(const QString& query,
                                          const QStringList& searchColumns,
                                          const QString& extraFilter) const {
     AndNode* pQuery = new AndNode();
->>>>>>> a37d273f
 
     if (!extraFilter.isEmpty()) {
         pQuery->addNode(new SqlNode(extraFilter));
