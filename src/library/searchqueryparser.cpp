
#include "library/searchqueryparser.h"
#include "library/queryutil.h"

SearchQueryParser::SearchQueryParser(TrackCollection* pTrackCollection)
        : m_pTrackCollection(pTrackCollection) {
    m_textFilters << "artist"
                  << "album"
                  << "title"
                  << "genre"
                  << "composer"
                  << "grouping"
                  << "comment"
                  << "key";
    m_numericFilters << "year"
                     << "track"
                     << "bpm"
                     << "duration"
                     << "played"
                     << "rating"
                     << "bitrate";
    // TODO(XXX): For now key search is text-only. In the future we want to
    // support multiple notations of key searching.
    //m_specialFilters << "key";

    m_fieldToSqlColumns["artist"] << "artist" << "album_artist";
    m_fieldToSqlColumns["album"] << "album";
    m_fieldToSqlColumns["title"] << "title";
    m_fieldToSqlColumns["genre"] << "genre";
    m_fieldToSqlColumns["composer"] << "composer";
    m_fieldToSqlColumns["grouping"] << "grouping";
    m_fieldToSqlColumns["comment"] << "comment";
    m_fieldToSqlColumns["year"] << "year";
    m_fieldToSqlColumns["track"] << "tracknumber";
    m_fieldToSqlColumns["bpm"] << "bpm";
    m_fieldToSqlColumns["bitrate"] << "bitrate";
    m_fieldToSqlColumns["duration"] << "duration";
    m_fieldToSqlColumns["key"] << "key";
    m_fieldToSqlColumns["played"] << "timesplayed";
    m_fieldToSqlColumns["rating"] << "rating";

    m_allFilters.append(m_textFilters);
    m_allFilters.append(m_numericFilters);
    m_allFilters.append(m_specialFilters);

    m_operatorMatcher = QRegExp("^(>|>=|=|<|<=)(.*)$");
    m_fuzzyMatcher = QRegExp(QString("^~(%1)$").arg(m_allFilters.join("|")));
    m_textFilterMatcher = QRegExp(QString("^(%1):(.*)$").arg(m_textFilters.join("|")));
    m_numericFilterMatcher = QRegExp(QString("^(%1):(.*)$").arg(m_numericFilters.join("|")));
    m_specialFilterMatcher = QRegExp(QString("^(%1):(.*)$").arg(m_specialFilters.join("|")));
}

SearchQueryParser::~SearchQueryParser() {
}

bool SearchQueryParser::searchFieldsForPhrase(const QString& phrase,
                                              const QStringList& fields,
                                              QStringList* output) const {
    m_pTrackCollection->callSync( [this, &phrase, &fields, &output] (TrackCollectionPrivate* pTrackCollectionPrivate) {
        FieldEscaper escaper(pTrackCollectionPrivate->getDatabase());
        QString escapedPhrase = escaper.escapeString("%" + phrase + "%");

        QStringList fieldFragments;
        foreach (QString field, fields) {
            fieldFragments << QString("(%1 LIKE %2)").arg(field, escapedPhrase);
        }
        *output << QString("(%1)").arg(fieldFragments.join(" OR "));
    }, __PRETTY_FUNCTION__);
    return true;
}

bool SearchQueryParser::parseFuzzyMatch(QString field, QStringList* output) const {
    Q_UNUSED(output);
    if (field == "bpm") {
        // Look up the current track's bpms and add something like
        // "bpm > X AND bpm" < Y to 'output'

        // Make sure to return true if you processed successfully
        //return true;
    } else if (field == "key") {
        // Look up current track's key and add something like
        // "key" in (.. list of compatible keys.. )

        // Make sure to return true if you processed successfully
        //return true;
    }

    return false;
}

QString SearchQueryParser::getTextArgument(QString argument,
                                           QStringList* tokens) const {
    // If the argument is empty, assume the user placed a space after an
    // advanced search command. Consume another token and treat that as the
    // argument. TODO(XXX) support quoted search phrases as arguments
    argument = argument.trimmed();
    if (argument.length() == 0) {
        if (tokens->length() > 0) {
            argument = tokens->takeFirst();
        }
    }

    // Deal with quoted arguments. If this token started with a quote, then
    // search for the closing quote.
    if (argument.startsWith("\"")) {
        argument = argument.mid(1);

        int quote_index = argument.indexOf("\"");
        while (quote_index == -1 && tokens->length() > 0) {
            argument += " " + tokens->takeFirst();
            quote_index = argument.indexOf("\"");
        }

        if (quote_index == -1) {
            // No ending quote found. Since we think they are going to close the
            // quote eventually, treat the entire token list as the argument for
            // now.
            return argument;
        }

        // Stuff the rest of the argument after the quote back into tokens.
        QString remaining = argument.mid(quote_index+1).trimmed();
        if (remaining.size() != 0) {
            tokens->push_front(remaining);
        }

        // Slice off the quote and everything after.
        argument = argument.left(quote_index);
    }

    return argument;
}

bool SearchQueryParser::parseTextFilter(QString field, QString argument,
                                        QStringList* tokens,
                                        QStringList* output) const {
    QStringList sqlColumns = m_fieldToSqlColumns.value(field);
    if (sqlColumns.isEmpty()) {
        return false;
    }

    QString filter = getTextArgument(argument, tokens).trimmed();
    if (filter.length() == 0) {
        qDebug() << "Text filter for" << field << "was empty.";
        return false;
    }

<<<<<<< HEAD
    m_pTrackCollection->callSync( [this, &filter, &sqlField, &output] (TrackCollectionPrivate* pTrackCollectionPrivate) {
        FieldEscaper escaper(pTrackCollectionPrivate->getDatabase());
        QString escapedFilter = escaper.escapeString("%" + filter + "%");
        *output << QString("(%1 LIKE %2)").arg(sqlField, escapedFilter);
    }, __PRETTY_FUNCTION__);
=======
    FieldEscaper escaper(m_database);
    QString escapedFilter = escaper.escapeString("%" + filter + "%");
    QStringList searchClauses;
    foreach (const QString sqlColumn, sqlColumns) {
        searchClauses << QString("(%1 LIKE %2)").arg(sqlColumn, escapedFilter);
    }
    *output << QString("(%1)").arg(searchClauses.join(" OR "));
>>>>>>> 391844f2
    return true;
}

bool SearchQueryParser::parseNumericFilter(QString field, QString argument,
                                           QStringList* tokens,
                                           QStringList* output) const {
    QStringList sqlColumns = m_fieldToSqlColumns.value(field);
    if (sqlColumns.isEmpty()) {
        return false;
    }

    QString filter = getTextArgument(argument, tokens).trimmed();
    if (filter.length() == 0) {
        qDebug() << "Text filter for" << field << "was empty.";
        return false;
    }


    QString op = "=";
    if (m_operatorMatcher.indexIn(filter) != -1) {
        op = m_operatorMatcher.cap(1);
        filter = m_operatorMatcher.cap(2);
    }

    bool parsed = false;
    // Try to convert to see if it parses.
    filter.toDouble(&parsed);
    if (parsed) {
        QStringList searchClauses;
        foreach (const QString sqlColumn, sqlColumns) {
            searchClauses << QString("(%1 %2 %3)").arg(sqlColumn, op, filter);
        }
        *output << QString("(%1)").arg(searchClauses.join(" OR "));
        return true;
    }

    QStringList rangeArgs = filter.split("-");
    if (rangeArgs.length() == 2) {
        bool ok = false;
        double arg1 = rangeArgs[0].toDouble(&ok);
        if (!ok) {
            return false;
        }
        double arg2 = rangeArgs[1].toDouble(&ok);
        if (!ok) {
            return false;
        }

        // Nonsense
        if (arg1 > arg2) {
            return false;
        }

        QStringList searchClauses;
        foreach (const QString sqlColumn, sqlColumns) {
            searchClauses << QString("(%1 >= %2 AND %1 <= %3)").arg(sqlColumn, rangeArgs[0], rangeArgs[1]);
        }
        *output << QString("(%1)").arg(searchClauses.join(" OR "));
        return true;
    }
    return false;
}

bool SearchQueryParser::parseSpecialFilter(QString field, QString argument,
                                           QStringList* tokens,
                                           QStringList* output) const {
    // Currently unimplemented. This is called when we want to filter by
    // key. The handling here will depend on how we represent the keys in the
    // database but it should ideally automatically deal with all the different
    // representations there are for keys.
    Q_UNUSED(field);
    Q_UNUSED(argument);
    Q_UNUSED(tokens);
    Q_UNUSED(output);
    return false;
}

void SearchQueryParser::parseTokens(QStringList tokens,
                                    QStringList searchColumns,
                                    QStringList* output) const {
    while (tokens.size() > 0) {
        QString token = tokens.takeFirst().trimmed();
        if (token.length() == 0) {
            continue;
        }

        bool consumed = false;

        if (!consumed && m_fuzzyMatcher.indexIn(token) != -1) {
            if (parseFuzzyMatch(m_fuzzyMatcher.cap(1), output)) {
                consumed = true;
            }
        }

        if (!consumed && m_textFilterMatcher.indexIn(token) != -1) {
            if (parseTextFilter(m_textFilterMatcher.cap(1),
                                m_textFilterMatcher.cap(2),
                                &tokens, output)) {
                consumed = true;
            }
        }

        if (!consumed && m_numericFilterMatcher.indexIn(token) != -1) {
            if (parseNumericFilter(m_numericFilterMatcher.cap(1),
                                   m_numericFilterMatcher.cap(2),
                                   &tokens, output)) {
                consumed = true;
            }
        }

        if (!consumed && m_specialFilterMatcher.indexIn(token) != -1) {
            if (parseSpecialFilter(m_specialFilterMatcher.cap(1),
                                   m_specialFilterMatcher.cap(2),
                                   &tokens, output)) {
                consumed = true;
            }
        }

        // If no advanced search feature matched, treat it as a search term.
        if (!consumed) {
            if (searchFieldsForPhrase(token, searchColumns, output)) {
                consumed = true;
            }
        }
    }
}

QString SearchQueryParser::parseQuery(const QString& query,
                                      const QStringList& searchColumns,
                                      const QString& extraFilter) const {
    //FieldEscaper escaper(m_database);
    QStringList queryFragments;

    if (!extraFilter.isNull() && extraFilter != "") {
        queryFragments << QString("(%1)").arg(extraFilter);
    }

    if (!query.isNull() && query != "") {
        QStringList tokens = query.split(" ");
        parseTokens(tokens, searchColumns, &queryFragments);
    }

    QString result = "";
    if (queryFragments.size() > 0) {
        result = "WHERE " + queryFragments.join(" AND ");
    }
    //qDebug() << "Query: \"" << query << "\" parsed to:" << result;
    return result;
}<|MERGE_RESOLUTION|>--- conflicted
+++ resolved
@@ -145,21 +145,15 @@
         return false;
     }
 
-<<<<<<< HEAD
-    m_pTrackCollection->callSync( [this, &filter, &sqlField, &output] (TrackCollectionPrivate* pTrackCollectionPrivate) {
-        FieldEscaper escaper(pTrackCollectionPrivate->getDatabase());
-        QString escapedFilter = escaper.escapeString("%" + filter + "%");
-        *output << QString("(%1 LIKE %2)").arg(sqlField, escapedFilter);
+    m_pTrackCollection->callSync( [this, &filter, &sqlColumns, &output] (TrackCollectionPrivate* pTrackCollectionPrivate) {
+            FieldEscaper escaper(pTrackCollectionPrivate->getDatabase());
+            QString escapedFilter = escaper.escapeString("%" + filter + "%");
+            QStringList searchClauses;
+            foreach (const QString sqlColumn, sqlColumns) {
+                searchClauses << QString("(%1 LIKE %2)").arg(sqlColumn, escapedFilter);
+            }
+            *output << QString("(%1)").arg(searchClauses.join(" OR "));
     }, __PRETTY_FUNCTION__);
-=======
-    FieldEscaper escaper(m_database);
-    QString escapedFilter = escaper.escapeString("%" + filter + "%");
-    QStringList searchClauses;
-    foreach (const QString sqlColumn, sqlColumns) {
-        searchClauses << QString("(%1 LIKE %2)").arg(sqlColumn, escapedFilter);
-    }
-    *output << QString("(%1)").arg(searchClauses.join(" OR "));
->>>>>>> 391844f2
     return true;
 }
 
