--- conflicted
+++ resolved
@@ -68,12 +68,8 @@
 
     ControlObject* m_pToggleSidebarItem;
     ControlObject* m_pLoadSelectedIntoFirstStopped;
-<<<<<<< HEAD
-    ControlObject* m_pSelectTrackKnob;
     ControlObject* m_pIsBusy;
-=======
 
->>>>>>> d5d63ae6
     WLibrary* m_pLibraryWidget;
     WLibrarySidebar* m_pSidebarWidget;
     ControlObjectThread m_numDecks;
