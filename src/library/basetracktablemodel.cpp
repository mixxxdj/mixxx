--- conflicted
+++ resolved
@@ -13,11 +13,8 @@
 #include "library/trackcollectionmanager.h"
 #include "mixer/playerinfo.h"
 #include "mixer/playermanager.h"
-<<<<<<< HEAD
+#include "moc_basetracktablemodel.cpp"
 #include "track/bpm.h"
-=======
-#include "moc_basetracktablemodel.cpp"
->>>>>>> 3085bbe9
 #include "track/track.h"
 #include "util/assert.h"
 #include "util/compatibility.h"
@@ -606,11 +603,6 @@
                 return QVariant();
             }
             bool ok;
-<<<<<<< HEAD
-            const auto bpmValue = rawValue.toDouble(&ok);
-            if (ok && bpmValue > 0.0) {
-                return mixxx::Bpm::displayString(bpmValue);
-=======
             const auto timesPlayed = rawValue.toInt(&ok);
             VERIFY_OR_DEBUG_ASSERT(ok && timesPlayed >= 0) {
                 return QVariant();
@@ -641,8 +633,7 @@
                 }
             }
             if (bpm.hasValue()) {
-                return QString("%1").arg(bpm.getValue(), 0, 'f', 1);
->>>>>>> 3085bbe9
+                return mixxx::Bpm::displayString(bpm.getValue());
             } else {
                 return QChar('-');
             }
