--- conflicted
+++ resolved
@@ -38,42 +38,8 @@
 constexpr double kRelativeHeightOfCoverartToolTip =
         0.165; // Height of the image for the cover art tooltip (Relative to the available screen size)
 
-<<<<<<< HEAD
-=======
-const QStringList kDefaultTableColumns = {
-        LIBRARYTABLE_ALBUM,
-        LIBRARYTABLE_ALBUMARTIST,
-        LIBRARYTABLE_ARTIST,
-        LIBRARYTABLE_BPM,
-        LIBRARYTABLE_BPM_LOCK,
-        LIBRARYTABLE_BITRATE,
-        LIBRARYTABLE_CHANNELS,
-        LIBRARYTABLE_COLOR,
-        LIBRARYTABLE_COMMENT,
-        LIBRARYTABLE_COMPOSER,
-        LIBRARYTABLE_COVERART,
-        LIBRARYTABLE_DATETIMEADDED,
-        LIBRARYTABLE_DURATION,
-        LIBRARYTABLE_FILETYPE,
-        LIBRARYTABLE_GENRE,
-        LIBRARYTABLE_GROUPING,
-        LIBRARYTABLE_KEY,
-        TRACKLOCATIONSTABLE_LOCATION,
-        LIBRARYTABLE_PLAYED,
-        LIBRARYTABLE_PREVIEW,
-        LIBRARYTABLE_RATING,
-        LIBRARYTABLE_REPLAYGAIN,
-        LIBRARYTABLE_SAMPLERATE,
-        LIBRARYTABLE_TIMESPLAYED,
-        LIBRARYTABLE_LAST_PLAYED_AT,
-        LIBRARYTABLE_TITLE,
-        LIBRARYTABLE_TRACKNUMBER,
-        LIBRARYTABLE_YEAR,
-};
-
 constexpr int kReplayGainPrecision = 2;
 
->>>>>>> f804188a
 inline QSqlDatabase cloneDatabase(
         const QSqlDatabase& prototype) {
     const auto connectionName =
