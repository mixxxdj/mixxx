--- conflicted
+++ resolved
@@ -44,41 +44,6 @@
 constexpr double kRelativeHeightOfCoverartToolTip =
         0.165; // Height of the image for the cover art tooltip (Relative to the available screen size)
 
-<<<<<<< HEAD
-const QStringList kDefaultTableColumns = {
-        LIBRARYTABLE_ALBUM,
-        LIBRARYTABLE_ALBUMARTIST,
-        LIBRARYTABLE_ARTIST,
-        LIBRARYTABLE_BPM,
-        LIBRARYTABLE_BPM_LOCK,
-        LIBRARYTABLE_BITRATE,
-        LIBRARYTABLE_CHANNELS,
-        LIBRARYTABLE_COLOR,
-        LIBRARYTABLE_COMMENT,
-        LIBRARYTABLE_COMPOSER,
-        LIBRARYTABLE_COVERART,
-        LIBRARYTABLE_DATETIMEADDED,
-        LIBRARYTABLE_DURATION,
-        LIBRARYTABLE_FILETYPE,
-        LIBRARYTABLE_GENRE,
-        LIBRARYTABLE_GROUPING,
-        LIBRARYTABLE_KEY,
-        TRACKLOCATIONSTABLE_LOCATION,
-        LIBRARYTABLE_PLAYED,
-        LIBRARYTABLE_PREVIEW,
-        LIBRARYTABLE_RATING,
-        LIBRARYTABLE_REPLAYGAIN,
-        LIBRARYTABLE_SAMPLERATE,
-        LIBRARYTABLE_TIMESPLAYED,
-        LIBRARYTABLE_LAST_PLAYED_AT,
-        LIBRARYTABLE_TITLE,
-        LIBRARYTABLE_TRACKNUMBER,
-        LIBRARYTABLE_YEAR,
-        LIBRARYTABLE_WAVESUMMARYHEX,
-};
-
-=======
->>>>>>> 713b3c41
 constexpr int kReplayGainPrecision = 2;
 
 inline QSqlDatabase cloneDatabase(
@@ -149,14 +114,6 @@
     s_bApplyPlayedTrackColor = apply;
 }
 
-<<<<<<< HEAD
-// static
-QStringList BaseTrackTableModel::defaultTableColumns() {
-    return kDefaultTableColumns;
-}
-
-=======
->>>>>>> 713b3c41
 BaseTrackTableModel::BaseTrackTableModel(
         QObject* parent,
         TrackCollectionManager* pTrackCollectionManager,
@@ -196,116 +153,6 @@
         return;
     }
 
-<<<<<<< HEAD
-void BaseTrackTableModel::initHeaderProperties() {
-    setHeaderProperties(
-            ColumnCache::COLUMN_LIBRARYTABLE_ALBUM,
-            tr("Album"),
-            defaultColumnWidth() * 4);
-    setHeaderProperties(
-            ColumnCache::COLUMN_LIBRARYTABLE_ALBUMARTIST,
-            tr("Album Artist"),
-            defaultColumnWidth() * 4);
-    setHeaderProperties(
-            ColumnCache::COLUMN_LIBRARYTABLE_ARTIST,
-            tr("Artist"),
-            defaultColumnWidth() * 4);
-    setHeaderProperties(
-            ColumnCache::COLUMN_LIBRARYTABLE_BITRATE,
-            tr("Bitrate"),
-            defaultColumnWidth());
-    setHeaderProperties(
-            ColumnCache::COLUMN_LIBRARYTABLE_BPM,
-            tr("BPM"),
-            defaultColumnWidth() * 2);
-    setHeaderProperties(
-            ColumnCache::COLUMN_LIBRARYTABLE_CHANNELS,
-            tr("Channels"),
-            defaultColumnWidth() / 2);
-    setHeaderProperties(
-            ColumnCache::COLUMN_LIBRARYTABLE_COLOR,
-            tr("Color"),
-            defaultColumnWidth() / 2);
-    setHeaderProperties(
-            ColumnCache::COLUMN_LIBRARYTABLE_COMMENT,
-            tr("Comment"),
-            defaultColumnWidth() * 6);
-    setHeaderProperties(
-            ColumnCache::COLUMN_LIBRARYTABLE_COMPOSER,
-            tr("Composer"),
-            defaultColumnWidth() * 4);
-    setHeaderProperties(
-            ColumnCache::COLUMN_LIBRARYTABLE_COVERART,
-            tr("Cover Art"),
-            defaultColumnWidth() / 2);
-    setHeaderProperties(
-            ColumnCache::COLUMN_LIBRARYTABLE_DATETIMEADDED,
-            tr("Date Added"),
-            defaultColumnWidth() * 3);
-    setHeaderProperties(
-            ColumnCache::COLUMN_LIBRARYTABLE_LAST_PLAYED_AT,
-            tr("Last Played"),
-            defaultColumnWidth() * 3);
-    setHeaderProperties(
-            ColumnCache::COLUMN_LIBRARYTABLE_DURATION,
-            tr("Duration"),
-            defaultColumnWidth());
-    setHeaderProperties(
-            ColumnCache::COLUMN_LIBRARYTABLE_FILETYPE,
-            tr("Type"),
-            defaultColumnWidth());
-    setHeaderProperties(
-            ColumnCache::COLUMN_LIBRARYTABLE_GENRE,
-            tr("Genre"),
-            defaultColumnWidth() * 4);
-    setHeaderProperties(
-            ColumnCache::COLUMN_LIBRARYTABLE_GROUPING,
-            tr("Grouping"),
-            defaultColumnWidth() * 4);
-    setHeaderProperties(
-            ColumnCache::COLUMN_LIBRARYTABLE_KEY,
-            tr("Key"),
-            defaultColumnWidth());
-    setHeaderProperties(
-            ColumnCache::COLUMN_TRACKLOCATIONSTABLE_LOCATION,
-            tr("Location"),
-            defaultColumnWidth() * 6);
-    setHeaderProperties(ColumnCache::COLUMN_LIBRARYTABLE_WAVESUMMARYHEX,
-            tr("Overview"),
-            defaultColumnWidth() * 8);
-    setHeaderProperties(
-            ColumnCache::COLUMN_LIBRARYTABLE_PREVIEW,
-            tr("Preview"),
-            defaultColumnWidth() / 2);
-    setHeaderProperties(
-            ColumnCache::COLUMN_LIBRARYTABLE_RATING,
-            tr("Rating"),
-            defaultColumnWidth() * 2);
-    setHeaderProperties(
-            ColumnCache::COLUMN_LIBRARYTABLE_REPLAYGAIN,
-            tr("ReplayGain"),
-            defaultColumnWidth() * 2);
-    setHeaderProperties(
-            ColumnCache::COLUMN_LIBRARYTABLE_SAMPLERATE,
-            tr("Samplerate"),
-            defaultColumnWidth());
-    setHeaderProperties(
-            ColumnCache::COLUMN_LIBRARYTABLE_TIMESPLAYED,
-            tr("Played"),
-            defaultColumnWidth() * 2);
-    setHeaderProperties(
-            ColumnCache::COLUMN_LIBRARYTABLE_TITLE,
-            tr("Title"),
-            defaultColumnWidth() * 4);
-    setHeaderProperties(
-            ColumnCache::COLUMN_LIBRARYTABLE_TRACKNUMBER,
-            tr("Track #"),
-            defaultColumnWidth());
-    setHeaderProperties(
-            ColumnCache::COLUMN_LIBRARYTABLE_YEAR,
-            tr("Year"),
-            defaultColumnWidth());
-=======
     m_columnHeaders.resize(endFieldIndex());
 
     // Init the mapping of all columns, even for internal columns that are
@@ -316,7 +163,6 @@
     }
 
     emit headerDataChanged(Qt::Horizontal, 0, tableColumns.size() - 1);
->>>>>>> 713b3c41
 }
 
 void BaseTrackTableModel::setHeaderProperties(ColumnCache::Column column) {
