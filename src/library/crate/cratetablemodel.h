#pragma once

#include "library/basesqltablemodel.h"
#include "library/crate/crateid.h"
#include "library/tracksettablemodel.h"

<<<<<<< HEAD
class CrateTableModel : public TrackSetTableModel {
=======
class CrateTableModel final : public TrackSetTableModel {
>>>>>>> 673d3cf6
    Q_OBJECT

  public:
    CrateTableModel(QObject* parent, TrackCollectionManager* pTrackCollectionManager);
    ~CrateTableModel() final = default;

    void selectCrate(CrateId crateId = CrateId());
    CrateId selectedCrate() const {
        return m_selectedCrate;
    }

    bool addTrack(const QModelIndex& index, QString location);

    void removeTracks(const QModelIndexList& indices) final;
    /// Returns the number of unsuccessful additions.
    int addTracks(const QModelIndex& index, const QList<QString>& locations) final;

    CapabilitiesFlags getCapabilities() const final;

  private:
    CrateId m_selectedCrate;
};<|MERGE_RESOLUTION|>--- conflicted
+++ resolved
@@ -4,11 +4,7 @@
 #include "library/crate/crateid.h"
 #include "library/tracksettablemodel.h"
 
-<<<<<<< HEAD
-class CrateTableModel : public TrackSetTableModel {
-=======
 class CrateTableModel final : public TrackSetTableModel {
->>>>>>> 673d3cf6
     Q_OBJECT
 
   public:
