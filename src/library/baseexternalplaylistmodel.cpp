--- conflicted
+++ resolved
@@ -162,16 +162,10 @@
     return result;
 }
 
-<<<<<<< HEAD
 void BaseExternalPlaylistModel::setPlaylistUI() {
-    setDefaultSort(fieldIndex("position"), Qt::AscendingOrder);
-    initHeaderData();
-=======
-    setTable(playlistViewTable, columns[0], columns, m_trackSource);
     setDefaultSort(fieldIndex(ColumnCache::COLUMN_PLAYLISTTRACKSTABLE_POSITION),
                    Qt::AscendingOrder);
-    setSearch("");
->>>>>>> 4984d1a0
+    initHeaderData();
 }
 
 bool BaseExternalPlaylistModel::isColumnHiddenByDefault(int column) {
