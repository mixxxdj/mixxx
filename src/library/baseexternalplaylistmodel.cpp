--- conflicted
+++ resolved
@@ -113,17 +113,12 @@
 
     // Store search text
     QString currSearch = currentSearch();
-<<<<<<< HEAD
-    if (m_currentPlaylistId != kInvalidPlaylistId && !currSearch.trimmed().isEmpty()) {
-        m_searchTexts.insert(m_currentPlaylistId, currSearch);
-=======
-    if (m_currentPlaylistId != -1) {
+    if (m_currentPlaylistId != kInvalidPlaylistId) {
         if (!currSearch.trimmed().isEmpty()) {
             m_searchTexts.insert(m_currentPlaylistId, currSearch);
         } else {
             m_searchTexts.remove(m_currentPlaylistId);
         }
->>>>>>> 56458993
     }
 
     const auto playlistIdNumber =
