--- conflicted
+++ resolved
@@ -19,14 +19,7 @@
 BaseExternalPlaylistModel::~BaseExternalPlaylistModel() {
 }
 
-<<<<<<< HEAD
-void BaseExternalPlaylistModel::setTableModel(int id){
-    Q_UNUSED(id);
-}
-
 // Must be called from Main thread
-=======
->>>>>>> a23c71cb
 TrackPointer BaseExternalPlaylistModel::getTrack(const QModelIndex& index) const {
     QString location = index.sibling(
             index.row(), fieldIndex("location")).data().toString();
@@ -162,22 +155,15 @@
     }, __PRETTY_FUNCTION__);
 
     if (result) {
-        setTable(playlistViewTable, columns[0], columns,
-                 m_pTrackCollection->getTrackSource(m_trackSource));
+        setTable(playlistViewTable, columns[0], columns, m_trackSource);
         setSearch("");
     }
     return result;
 }
 
-<<<<<<< HEAD
 void BaseExternalPlaylistModel::setPlaylistUI() {
     setDefaultSort(fieldIndex("position"), Qt::AscendingOrder);
     initHeaderData();
-=======
-    setTable(playlistViewTable, columns[0], columns, m_trackSource);
-    setDefaultSort(fieldIndex("position"), Qt::AscendingOrder);
-    setSearch("");
->>>>>>> a23c71cb
 }
 
 bool BaseExternalPlaylistModel::isColumnHiddenByDefault(int column) {
