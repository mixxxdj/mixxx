--- conflicted
+++ resolved
@@ -1491,58 +1491,8 @@
     pTrack->setCuePoints(m_cueDao.getCuesForTrack(trackId));
     pTrack->markClean();
 
-<<<<<<< HEAD
     pTrack->setMacros(m_macroDao.loadMacros(trackId));
 
-    // Normally we will set the track as clean but sometimes when loading from
-    // the database we need to perform upkeep that ought to be written back to
-    // the database when the track is deleted.
-    if (shouldDirty) {
-        pTrack->markDirty();
-    } else {
-        pTrack->markClean();
-        // Synchronize the track's metadata with the corresponding source
-        // file. This import might have never been completed successfully
-        // before, so just check and try for every track that has been
-        // freshly loaded from the database.
-        auto updateTrackFromSourceMode =
-                SoundSourceProxy::UpdateTrackFromSourceMode::Once;
-        if (m_pConfig &&
-                m_pConfig->getValue(
-                        mixxx::library::prefs::kSyncTrackMetadataConfigKey,
-                        false)) {
-            // An implicit re-import and update is performed if the
-            // user has enabled export of file tags in the preferences.
-            // Either they want to keep their file tags synchronized or
-            // not, no exceptions!
-            updateTrackFromSourceMode =
-                    SoundSourceProxy::UpdateTrackFromSourceMode::Newer;
-        }
-        DEBUG_ASSERT(!pTrack->isDirty());
-        const auto sourceSynchronizedAtBefore = pTrack->getSourceSynchronizedAt();
-        const auto result =
-                SoundSourceProxy(pTrack).updateTrackFromSource(
-                        updateTrackFromSourceMode,
-                        SyncTrackMetadataParams::readFromUserSettings(*m_pConfig));
-        if (result == SoundSourceProxy::UpdateTrackFromSourceResult::MetadataImportedAndUpdated) {
-            // At least the source synchronization time stamp must have changed
-            DEBUG_ASSERT(pTrack->isDirty());
-            const auto sourceSynchronizedAtAfter = pTrack->getSourceSynchronizedAt();
-            DEBUG_ASSERT(sourceSynchronizedAtAfter.isValid());
-            if (sourceSynchronizedAtBefore.isValid()) {
-                // Only log subsequent re-imports but not the initial import of metadata
-                DEBUG_ASSERT(updateTrackFromSourceMode ==
-                        SoundSourceProxy::UpdateTrackFromSourceMode::Newer);
-                DEBUG_ASSERT(sourceSynchronizedAtBefore < sourceSynchronizedAtAfter);
-                kLogger.info()
-                        << "Re-imported and updated outdated track metadata in library ("
-                        << sourceSynchronizedAtBefore.toString(Qt::ISODateWithMs)
-                        << ") with tags from modified file ("
-                        << sourceSynchronizedAtAfter.toString(Qt::ISODateWithMs)
-                        << "):"
-                        << pTrack->getMetadata();
-            }
-=======
     // Synchronize the track's metadata with the corresponding source
     // file. This import might have never been completed successfully
     // before, so just check and try for every track that has been
@@ -1583,7 +1533,6 @@
                     << sourceSynchronizedAtAfter.toString(Qt::ISODateWithMs)
                     << "):"
                     << pTrack->getMetadata();
->>>>>>> 80555e6f
         }
     }
 
