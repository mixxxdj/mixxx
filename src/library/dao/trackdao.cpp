--- conflicted
+++ resolved
@@ -2014,13 +2014,9 @@
             "UPDATE library SET "
             "coverart_type=:coverart_type,"
             "coverart_source=:coverart_source,"
-<<<<<<< HEAD
-            "coverart_location=:coverart_location, "
-=======
             "coverart_location=:coverart_location,"
             "coverart_color=:coverart_color,"
             "coverart_digest=:coverart_digest,"
->>>>>>> 4669ad2b
             "coverart_hash=:coverart_hash "
             "WHERE id=:track_id");
 
