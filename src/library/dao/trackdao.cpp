#include "library/dao/trackdao.h"

#include <QChar>
#include <QDir>
#include <QDirIterator>
#include <QFileInfo>
#include <QImage>
#include <QtDebug>
#include <QtSql>

#ifdef __SQLITE3__
#include <sqlite3.h>
#endif // __SQLITE3__

#include "library/coverart.h"
#include "library/coverartutils.h"
#include "library/dao/analysisdao.h"
#include "library/dao/cuedao.h"
#include "library/dao/libraryhashdao.h"
#include "library/dao/playlistdao.h"
#include "library/dao/trackschema.h"
#include "library/library_prefs.h"
#include "library/queryutil.h"
#include "library/trackset/crate/cratestorage.h"
#include "moc_trackdao.cpp"
#include "sources/soundsourceproxy.h"
#include "track/beats.h"
#include "track/globaltrackcache.h"
#include "track/keyfactory.h"
#include "track/keyutils.h"
#include "track/track.h"
#include "track/tracknumbers.h"
#include "util/assert.h"
#include "util/datetime.h"
#include "util/db/fwdsqlquery.h"
#include "util/db/sqlite.h"
#include "util/db/sqlstringformatter.h"
#include "util/db/sqltransaction.h"
#include "util/fileinfo.h"
#include "util/logger.h"
#include "util/math.h"
#include "util/qt.h"
#include "util/timer.h"

namespace {

mixxx::Logger kLogger("TrackDAO");

enum { UndefinedRecordIndex = -2 };

void markTrackLocationsAsDeleted(const QSqlDatabase& database, const QString& directory) {
    //qDebug() << "TrackDAO::markTrackLocationsAsDeleted" << QThread::currentThread() << m_database.connectionName();
    QSqlQuery query(database);
    query.prepare("UPDATE track_locations "
                  "SET fs_deleted=1 "
                  "WHERE directory=:directory");
    query.bindValue(":directory", directory);
    if (!query.exec()) {
        LOG_FAILED_QUERY(query)
                << "Couldn't mark tracks in" << directory << "as deleted.";
        DEBUG_ASSERT(!"Failed query");
    }
}

QString joinTrackIdList(const QSet<TrackId>& trackIds) {
    QStringList trackIdList;
    trackIdList.reserve(trackIds.size());
    for (const auto& trackId : trackIds) {
        trackIdList.append(trackId.toString());
    }
    return trackIdList.join(QChar(','));
}

QString locationPathPrefixFromRootDir(const QDir& rootDir) {
    // Appending '/' is required to disambiguate files from parent
    // directories, e.g. "a/b.mp3" and "a/b/c.mp3" where "a/b" would
    // match both instead of only files in the parent directory "a/b/".
    DEBUG_ASSERT(!mixxx::FileInfo(rootDir).location().endsWith('/'));
    return mixxx::FileInfo(rootDir).location() + '/';
}

} // anonymous namespace

TrackDAO::TrackDAO(CueDAO& cueDao,
                   PlaylistDAO& playlistDao,
                   AnalysisDao& analysisDao,
                   LibraryHashDAO& libraryHashDao,
                   UserSettingsPointer pConfig)
        : m_cueDao(cueDao),
          m_playlistDao(playlistDao),
          m_analysisDao(analysisDao),
          m_libraryHashDao(libraryHashDao),
          m_pConfig(pConfig),
          m_trackLocationIdColumn(UndefinedRecordIndex),
          m_queryLibraryIdColumn(UndefinedRecordIndex),
          m_queryLibraryMixxxDeletedColumn(UndefinedRecordIndex) {
    connect(&m_playlistDao,
            &PlaylistDAO::tracksRemovedFromPlayedHistory,
            this,
            [this](const QSet<TrackId>& playedTrackIds) {
                if (playedTrackIds.isEmpty()) {
                    // Nothing to do
                    return;
                }
                VERIFY_OR_DEBUG_ASSERT(updatePlayCounterFromPlayedHistory(playedTrackIds)) {
                    return;
                }
            });
}

TrackDAO::~TrackDAO() {
    qDebug() << "~TrackDAO()";
    //clear all leftover Transactions and rollback the db
    addTracksFinish(true);
}

void TrackDAO::finish() {
    qDebug() << "TrackDAO::finish()";

    // clear out played information on exit
    // crash prevention: if mixxx crashes, played information will be maintained
    qDebug() << "Clearing played information for this session";
    QSqlQuery query(m_database);
    if (!query.exec("UPDATE library SET played=0 where played>0")) {
        // Note: without where, this call updates every row which takes long
        LOG_FAILED_QUERY(query)
                << "Error clearing played value";
    }

    // Do housekeeping on the LibraryHashes/track_locations tables.
    qDebug() << "Cleaning LibraryHashes/track_locations tables.";
    SqlTransaction transaction(m_database);
    QStringList deletedHashDirs = m_libraryHashDao.getDeletedDirectories();

    // Delete any LibraryHashes directories that have been marked as deleted.
    m_libraryHashDao.removeDeletedDirectoryHashes();

    // And mark the corresponding tracks in track_locations in the deleted
    // directories as deleted.
    // TODO(XXX) This doesn't handle sub-directories of deleted directories.
    for (const auto& dir: deletedHashDirs) {
        markTrackLocationsAsDeleted(m_database, dir);
    }
    transaction.commit();
}

TrackId TrackDAO::getTrackIdByLocation(const QString& location) const {
    if (location.isEmpty()) {
        return {};
    }

    QSqlQuery query(m_database);
    query.prepare(
            "SELECT library.id FROM library "
            "INNER JOIN track_locations ON library.location = track_locations.id "
            "WHERE track_locations.location=:location");
    query.bindValue(":location", location);
    if (!query.exec()) {
        LOG_FAILED_QUERY(query);
        DEBUG_ASSERT(!"Failed query");
        return {};
    }
    if (!query.next()) {
        qDebug() << "TrackDAO::getTrackId(): Track location not found in library:" << location;
        return {};
    }
    const auto trackId = TrackId(query.value(query.record().indexOf("id")));
    DEBUG_ASSERT(trackId.isValid());
    return trackId;
}

QList<TrackId> TrackDAO::resolveTrackIds(
        const QList<mixxx::FileInfo>& fileInfos,
        ResolveTrackIdFlags flags) {
    QList<TrackId> trackIds;
    trackIds.reserve(fileInfos.size());

    // Create a temporary database of the paths of all the imported tracks.
    QSqlQuery query(m_database);
    query.prepare(
            "CREATE TEMP TABLE playlist_import "
            "(location varchar (512))");
    if (!query.exec()) {
        LOG_FAILED_QUERY(query);
        DEBUG_ASSERT(!"Failed query");
        return trackIds;
    }

    QStringList pathList;
    pathList.reserve(fileInfos.size());
    for (const auto& fileInfo : fileInfos) {
        pathList << "(" + SqlStringFormatter::format(m_database, fileInfo.location()) + ")";
    }

    // Add all the track paths temporary to this database.
    query.prepare(
            "INSERT INTO playlist_import (location) "
            "VALUES " + pathList.join(','));
    if (!query.exec()) {
        LOG_FAILED_QUERY(query);
        DEBUG_ASSERT(!"Failed query");
    }

    if (flags & ResolveTrackIdFlag::AddMissing) {
        // Prepare to add tracks to the database.
        // This also begins an SQL transaction.
        addTracksPrepare();

        // Any tracks not already in the database need to be added.
        query.prepare("SELECT location FROM playlist_import "
                "WHERE NOT EXISTS (SELECT location FROM track_locations "
                "WHERE playlist_import.location = track_locations.location)");
        if (!query.exec()) {
            LOG_FAILED_QUERY(query);
            DEBUG_ASSERT(!"Failed query");
        }
        const int locationColumn = query.record().indexOf("location");
        while (query.next()) {
            QString location = query.value(locationColumn).toString();
            addTracksAddFile(location, true);
        }

        // Finish adding tracks to the database.
        addTracksFinish();
    }

    query.prepare(
            "SELECT library.id FROM playlist_import "
            "INNER JOIN track_locations ON playlist_import.location = track_locations.location "
            "INNER JOIN library ON library.location = track_locations.id "
            // the order by clause enforces the native sorting which is used anyway
            // hopefully optimized away. TODO() verify.
            "ORDER BY playlist_import.ROWID");

    // Old syntax for a shorter but less readable query. TODO() check performance gain
    // query.prepare(
    //    "SELECT library.id FROM playlist_import, "
    //    "track_locations, library WHERE library.location = track_locations.id "
    //    "AND playlist_import.location = track_locations.location");
    //    "ORDER BY playlist_import.ROWID");

    if (query.exec()) {
        const int idColumn = query.record().indexOf("id");
        while (query.next()) {
            trackIds.append(TrackId(query.value(idColumn)));
        }
        DEBUG_ASSERT(trackIds.size() <= fileInfos.size());
        if (trackIds.size() < fileInfos.size()) {
            qDebug() << "TrackDAO::getTrackIds(): Found only"
                     << trackIds.size()
                     << "of"
                     << fileInfos.size()
                     << "tracks in library";
        }
    } else {
        LOG_FAILED_QUERY(query);
    }

    // Drop the temporary playlist-import table.
    query.prepare("DROP TABLE IF EXISTS playlist_import");
    if (!query.exec()) {
        LOG_FAILED_QUERY(query);
        DEBUG_ASSERT(!"Failed query");
    }

    return trackIds;
}

QSet<QString> TrackDAO::getAllTrackLocations() const {
    QSet<QString> locations;
    QSqlQuery query(m_database);
    query.prepare("SELECT track_locations.location FROM track_locations "
                  "INNER JOIN library on library.location = track_locations.id");
    if (!query.exec()) {
        LOG_FAILED_QUERY(query);
        DEBUG_ASSERT(!"Failed query");
    }

    int locationColumn = query.record().indexOf("location");
    while (query.next()) {
        locations.insert(query.value(locationColumn).toString());
    }
    return locations;
}

// Some code (eg. drag and drop) needs to just get a track's location, and it's
// not worth retrieving a whole Track.
QString TrackDAO::getTrackLocation(TrackId trackId) const {
    qDebug() << "TrackDAO::getTrackLocation"
             << QThread::currentThread() << m_database.connectionName();
    QSqlQuery query(m_database);
    QString trackLocation = "";
    query.prepare("SELECT track_locations.location FROM track_locations "
                  "INNER JOIN library ON library.location = track_locations.id "
                  "WHERE library.id=:id");
    query.bindValue(":id", trackId.toVariant());
    if (!query.exec()) {
        LOG_FAILED_QUERY(query);
        DEBUG_ASSERT(!"Failed query");
        return "";
    }
    const int locationColumn = query.record().indexOf("location");
    while (query.next()) {
        trackLocation = query.value(locationColumn).toString();
    }

    return trackLocation;
}

bool TrackDAO::saveTrack(Track* pTrack) const {
    VERIFY_OR_DEBUG_ASSERT(pTrack) {
        return false;
    }
    DEBUG_ASSERT(pTrack->isDirty());

    const TrackId trackId = pTrack->getId();
    DEBUG_ASSERT(trackId.isValid());
    qDebug() << "TrackDAO: Saving track"
<<<<<<< HEAD
            << trackId
            << pTrack->getFileInfo();
    if (!updateTrack(*pTrack)) {
        return false;
=======
             << trackId
             << pTrack->getLocation();
    if (updateTrack(pTrack)) {
        // BaseTrackCache must be informed separately, because the
        // track has already been disconnected and TrackDAO does
        // not receive any signals that are usually forwarded to
        // BaseTrackCache.
        DEBUG_ASSERT(!pTrack->isDirty());
        emit mixxx::thisAsNonConst(this)->trackClean(trackId);
>>>>>>> c0f31df8
    }

    // BaseTrackCache must be informed separately, because the
    // track has already been disconnected and TrackDAO does
    // not receive any signals that are usually forwarded to
    // BaseTrackCache.
    pTrack->markClean();
    emit mixxx::thisAsNonConst(this)->trackClean(trackId);

    return true;
}

void TrackDAO::slotDatabaseTracksChanged(const QSet<TrackId>& changedTrackIds) {
    if (!changedTrackIds.isEmpty()) {
        emit tracksChanged(changedTrackIds);
    }
}

void TrackDAO::slotDatabaseTracksRelocated(const QList<RelocatedTrack>& relocatedTracks) {
    QSet<TrackId> removedTrackIds;
    QSet<TrackId> changedTrackIds;
    for (const auto& relocatedTrack : qAsConst(relocatedTracks)) {
        const auto changedTrackId = relocatedTrack.updatedTrackRef().getId();
        DEBUG_ASSERT(changedTrackId.isValid());
        DEBUG_ASSERT(!removedTrackIds.contains(changedTrackId));
        changedTrackIds.insert(changedTrackId);
        const auto removedTrackId = relocatedTrack.deletedTrackId();
        if (removedTrackId.isValid()) {
            DEBUG_ASSERT(!changedTrackIds.contains(removedTrackId));
            removedTrackIds.insert(removedTrackId);
        }
    }
    DEBUG_ASSERT(removedTrackIds.size() <= changedTrackIds.size());
    DEBUG_ASSERT(!removedTrackIds.intersects(changedTrackIds));
    if (!removedTrackIds.isEmpty()) {
        emit tracksRemoved(removedTrackIds);
    }
    if (!changedTrackIds.isEmpty()) {
        emit tracksChanged(changedTrackIds);
    }
}

void TrackDAO::addTracksPrepare() {
    if (m_pQueryLibraryInsert || m_pQueryTrackLocationInsert ||
            m_pQueryLibrarySelect || m_pQueryTrackLocationSelect ||
            m_pTransaction) {
        qDebug() << "TrackDAO::addTracksPrepare: PROGRAMMING ERROR"
             << "old queries have been left open, rolling back.";
        // true == do a db rollback
        addTracksFinish(true);
    }
    // Start the transaction
    m_pTransaction = std::make_unique<SqlTransaction>(m_database);

    m_pQueryTrackLocationInsert = std::make_unique<QSqlQuery>(m_database);
    m_pQueryTrackLocationSelect = std::make_unique<QSqlQuery>(m_database);
    m_pQueryLibraryInsert = std::make_unique<QSqlQuery>(m_database);
    m_pQueryLibraryUpdate = std::make_unique<QSqlQuery>(m_database);
    m_pQueryLibrarySelect = std::make_unique<QSqlQuery>(m_database);

    m_pQueryTrackLocationInsert->prepare("INSERT INTO track_locations "
            "("
            "location,directory,filename,filesize,fs_deleted,needs_verification"
            ") VALUES ("
            ":location,:directory,:filename,:filesize,:fs_deleted,:needs_verification"
            ")");

    m_pQueryTrackLocationSelect->prepare("SELECT id FROM track_locations WHERE location=:location");

    m_pQueryLibraryInsert->prepare(
            "INSERT INTO library "
            "("
            "artist,"
            "title,"
            "album,"
            "album_artist,"
            "year,"
            "genre,"
            "tracknumber,"
            "tracktotal,"
            "composer,"
            "grouping,"
            "filetype,"
            "location,"
            "color,"
            "comment,"
            "url,"
            "rating,"
            "key,"
            "key_id,"
            "cuepoint,"
            "bpm,"
            "replaygain,"
            "replaygain_peak,"
            "wavesummaryhex,"
            "timesplayed,"
            "last_played_at,"
            "played,"
            "mixxx_deleted,"
            "header_parsed,"
            "source_synchronized_ms,"
            "channels,"
            "samplerate,"
            "bitrate,"
            "duration,"
            "beats_version,"
            "beats_sub_version,"
            "beats,"
            "bpm_lock,"
            "keys_version,"
            "keys_sub_version,"
            "keys,"
            "coverart_source,"
            "coverart_type,"
            "coverart_location,"
            "coverart_color,"
            "coverart_digest,"
            "coverart_hash,"
            "datetime_added"
            ") VALUES ("
            ":artist,"
            ":title,"
            ":album,"
            ":album_artist,"
            ":year,"
            ":genre,"
            ":tracknumber,"
            ":tracktotal,"
            ":composer,"
            ":grouping,"
            ":filetype,"
            ":location,"
            ":color,"
            ":comment,"
            ":url,"
            ":rating,"
            ":key,"
            ":key_id,"
            ":cuepoint,"
            ":bpm,"
            ":replaygain,"
            ":replaygain_peak,"
            ":wavesummaryhex,"
            ":timesplayed,"
            ":last_played_at,"
            ":played,"
            ":mixxx_deleted,"
            ":header_parsed,"
            ":source_synchronized_ms,"
            ":channels,"
            ":samplerate,"
            ":bitrate,"
            ":duration,"
            ":beats_version,"
            ":beats_sub_version,"
            ":beats,"
            ":bpm_lock,"
            ":keys_version,"
            ":keys_sub_version,"
            ":keys,"
            ":coverart_source,"
            ":coverart_type,"
            ":coverart_location,"
            ":coverart_color,"
            ":coverart_digest,"
            ":coverart_hash,"
            ":datetime_added"
            ")");

    m_pQueryLibraryUpdate->prepare("UPDATE library SET mixxx_deleted = 0 "
            "WHERE id=:id");

    m_pQueryLibrarySelect->prepare("SELECT location, id, mixxx_deleted from library "
            "WHERE location=:location");
}

void TrackDAO::addTracksFinish(bool rollback) {
    if (m_pTransaction) {
        if (rollback) {
            m_pTransaction->rollback();
            m_tracksAddedSet.clear();
        } else {
            m_pTransaction->commit();
        }
    }
    m_pQueryTrackLocationInsert.reset();
    m_pQueryTrackLocationSelect.reset();
    m_pQueryLibraryInsert.reset();
    m_pQueryLibrarySelect.reset();
    m_pTransaction.reset();

    emit tracksAdded(m_tracksAddedSet);
    m_tracksAddedSet.clear();
}

namespace {

bool insertTrackLocation(
        QSqlQuery* pTrackLocationInsert,
        const mixxx::FileInfo& fileInfo) {
    DEBUG_ASSERT(pTrackLocationInsert);
    pTrackLocationInsert->bindValue(":location", fileInfo.location());
    pTrackLocationInsert->bindValue(":directory", fileInfo.locationPath());
    pTrackLocationInsert->bindValue(":filename", fileInfo.fileName());
    pTrackLocationInsert->bindValue(":filesize", fileInfo.sizeInBytes());
    pTrackLocationInsert->bindValue(":fs_deleted", 0);
    pTrackLocationInsert->bindValue(":needs_verification", 0);
    if (pTrackLocationInsert->exec()) {
        return true;
    } else {
        LOG_FAILED_QUERY(*pTrackLocationInsert)
                << "Skip inserting duplicate track location" << fileInfo.location();
        return false;
    }
}

// Bind common values for insert/update
void bindTrackLibraryValues(
        QSqlQuery* pTrackLibraryQuery,
        const mixxx::TrackRecord& track,
        const mixxx::BeatsPointer& pBeats) {
    const mixxx::TrackMetadata& trackMetadata = track.getMetadata();
    const mixxx::TrackInfo& trackInfo = trackMetadata.getTrackInfo();
    const mixxx::AlbumInfo& albumInfo = trackMetadata.getAlbumInfo();

    pTrackLibraryQuery->bindValue(":artist", trackInfo.getArtist());
    pTrackLibraryQuery->bindValue(":title", trackInfo.getTitle());
    pTrackLibraryQuery->bindValue(":album", albumInfo.getTitle());
    pTrackLibraryQuery->bindValue(":album_artist", albumInfo.getArtist());
    pTrackLibraryQuery->bindValue(":year", trackInfo.getYear());
    pTrackLibraryQuery->bindValue(":genre", trackInfo.getGenre());
    pTrackLibraryQuery->bindValue(":composer", trackInfo.getComposer());
    pTrackLibraryQuery->bindValue(":grouping", trackInfo.getGrouping());
    pTrackLibraryQuery->bindValue(":tracknumber", trackInfo.getTrackNumber());
    pTrackLibraryQuery->bindValue(":tracktotal", trackInfo.getTrackTotal());
    pTrackLibraryQuery->bindValue(":filetype", track.getFileType());
    pTrackLibraryQuery->bindValue(":color", mixxx::RgbColor::toQVariant(track.getColor()));
    pTrackLibraryQuery->bindValue(":comment", trackInfo.getComment());
    pTrackLibraryQuery->bindValue(":url", track.getUrl());
    pTrackLibraryQuery->bindValue(":rating", track.getRating());
    pTrackLibraryQuery->bindValue(":cuepoint",
            track.getMainCuePosition().toEngineSamplePosMaybeInvalid());
    pTrackLibraryQuery->bindValue(":bpm_lock", track.getBpmLocked() ? 1 : 0);
    pTrackLibraryQuery->bindValue(":replaygain", trackInfo.getReplayGain().getRatio());
    pTrackLibraryQuery->bindValue(":replaygain_peak", trackInfo.getReplayGain().getPeak());

    pTrackLibraryQuery->bindValue(":channels",
            static_cast<uint>(trackMetadata.getStreamInfo().getSignalInfo().getChannelCount()));
    pTrackLibraryQuery->bindValue(":samplerate",
            static_cast<uint>(trackMetadata.getStreamInfo().getSignalInfo().getSampleRate()));
    pTrackLibraryQuery->bindValue(":bitrate",
            static_cast<uint>(trackMetadata.getStreamInfo().getBitrate()));
    pTrackLibraryQuery->bindValue(":duration",
            trackMetadata.getStreamInfo().getDuration().toDoubleSeconds());

    pTrackLibraryQuery->bindValue(":header_parsed",
            TrackDAO::getTrackHeaderParsedInternal(track) ? 1 : 0);
    const QDateTime sourceSynchronizedAt =
            track.getSourceSynchronizedAt();
    if (sourceSynchronizedAt.isValid()) {
        DEBUG_ASSERT(sourceSynchronizedAt.timeSpec() == Qt::UTC);
        pTrackLibraryQuery->bindValue(":source_synchronized_ms",
                sourceSynchronizedAt.toMSecsSinceEpoch());
    } else {
        pTrackLibraryQuery->bindValue(":source_synchronized_ms",
                QVariant());
    }

    const PlayCounter& playCounter = track.getPlayCounter();
    pTrackLibraryQuery->bindValue(":timesplayed", playCounter.getTimesPlayed());
    pTrackLibraryQuery->bindValue(":last_played_at",
            mixxx::sqlite::writeGeneratedTimestamp(playCounter.getLastPlayedAt()));
    pTrackLibraryQuery->bindValue(":played", playCounter.isPlayed() ? 1 : 0);

    const CoverInfoRelative& coverInfo = track.getCoverInfo();
    pTrackLibraryQuery->bindValue(":coverart_source", coverInfo.source);
    pTrackLibraryQuery->bindValue(":coverart_type", coverInfo.type);
    pTrackLibraryQuery->bindValue(":coverart_location", coverInfo.coverLocation);
    pTrackLibraryQuery->bindValue(":coverart_color", mixxx::RgbColor::toQVariant(coverInfo.color));
    pTrackLibraryQuery->bindValue(":coverart_digest", coverInfo.imageDigest());
    pTrackLibraryQuery->bindValue(":coverart_hash", coverInfo.legacyHash());

    QByteArray beatsBlob;
    QString beatsVersion;
    QString beatsSubVersion;
    // Fall back on cached BPM
    mixxx::Bpm bpm = trackInfo.getBpm();
    if (pBeats) {
        beatsBlob = pBeats->toByteArray();
        beatsVersion = pBeats->getVersion();
        beatsSubVersion = pBeats->getSubVersion();
        const auto trackEndPosition = mixxx::audio::FramePos{
                trackMetadata.getStreamInfo().getDuration().toDoubleSeconds() *
                pBeats->getSampleRate()};
        bpm = pBeats->getBpmInRange(mixxx::audio::kStartFramePos, trackEndPosition);
    }
    const double bpmValue = bpm.isValid() ? bpm.value() : mixxx::Bpm::kValueUndefined;
    pTrackLibraryQuery->bindValue(":bpm", bpmValue);
    pTrackLibraryQuery->bindValue(":beats_version", beatsVersion);
    pTrackLibraryQuery->bindValue(":beats_sub_version", beatsSubVersion);
    pTrackLibraryQuery->bindValue(":beats", beatsBlob);

    QByteArray keysBlob;
    QString keysVersion;
    QString keysSubVersion;
    QString keyText;
    mixxx::track::io::key::ChromaticKey globalKey = mixxx::track::io::key::INVALID;
    const Keys& keys = track.getKeys();
    if (keys.isValid()) {
        keysBlob = keys.toByteArray();
        keysVersion = keys.getVersion();
        keysSubVersion = keys.getSubVersion();
        globalKey = keys.getGlobalKey();
        keyText = KeyUtils::getGlobalKeyText(keys);
    }
    pTrackLibraryQuery->bindValue(":keys", keysBlob);
    pTrackLibraryQuery->bindValue(":keys_version", keysVersion);
    pTrackLibraryQuery->bindValue(":keys_sub_version", keysSubVersion);
    pTrackLibraryQuery->bindValue(":key_id", static_cast<int>(globalKey));
    pTrackLibraryQuery->bindValue(":key", keyText);
}

bool insertTrackLibrary(
        QSqlQuery* pTrackLibraryInsert,
        const mixxx::TrackRecord& trackRecord,
        const mixxx::BeatsPointer& pBeats,
        DbId trackLocationId,
        const mixxx::FileInfo& fileInfo,
        const QDateTime& trackDateAdded) {
    bindTrackLibraryValues(pTrackLibraryInsert, trackRecord, pBeats);

    if (!trackRecord.getDateAdded().isNull()) {
        qDebug() << "insertTrackLibrary: Track"
                 << fileInfo
                 << "was added"
                 << trackRecord.getDateAdded();
    }
    pTrackLibraryInsert->bindValue(":datetime_added", trackDateAdded);

    // Written only once upon insert
    pTrackLibraryInsert->bindValue(":location", trackLocationId.toVariant());

    // Column datetime_added is set implicitly
    //pTrackLibraryInsert->bindValue(":datetime_added", track.getDateAdded());

    pTrackLibraryInsert->bindValue(":mixxx_deleted", 0);

    // We no longer store the wavesummary in the library table.
#if QT_VERSION >= QT_VERSION_CHECK(6, 0, 0)
    pTrackLibraryInsert->bindValue(":wavesummaryhex", QVariant(QMetaType(QMetaType::QByteArray)));
#else
    pTrackLibraryInsert->bindValue(":wavesummaryhex", QVariant(QVariant::ByteArray));
#endif

    if (!pTrackLibraryInsert->exec()) {
        // We failed to insert the track. Maybe it is already in the library
        // but marked deleted? Skip this track.
        LOG_FAILED_QUERY(*pTrackLibraryInsert)
                << "Failed to insert new track into library:"
                << fileInfo;
        DEBUG_ASSERT(!"Failed query");
        return false;
    }
    return true;
}

} // anonymous namespace

TrackId TrackDAO::addTracksAddTrack(const TrackPointer& pTrack, bool unremove) {
    DEBUG_ASSERT(pTrack);
    const auto fileAccess = pTrack->getFileAccess();

    if (!(m_pQueryLibraryInsert || m_pQueryTrackLocationInsert ||
                m_pQueryLibrarySelect || m_pQueryTrackLocationSelect)) {
        qDebug() << "TrackDAO::addTracksAddTrack: needed SqlQuerys have not "
                    "been prepared. Skipping track"
<<<<<<< HEAD
                 << fileAccess.info();
        DEBUG_ASSERT("Failed query");
=======
                 << pTrack->getLocation();
>>>>>>> c0f31df8
        return TrackId();
    }

    qDebug() << "TrackDAO: Adding track"
<<<<<<< HEAD
             << fileAccess.info();
=======
             << pTrack->getLocation();
>>>>>>> c0f31df8

    TrackId trackId;

    // Insert the track location into the corresponding table. This will fail
    // silently if the location is already in the table because it has a UNIQUE
    // constraint.
    if (!insertTrackLocation(m_pQueryTrackLocationInsert.get(), fileAccess.info())) {
        DEBUG_ASSERT(pTrack->getDateAdded().isValid());
        // Inserting into track_locations failed, so the file already
        // exists. Query for its trackLocationId.
        m_pQueryTrackLocationSelect->bindValue(":location", fileAccess.info().location());
        if (!m_pQueryTrackLocationSelect->exec()) {
            // We can't even select this, something is wrong.
            LOG_FAILED_QUERY(*m_pQueryTrackLocationSelect)
                        << "Can't find track location ID after failing to insert. Something is wrong.";
            return TrackId();
        }
        if (m_trackLocationIdColumn == UndefinedRecordIndex) {
            m_trackLocationIdColumn = m_pQueryTrackLocationSelect->record().indexOf("id");
        }
        DbId trackLocationId;
        while (m_pQueryTrackLocationSelect->next()) {
            // This loop body is executed at most once
            DEBUG_ASSERT(!trackLocationId.isValid());
            trackLocationId = DbId(
                    m_pQueryTrackLocationSelect->value(m_trackLocationIdColumn));
            DEBUG_ASSERT(trackLocationId.isValid());
        }

        m_pQueryLibrarySelect->bindValue(":location", trackLocationId.toVariant());
        if (!m_pQueryLibrarySelect->exec()) {
            LOG_FAILED_QUERY(*m_pQueryLibrarySelect)
                    << "Failed to query existing track: "
<<<<<<< HEAD
                    << fileAccess.info();
=======
                    << pTrack->getLocation();
>>>>>>> c0f31df8
            return TrackId();
        }
        if (m_queryLibraryIdColumn == UndefinedRecordIndex) {
            QSqlRecord queryLibraryRecord = m_pQueryLibrarySelect->record();
            m_queryLibraryIdColumn = queryLibraryRecord.indexOf("id");
            m_queryLibraryMixxxDeletedColumn =
                    queryLibraryRecord.indexOf("mixxx_deleted");
        }
        while (m_pQueryLibrarySelect->next()) {
            // This loop body is executed at most once
            DEBUG_ASSERT(!trackId.isValid());
            trackId = TrackId(m_pQueryLibrarySelect->value(m_queryLibraryIdColumn));
            DEBUG_ASSERT(trackId.isValid());
        }
        VERIFY_OR_DEBUG_ASSERT(trackId.isValid()) {
            return TrackId();
        }
        pTrack->initId(trackId);
        // Track already included in library, but maybe marked as deleted
        bool mixxx_deleted = m_pQueryLibrarySelect->value(m_queryLibraryMixxxDeletedColumn).toBool();
        if (unremove && mixxx_deleted) {
            // Set mixxx_deleted back to 0
            m_pQueryLibraryUpdate->bindValue(":id", trackId.toVariant());
            if (!m_pQueryLibraryUpdate->exec()) {
                LOG_FAILED_QUERY(*m_pQueryLibraryUpdate)
                        << "Failed to unremove existing track: "
<<<<<<< HEAD
                        << fileAccess.info();
=======
                        << pTrack->getLocation();
>>>>>>> c0f31df8
                return TrackId();
            }
        }
        // Regardless of whether we unremoved this track or not -- it's
        // already in the library and so we need to skip it instead of
        // adding it to m_tracksAddedSet.
        //
        // TODO(XXX) this is a little weird because the track has whatever
        // metadata the caller supplied and that metadata may differ from
        // what is already in the database. I'm ignoring this corner case.
        // rryan 10/2011
        // NOTE(uklotzde, 01/2016): It doesn't matter if the track metadata
        // has been modified (dirty=true) or not (dirty=false). By not adding
        // the track to m_tracksAddedSet we ensure that the track is not
        // marked as clean (see below). The library will be updated when
        // the last reference to the track is dropped.
    } else {
        // Inserting succeeded, so just get the last rowid.
        const DbId trackLocationId(m_pQueryTrackLocationInsert->lastInsertId());
        // Failure of this assert indicates that we were unable to insert the
        // track location into the table AND we could not retrieve the id of
        // that track location from the same table. "It shouldn't
        // happen"... unless I screwed up - Albert :)
        VERIFY_OR_DEBUG_ASSERT(trackLocationId.isValid()) {
            return TrackId();
        }

        // Time stamps are stored with timezone UTC in the database
        const auto trackDateAdded = QDateTime::currentDateTimeUtc();
        const auto trackRecord = pTrack->getRecord();
        if (!insertTrackLibrary(
                    m_pQueryLibraryInsert.get(),
                    trackRecord,
                    pTrack->getBeats(),
                    trackLocationId,
                    fileAccess.info(),
                    trackDateAdded)) {
            return TrackId();
        }
        trackId = TrackId(m_pQueryLibraryInsert->lastInsertId());
        VERIFY_OR_DEBUG_ASSERT(trackId.isValid()) {
            return TrackId();
        }
        pTrack->initId(trackId);
        pTrack->setDateAdded(trackDateAdded);

        m_analysisDao.saveTrackAnalyses(
                trackId,
                pTrack->getWaveform(),
                pTrack->getWaveformSummary());
        m_cueDao.saveTrackCues(
                trackId,
                pTrack->getCuePoints());

        DEBUG_ASSERT(!m_tracksAddedSet.contains(trackId));
        m_tracksAddedSet.insert(trackId);
    }

    return trackId;
}

TrackPointer TrackDAO::addTracksAddFile(
        const mixxx::FileAccess& fileAccess,
        bool unremove) {
    // Check that track is a supported extension.
    // TODO(uklotzde): The following check can be skipped if
    // the track is already in the library. A refactoring is
    // needed to detect this before calling addTracksAddTrack().
    if (!SoundSourceProxy::isFileSupported(fileAccess.info())) {
        qWarning() << "TrackDAO::addTracksAddFile:"
                   << "Unsupported file type"
                   << fileAccess.info().location();
        return nullptr;
    }

    GlobalTrackCacheResolver cacheResolver(fileAccess);
    TrackPointer pTrack = cacheResolver.getTrack();
    if (!pTrack) {
        qWarning() << "TrackDAO::addTracksAddFile:"
                   << "File not found"
                   << fileAccess.info().location();
        return nullptr;
    }
    const TrackId oldTrackId = pTrack->getId();
    if (oldTrackId.isValid()) {
        qDebug() << "TrackDAO::addTracksAddFile:"
                << "Track has already been added to the database"
                << oldTrackId;
        DEBUG_ASSERT(pTrack->getDateAdded().isValid());
        const auto trackLocation = pTrack->getLocation();
        // TODO: These duplicates are only detected by chance when
        // the other track is currently cached. Instead file aliasing
        // must be detected reliably in any situation.
        if (fileAccess.info().location() != trackLocation) {
            kLogger.warning()
                    << "Cannot add track:"
                    << "Both the new track at"
                    << fileAccess.info().location()
                    << "and an existing track at"
                    << trackLocation
                    << "are referencing the same file"
                    << fileAccess.info().canonicalLocation();
            return nullptr;
        }
        return pTrack;
    }
    // Keep the GlobalTrackCache locked until the id of the Track
    // object is known and has been updated in the cache.

    // Initially (re-)import the metadata for the newly created track
    // from the file.
    SoundSourceProxy(pTrack).updateTrackFromSource(
            SoundSourceProxy::UpdateTrackFromSourceMode::Once,
            SyncTrackMetadataParams::readFromUserSettings(*m_pConfig));
    if (!pTrack->checkSourceSynchronized()) {
        qWarning() << "TrackDAO::addTracksAddFile:"
                << "Failed to parse track metadata from file"
                << pTrack->getLocation();
        // Continue with adding the track to the library, no matter
        // if parsing the metadata from file succeeded or failed.
    }

    const TrackId newTrackId = addTracksAddTrack(pTrack, unremove);
    if (!newTrackId.isValid()) {
        qWarning() << "TrackDAO::addTracksAddTrack:"
                   << "Failed to add track to database"
                   << pTrack->getLocation();
        // GlobalTrackCache will be unlocked implicitly
        return nullptr;
    }
    // The track object has already been initialized with the
    // database id, but the cache is not aware of this yet.
    // Re-initializing the track object with the same id again
    // from within the cache scope is allowed.
    DEBUG_ASSERT(pTrack->getId() == newTrackId);
    cacheResolver.initTrackIdAndUnlockCache(newTrackId);
    // Only newly inserted tracks must be marked as clean!
    // Existing or unremoved tracks have not been added to
    // m_tracksAddedSet and will keep their dirty flag unchanged.
    if (m_tracksAddedSet.contains(newTrackId)) {
        pTrack->markClean();
    }
    return pTrack;
}

bool TrackDAO::hideTracks(
        const QList<TrackId>& trackIds) const {
    QStringList idList;
    for (const auto& trackId: trackIds) {
        idList.append(trackId.toString());
    }
    FwdSqlQuery query(m_database, QString(
            "UPDATE library SET mixxx_deleted=1 WHERE id in (%1)").arg(
                    idList.join(",")));
    return !query.hasError() && query.execPrepared();
}

void TrackDAO::afterHidingTracks(
        const QList<TrackId>& trackIds) {
    // This signal is received by basetrackcache to remove the tracks from cache
    // TODO: QSet<T>::fromList(const QList<T>&) is deprecated and should be
    // replaced with QSet<T>(list.begin(), list.end()).
    // However, the proposed alternative has just been introduced in Qt
    // 5.14. Until the minimum required Qt version of Mixxx is increased,
    // we need a version check here
#if QT_VERSION >= QT_VERSION_CHECK(5, 14, 0)
    emit tracksRemoved(QSet<TrackId>(trackIds.begin(), trackIds.end()));
#else
    emit tracksRemoved(QSet<TrackId>::fromList(trackIds));
#endif
}

// If a track has been manually "hidden" from Mixxx's library by the user via
// Mixxx's interface, this lets you add it back. When a track is hidden,
// mixxx_deleted in the DB gets set to 1. This clears that, and makes it show
// up in the library views again.
// This function should get called if you drag-and-drop a file that's been
// "hidden" from Mixxx back into the library view.
bool TrackDAO::unhideTracks(
        const QList<TrackId>& trackIds) const {
    QStringList idList;
    for (const auto& trackId: trackIds) {
        idList.append(trackId.toString());
    }
    FwdSqlQuery query(m_database,
            "UPDATE library SET mixxx_deleted=0 "
            "WHERE mixxx_deleted!=0 "
            "AND id in (" + idList.join(",") + ")");
    return !query.hasError() && query.execPrepared();
}

void TrackDAO::afterUnhidingTracks(
        const QList<TrackId>& trackIds) {
    // TODO: QSet<T>::fromList(const QList<T>&) is deprecated and should be
    // replaced with QSet<T>(list.begin(), list.end()).
    // However, the proposed alternative has just been introduced in Qt
    // 5.14. Until the minimum required Qt version of Mixxx is increased,
    // we need a version check here
#if QT_VERSION >= QT_VERSION_CHECK(5, 14, 0)
    emit tracksAdded(QSet<TrackId>(trackIds.begin(), trackIds.end()));
#else
    emit tracksAdded(QSet<TrackId>::fromList(trackIds));
#endif
}

QList<TrackRef> TrackDAO::getAllTrackRefs(const QDir& rootDir) const {
    const QString locationPathPrefix = locationPathPrefixFromRootDir(rootDir);
    QSqlQuery query(m_database);
    query.prepare(
            QStringLiteral("SELECT library.id,track_locations.location "
                           "FROM library INNER JOIN track_locations "
                           "ON library.location=track_locations.id "
                           "WHERE "
                           "INSTR(track_locations.location,:locationPathPrefix)=1"));
    query.bindValue(":locationPathPrefix", locationPathPrefix);
    if (!query.exec()) {
        LOG_FAILED_QUERY(query) << "could not get tracks within directory:" << locationPathPrefix;
        DEBUG_ASSERT(!"Failed query");
    }

    QList<TrackRef> trackRefs;
    const int idColumn = query.record().indexOf("id");
    const int locationColumn = query.record().indexOf("location");
    while (query.next()) {
        const auto trackId = TrackId(query.value(idColumn));
        const auto fileLocation = query.value(locationColumn).toString();
        trackRefs.append(TrackRef::fromFilePath(fileLocation, trackId));
    }

    return trackRefs;
}

bool TrackDAO::onPurgingTracks(
        const QList<TrackId>& trackIds) const {
    if (trackIds.empty()) {
        return true; // nothing to do
    }

    QStringList idList;
    idList.reserve(trackIds.size());
    for (const auto& trackId : trackIds) {
        GlobalTrackCacheLocker().purgeTrackId(trackId);
        idList.append(trackId.toString());
    }
    QString idListJoined = idList.join(",");

    QStringList locations;
    QSet<QString> directories;
    {
        FwdSqlQuery query(m_database, QString(
                "SELECT track_locations.location, track_locations.directory FROM "
                "track_locations INNER JOIN library ON library.location = "
                "track_locations.id WHERE library.id in (%1)").arg(idListJoined));
        if (query.hasError() || !query.execPrepared()) {
            return false;
        }

        QSqlRecord queryRecord = query.record();
        const int locationColumn = queryRecord.indexOf("location");
        const int directoryColumn = queryRecord.indexOf("directory");
        while (query.next()) {
            QString filePath = query.record().value(locationColumn).toString();
            locations << filePath;
            QString directory = query.record().value(directoryColumn).toString();
            directories << directory;
        }
        if (locations.empty()) {
            return false;
        }
    }
    {
        // Remove location from track_locations table
        FwdSqlQuery query(m_database, QString(
                "DELETE FROM track_locations "
                "WHERE location in (%1)").arg(
                        SqlStringFormatter::formatList(m_database, locations)));
        if (query.hasError() || !query.execPrepared()) {
            return false;
        }
    }
    {
        // Remove Track from library table
        FwdSqlQuery query(m_database, QString(
                "DELETE FROM library "
                "WHERE id in (%1)").arg(idListJoined));
        if (query.hasError() || !query.execPrepared()) {
            return false;
        }
    }
    {
        // invalidate the hash in LibraryHash,
        // in case the file was not deleted to detect it on a rescan
        // Note: -1 is used as return value for missing entries,
        // needs_verification is a temporary column used during the scan only.
        // TODO(XXX) delegate to libraryHashDAO
        FwdSqlQuery query(m_database, QString(
                "UPDATE LibraryHashes SET "
                "hash=-2 WHERE directory_path in (%1)").arg(
                        SqlStringFormatter::formatList(m_database, directories)));
        if (query.hasError() || !query.execPrepared()) {
            return false;
        }
    }

    return true;
}

void TrackDAO::afterPurgingTracks(
        const QList<TrackId>& trackIds) {
    // TODO: QSet<T>::fromList(const QList<T>&) is deprecated and should be
    // replaced with QSet<T>(list.begin(), list.end()).
    // However, the proposed alternative has just been introduced in Qt
    // 5.14. Until the minimum required Qt version of Mixxx is increased,
    // we need a version check here
#if QT_VERSION >= QT_VERSION_CHECK(5, 14, 0)
    QSet<TrackId> tracksRemovedSet = QSet<TrackId>(trackIds.begin(), trackIds.end());
#else
    QSet<TrackId> tracksRemovedSet = QSet<TrackId>::fromList(trackIds);
#endif
    emit tracksRemoved(tracksRemovedSet);
    // notify trackmodels that they should update their cache as well.
    emit forceModelUpdate();
}

namespace {
typedef bool (*TrackPopulatorFn)(const QSqlRecord& record,
        const int column,
        Track* pTrack);

bool setTrackArtist(const QSqlRecord& record, const int column, Track* pTrack) {
    pTrack->setArtist(record.value(column).toString());
    return false;
}

bool setTrackTitle(const QSqlRecord& record, const int column, Track* pTrack) {
    pTrack->setTitle(record.value(column).toString());
    return false;
}

bool setTrackAlbum(const QSqlRecord& record, const int column, Track* pTrack) {
    pTrack->setAlbum(record.value(column).toString());
    return false;
}

bool setTrackAlbumArtist(const QSqlRecord& record, const int column, Track* pTrack) {
    pTrack->setAlbumArtist(record.value(column).toString());
    return false;
}

bool setTrackYear(const QSqlRecord& record, const int column, Track* pTrack) {
    pTrack->setYear(record.value(column).toString());
    return false;
}

bool setTrackGenre(const QSqlRecord& record,
        const int column,
        Track* pTrack) {
    TrackDAO::setTrackGenreInternal(pTrack, record.value(column).toString());
    return false;
}

bool setTrackComposer(const QSqlRecord& record, const int column, Track* pTrack) {
    pTrack->setComposer(record.value(column).toString());
    return false;
}

bool setTrackGrouping(const QSqlRecord& record, const int column, Track* pTrack) {
    pTrack->setGrouping(record.value(column).toString());
    return false;
}

bool setTrackNumber(const QSqlRecord& record, const int column, Track* pTrack) {
    pTrack->setTrackNumber(record.value(column).toString());
    return false;
}

bool setTrackTotal(const QSqlRecord& record, const int column, Track* pTrack) {
    pTrack->setTrackTotal(record.value(column).toString());
    return false;
}

bool setTrackColor(const QSqlRecord& record, const int column, Track* pTrack) {
    pTrack->setColor(mixxx::RgbColor::fromQVariant(record.value(column)));
    return false;
}

bool setTrackComment(const QSqlRecord& record, const int column, Track* pTrack) {
    pTrack->setComment(record.value(column).toString());
    return false;
}

bool setTrackUrl(const QSqlRecord& record, const int column, Track* pTrack) {
    pTrack->setURL(record.value(column).toString());
    return false;
}

bool setTrackRating(const QSqlRecord& record, const int column, Track* pTrack) {
    pTrack->setRating(record.value(column).toInt());
    return false;
}

bool setTrackCuePoint(const QSqlRecord& record, const int column, Track* pTrack) {
    pTrack->setMainCuePosition(mixxx::audio::FramePos::fromEngineSamplePosMaybeInvalid(
            record.value(column).toDouble()));
    return false;
}

bool setTrackReplayGainRatio(const QSqlRecord& record, const int column, Track* pTrack) {
    mixxx::ReplayGain replayGain(pTrack->getReplayGain());
    replayGain.setRatio(record.value(column).toDouble());
    pTrack->setReplayGain(replayGain);
    return false;
}

bool setTrackReplayGainPeak(const QSqlRecord& record, const int column, Track* pTrack) {
    mixxx::ReplayGain replayGain(pTrack->getReplayGain());
    replayGain.setPeak(record.value(column).toFloat());
    pTrack->setReplayGain(replayGain);
    return false;
}

bool setTrackTimesPlayed(const QSqlRecord& record, const int column, Track* pTrack) {
    PlayCounter playCounter(pTrack->getPlayCounter());
    playCounter.setTimesPlayed(record.value(column).toInt());
    pTrack->setPlayCounter(playCounter);
    return false;
}

bool setTrackPlayed(const QSqlRecord& record, const int column, Track* pTrack) {
    PlayCounter playCounter(pTrack->getPlayCounter());
    playCounter.setPlayedFlag(record.value(column).toBool());
    pTrack->setPlayCounter(playCounter);
    return false;
}

bool setTrackLastPlayedAt(const QSqlRecord& record, const int column, Track* pTrack) {
    auto playCounter = pTrack->getPlayCounter();
    playCounter.setLastPlayedAt(
            mixxx::sqlite::readGeneratedTimestamp(record.value(column)));
    pTrack->setPlayCounter(playCounter);
    return false;
}

bool setTrackDateAdded(const QSqlRecord& record, const int column, Track* pTrack) {
    pTrack->setDateAdded(
            mixxx::convertVariantToDateTime(record.value(column)));
    return false;
}

bool setTrackFiletype(const QSqlRecord& record, const int column, Track* pTrack) {
    pTrack->setType(record.value(column).toString());
    return false;
}

bool setTrackHeaderParsed(const QSqlRecord& record, const int column, Track* pTrack) {
    TrackDAO::setTrackHeaderParsedInternal(pTrack, record.value(column).toBool());
    return false;
}

bool setTrackSourceSynchronizedAt(const QSqlRecord& record, const int column, Track* pTrack) {
    QDateTime sourceSynchronizedAt;
    const QVariant value = record.value(column);
    // Observation (Qt 5.15): QVariant::isValid() may return true even
    // if the column value is NULL and then converts to 0 (zero). This
    // is NOT desired and therefore we MUST USE QVariant::isNull() instead!
    if (!value.isNull() && value.canConvert<quint64>()) {
        DEBUG_ASSERT(value.isValid());
        const quint64 msecsSinceEpoch = qvariant_cast<quint64>(value);
        sourceSynchronizedAt.setTimeSpec(Qt::UTC);
        sourceSynchronizedAt.setMSecsSinceEpoch(msecsSinceEpoch);
    }
    pTrack->setSourceSynchronizedAt(sourceSynchronizedAt);
    return false;
}

bool setTrackAudioProperties(
        const QSqlRecord& record,
        const int firstColumn,
        Track* pTrack) {
    const auto channels = record.value(firstColumn).toInt();
    const auto samplerate = record.value(firstColumn + 1).toInt();
    const auto bitrate = record.value(firstColumn + 2).toInt();
    const auto duration = record.value(firstColumn + 3).toDouble();
    pTrack->setAudioProperties(
            mixxx::audio::ChannelCount(channels),
            mixxx::audio::SampleRate(samplerate),
            mixxx::audio::Bitrate(bitrate),
            mixxx::Duration::fromSeconds(duration));
    return false;
}

bool setTrackBeats(const QSqlRecord& record, const int column, Track* pTrack) {
    const auto bpm = mixxx::Bpm(record.value(column).toDouble());
    QString beatsVersion = record.value(column + 1).toString();
    QString beatsSubVersion = record.value(column + 2).toString();
    QByteArray beatsBlob = record.value(column + 3).toByteArray();
    if (beatsVersion.isEmpty()) {
        DEBUG_ASSERT(beatsSubVersion.isEmpty());
        DEBUG_ASSERT(beatsBlob.isEmpty());
        return false;
    }
    bool bpmLocked = record.value(column + 4).toBool();
    const mixxx::BeatsPointer pBeats = mixxx::Beats::fromByteArray(
            pTrack->getSampleRate(), beatsVersion, beatsSubVersion, beatsBlob);
    if (pBeats) {
        if (bpmLocked) {
            pTrack->trySetAndLockBeats(pBeats);
        } else {
            pTrack->trySetBeats(pBeats);
        }
    } else if (bpm.isValid()) {
        // Load a temporary beat grid without offset that will be replaced by the analyzer.
        const auto pBeats = mixxx::Beats::fromConstTempo(
                pTrack->getSampleRate(), mixxx::audio::kStartFramePos, bpm);
        pTrack->trySetBeats(pBeats);
    } else {
        pTrack->trySetBeats(nullptr);
    }
    return false;
}

bool setTrackKey(const QSqlRecord& record, const int column, Track* pTrack) {
    QString keyText = record.value(column).toString();
    QString keysVersion = record.value(column + 1).toString();
    QString keysSubVersion = record.value(column + 2).toString();
    QByteArray keysBlob = record.value(column + 3).toByteArray();
    Keys keys = KeyFactory::loadKeysFromByteArray(
            keysVersion, keysSubVersion, &keysBlob);

    if (keys.isValid()) {
        pTrack->setKeys(keys);
    } else if (keyText.size() > 0) {
        // Typically this happens if we are upgrading from an older (<1.12.0)
        // version of Mixxx that didn't support Keys. We treat all legacy data
        // as user-generated because that way it will be treated sensitively.
        pTrack->setKeyText(keyText, mixxx::track::io::key::USER);
        // The in-database data would change because of this. Mark the track
        // dirty so we save it when it is deleted.
        return true;
    }
    return false;
}

bool setTrackCoverInfo(const QSqlRecord& record, const int column, Track* pTrack) {
    CoverInfoRelative coverInfo;
    bool ok = false;
    coverInfo.source = static_cast<CoverInfo::Source>(
            record.value(column).toInt(&ok));
    if (!ok) {
        coverInfo.source = CoverInfo::UNKNOWN;
    }
    coverInfo.type = static_cast<CoverInfo::Type>(
            record.value(column + 1).toInt(&ok));
    if (!ok) {
        coverInfo.type = CoverInfo::NONE;
    }
    coverInfo.coverLocation = record.value(column + 2).toString();
    coverInfo.color = mixxx::RgbColor::fromQVariant(record.value(column + 3));
    coverInfo.setImageDigest(
            record.value(column + 4).toByteArray(),
            record.value(column + 5).toUInt());
    pTrack->setCoverInfo(coverInfo);
    return false;
}

struct ColumnPopulator {
    const char* name;
    TrackPopulatorFn populator;
};

}  // namespace

TrackPointer TrackDAO::getTrackById(TrackId trackId) const {
    if (!trackId.isValid()) {
        return nullptr;
    }

    // The GlobalTrackCache is only locked while executing the following line.
    TrackPointer pTrack = GlobalTrackCacheLocker().lookupTrackById(trackId);
    if (pTrack) {
        return pTrack;
    }

    constexpr ColumnPopulator columns[] = {
            // Location must be first and is populated manually!
            {"track_locations.location", nullptr},
            {"artist", setTrackArtist},
            {"title", setTrackTitle},
            {"album", setTrackAlbum},
            {"album_artist", setTrackAlbumArtist},
            {"year", setTrackYear},
            {"genre", setTrackGenre},
            {"composer", setTrackComposer},
            {"grouping", setTrackGrouping},
            {"tracknumber", setTrackNumber},
            {"tracktotal", setTrackTotal},
            {"filetype", setTrackFiletype},
            {"rating", setTrackRating},
            {"color", setTrackColor},
            {"comment", setTrackComment},
            {"url", setTrackUrl},
            {"cuepoint", setTrackCuePoint},
            {"replaygain", setTrackReplayGainRatio},
            {"replaygain_peak", setTrackReplayGainPeak},
            {"timesplayed", setTrackTimesPlayed},
            {"last_played_at", setTrackLastPlayedAt},
            {"played", setTrackPlayed},
            {"datetime_added", setTrackDateAdded},
            {"header_parsed", setTrackHeaderParsed},
            {"source_synchronized_ms", setTrackSourceSynchronizedAt},

            // Audio properties are set together at once. Do not change the
            // ordering of these columns or put other columns in between them!
            {"channels", setTrackAudioProperties},
            {"samplerate", nullptr},
            {"bitrate", nullptr},
            {"duration", nullptr},

            // Beat detection columns are handled by setTrackBeats. Do not change
            // the ordering of these columns or put other columns in between them!
            {"bpm", setTrackBeats},
            {"beats_version", nullptr},
            {"beats_sub_version", nullptr},
            {"beats", nullptr},
            {"bpm_lock", nullptr},

            // Beat detection columns are handled by setTrackKey. Do not change the
            // ordering of these columns or put other columns in between them!
            {"key", setTrackKey},
            {"keys_version", nullptr},
            {"keys_sub_version", nullptr},
            {"keys", nullptr},

            // Cover art columns are handled by setTrackCoverInfo. Do not change the
            // ordering of these columns or put other columns in between them!
            {"coverart_source", setTrackCoverInfo},
            {"coverart_type", nullptr},
            {"coverart_location", nullptr},
            {"coverart_color", nullptr},
            {"coverart_digest", nullptr},
            {"coverart_hash", nullptr},
    };
    constexpr int columnsCount = static_cast<int>(std::size(columns));

    // Accessing the database is a time consuming operation that should not
    // be executed with a lock on the GlobalTrackCache. The GlobalTrackCache
    // will be locked again after the query has been executed (see below)
    // and potential race conditions will be resolved.
    ScopedTimer t("TrackDAO::getTrackById");

    QSqlRecord queryRecord;
    {
        QString columnsStr;
        int columnsSize = 0;
        for (int i = 0; i < columnsCount; ++i) {
            columnsSize += qstrlen(columns[i].name) + 1;
        }
        columnsStr.reserve(columnsSize);
        for (int i = 0; i < columnsCount; ++i) {
            if (i > 0) {
                columnsStr.append(QChar(','));
            }
            columnsStr.append(columns[i].name);
        }

        QSqlQuery query(m_database);
        query.prepare(QString(
                "SELECT %1 FROM Library "
                "INNER JOIN track_locations ON library.location = track_locations.id "
                "WHERE library.id = %2")
                              .arg(columnsStr, trackId.toString()));
        if (!query.exec()) {
            LOG_FAILED_QUERY(query)
                    << QString("getTrack(%1)").arg(trackId.toString());
            DEBUG_ASSERT(!"Failed query");
            return nullptr;
        }

        if (!query.next()) {
            qDebug() << "Track with id =" << trackId << "not found";
            return nullptr;
        }
        queryRecord = query.record();
        // Only a single record is expected
        DEBUG_ASSERT(!query.next());
    }

    {
        // Location is the first column.
        DEBUG_ASSERT(queryRecord.count() > 0);
        const auto trackLocation = queryRecord.value(0).toString();
        const auto fileInfo = mixxx::FileInfo(trackLocation);
        const auto fileAccess = mixxx::FileAccess(fileInfo);
        const auto cacheResolver = GlobalTrackCacheResolver(fileAccess, trackId);
        pTrack = cacheResolver.getTrack();
        switch (cacheResolver.getLookupResult()) {
        case GlobalTrackCacheLookupResult::Hit:
            // Due to race conditions the track might have been reloaded
            // from the database in the meantime. In this case we abort
            // the operation and simply return the already cached Track
            // object which is up-to-date.
            DEBUG_ASSERT(pTrack);
            DEBUG_ASSERT(!trackId.isValid() || trackId == pTrack->getId());
            DEBUG_ASSERT(fileInfo == pTrack->getFileInfo());
            return pTrack;
        case GlobalTrackCacheLookupResult::Miss:
            // An (almost) empty track object
            DEBUG_ASSERT(pTrack);
            DEBUG_ASSERT(fileInfo == pTrack->getFileInfo());
            DEBUG_ASSERT(!trackId.isValid() || trackId == pTrack->getId());
            // Continue and populate the (almost) empty track object
            break;
        case GlobalTrackCacheLookupResult::ConflictCanonicalLocation:
            // Reject requests that would otherwise cause a caching caching conflict
            // by accessing the same, physical file from multiple tracks concurrently.
            DEBUG_ASSERT(!pTrack);
            DEBUG_ASSERT(cacheResolver.getTrackRef().hasId());
            DEBUG_ASSERT(!trackId.isValid() || trackId == cacheResolver.getTrackRef().getId());
            DEBUG_ASSERT(cacheResolver.getTrackRef().hasCanonicalLocation());
            DEBUG_ASSERT(cacheResolver.getTrackRef().getCanonicalLocation() ==
                    fileInfo.canonicalLocation());
            kLogger.warning()
                    << "Failed to load track with id"
                    << trackId
                    << "that is referencing the same file"
                    << cacheResolver.getTrackRef().getCanonicalLocation()
                    << "as the cached track with id"
                    << cacheResolver.getTrackRef().getId();
            return nullptr;
        default:
            DEBUG_ASSERT(!"unreachable");
            return nullptr;
        }
    }

    // NOTE(uklotzde, 2018-02-06):
    // pTrack has only the id set and is otherwise empty. It is registered
    // in the cache with both the id and the canonical location of the file.
    // The following database query will restore and populate all remaining
    // properties while the virgin track object is already visible for other
    // threads when looking it up in the cache. This temporary inconsistency
    // is acceptable as a tradeoff for reduced lock contention. Otherwise the
    // global cache would need to be locked until the query and the population
    // of the properties has finished.

    // For every column run its populator to fill the track in with the data.
    bool shouldDirty = false;
    {
        int recordCount = queryRecord.count();
        if (recordCount != columnsCount) {
            recordCount = math_min(recordCount, columnsCount);
            DEBUG_ASSERT(!"Failed query");
        }
        for (int i = 0; i < recordCount; ++i) {
            TrackPopulatorFn populator = columns[i].populator;
            if (populator && (*populator)(queryRecord, i, pTrack.get())) {
                // If any populator says the track should be dirty then we dirty it.
                shouldDirty = true;
            }
        }
    }

    // Populate track cues from the cues table.
    pTrack->setCuePoints(m_cueDao.getCuesForTrack(trackId));

    // Normally we will set the track as clean but sometimes when loading from
    // the database we need to perform upkeep that ought to be written back to
    // the database when the track is deleted.
    if (shouldDirty) {
        pTrack->markDirty();
    } else {
        pTrack->markClean();
        // Synchronize the track's metadata with the corresponding source
        // file. This import might have never been completed successfully
        // before, so just check and try for every track that has been
        // freshly loaded from the database.
        auto updateTrackFromSourceMode =
                SoundSourceProxy::UpdateTrackFromSourceMode::Once;
        if (m_pConfig &&
                m_pConfig->getValue(
                        mixxx::library::prefs::kSyncTrackMetadataConfigKey,
                        false)) {
            // An implicit re-import and update is performed if the
            // user has enabled export of file tags in the preferences.
            // Either they want to keep their file tags synchronized or
            // not, no exceptions!
            updateTrackFromSourceMode =
                    SoundSourceProxy::UpdateTrackFromSourceMode::Newer;
        }
        DEBUG_ASSERT(!pTrack->isDirty());
        const auto sourceSynchronizedAtBefore = pTrack->getSourceSynchronizedAt();
        const auto result =
                SoundSourceProxy(pTrack).updateTrackFromSource(
                        updateTrackFromSourceMode,
                        SyncTrackMetadataParams::readFromUserSettings(*m_pConfig));
        if (result == SoundSourceProxy::UpdateTrackFromSourceResult::MetadataImportedAndUpdated) {
            // At least the source synchronization time stamp must have changed
            DEBUG_ASSERT(pTrack->isDirty());
            const auto sourceSynchronizedAtAfter = pTrack->getSourceSynchronizedAt();
            DEBUG_ASSERT(sourceSynchronizedAtAfter.isValid());
            if (sourceSynchronizedAtBefore.isValid()) {
                // Only log subsequent re-imports but not the initial import of metadata
                DEBUG_ASSERT(updateTrackFromSourceMode ==
                        SoundSourceProxy::UpdateTrackFromSourceMode::Newer);
                DEBUG_ASSERT(sourceSynchronizedAtBefore < sourceSynchronizedAtAfter);
                kLogger.info()
                        << "Re-imported and updated outdated track metadata in library ("
                        << sourceSynchronizedAtBefore.toString(Qt::ISODateWithMs)
                        << ") with tags from modified file ("
                        << sourceSynchronizedAtAfter.toString(Qt::ISODateWithMs)
                        << "):"
                        << pTrack->getMetadata();
            }
        }
    }

    // Listen to signals from Track objects and forward them to
    // receivers. TrackDAO works as a relay for selected track signals
    // that allows receivers to use permanent connections with
    // TrackDAO instead of connecting to individual Track objects.
    connect(pTrack.get(),
            &Track::dirty,
            this,
            &TrackDAO::trackDirty,
            /*signal-to-signal*/ Qt::DirectConnection);
    connect(pTrack.get(),
            &Track::clean,
            this,
            &TrackDAO::trackClean,
            /*signal-to-signal*/ Qt::DirectConnection);
    connect(pTrack.get(),
            &Track::changed,
            this,
            [this](TrackId trackId) {
                // Adapt and forward signal
                emit mixxx::thisAsNonConst(this)->tracksChanged(QSet<TrackId>{trackId});
            });

    // BaseTrackCache cares about track trackDirty/trackClean notifications
    // from TrackDAO that are triggered by the track itself. But the preceding
    // track modifications above have been sent before the TrackDAO has been
    // connected to the track's signals and need to be replayed manually.
    if (pTrack->isDirty()) {
        emit mixxx::thisAsNonConst(this)->trackDirty(trackId);
    } else {
        emit mixxx::thisAsNonConst(this)->trackClean(trackId);
    }

    return pTrack;
}

TrackId TrackDAO::getTrackIdByRef(
        const TrackRef& trackRef) const {
    if (trackRef.getId().isValid()) {
        return trackRef.getId();
    }
    const auto pTrack = GlobalTrackCacheLocker().lookupTrackByRef(trackRef);
    if (pTrack) {
        const auto trackId = pTrack->getId();
        DEBUG_ASSERT(trackId.isValid());
        return trackId;
    }
    return getTrackIdByLocation(trackRef.getLocation());
}

TrackPointer TrackDAO::getTrackByRef(
        const TrackRef& trackRef) const {
    if (!trackRef.isValid()) {
        return nullptr;
    }
    const auto pTrack = GlobalTrackCacheLocker().lookupTrackByRef(trackRef);
    if (pTrack) {
        return pTrack;
    }
    auto trackId = trackRef.getId();
    if (!trackId.isValid()) {
        trackId = getTrackIdByLocation(trackRef.getLocation());
    }
    if (!trackId.isValid()) {
        qDebug() << "Track not found:" << trackRef;
        return nullptr;
    }
    return getTrackById(trackId);
}

// Saves a track's info back to the database
bool TrackDAO::updateTrack(const Track& track) const {
    const TrackId trackId = track.getId();
    DEBUG_ASSERT(trackId.isValid());

    qDebug() << "TrackDAO:"
             << "Updating track in database"
             << trackId
<<<<<<< HEAD
             << track.getFileInfo();
=======
             << pTrack->getLocation();
>>>>>>> c0f31df8

    SqlTransaction transaction(m_database);
    // PerformanceTimer time;
    // time.start();

    QSqlQuery query(m_database);

    // Update everything but "location", since that's what we identify the track by.
    query.prepare(
            "UPDATE library SET "
            "artist=:artist,"
            "title=:title,"
            "album=:album,"
            "album_artist=:album_artist,"
            "year=:year,"
            "genre=:genre,"
            "composer=:composer,"
            "grouping=:grouping,"
            "filetype=:filetype,"
            "tracknumber=:tracknumber,"
            "tracktotal=:tracktotal,"
            "color=:color,"
            "comment=:comment,"
            "url=:url,"
            "rating=:rating,"
            "key=:key,"
            "key_id=:key_id,"
            "cuepoint=:cuepoint,"
            "bpm=:bpm,"
            "replaygain=:replaygain,"
            "replaygain_peak=:replaygain_peak,"
            "timesplayed=:timesplayed,"
            "last_played_at=:last_played_at,"
            "played=:played,"
            "header_parsed=:header_parsed,"
            "source_synchronized_ms=:source_synchronized_ms,"
            "channels=:channels,"
            "bitrate=:bitrate,"
            "samplerate=:samplerate,"
            "bitrate=:bitrate,"
            "duration=:duration,"
            "beats_version=:beats_version,"
            "beats_sub_version=:beats_sub_version,"
            "beats=:beats,"
            "bpm_lock=:bpm_lock,"
            "keys_version=:keys_version,"
            "keys_sub_version=:keys_sub_version,"
            "keys=:keys,"
            "coverart_source=:coverart_source,"
            "coverart_type=:coverart_type,"
            "coverart_location=:coverart_location,"
            "coverart_color=:coverart_color,"
            "coverart_digest=:coverart_digest,"
            "coverart_hash=:coverart_hash "
            "WHERE id=:track_id");

    query.bindValue(":track_id", trackId.toVariant());

    const auto trackRecord = track.getRecord();
    bindTrackLibraryValues(
            &query,
            trackRecord,
            track.getBeats());

    if (!query.exec()) {
        LOG_FAILED_QUERY(query);
        DEBUG_ASSERT(!"Failed query");
        return false;
    }

    if (query.numRowsAffected() == 0) {
        qWarning() << "updateTrack had no effect: trackId" << trackId << "invalid";
        return false;
    }

    //qDebug() << "Update track took : " << time.elapsed().formatMillisWithUnit() << "Now updating cues";
    //time.start();
    m_analysisDao.saveTrackAnalyses(
            trackId,
            track.getWaveform(),
            track.getWaveformSummary());
    m_cueDao.saveTrackCues(
            trackId, track.getCuePoints());
    transaction.commit();

    //qDebug() << "Update track in database took: " << time.elapsed().formatMillisWithUnit();
    //time.start();
    return true;
}

// Mark all the tracks in the library as invalid.
// That means we'll need to later check that those tracks actually
// (still) exist as part of the library scanning procedure.
void TrackDAO::invalidateTrackLocationsInLibrary() const {
    //qDebug() << "TrackDAO::invalidateTrackLocations" << QThread::currentThread() << m_database.connectionName();
    //qDebug() << "invalidateTrackLocations(" << libraryPath << ")";

    QSqlQuery query(m_database);
    query.prepare("UPDATE track_locations SET needs_verification = 1");
    if (!query.exec()) {
        LOG_FAILED_QUERY(query)
                << "Couldn't mark tracks in library as needing verification.";
        DEBUG_ASSERT(!"Failed query");
    }
}

void TrackDAO::markTrackLocationsAsVerified(const QStringList& locations) const {
    //qDebug() << "TrackDAO::markTrackLocationsAsVerified" << QThread::currentThread() << m_database.connectionName();

    QSqlQuery query(m_database);
    query.prepare(QString("UPDATE track_locations "
                          "SET needs_verification=0, fs_deleted=0 "
                          "WHERE location IN (%1)").arg(
                                  SqlStringFormatter::formatList(m_database, locations)));
    if (!query.exec()) {
        LOG_FAILED_QUERY(query)
                << "Couldn't mark track locations as verified.";
        DEBUG_ASSERT(!"Failed query");
    }
}

void TrackDAO::markTracksInDirectoriesAsVerified(const QStringList& directories) const {
    //qDebug() << "TrackDAO::markTracksInDirectoryAsVerified" << QThread::currentThread() << m_database.connectionName();

    QSqlQuery query(m_database);
    query.prepare(
        QString("UPDATE track_locations "
                "SET needs_verification=0 "
                "WHERE directory IN (%1)").arg(
                        SqlStringFormatter::formatList(m_database, directories)));
    if (!query.exec()) {
        LOG_FAILED_QUERY(query)
                << "Couldn't mark tracks in" << directories.size() << "directories as verified.";
        DEBUG_ASSERT(!"Failed query");
    }
}

void TrackDAO::markUnverifiedTracksAsDeleted() {
    //qDebug() << "TrackDAO::markUnverifiedTracksAsDeleted" << QThread::currentThread() << m_database.connectionName();
    QSqlQuery query(m_database);
    query.prepare("SELECT library.id as id FROM library INNER JOIN track_locations ON "
                  "track_locations.id=library.location WHERE "
                  "track_locations.needs_verification=1");
    QSet<TrackId> trackIds;
    if (!query.exec()) {
        LOG_FAILED_QUERY(query) << "Couldn't find unverified tracks";
        DEBUG_ASSERT(!"Failed query");
    }
    while (query.next()) {
        trackIds.insert(TrackId(query.value(query.record().indexOf("id"))));
    }
    emit tracksRemoved(trackIds);
    query.prepare("UPDATE track_locations "
                  "SET fs_deleted=1, needs_verification=0 "
                  "WHERE needs_verification=1");
    if (!query.exec()) {
        LOG_FAILED_QUERY(query)
                << "Couldn't mark unverified tracks as deleted.";
        DEBUG_ASSERT(!"Failed query");
    }
}

namespace {
    // Computed the longest match from the right of both strings
    int matchStringSuffix(const QString& str1, const QString& str2) {
        int matchLength = 0;
        int minLength = math_min(str1.length(), str2.length());
        while (matchLength < minLength) {
            if (str1[str1.length() - matchLength - 1] != str2[str2.length() - matchLength - 1]) {
                // first mismatch
                break;
            }
            ++matchLength;
        }
        return matchLength;
    }
    } // namespace

// Look for moved files. Look for files that have been marked as
// "deleted on disk" and see if another "file" with the same name and
// files size exists in the track_locations table. That means the file has
// moved instead of being deleted outright, and so we can salvage your
// existing metadata that you have in your DB (like cue points, etc.).
// returns falls if canceled
bool TrackDAO::detectMovedTracks(
        QList<RelocatedTrack> *pRelocatedTracks,
        const QStringList& addedTracks,
        volatile const bool* pCancel) const {
    // This function should not start a transaction on it's own!
    // When it's called from libraryscanner.cpp, there already is a transaction
    // started!

    if (addedTracks.isEmpty()) {
        // We have no moved track.
        // We can only guarantee for new tracks that the user has not
        // edited metadata, which we have to preserve
        // TODO(xxx) resolve old duplicates
        return true;
    }

    // Query possible successors
    // NOTE: Successors are identified by filename and duration (in seconds).
    // Since duration is stored as double-precision floating-point and since it
    // is sometimes truncated to nearest integer, tolerance of 1 second is used.
    QSqlQuery newTrackQuery(m_database);
    newTrackQuery.prepare(QString(
            "SELECT library.id as track_id, track_locations.id as location_id, "
            "track_locations.location "
            "FROM library INNER JOIN track_locations ON library.location=track_locations.id "
            "WHERE track_locations.location IN (%1) AND "
            "filename=:filename AND "
            "ABS(duration - :duration) < 1 AND "
            "fs_deleted=0").arg(
                    SqlStringFormatter::formatList(m_database, addedTracks)));

    // Query tracks, where we need a successor for
    QSqlQuery oldTrackQuery(m_database);
    oldTrackQuery.prepare(
            "SELECT library.id as track_id, track_locations.id as location_id, "
            "track_locations.location, filename, duration "
            "FROM library INNER JOIN track_locations ON library.location=track_locations.id "
            "WHERE fs_deleted=1");
    if (!oldTrackQuery.exec()) {
        LOG_FAILED_QUERY(oldTrackQuery);
        DEBUG_ASSERT(!"Failed query");
        return false;
    }
    QSqlRecord oldTrackQueryRecord = oldTrackQuery.record();
    const int oldTrackIdColumn = oldTrackQueryRecord.indexOf("track_id");
    const int oldLocationIdColumn = oldTrackQueryRecord.indexOf("location_id");
    const int oldLocationColumn = oldTrackQueryRecord.indexOf("location");
    const int filenameColumn = oldTrackQueryRecord.indexOf("filename");
    const int durationColumn = oldTrackQueryRecord.indexOf("duration");

    // For each track that's been "deleted" on disk...
    while (oldTrackQuery.next()) {
        if (*pCancel) {
            return false;
        }
        QString oldTrackLocation = oldTrackQuery.value(oldLocationColumn).toString();
        QString filename = oldTrackQuery.value(filenameColumn).toString();
        // rather use duration then filesize as an indicator of changes. The filesize
        // can change by adding more ID3v2 tags
        const int duration = oldTrackQuery.value(durationColumn).toInt();

        kLogger.info()
                << "Looking for substitute of missing track location"
                << oldTrackLocation;

        newTrackQuery.bindValue(":filename", filename);
        newTrackQuery.bindValue(":duration", duration);
        if (!newTrackQuery.exec()) {
            LOG_FAILED_QUERY(newTrackQuery);
            DEBUG_ASSERT(!"Failed query");
            continue;
        }
        const auto newTrackIdColumn = newTrackQuery.record().indexOf("track_id");
        const auto newTrackLocationIdColumn = newTrackQuery.record().indexOf("location_id");
        const auto newTrackLocationColumn = newTrackQuery.record().indexOf("location");
        int newTrackLocationSuffixMatch = 0;
        TrackId newTrackId;
        DbId newTrackLocationId;
        QString newTrackLocation;
        while (newTrackQuery.next()) {
            const auto nextTrackLocation =
                    newTrackQuery.value(newTrackLocationColumn).toString();
            VERIFY_OR_DEBUG_ASSERT(nextTrackLocation != oldTrackLocation) {
                continue;
            }
            kLogger.info()
                    << "Found potential moved track location:"
                    << nextTrackLocation;
            const auto nextSuffixMatch =
                    matchStringSuffix(nextTrackLocation, oldTrackLocation);
            DEBUG_ASSERT(nextSuffixMatch >= filename.length());
            if (newTrackLocationSuffixMatch < nextSuffixMatch) {
                newTrackLocationSuffixMatch = nextSuffixMatch;
                newTrackId = TrackId(newTrackQuery.value(newTrackIdColumn));
                newTrackLocationId = DbId(newTrackQuery.value(newTrackLocationIdColumn));
                newTrackLocation = nextTrackLocation;
            }
        }
        if (newTrackLocation.isEmpty()) {
            kLogger.info()
                    << "Found no substitute for missing track location"
                    << oldTrackLocation;
            continue;
        }
        DEBUG_ASSERT(newTrackId.isValid());
        DEBUG_ASSERT(newTrackLocationId.isValid());
        kLogger.info()
                << "Found moved track location:"
                << oldTrackLocation
                << "->"
                << newTrackLocation;

        TrackId oldTrackId(oldTrackQuery.value(oldTrackIdColumn));
        DEBUG_ASSERT(oldTrackId.isValid());
        DbId oldTrackLocationId(oldTrackQuery.value(oldLocationIdColumn));
        DEBUG_ASSERT(oldTrackLocationId.isValid());

        // The queries ensure that the following assertions are always true (fs_deleted=0/1)!
        DEBUG_ASSERT(oldTrackId != newTrackId);
        DEBUG_ASSERT(oldTrackLocationId != newTrackLocationId);

        auto missingTrackRef = TrackRef::fromFilePath(
                oldTrackLocation,
                std::move(oldTrackId));
        auto addedTrackRef = TrackRef::fromFilePath(
                newTrackLocation,
                std::move(newTrackId));
        auto relocatedTrack = RelocatedTrack(
            std::move(missingTrackRef),
            std::move(addedTrackRef));

        // The library scanner will have added a new row to the Library
        // table which corresponds to the track in the new location. We need
        // to remove that so we don't end up with two rows in the library
        // table for the same track.
        {
            QSqlQuery query(m_database);
            query.prepare("DELETE FROM library WHERE id=:newid");
            query.bindValue(":newid", relocatedTrack.deletedTrackId().toVariant());
            if (!query.exec()) {
                LOG_FAILED_QUERY(query);
                // Last chance to skip this entry, i.e. nothing has been
                // deleted or updated yet!
                DEBUG_ASSERT(!"Failed query");
                continue;
            }
        }

        // Update the location foreign key for the existing row in the
        // library table to point to the correct row in the track_locations
        // table.
        {
            QSqlQuery query(m_database);
            query.prepare("UPDATE library SET location=:newloc WHERE id=:oldid");
            query.bindValue(":newloc", newTrackLocationId.toVariant());
            query.bindValue(":oldid", relocatedTrack.updatedTrackRef().getId().toVariant());
            if (!query.exec()) {
                LOG_FAILED_QUERY(query);
                DEBUG_ASSERT(!"Failed query");
            }
        }

        // Remove old, orphaned row from track_locations table
        {
            QSqlQuery query(m_database);
            query.prepare("DELETE FROM track_locations WHERE id=:id");
            query.bindValue(":id", oldTrackLocationId.toVariant());
            if (!query.exec()) {
                LOG_FAILED_QUERY(query);
                DEBUG_ASSERT(!"Failed query");
            }
        }

        if (pRelocatedTracks) {
            pRelocatedTracks->append(std::move(relocatedTrack));
        }
    }
    return true;
}

void TrackDAO::hideAllTracks(const QDir& rootDir) const {
    const QString locationPathPrefix = locationPathPrefixFromRootDir(rootDir);
    QSqlQuery query(m_database);
    query.prepare(QStringLiteral(
            "SELECT library.id FROM library INNER JOIN track_locations "
            "ON library.location=track_locations.id "
            "WHERE "
            "INSTR(track_locations.location,:locationPathPrefix)=1"
            "locationPathPrefix"));
    query.bindValue(":locationPathPrefix", locationPathPrefix);
    if (!query.exec()) {
        LOG_FAILED_QUERY(query) << "could not get tracks within directory:" << rootDir;
        DEBUG_ASSERT(!"Failed query");
    }

    QStringList trackIds;
    const int idColumn = query.record().indexOf("id");
    while (query.next()) {
        trackIds.append(TrackId(query.value(idColumn)).toString());
    }

    query.prepare(QString("UPDATE library SET mixxx_deleted=1 "
                          "WHERE id in (%1)").arg(trackIds.join(",")));
    if (!query.exec()) {
        LOG_FAILED_QUERY(query);
        DEBUG_ASSERT(!"Failed query");
    }
}

bool TrackDAO::verifyRemainingTracks(
        const QList<mixxx::FileInfo>& libraryRootDirs,
        volatile const bool* pCancel) {
    // This function is called from the LibraryScanner Thread, which also has a
    // transaction running, so we do NOT NEED to use one here
    QSqlQuery query(m_database);
    QSqlQuery query2(m_database);

    // Because all tracks were marked with needs_verification anything that is
    // not inside one of the tracked library directories will need an explicit
    // check if it exists.
    // TODO(kain88) check if all others are marked with 0 again
    query.setForwardOnly(true);
    query.prepare("SELECT location "
                  "FROM track_locations "
                  "WHERE needs_verification = 1");
    if (!query.exec()) {
        LOG_FAILED_QUERY(query);
        DEBUG_ASSERT(!"Failed query");
        return false;
    }

    query2.prepare("UPDATE track_locations "
                   "SET fs_deleted=:fs_deleted, needs_verification=0 "
                   "WHERE location=:location");

    const int locationColumn = query.record().indexOf("location");
    QString trackLocation;
    while (query.next()) {
        trackLocation = query.value(locationColumn).toString();
        int fs_deleted = 0;
        for (const auto& rootDir : libraryRootDirs) {
            if (trackLocation.startsWith(rootDir.location())) {
                // Track is under the library root,
                // but was not verified.
                // This happens if the track was deleted
                // a symlink duplicate or on a non normalized
                // path like on non case sensitive file systems.
                fs_deleted = 1;
                break;
            }
        }

        if (fs_deleted == 0) {
            fs_deleted = QFile::exists(trackLocation) ? 0 : 1;
        }

        query2.bindValue(":fs_deleted", fs_deleted);
        query2.bindValue(":location", trackLocation);
        if (!query2.exec()) {
            LOG_FAILED_QUERY(query2);
        }
        emit progressVerifyTracksOutside(trackLocation);
        if (*pCancel) {
            return false;
        }
    }
    return true;
}

struct TrackWithoutCover {
    TrackId trackId;
    QString trackLocation;
    QString directoryPath;
    QString trackAlbum;
};

void TrackDAO::detectCoverArtForTracksWithoutCover(volatile const bool* pCancel,
                                              QSet<TrackId>* pTracksChanged) {
    // WARNING TO ANYONE TOUCHING THIS IN THE FUTURE
    // The library contains user selected cover art. There is nothing worse than
    // spending hours curating your library only to have an automated search
    // method like this one replace it all with its mistakes again. Take care to
    // not modify any tracks with coverart_source equal to USER_SELECTED (value
    // 2).

    QSqlQuery query(m_database);
    query.setForwardOnly(true);
    query.prepare("SELECT "
                  " library.id, " // 0
                  " track_locations.location, " // 1
                  " track_locations.directory, " // 2
                  " album, " // 3
                  " coverart_source " // 4
                  "FROM library "
                  "INNER JOIN track_locations "
                  "ON library.location = track_locations.id "
                  // CoverInfo::Source 0 is UNKNOWN
                  "WHERE coverart_source IS NULL or coverart_source = 0 "
                  "ORDER BY track_locations.directory");

    QVector<TrackWithoutCover> tracksWithoutCover;

    if (!query.exec()) {
        LOG_FAILED_QUERY(query)
                << "failed looking for tracks with unknown cover art";
        DEBUG_ASSERT(!"Failed query");
        return;
    }

    // We quickly iterate through the results to prevent blocking the database
    // for other operations. Issue #7713.
    while (query.next()) {
        if (*pCancel) {
            return;
        }

        TrackWithoutCover track;
        track.trackId = TrackId(query.value(0));
        track.trackLocation = query.value(1).toString();
        // TODO(rryan) use QFileInfo path instead? symlinks? relative?
        track.directoryPath = query.value(2).toString();
        track.trackAlbum = query.value(3).toString();

        CoverInfo::Source source = static_cast<CoverInfo::Source>(
            query.value(4).toInt());
        if (source == CoverInfo::USER_SELECTED) {
            qWarning() << "PROGRAMMING ERROR! detectCoverArtForTracksWithoutCover()"
                       << "got a USER_SELECTED track. Skipping.";
            DEBUG_ASSERT(!"Failed query");
            continue;
        }
        tracksWithoutCover.append(track);
    }

    QSqlQuery updateQuery(m_database);
    updateQuery.prepare(
            "UPDATE library SET "
            "coverart_type=:coverart_type,"
            "coverart_source=:coverart_source,"
            "coverart_location=:coverart_location,"
            "coverart_color=:coverart_color,"
            "coverart_digest=:coverart_digest,"
            "coverart_hash=:coverart_hash "
            "WHERE id=:track_id");

    CoverInfoGuesser coverInfoGuesser;
    for (const auto& track: tracksWithoutCover) {
        if (*pCancel) {
            return;
        }

        //qDebug() << "Searching for cover art for" << trackLocation;
        emit progressCoverArt(track.trackLocation);

        const auto fileInfo = mixxx::FileInfo(track.trackLocation);
        if (!fileInfo.checkFileExists()) {
            //qDebug() << fileInfo << "does not exist";
            continue;
        }

        const auto embeddedCover =
                CoverArtUtils::extractEmbeddedCover(
                        mixxx::FileAccess(fileInfo));
        const auto coverInfo =
                coverInfoGuesser.guessCoverInfo(
                        fileInfo,
                        track.trackAlbum,
                        embeddedCover);
        DEBUG_ASSERT(coverInfo.source != CoverInfo::UNKNOWN);

        updateQuery.bindValue(":track_id", track.trackId.toVariant());
        updateQuery.bindValue(":coverart_type",
                              static_cast<int>(coverInfo.type));
        updateQuery.bindValue(":coverart_source",
                              static_cast<int>(coverInfo.source));
        updateQuery.bindValue(":coverart_location", coverInfo.coverLocation);
        updateQuery.bindValue(":coverart_color", mixxx::RgbColor::toQVariant(coverInfo.color));
        updateQuery.bindValue(":coverart_digest", coverInfo.imageDigest());
        updateQuery.bindValue(":coverart_hash", coverInfo.legacyHash());

        if (!updateQuery.exec()) {
            LOG_FAILED_QUERY(updateQuery) << "failed to write file or none cover";
        } else {
            pTracksChanged->insert(track.trackId);
        }
    }
}

TrackPointer TrackDAO::getOrAddTrack(
        const TrackRef& trackRef,
        bool* pAlreadyInLibrary) {
    if (!trackRef.isValid()) {
        return TrackPointer();
    }

    const TrackId trackId = getTrackIdByRef(trackRef);
    if (trackId.isValid()) {
        const auto pTrack = getTrackById(trackId);
        if (pTrack) {
            DEBUG_ASSERT(pTrack->getDateAdded().isValid());
            if (pAlreadyInLibrary) {
                *pAlreadyInLibrary = true;
            }
            return pTrack;
        }
        if (!trackRef.hasLocation()) {
            qWarning()
                    << "Failed to get track"
                    << trackRef;
            return TrackPointer();
        }
    }

    DEBUG_ASSERT(trackRef.hasLocation());
    addTracksPrepare();
    const auto pTrack = addTracksAddFile(trackRef.getLocation(), true);
    addTracksFinish(!pTrack);
    if (!pTrack) {
        qWarning()
                << "Failed to add track"
                << trackRef;
        return TrackPointer();
    }
    if (pAlreadyInLibrary) {
        *pAlreadyInLibrary = false;
    }
    DEBUG_ASSERT(pTrack->getDateAdded().isValid());

    // If the track wasn't in the library already then it has not yet
    // been checked for cover art.
    const auto future = guessTrackCoverInfoConcurrently(pTrack);
    // Don't wait for the result and keep running in the background
    Q_UNUSED(future)

    return pTrack;
}

mixxx::FileAccess TrackDAO::relocateCachedTrack(
        TrackId trackId,
        mixxx::FileAccess fileAccess) {
    QString trackLocation = getTrackLocation(trackId);
    if (trackLocation.isEmpty()) {
        // not found
        return fileAccess;
    } else {
        return mixxx::FileAccess(mixxx::FileInfo(trackLocation));
    }
}

bool TrackDAO::updatePlayCounterFromPlayedHistory(
        const QSet<TrackId>& trackIds) const {
    // Invoking this function with an empty list is pointless.
    // All following database queries assume that the list is
    // not empty. Otherwise the played history of all tracks
    // might be reset!!!
    // https://github.com/mixxxdj/mixxx/issues/10617
    VERIFY_OR_DEBUG_ASSERT(!trackIds.isEmpty()) {
        return false;
    }
    // Update both timesplay and last_played_at according to the
    // corresponding aggregated properties from the played history,
    // i.e. COUNT for the number of times a track has been played
    // and MAX for the last time it has been played.
    // NOTE: The played flag for the current session is NOT updated!
    // The current session is unaffected, because the corresponding
    // playlist cannot be deleted.
    //
    // https://www.sqlite.org/lang_update.html#upfrom
    // UPDATE-FROM is supported beginning in SQLite version 3.33.0 (2020-08-14)
    // https://github.com/mixxxdj/mixxx/issues/10482
#ifdef __SQLITE3__
    if (sqlite3_libversion_number() >= 3033000) {
#endif // __SQLITE3__
        const QString trackIdList = joinTrackIdList(trackIds);
        auto updatePlayed = FwdSqlQuery(
                m_database,
                QStringLiteral(
                        "UPDATE library SET "
                        "timesplayed=q.timesplayed,"
                        "last_played_at=q.last_played_at "
                        "FROM("
                        "SELECT "
                        "PlaylistTracks.track_id as id,"
                        "COUNT(PlaylistTracks.track_id) as timesplayed,"
                        "MAX(PlaylistTracks.pl_datetime_added) as last_played_at "
                        "FROM PlaylistTracks "
                        "JOIN Playlists ON "
                        "PlaylistTracks.playlist_id=Playlists.id "
                        "WHERE Playlists.hidden=:playlistHidden "
                        "GROUP BY PlaylistTracks.track_id"
                        ") q "
                        "WHERE library.id=q.id "
                        "AND library.id IN (%1)")
                        .arg(trackIdList));
        updatePlayed.bindValue(
                QStringLiteral(":playlistHidden"),
                PlaylistDAO::PLHT_SET_LOG);
        VERIFY_OR_DEBUG_ASSERT(!updatePlayed.hasError()) {
            return false;
        }
        VERIFY_OR_DEBUG_ASSERT(updatePlayed.execPrepared()) {
            return false;
        }
        auto updateNotPlayed = FwdSqlQuery(
                m_database,
                QStringLiteral(
                        "UPDATE library SET "
                        "timesplayed=0,"
                        "last_played_at=NULL "
                        "WHERE library.id NOT IN("
                        "SELECT PlaylistTracks.track_id "
                        "FROM PlaylistTracks "
                        "JOIN Playlists ON "
                        "PlaylistTracks.playlist_id=Playlists.id "
                        "WHERE Playlists.hidden=:playlistHidden "
                        "AND PlaylistTracks.track_id IN (%1))")
                        .arg(trackIdList));
        updateNotPlayed.bindValue(
                QStringLiteral(":playlistHidden"),
                PlaylistDAO::PLHT_SET_LOG);
        VERIFY_OR_DEBUG_ASSERT(!updateNotPlayed.hasError()) {
            return false;
        }
        VERIFY_OR_DEBUG_ASSERT(updateNotPlayed.execPrepared()) {
            return false;
        }
#ifdef __SQLITE3__
    } else {
        // TODO: Remove this workaround after dropping support for Ubuntu 20.04
        auto playCounterQuery = FwdSqlQuery(
                m_database,
                QStringLiteral(
                        "SELECT "
                        "COUNT(PlaylistTracks.track_id),"
                        "MAX(PlaylistTracks.pl_datetime_added) "
                        "FROM PlaylistTracks "
                        "JOIN Playlists ON "
                        "PlaylistTracks.playlist_id=Playlists.id "
                        "WHERE Playlists.hidden=:playlistHidden "
                        "AND PlaylistTracks.track_id=:trackId"));
        playCounterQuery.bindValue(
                QStringLiteral(":playlistHidden"),
                PlaylistDAO::PLHT_SET_LOG);
        auto trackUpdateQuery = FwdSqlQuery(
                m_database,
                QStringLiteral(
                        "UPDATE library SET "
                        "timesplayed=:timesplayed,"
                        "last_played_at=:last_played_at "
                        "WHERE library.id=:trackId"));
        for (const auto& trackId : trackIds) {
            playCounterQuery.bindValue(
                    QStringLiteral(":trackId"),
                    trackId.toVariant());
            VERIFY_OR_DEBUG_ASSERT(!playCounterQuery.hasError()) {
                continue;
            }
            VERIFY_OR_DEBUG_ASSERT(playCounterQuery.execPrepared()) {
                continue;
            }
            QVariant timesplayed;
            QVariant last_played_at;
            DEBUG_ASSERT(last_played_at.isNull());
            if (playCounterQuery.next()) {
                timesplayed = playCounterQuery.fieldValue(0);
                last_played_at = playCounterQuery.fieldValue(1);
                // Result is a single row
                DEBUG_ASSERT(!playCounterQuery.next());
            }
            if (timesplayed.isNull()) {
                // Never played and timesplayed should not be NULL
                DEBUG_ASSERT(last_played_at.isNull());
                timesplayed = 0;
            }
            trackUpdateQuery.bindValue(
                    QStringLiteral(":trackId"),
                    trackId.toVariant());
            trackUpdateQuery.bindValue(
                    QStringLiteral(":timesplayed"),
                    timesplayed);
            trackUpdateQuery.bindValue(
                    QStringLiteral(":last_played_at"),
                    last_played_at);
            VERIFY_OR_DEBUG_ASSERT(!trackUpdateQuery.hasError()) {
                continue;
            }
            VERIFY_OR_DEBUG_ASSERT(trackUpdateQuery.execPrepared()) {
                continue;
            }
            // 0 for tracks that have just been deleted
            DEBUG_ASSERT(trackUpdateQuery.numRowsAffected() <= 1);
        }
    }
#endif // __SQLITE3__
    // TODO: DAOs should be passive and simply execute queries. They
    // should neither make assumptions about transaction boundaries
    // nor receive or emit any signals.
    emit mixxx::thisAsNonConst(this)->tracksChanged(trackIds);
    return true;
}

//static
void TrackDAO::setTrackGenreInternal(Track* pTrack, const QString& genre) {
    DEBUG_ASSERT(pTrack);
    pTrack->setGenreFromTrackDAO(genre);
}

//static
void TrackDAO::setTrackHeaderParsedInternal(Track* pTrack, bool headerParsed) {
    DEBUG_ASSERT(pTrack);
    pTrack->setHeaderParsedFromTrackDAO(headerParsed);
}

//static
bool TrackDAO::getTrackHeaderParsedInternal(const mixxx::TrackRecord& trackRecord) {
    return trackRecord.m_headerParsed;
}<|MERGE_RESOLUTION|>--- conflicted
+++ resolved
@@ -316,22 +316,10 @@
     const TrackId trackId = pTrack->getId();
     DEBUG_ASSERT(trackId.isValid());
     qDebug() << "TrackDAO: Saving track"
-<<<<<<< HEAD
-            << trackId
-            << pTrack->getFileInfo();
+             << trackId
+             << pTrack->getLocation();
     if (!updateTrack(*pTrack)) {
         return false;
-=======
-             << trackId
-             << pTrack->getLocation();
-    if (updateTrack(pTrack)) {
-        // BaseTrackCache must be informed separately, because the
-        // track has already been disconnected and TrackDAO does
-        // not receive any signals that are usually forwarded to
-        // BaseTrackCache.
-        DEBUG_ASSERT(!pTrack->isDirty());
-        emit mixxx::thisAsNonConst(this)->trackClean(trackId);
->>>>>>> c0f31df8
     }
 
     // BaseTrackCache must be informed separately, because the
@@ -708,21 +696,13 @@
                 m_pQueryLibrarySelect || m_pQueryTrackLocationSelect)) {
         qDebug() << "TrackDAO::addTracksAddTrack: needed SqlQuerys have not "
                     "been prepared. Skipping track"
-<<<<<<< HEAD
-                 << fileAccess.info();
+                 << fileAccess.info().location();
         DEBUG_ASSERT("Failed query");
-=======
-                 << pTrack->getLocation();
->>>>>>> c0f31df8
         return TrackId();
     }
 
     qDebug() << "TrackDAO: Adding track"
-<<<<<<< HEAD
-             << fileAccess.info();
-=======
-             << pTrack->getLocation();
->>>>>>> c0f31df8
+             << fileAccess.info().location();
 
     TrackId trackId;
 
@@ -756,11 +736,7 @@
         if (!m_pQueryLibrarySelect->exec()) {
             LOG_FAILED_QUERY(*m_pQueryLibrarySelect)
                     << "Failed to query existing track: "
-<<<<<<< HEAD
-                    << fileAccess.info();
-=======
-                    << pTrack->getLocation();
->>>>>>> c0f31df8
+                    << fileAccess.info().location();
             return TrackId();
         }
         if (m_queryLibraryIdColumn == UndefinedRecordIndex) {
@@ -787,11 +763,7 @@
             if (!m_pQueryLibraryUpdate->exec()) {
                 LOG_FAILED_QUERY(*m_pQueryLibraryUpdate)
                         << "Failed to unremove existing track: "
-<<<<<<< HEAD
-                        << fileAccess.info();
-=======
-                        << pTrack->getLocation();
->>>>>>> c0f31df8
+                        << fileAccess.info().location();
                 return TrackId();
             }
         }
@@ -1685,11 +1657,7 @@
     qDebug() << "TrackDAO:"
              << "Updating track in database"
              << trackId
-<<<<<<< HEAD
-             << track.getFileInfo();
-=======
-             << pTrack->getLocation();
->>>>>>> c0f31df8
+             << track.getLocation();
 
     SqlTransaction transaction(m_database);
     // PerformanceTimer time;
