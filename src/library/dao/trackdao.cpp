--- conflicted
+++ resolved
@@ -1039,16 +1039,10 @@
         // so its reference count is non-zero despite it not being present in the
         // track cache. m_tracks is a map of weak pointers to the tracks.
         QMutexLocker locker(&m_sTracksMutex);
-<<<<<<< HEAD
-        if (m_sTracks.contains(id)) {
-            qDebug() << "Returning cached TIO for track" << id;
-            pTrack = m_sTracks[id];
-=======
         QHash<int, TrackWeakPointer>::iterator it = m_sTracks.find(id);
         if (it != m_sTracks.end()) {
             //qDebug() << "Returning cached TIO for track" << id;
             pTrack = it.value();
->>>>>>> b29b291e
         }
     }
 
