--- conflicted
+++ resolved
@@ -261,23 +261,13 @@
         while (query.next()) {
             trackIds.append(TrackId(query.value(idColumn)));
         }
-<<<<<<< HEAD
-        DEBUG_ASSERT(trackIds.size() <= fileInfos.size());
-        if (trackIds.size() < fileInfos.size()) {
+        DEBUG_ASSERT(trackIds.size() <= pathList.size());
+        if (trackIds.size() < pathList.size()) {
             kLogger.debug() << "TrackDAO::getTrackIds(): Found only"
                             << trackIds.size()
                             << "of"
-                            << fileInfos.size()
+                            << pathList.size()
                             << "tracks in library";
-=======
-        DEBUG_ASSERT(trackIds.size() <= pathList.size());
-        if (trackIds.size() < pathList.size()) {
-            qDebug() << "TrackDAO::getTrackIds(): Found only"
-                     << trackIds.size()
-                     << "of"
-                     << pathList.size()
-                     << "tracks in library";
->>>>>>> 0357c365
         }
     } else {
         LOG_FAILED_QUERY(query);
@@ -864,7 +854,7 @@
     TrackPointer pTrack = cacheResolver.getTrack();
     switch (cacheResolver.getLookupResult()) {
     case GlobalTrackCacheLookupResult::Hit: {
-        VERIFY_OR_DEBUG_ASSERT(pTrack){
+        VERIFY_OR_DEBUG_ASSERT(pTrack) {
             kLogger.warning() << "TrackDAO::addTracksAddFile:"
                               << "pTrack is null"
                               << fileAccess.info().location();
