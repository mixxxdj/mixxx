--- conflicted
+++ resolved
@@ -879,38 +879,15 @@
         const int beatsSubVersionColumn = queryRecord.indexOf("beats_sub_version");
         const int beatsColumn = queryRecord.indexOf("beats");
 
+        const int keysVersionColumn = queryRecord.indexOf("keys_version");
+        const int keysSubVersionColumn = queryRecord.indexOf("keys_sub_version");
+        const int keysColumn = queryRecord.indexOf("keys");
+
+        const int timbreVersionColumn = queryRecord.indexOf("timbre_version");
+        const int timbreSubVersionColumn = queryRecord.indexOf("timbre_sub_version");
+        const int timbreColumn = queryRecord.indexOf("timbre");
+
         while (query.next()) {
-<<<<<<< HEAD
-            QSqlRecord queryRecord = query.record();
-            bool shouldDirty = false;
-            // int trackId = query.value(queryRecord.indexOf("id")).toInt();
-            QString artist = query.value(queryRecord.indexOf("artist")).toString();
-            QString title = query.value(queryRecord.indexOf("title")).toString();
-            QString album = query.value(queryRecord.indexOf("album")).toString();
-            QString year = query.value(queryRecord.indexOf("year")).toString();
-            QString genre = query.value(queryRecord.indexOf("genre")).toString();
-            QString composer = query.value(queryRecord.indexOf("composer")).toString();
-            QString tracknumber = query.value(queryRecord.indexOf("tracknumber")).toString();
-            QString comment = query.value(queryRecord.indexOf("comment")).toString();
-            QString url = query.value(queryRecord.indexOf("url")).toString();
-            QString keyText = query.value(queryRecord.indexOf("key")).toString();
-            int duration = query.value(queryRecord.indexOf("duration")).toInt();
-            int bitrate = query.value(queryRecord.indexOf("bitrate")).toInt();
-            int rating = query.value(queryRecord.indexOf("rating")).toInt();
-            int samplerate = query.value(queryRecord.indexOf("samplerate")).toInt();
-            int cuepoint = query.value(queryRecord.indexOf("cuepoint")).toInt();
-            QString bpm = query.value(queryRecord.indexOf("bpm")).toString();
-            QString replaygain = query.value(queryRecord.indexOf("replaygain")).toString();
-            int timesplayed = query.value(queryRecord.indexOf("timesplayed")).toInt();
-            QDateTime datetime_added = query.value(queryRecord.indexOf("datetime_added")).toDateTime();
-            int played = query.value(queryRecord.indexOf("played")).toInt();
-            int channels = query.value(queryRecord.indexOf("channels")).toInt();
-            //int filesize = query.value(queryRecord.indexOf("filesize")).toInt();
-            QString filetype = query.value(queryRecord.indexOf("filetype")).toString();
-            QString location = query.value(queryRecord.indexOf("location")).toString();
-            bool header_parsed = query.value(queryRecord.indexOf("header_parsed")).toBool();
-            bool has_bpm_lock = query.value(queryRecord.indexOf("bpm_lock")).toBool();
-=======
             QString artist = query.value(artistColumn).toString();
             QString title = query.value(titleColumn).toString();
             QString album = query.value(albumColumn).toString();
@@ -936,7 +913,6 @@
             QString location = query.value(locationColumn).toString();
             bool header_parsed = query.value(headerParsedColumn).toBool();
             bool has_bpm_lock = query.value(bpmLockColumn).toBool();
->>>>>>> 11f3c5a7
 
             TrackPointer pTrack = TrackPointer(new TrackInfoObject(location, false), &TrackDAO::deleteTrack);
 
@@ -962,15 +938,10 @@
             pTrack->setCuePoint((float)cuepoint);
             pTrack->setReplayGain(replaygain.toFloat());
 
-<<<<<<< HEAD
-            QString beatsVersion = query.value(queryRecord.indexOf("beats_version")).toString();
-            QString beatsSubVersion = query.value(queryRecord.indexOf("beats_sub_version")).toString();
-            QByteArray beatsBlob = query.value(queryRecord.indexOf("beats")).toByteArray();
-=======
             QString beatsVersion = query.value(beatsVersionColumn).toString();
             QString beatsSubVersion = query.value(beatsSubVersionColumn).toString();
             QByteArray beatsBlob = query.value(beatsColumn).toByteArray();
->>>>>>> 11f3c5a7
+
             BeatsPointer pBeats = BeatFactory::loadBeatsFromByteArray(pTrack, beatsVersion, beatsSubVersion, &beatsBlob);
             if (pBeats) {
                 pTrack->setBeats(pBeats);
@@ -979,9 +950,9 @@
             }
             pTrack->setBpmLock(has_bpm_lock);
 
-            QString keysVersion = query.value(queryRecord.indexOf("keys_version")).toString();
-            QString keysSubVersion = query.value(queryRecord.indexOf("keys_sub_version")).toString();
-            QByteArray keysBlob = query.value(queryRecord.indexOf("keys")).toByteArray();
+            QString keysVersion = query.value(keysVersionColumn).toString();
+            QString keysSubVersion = query.value(keysSubVersionColumn).toString();
+            QByteArray keysBlob = query.value(keysColumn).toByteArray();
             Keys keys = KeyFactory::loadKeysFromByteArray(
                 pTrack, keysVersion, keysSubVersion, &keysBlob);
 
@@ -998,9 +969,9 @@
                 shouldDirty = true;
             }
 
-            QString timbreVersion = query.value(queryRecord.indexOf("timbre_version")).toString();
-            QString timbreSubVersion = query.value(queryRecord.indexOf("timbre_sub_version")).toString();
-            QByteArray timbreBlob = query.value(queryRecord.indexOf("timbre")).toByteArray();
+            QString timbreVersion = query.value(timbreVersionColumn).toString();
+            QString timbreSubVersion = query.value(timbreSubVersionColumn).toString();
+            QByteArray timbreBlob = query.value(timbreColumn).toByteArray();
 
             TimbrePointer pTimbre = TimbreFactory::loadTimbreFromByteArray(
                 pTrack, timbreVersion, timbreSubVersion, &timbreBlob);
