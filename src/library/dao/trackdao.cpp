#include <QtDebug>
#include <QDir>
#include <QtSql>

#include "library/dao/trackdao.h"

#include "audiotagger.h"
#include "library/queryutil.h"
#include "soundsourceproxy.h"
#include "track/beatfactory.h"
#include "track/beats.h"
#include "track/keyfactory.h"
#include "track/timbre.h"
#include "track/timbrefactory.h"
#include "trackinfoobject.h"
#include "library/dao/cratedao.h"
#include "library/dao/cuedao.h"
#include "library/dao/playlistdao.h"
#include "library/dao/analysisdao.h"
#include "library/dao/directorydao.h"

QHash<int, TrackWeakPointer> TrackDAO::m_sTracks;
QMutex TrackDAO::m_sTracksMutex;

enum { UndefinedRecordIndex = -2 };

// The number of tracks to cache in memory at once. Once the n+1'th track is
// created, the TrackDAO's QCache deletes its TrackPointer to the track, which
// allows the track reference count to drop to zero. The track cache basically
// functions to hold a reference to the track so its reference count stays above
// 0.
#define TRACK_CACHE_SIZE 5

TrackDAO::TrackDAO(QSqlDatabase& database,
                   CueDAO& cueDao,
                   PlaylistDAO& playlistDao,
                   CrateDAO& crateDao,
                   AnalysisDao& analysisDao,
                   DirectoryDAO& directoryDao,
                   ConfigObject<ConfigValue> * pConfig)
        : m_database(database),
          m_cueDao(cueDao),
          m_playlistDao(playlistDao),
          m_crateDao(crateDao),
          m_analysisDao(analysisDao),
          m_directoryDAO(directoryDao),
          m_pConfig(pConfig),
          m_trackCache(TRACK_CACHE_SIZE),
          m_pQueryTrackLocationInsert(NULL),
          m_pQueryTrackLocationSelect(NULL),
          m_pQueryLibraryInsert(NULL),
          m_pQueryLibraryUpdate(NULL),
          m_pQueryLibrarySelect(NULL),
          m_pTransaction(NULL),
          m_trackLocationIdColumn(UndefinedRecordIndex),
          m_queryLibraryIdColumn(UndefinedRecordIndex),
          m_queryLibraryMixxxDeletedColumn(UndefinedRecordIndex) {
}

TrackDAO::~TrackDAO() {
    qDebug() << "~TrackDAO()";
    //clear all leftover Transactions and rollback the db
    addTracksFinish(true);
}

void TrackDAO::finish() {
    // scope this critical code, if this is not scoped there is a chance
    // to run in a lock of mixxx during shutdown - kain88 (July 2012)
    {
        // Save all tracks that haven't been saved yet.
        QMutexLocker locker(&m_sTracksMutex);
        QHashIterator<int, TrackWeakPointer> it(m_sTracks);
        while (it.hasNext()) {
            it.next();
            // Auto-cast from TrackWeakPointer to TrackPointer
            TrackPointer pTrack = it.value();
            if (pTrack && pTrack->isDirty()) {
                saveTrack(pTrack);
                // now pTrack->isDirty will return false
            }
        }
    }

    // Clear cache, so all cached tracks without other references where deleted
    clearCache();

    //clear out played information on exit
    //crash prevention: if mixxx crashes, played information will be maintained
    qDebug() << "Clearing played information for this session";
    QSqlQuery query(m_database);
    if (!query.exec("UPDATE library SET played=0")) {
        LOG_FAILED_QUERY(query)
                << "Error clearing played value";
    }
}

void TrackDAO::initialize() {
    qDebug() << "TrackDAO::initialize" << QThread::currentThread() << m_database.connectionName();
}

/** Retrieve the track id for the track that's located at "location" on disk.
    @return the track id for the track located at location, or -1 if the track
            is not in the database.
*/
int TrackDAO::getTrackId(const QString& absoluteFilePath) {
    //qDebug() << "TrackDAO::getTrackId" << QThread::currentThread() << m_database.connectionName();

    QSqlQuery query(m_database);
    query.prepare("SELECT library.id FROM library INNER JOIN track_locations ON library.location = track_locations.id WHERE track_locations.location=:location");
    query.bindValue(":location", absoluteFilePath);

    if (!query.exec()) {
        LOG_FAILED_QUERY(query);
        return -1;
    }

    int libraryTrackId = -1;
    if (query.next()) {
        libraryTrackId = query.value(query.record().indexOf("id")).toInt();
    }

    return libraryTrackId;
}

QList<int> TrackDAO::getTrackIds(const QList<QFileInfo>& files) {
    QStringList pathList;
    FieldEscaper escaper(m_database);
    foreach (QFileInfo file, files) {
        pathList << escaper.escapeString(file.absoluteFilePath());
    }
    QSqlQuery query(m_database);
    query.prepare(QString("SELECT library.id FROM library INNER JOIN "
                          "track_locations ON library.location = track_locations.id "
                          "WHERE track_locations.location in (%1)").arg(pathList.join(",")));

    if (!query.exec()) {
        LOG_FAILED_QUERY(query);
    }

    QList<int> ids;
    const int idColumn = query.record().indexOf("id");
    while (query.next()) {
        ids.append(query.value(idColumn).toInt());
    }

    return ids;
}

// Some code (eg. drag and drop) needs to just get a track's location, and it's
// not worth retrieving a whole TrackInfoObject.
QString TrackDAO::getTrackLocation(const int trackId) {
    qDebug() << "TrackDAO::getTrackLocation"
             << QThread::currentThread() << m_database.connectionName();
    QSqlQuery query(m_database);
    QString trackLocation = "";
    query.prepare("SELECT track_locations.location FROM track_locations "
                  "INNER JOIN library ON library.location = track_locations.id "
                  "WHERE library.id=:id");
    query.bindValue(":id", trackId);
    if (!query.exec()) {
        LOG_FAILED_QUERY(query);
        return "";
    }
    const int locationColumn = query.record().indexOf("location");
    while (query.next()) {
        trackLocation = query.value(locationColumn).toString();
    }

    return trackLocation;
}

/** Check if a track exists in the library table already.
    @param file_location The full path to the track on disk, including the filename.
    @return true if the track is found in the library table, false otherwise.
*/
bool TrackDAO::trackExistsInDatabase(const QString& absoluteFilePath) {
    return (getTrackId(absoluteFilePath) != -1);
}

void TrackDAO::saveTrack(TrackPointer track) {
    if (track) {
        saveTrack(track.data());
    }
}

void TrackDAO::saveTrack(TrackInfoObject* pTrack) {
    if (!pTrack) {
        qWarning() << "TrackDAO::saveTrack() was given NULL track.";
        return;
    }
    //qDebug() << "TrackDAO::saveTrack" << pTrack->getId() << pTrack->getInfo();
    // If track's id is not -1, then update, otherwise add.
    int trackId = pTrack->getId();
    if (trackId != -1) {
        if (pTrack->isDirty()) {
            //qDebug() << this << "Dirty tracks before clean save:" << m_dirtyTracks.size();
            //qDebug() << "TrackDAO::saveTrack. Dirty. Calling update";
            updateTrack(pTrack);

            // Write audio meta data, if enabled in the preferences
            // TODO(DSC) Only wite tag if file Metatdate is dirty
            writeAudioMetaData(pTrack);

            //qDebug() << this << "Dirty tracks remaining after clean save:" << m_dirtyTracks.size();
        } else {
            //qDebug() << "TrackDAO::saveTrack. Not Dirty";
            //qDebug() << this << "Dirty tracks remaining:" << m_dirtyTracks.size();
            //qDebug() << "Skipping track update for track" << pTrack->getId();
        }
    } else {
        addTrack(pTrack, false);
    }
}

void TrackDAO::slotTrackDirty(TrackInfoObject* pTrack) {
    //qDebug() << "TrackDAO::slotTrackDirty" << pTrack->getInfo();
    // This is a private slot that is connected to TIO's created by this
    // TrackDAO. It is a way for the track to ask that it be saved. The only
    // time this could be unsafe is when the TIO's reference count drops to
    // 0. When that happens, the TIO is deleted with QObject:deleteLater, so Qt
    // will wait for this slot to complete.
    if (pTrack) {
        int id = pTrack->getId();
        if (id != -1) {
            emit(trackDirty(id));
        }
    }
}

void TrackDAO::slotTrackClean(TrackInfoObject* pTrack) {
    //qDebug() << "TrackDAO::slotTrackClean" << pTrack->getInfo();
    // This is a private slot that is connected to TIO's created by this
    // TrackDAO. It is a way for the track to ask that it be saved. The only
    // time this could be unsafe is when the TIO's reference count drops to
    // 0. When that happens, the TIO is deleted with QObject:deleteLater, so Qt
    // will wait for this slot to complete.

    if (pTrack) {
        int id = pTrack->getId();
        if (id != -1) {
            emit(trackClean(id));
        }
    }
}

void TrackDAO::databaseTrackAdded(TrackPointer pTrack) {
    emit(dbTrackAdded(pTrack));
}

void TrackDAO::databaseTracksMoved(QSet<int> tracksMovedSetOld, QSet<int> tracksMovedSetNew) {
    emit(tracksRemoved(tracksMovedSetNew));
    // results in a call of BaseTrackCache::updateTracksInIndex(trackIds);
    emit(tracksAdded(tracksMovedSetOld));
}

void TrackDAO::slotTrackChanged(TrackInfoObject* pTrack) {
    //qDebug() << "TrackDAO::slotTrackChanged" << pTrack->getInfo();
    // This is a private slot that is connected to TIO's created by this
    // TrackDAO. It is a way for the track to ask that it be saved. The only
    // time this could be unsafe is when the TIO's reference count drops to
    // 0. When that happens, the TIO is deleted with QObject:deleteLater, so Qt
    // will wait for this slot to complete.
    if (pTrack) {
        int id = pTrack->getId();
        if (id != -1) {
            emit(trackChanged(id));
        }
    }
}

// No need to check here if the querys exist, this is already done in
// addTracksAdd, which is the only function that calls this
void TrackDAO::bindTrackToTrackLocationsInsert(TrackInfoObject* pTrack) {
    // gets called only in addTracksAdd
    m_pQueryTrackLocationInsert->bindValue(":location", pTrack->getLocation());
    m_pQueryTrackLocationInsert->bindValue(":directory", pTrack->getDirectory());
    m_pQueryTrackLocationInsert->bindValue(":filename", pTrack->getFilename());
    m_pQueryTrackLocationInsert->bindValue(":filesize", pTrack->getLength());
    // Should this check pTrack->exists()?
    m_pQueryTrackLocationInsert->bindValue(":fs_deleted", 0);
    m_pQueryTrackLocationInsert->bindValue(":needs_verification", 0);
}

// No need to check here if the querys exist, this is already done in
// addTracksAdd, which is the only function that calls this
void TrackDAO::bindTrackToLibraryInsert(TrackInfoObject* pTrack, int trackLocationId) {
    // gets called only in addTracksAdd
    m_pQueryLibraryInsert->bindValue(":artist", pTrack->getArtist());
    m_pQueryLibraryInsert->bindValue(":title", pTrack->getTitle());
    m_pQueryLibraryInsert->bindValue(":album", pTrack->getAlbum());
    m_pQueryLibraryInsert->bindValue(":album_artist", pTrack->getAlbumArtist());
    m_pQueryLibraryInsert->bindValue(":year", pTrack->getYear());
    m_pQueryLibraryInsert->bindValue(":genre", pTrack->getGenre());
    m_pQueryLibraryInsert->bindValue(":composer", pTrack->getComposer());
    m_pQueryLibraryInsert->bindValue(":grouping", pTrack->getGrouping());
    m_pQueryLibraryInsert->bindValue(":tracknumber", pTrack->getTrackNumber());
    m_pQueryLibraryInsert->bindValue(":filetype", pTrack->getType());
    m_pQueryLibraryInsert->bindValue(":location", trackLocationId);
    m_pQueryLibraryInsert->bindValue(":comment", pTrack->getComment());
    m_pQueryLibraryInsert->bindValue(":url", pTrack->getURL());
    m_pQueryLibraryInsert->bindValue(":duration", pTrack->getDuration());
    m_pQueryLibraryInsert->bindValue(":rating", pTrack->getRating());
    m_pQueryLibraryInsert->bindValue(":bitrate", pTrack->getBitrate());
    m_pQueryLibraryInsert->bindValue(":samplerate", pTrack->getSampleRate());
    m_pQueryLibraryInsert->bindValue(":cuepoint", pTrack->getCuePoint());
    m_pQueryLibraryInsert->bindValue(":bpm_lock", pTrack->hasBpmLock()? 1 : 0);

    m_pQueryLibraryInsert->bindValue(":replaygain", pTrack->getReplayGain());

    // We no longer store the wavesummary in the library table.
    m_pQueryLibraryInsert->bindValue(":wavesummaryhex", QVariant(QVariant::ByteArray));

    m_pQueryLibraryInsert->bindValue(":timesplayed", pTrack->getTimesPlayed());
    //query.bindValue(":datetime_added", pTrack->getDateAdded());
    m_pQueryLibraryInsert->bindValue(":channels", pTrack->getChannels());
    m_pQueryLibraryInsert->bindValue(":mixxx_deleted", 0);
    m_pQueryLibraryInsert->bindValue(":header_parsed", pTrack->getHeaderParsed() ? 1 : 0);

    const QByteArray* pBeatsBlob = NULL;
    QString beatsVersion = "";
    QString beatsSubVersion = "";
    BeatsPointer pBeats = pTrack->getBeats();
    // Fall back on cached BPM
    double dBpm = pTrack->getBpm();

    if (pBeats) {
        pBeatsBlob = pBeats->toByteArray();
        beatsVersion = pBeats->getVersion();
        beatsSubVersion = pBeats->getSubVersion();
        dBpm = pBeats->getBpm();
    }

    m_pQueryLibraryInsert->bindValue(":bpm", dBpm);
    m_pQueryLibraryInsert->bindValue(":beats_version", beatsVersion);
    m_pQueryLibraryInsert->bindValue(":beats_sub_version", beatsSubVersion);
    m_pQueryLibraryInsert->bindValue(":beats", pBeatsBlob ? *pBeatsBlob : QVariant(QVariant::ByteArray));
    delete pBeatsBlob;

    const Keys& keys = pTrack->getKeys();
    QByteArray* pKeysBlob = NULL;
    QString keysVersion = "";
    QString keysSubVersion = "";
    QString keyText = "";
    mixxx::track::io::key::ChromaticKey key = mixxx::track::io::key::INVALID;

    if (keys.isValid()) {
        pKeysBlob = keys.toByteArray();
        keysVersion = keys.getVersion();
        keysSubVersion = keys.getSubVersion();
        key = keys.getGlobalKey();
        // TODO(rryan): Get this logic out of TIO.
        keyText = pTrack->getKeyText();
    }

    m_pQueryLibraryInsert->bindValue(
        ":keys", pKeysBlob ? *pKeysBlob : QVariant(QVariant::ByteArray));
    m_pQueryLibraryInsert->bindValue(":keys_version", keysVersion);
    m_pQueryLibraryInsert->bindValue(":keys_sub_version", keysSubVersion);
    m_pQueryLibraryInsert->bindValue(":key", keyText);
    m_pQueryLibraryInsert->bindValue(":key_id", static_cast<int>(key));
    delete pKeysBlob;

    TimbrePointer pTimbre = pTrack->getTimbre();
    QByteArray* pTimbreBlob = NULL;
    QString timbreVersion = "";
    QString timbreSubVersion = "";
    if (pTimbre) {
        pTimbreBlob = pTimbre->toByteArray();
        timbreVersion = pTimbre->getVersion();
        timbreSubVersion = pTimbre->getSubVersion();
    }
    m_pQueryLibraryInsert->bindValue(":timbre", pTimbreBlob ? *pTimbreBlob : QVariant(QVariant::ByteArray));
    m_pQueryLibraryInsert->bindValue(":timbre_version", timbreVersion);
    m_pQueryLibraryInsert->bindValue(":timbre_sub_version", timbreSubVersion);
    delete pTimbreBlob;
}

void TrackDAO::addTracksPrepare() {
        if (m_pQueryLibraryInsert || m_pQueryTrackLocationInsert ||
                m_pQueryLibrarySelect || m_pQueryTrackLocationSelect ||
                m_pTransaction) {
            qDebug() << "TrackDAO::addTracksPrepare: PROGRAMMING ERROR"
                 << "old queries have been left open, rolling back.";
        // true == do a db rollback
        addTracksFinish(true);
    }
    // Start the transaction
    m_pTransaction = new ScopedTransaction(m_database);

    m_pQueryTrackLocationInsert = new QSqlQuery(m_database);
    m_pQueryTrackLocationSelect = new QSqlQuery(m_database);
    m_pQueryLibraryInsert = new QSqlQuery(m_database);
    m_pQueryLibraryUpdate = new QSqlQuery(m_database);
    m_pQueryLibrarySelect = new QSqlQuery(m_database);

    m_pQueryTrackLocationInsert->prepare("INSERT INTO track_locations "
            "(location, directory, filename, filesize, fs_deleted, needs_verification) "
            "VALUES (:location, :directory, :filename, :filesize, :fs_deleted, :needs_verification)");

    m_pQueryTrackLocationSelect->prepare("SELECT id FROM track_locations WHERE location=:location");

    m_pQueryLibraryInsert->prepare("INSERT INTO library "
            "(artist, title, album, album_artist, year, genre, tracknumber, composer, "
            "grouping, filetype, location, comment, url, duration, rating, key, key_id, "
            "bitrate, samplerate, cuepoint, bpm, replaygain, wavesummaryhex, "
            "timesplayed, channels, mixxx_deleted, header_parsed, "
            "beats_version, beats_sub_version, beats, bpm_lock, "
            "keys_version, keys_sub_version, keys, "
            "timbre_version, timbre_sub_version, timbre) "
            "VALUES ("
            ":artist, :title, :album, :album_artist, :year, :genre, :tracknumber, :composer, :grouping, "
            ":filetype, :location, :comment, :url, :duration, :rating, :key, :key_id, "
            ":bitrate, :samplerate, :cuepoint, :bpm, :replaygain, :wavesummaryhex, "
            ":timesplayed, :channels, :mixxx_deleted, :header_parsed, "
            ":beats_version, :beats_sub_version, :beats, :bpm_lock, "
            ":keys_version, :keys_sub_version, :keys, "
            ":timbre_version, :timbre_sub_version, :timbre)");

    m_pQueryLibraryUpdate->prepare("UPDATE library SET mixxx_deleted = 0 "
            "WHERE id = :id");

    m_pQueryLibrarySelect->prepare("SELECT location, id, mixxx_deleted from library "
            "WHERE location = :location");
}

void TrackDAO::addTracksFinish(bool rollback) {
    if (m_pTransaction) {
        if (rollback) {
            m_pTransaction->rollback();
            m_tracksAddedSet.clear();
        } else {
            m_pTransaction->commit();
        }
    }
    delete m_pQueryTrackLocationInsert;
    delete m_pQueryTrackLocationSelect;
    delete m_pQueryLibraryInsert;
    delete m_pQueryLibrarySelect;
    delete m_pTransaction;
    m_pQueryTrackLocationInsert = NULL;
    m_pQueryTrackLocationSelect = NULL;
    m_pQueryLibraryInsert = NULL;
    m_pQueryLibrarySelect = NULL;
    m_pTransaction = NULL;

    emit(tracksAdded(m_tracksAddedSet));
    m_tracksAddedSet.clear();
}

bool TrackDAO::addTracksAdd(TrackInfoObject* pTrack, bool unremove) {

    if (!m_pQueryLibraryInsert || !m_pQueryTrackLocationInsert ||
        !m_pQueryLibrarySelect || !m_pQueryTrackLocationSelect) {
        qDebug() << "TrackDAO::addTracksAdd: needed SqlQuerys have not "
                    "been prepared. Adding no tracks";
        return false;
    }

    int trackLocationId = -1;
    int trackId = -1;

    // Insert the track location into the corresponding table. This will fail
    // silently if the location is already in the table because it has a UNIQUE
    // constraint.
    bindTrackToTrackLocationsInsert(pTrack);

    if (!m_pQueryTrackLocationInsert->exec()) {
        LOG_FAILED_QUERY(*m_pQueryTrackLocationInsert)
            << "Location " << pTrack->getLocation() << " is already in the DB";
        // Inserting into track_locations failed, so the file already
        // exists. Query for its trackLocationId.

        m_pQueryTrackLocationSelect->bindValue(":location", pTrack->getLocation());

        if (!m_pQueryTrackLocationSelect->exec()) {
            // We can't even select this, something is wrong.
            LOG_FAILED_QUERY(*m_pQueryTrackLocationSelect)
                        << "Can't find track location ID after failing to insert. Something is wrong.";
            return false;
        }
        if (m_trackLocationIdColumn == UndefinedRecordIndex) {
            m_trackLocationIdColumn = m_pQueryTrackLocationSelect->record().indexOf("id");
        }
        while (m_pQueryTrackLocationSelect->next()) {
            trackLocationId = m_pQueryTrackLocationSelect->value(m_trackLocationIdColumn).toInt();
        }

        m_pQueryLibrarySelect->bindValue(":location", trackLocationId);
        if (!m_pQueryLibrarySelect->exec()) {
             LOG_FAILED_QUERY(*m_pQueryLibrarySelect)
                     << "Failed to query existing track: "
                     << pTrack->getFilename();
        } else {
            bool mixxx_deleted = false;
            if (m_queryLibraryIdColumn == UndefinedRecordIndex) {
                QSqlRecord queryLibraryRecord = m_pQueryLibrarySelect->record();
                m_queryLibraryIdColumn = queryLibraryRecord.indexOf("id");
                m_queryLibraryMixxxDeletedColumn =
                        queryLibraryRecord.indexOf("mixxx_deleted");
            }

            while (m_pQueryLibrarySelect->next()) {
                trackId = m_pQueryLibrarySelect->value(m_queryLibraryIdColumn).toInt();
                mixxx_deleted = m_pQueryLibrarySelect->value(m_queryLibraryMixxxDeletedColumn).toBool();
            }
            if (unremove && mixxx_deleted) {
                // Set mixxx_deleted back to 0
                m_pQueryLibraryUpdate->bindValue(":id", trackId);
                if (!m_pQueryLibraryUpdate->exec()) {
                    LOG_FAILED_QUERY(*m_pQueryLibraryUpdate)
                            << "Failed to unremove existing track: "
                            << pTrack->getFilename();
                }
            }
            // Regardless of whether we unremoved this track or not -- it's
            // already in the library and so we need to skip it. Set the track's
            // trackId so the caller can know it. TODO(XXX) this is a little
            // weird because the track has whatever metadata the caller supplied
            // and that metadata may differ from what is already in the
            // database. I'm ignoring this corner case. rryan 10/2011
            pTrack->setId(trackId);
        }
        return false;
    } else {
        // Inserting succeeded, so just get the last rowid.
        QVariant lastInsert = m_pQueryTrackLocationInsert->lastInsertId();
        trackLocationId = lastInsert.toInt();

        //Failure of this assert indicates that we were unable to insert the track
        //location into the table AND we could not retrieve the id of that track
        //location from the same table. "It shouldn't happen"... unless I screwed up
        //- Albert :)
        Q_ASSERT(trackLocationId >= 0);

        bindTrackToLibraryInsert(pTrack, trackLocationId);

        if (!m_pQueryLibraryInsert->exec()) {
            // We failed to insert the track. Maybe it is already in the library
            // but marked deleted? Skip this track.
            LOG_FAILED_QUERY(*m_pQueryLibraryInsert)
                    << "Failed to INSERT new track into library:"
                    << pTrack->getFilename();
            return false;
        }
        trackId = m_pQueryLibraryInsert->lastInsertId().toInt();
        pTrack->setId(trackId);
        m_analysisDao.saveTrackAnalyses(pTrack);
        m_cueDao.saveTrackCues(trackId, pTrack);
        pTrack->setDirty(false);
    }
    m_tracksAddedSet.insert(trackId);
    return true;
}

int TrackDAO::addTrack(const QFileInfo& fileInfo, bool unremove) {
    int trackId = -1;
    TrackInfoObject * pTrack = new TrackInfoObject(fileInfo);
    if (pTrack) {
        // Add the song to the database.
        addTrack(pTrack, unremove);
        trackId = pTrack->getId();
        delete pTrack;
    }
    return trackId;
}

int TrackDAO::addTrack(const QString& file, bool unremove) {
    QFileInfo fileInfo(file);
    return addTrack(fileInfo, unremove);
}

void TrackDAO::addTrack(TrackInfoObject* pTrack, bool unremove) {
    //qDebug() << "TrackDAO::addTrack" << QThread::currentThread() << m_database.connectionName();
    //qDebug() << "TrackCollection::addTrack(), inserting into DB";
    Q_ASSERT(pTrack); //Why you be giving me NULL pTracks

    // Check that track is a supported extension.
    if (!isTrackFormatSupported(pTrack)) {
        // TODO(XXX) provide some kind of error code on a per-track basis.
        return;
    }

    addTracksPrepare();
    addTracksAdd(pTrack, unremove);
    addTracksFinish(false);
}

QList<int> TrackDAO::addTracks(const QList<QFileInfo>& fileInfoList,
                               bool unremove) {
    QSqlQuery query(m_database);
    QList<int> trackIDs;


    // Prepare to add tracks to the database.
    // This also begins an SQL transaction.
    addTracksPrepare();

    // Create a temporary database of the paths of all the imported tracks.
    query.prepare("CREATE TEMP TABLE playlist_import "
                  "(location varchar (512))");
    if (!query.exec()) {
        LOG_FAILED_QUERY(query);
        return trackIDs;
    }

    // All all the track paths to this database.
    query.prepare("INSERT INTO playlist_import (location) "
                  "VALUES (:location)");
    foreach (const QFileInfo &rFileInfo, fileInfoList) {
        query.bindValue(":location", rFileInfo.absoluteFilePath());
        if (!query.exec()) {
            LOG_FAILED_QUERY(query);
        }
    }

    query.prepare("SELECT library.id FROM playlist_import, "
                  "track_locations, library WHERE library.location = track_locations.id "
                  "AND playlist_import.location = track_locations.location");
    if (!query.exec()) {
        LOG_FAILED_QUERY(query);
    }
    const int idColumn = query.record().indexOf("id");
    while (query.next()) {
        int trackId = query.value(idColumn).toInt();
        trackIDs.append(trackId);
    }

    // If imported-playlist tracks are to be unremoved, do that for all playlist
    // tracks that were already in the database.
    if (unremove) {
        QStringList idStringList;
        foreach (int id, trackIDs) {
            idStringList.append(QString::number(id));
        }
        query.prepare(QString("UPDATE library SET mixxx_deleted=0 "
                              "WHERE id in (%1) AND mixxx_deleted=1")
                      .arg(idStringList.join (",")));
        if (!query.exec()) {
            LOG_FAILED_QUERY(query);
        }
    }

    // Any tracks not already in the database need to be added.
    query.prepare("SELECT location FROM playlist_import "
                  "WHERE NOT EXISTS (SELECT location FROM track_locations "
                  "WHERE playlist_import.location = track_locations.location)");
    if (!query.exec()) {
        LOG_FAILED_QUERY(query);
    }
    const int locationColumn = query.record().indexOf("location");
    while (query.next()) {
        QString filePath = query.value(locationColumn).toString();
        TrackInfoObject* pTrack = new TrackInfoObject(QFileInfo(filePath));
        addTracksAdd(pTrack, unremove);
        int trackID = pTrack->getId();
        if (trackID >= 0) {
            trackIDs.append(trackID);
        }
        delete pTrack;
    }

    // Drop the temporary playlist-import table.
    query.prepare("DROP TABLE IF EXISTS playlist_import");
    if (!query.exec()) {
        LOG_FAILED_QUERY(query);
    }

    // Finish adding tracks to the database.
    addTracksFinish();

    // Return the list of track IDs added to the database.
    return trackIDs;
}

void TrackDAO::hideTracks(const QList<int>& ids) {
    QStringList idList;
    foreach (int id, ids) {
        idList.append(QString::number(id));
    }

    QSqlQuery query(m_database);
    query.prepare(QString("UPDATE library SET mixxx_deleted=1 WHERE id in (%1)")
                  .arg(idList.join(",")));
    if (!query.exec()) {
        LOG_FAILED_QUERY(query);
    }

    // This signal is received by basetrackcache to remove the tracks from cache
    QSet<int> tracksRemovedSet = QSet<int>::fromList(ids);
    emit(tracksRemoved(tracksRemovedSet));
}

// If a track has been manually "hidden" from Mixxx's library by the user via
// Mixxx's interface, this lets you add it back. When a track is hidden,
// mixxx_deleted in the DB gets set to 1. This clears that, and makes it show
// up in the library views again.
// This function should get called if you drag-and-drop a file that's been
// "hidden" from Mixxx back into the library view.
void TrackDAO::unhideTracks(const QList<int>& ids) {
    QStringList idList;
    foreach (int id, ids) {
        idList.append(QString::number(id));
    }

    QSqlQuery query(m_database);
    query.prepare(QString("UPDATE library SET mixxx_deleted=0 "
                  "WHERE id in (%1)").arg(idList.join(",")));
    if (!query.exec()) {
        LOG_FAILED_QUERY(query);
    }
    QSet<int> tracksAddedSet = QSet<int>::fromList(ids);
    emit(tracksAdded(tracksAddedSet));
}

void TrackDAO::purgeTracks(const QString& dir) {
    QSqlQuery query(m_database);
    FieldEscaper escaper(m_database);
    // Capture entries that start with the directory prefix dir.
    // dir needs to end in a slash otherwise we might match other
    // directories.
    QString likeClause = escaper.escapeStringForLike(QDir(dir).absolutePath() + "/", '%') + "%";

    query.prepare(QString("SELECT library.id FROM library INNER JOIN track_locations "
                          "ON library.location = track_locations.id "
                          "WHERE track_locations.location LIKE %1 ESCAPE '%'")
                  .arg(escaper.escapeString(likeClause)));

    if (!query.exec()) {
        LOG_FAILED_QUERY(query) << "could not get tracks within directory:" << dir;
    }

    QList<int> trackIds;
    const int idColumn = query.record().indexOf("id");
    while (query.next()) {
        trackIds.append(query.value(idColumn).toInt());
    }
    purgeTracks(trackIds);
}

// Warning, purge cannot be undone check before if there is no reference to this
// track id's on other library tables
void TrackDAO::purgeTracks(const QList<int>& ids) {
    if (ids.empty()) {
        return;
    }

    QStringList idList;
    foreach (int id, ids) {
        idList << QString::number(id);
    }
    QString idListJoined = idList.join(",");

    ScopedTransaction transaction(m_database);

    QSqlQuery query(m_database);
    query.prepare(QString("SELECT track_locations.location, track_locations.directory FROM "
                          "track_locations INNER JOIN library ON library.location = "
                          "track_locations.id WHERE library.id in (%1)").arg(idListJoined));
    if (!query.exec()) {
        LOG_FAILED_QUERY(query);
    }

    FieldEscaper escaper(m_database);
    QStringList locationList;
    QSet<QString> dirs;
    QSqlRecord queryRecord = query.record();
    const int locationColumn = queryRecord.indexOf("location");
    const int directoryColumn = queryRecord.indexOf("directory");
    while (query.next()) {
        QString filePath = query.value(locationColumn).toString();
        locationList << escaper.escapeString(filePath);
        QString directory = query.value(directoryColumn).toString();
        dirs << escaper.escapeString(directory);
    }

    if (locationList.empty()) {
        LOG_FAILED_QUERY(query);
    }

    // Remove location from track_locations table
    query.prepare(QString("DELETE FROM track_locations "
                          "WHERE location in (%1)").arg(locationList.join(",")));
    if (!query.exec()) {
        LOG_FAILED_QUERY(query);
    }

    // Remove Track from library table
    query.prepare(QString("DELETE FROM library "
                          "WHERE id in (%1)").arg(idListJoined));
    if (!query.exec()) {
        LOG_FAILED_QUERY(query);
    }

    // mark LibraryHash with needs_verification and invalidate the hash
    // in case the file was not deleted to detect it on a rescan
    // TODO(XXX) delegate to libraryHashDAO
    QStringList dirList = QStringList::fromSet(dirs);
    query.prepare(QString("UPDATE LibraryHashes SET needs_verification=1, "
                          "hash=-1 WHERE directory_path in (%1)").arg(dirList.join(",")));
    if (!query.exec()) {
        LOG_FAILED_QUERY(query);
    }

    // TODO(XXX) Not sure if we should check any of these for errors or just not
    // care if there were errors and commit anyway.
    if (query.lastError().isValid()) {
        return;
    }
    transaction.commit();

    // also need to clean playlists, crates, cues and track_analyses

    m_cueDao.deleteCuesForTracks(ids);
    m_playlistDao.removeTracksFromPlaylists(ids);
    m_crateDao.removeTracksFromCrates(ids);
    m_analysisDao.deleteAnalysises(ids);

    QSet<int> tracksRemovedSet = QSet<int>::fromList(ids);
    emit(tracksRemoved(tracksRemovedSet));
}

void TrackDAO::slotTrackDeleted(TrackInfoObject* pTrack) {
    Q_ASSERT(pTrack);
    //qDebug() << "Garbage Collecting" << pTrack << "ID" << pTrack->getId() << pTrack->getInfo();

    // Save the track if it is dirty.
    if (pTrack->isDirty()) {
        saveTrack(pTrack);
    }

    // Delete Track from weak reference cache
    m_sTracksMutex.lock();
    m_sTracks.remove(pTrack->getId());
    m_sTracksMutex.unlock();
}

TrackPointer TrackDAO::getTrackFromDB(const int id) const {
    QTime time;
    time.start();
    QSqlQuery query(m_database);

    query.prepare(
        "SELECT library.id, artist, title, album, album_artist, year, genre, composer, "
        "grouping, tracknumber, filetype, rating, key, track_locations.location as location, "
        "track_locations.filesize as filesize, comment, url, duration, bitrate, "
        "samplerate, cuepoint, bpm, replaygain, channels, "
        "header_parsed, timesplayed, played, "
        "beats_version, beats_sub_version, beats, datetime_added, bpm_lock, "
<<<<<<< HEAD
        "keys_version, keys_sub_version, keys, "
        "timbre_version, timbre_sub_version, timbre "
=======
        "keys_version, keys_sub_version, keys "
>>>>>>> fcb49d4a
        "FROM Library "
        "INNER JOIN track_locations "
            "ON library.location = track_locations.id "
        "WHERE library.id=" + QString("%1").arg(id)
    );

    if (query.exec()) {
        QSqlRecord queryRecord = query.record();
        const int artistColumn = queryRecord.indexOf("artist");
        const int titleColumn = queryRecord.indexOf("title");
        const int albumColumn = queryRecord.indexOf("album");
        const int albumArtistColumn = queryRecord.indexOf("album_artist");
        const int yearColumn = queryRecord.indexOf("year");
        const int genreColumn = queryRecord.indexOf("genre");
        const int composerColumn = queryRecord.indexOf("composer");
        const int groupingColumn = queryRecord.indexOf("grouping");
        const int trackNumberColumn = queryRecord.indexOf("tracknumber");
        const int commentColumn = queryRecord.indexOf("comment");
        const int urlColumn = queryRecord.indexOf("url");
        const int keyColumn = queryRecord.indexOf("key");
        const int durationColumn = queryRecord.indexOf("duration");
        const int bitrateColumn = queryRecord.indexOf("bitrate");
        const int ratingColumn = queryRecord.indexOf("rating");
        const int samplerateColumn = queryRecord.indexOf("samplerate");
        const int cuepointColumn = queryRecord.indexOf("cuepoint");
        const int bpmColumn = queryRecord.indexOf("bpm");
        const int replaygainColumn = queryRecord.indexOf("replaygain");
        const int timesplayedColumn = queryRecord.indexOf("timesplayed");
        const int datetimeAddedColumn = queryRecord.indexOf("datetime_added");
        const int playedColumn = queryRecord.indexOf("played");
        const int channelsColumn = queryRecord.indexOf("channels");
        const int filetypeColumn = queryRecord.indexOf("filetype");
        const int locationColumn = queryRecord.indexOf("location");
        const int headerParsedColumn = queryRecord.indexOf("header_parsed");
        const int bpmLockColumn = queryRecord.indexOf("bpm_lock");

        const int beatsVersionColumn = queryRecord.indexOf("beats_version");
        const int beatsSubVersionColumn = queryRecord.indexOf("beats_sub_version");
        const int beatsColumn = queryRecord.indexOf("beats");

        const int keysVersionColumn = queryRecord.indexOf("keys_version");
        const int keysSubVersionColumn = queryRecord.indexOf("keys_sub_version");
        const int keysColumn = queryRecord.indexOf("keys");

        const int timbreVersionColumn = queryRecord.indexOf("timbre_version");
        const int timbreSubVersionColumn = queryRecord.indexOf("timbre_sub_version");
        const int timbreColumn = queryRecord.indexOf("timbre");

        while (query.next()) {

            QString artist = query.value(artistColumn).toString();
            QString title = query.value(titleColumn).toString();
            QString album = query.value(albumColumn).toString();
            QString albumArtist = query.value(albumArtistColumn).toString();
            QString year = query.value(yearColumn).toString();
            QString genre = query.value(genreColumn).toString();
            QString composer = query.value(composerColumn).toString();
            QString grouping = query.value(groupingColumn).toString();
            QString tracknumber = query.value(trackNumberColumn).toString();
            QString comment = query.value(commentColumn).toString();
            QString url = query.value(urlColumn).toString();
            QString keyText = query.value(keyColumn).toString();
            int duration = query.value(durationColumn).toInt();
            int bitrate = query.value(bitrateColumn).toInt();
            int rating = query.value(ratingColumn).toInt();
            int samplerate = query.value(samplerateColumn).toInt();
            int cuepoint = query.value(cuepointColumn).toInt();
            QString bpm = query.value(bpmColumn).toString();
            QString replaygain = query.value(replaygainColumn).toString();
            int timesplayed = query.value(timesplayedColumn).toInt();
            QDateTime datetime_added = query.value(datetimeAddedColumn).toDateTime();
            int played = query.value(playedColumn).toInt();
            int channels = query.value(channelsColumn).toInt();
            QString filetype = query.value(filetypeColumn).toString();
            QString location = query.value(locationColumn).toString();
            bool header_parsed = query.value(headerParsedColumn).toBool();
            bool has_bpm_lock = query.value(bpmLockColumn).toBool();

            TrackPointer pTrack = TrackPointer(
                    new TrackInfoObject(location, SecurityTokenPointer(), false),
                    &QObject::deleteLater);

            // TIO already stats the file to see if it exists, what its length is,
            // etc. So don't bother setting it.
            //track->setLength(filesize);

            pTrack->setId(id);
            pTrack->setArtist(artist);
            pTrack->setTitle(title);
            pTrack->setAlbum(album);
            pTrack->setAlbumArtist(albumArtist);
            pTrack->setYear(year);
            pTrack->setGenre(genre);
            pTrack->setComposer(composer);
            pTrack->setGrouping(grouping);
            pTrack->setTrackNumber(tracknumber);
            pTrack->setRating(rating);

            pTrack->setComment(comment);
            pTrack->setURL(url);
            pTrack->setDuration(duration);
            pTrack->setBitrate(bitrate);
            pTrack->setSampleRate(samplerate);
            pTrack->setCuePoint((float)cuepoint);
            pTrack->setReplayGain(replaygain.toFloat());

            QString beatsVersion = query.value(beatsVersionColumn).toString();
            QString beatsSubVersion = query.value(beatsSubVersionColumn).toString();
            QByteArray beatsBlob = query.value(beatsColumn).toByteArray();

            BeatsPointer pBeats = BeatFactory::loadBeatsFromByteArray(pTrack, beatsVersion, beatsSubVersion, &beatsBlob);
            if (pBeats) {
                pTrack->setBeats(pBeats);
            } else {
                pTrack->setBpm(bpm.toDouble());
            }
            pTrack->setBpmLock(has_bpm_lock);

            QString keysVersion = query.value(keysVersionColumn).toString();
            QString keysSubVersion = query.value(keysSubVersionColumn).toString();
            QByteArray keysBlob = query.value(keysColumn).toByteArray();
            Keys keys = KeyFactory::loadKeysFromByteArray(
                keysVersion, keysSubVersion, &keysBlob);

            if (keys.isValid()) {
                pTrack->setKeys(keys);
            } else {
                QString keyText = pTrack->getKeyText();
                // Typically this happens if we are upgrading from an older
                // (<1.12.0) version of Mixxx that didn't support Keys. We treat
                // all legacy data as user-generated because that way it will be
                // treated sensitively.
                pTrack->setKeyText(keyText, mixxx::track::io::key::USER);
                // The in-database data would change because of this. Mark the
                // track dirty so we save it when it is deleted.
                pTrack->setDirty(true);
            }

            QString timbreVersion = query.value(timbreVersionColumn).toString();
            QString timbreSubVersion = query.value(timbreSubVersionColumn).toString();
            QByteArray timbreBlob = query.value(timbreColumn).toByteArray();

            TimbrePointer pTimbre = TimbreFactory::loadTimbreFromByteArray(
                pTrack, timbreVersion, timbreSubVersion, &timbreBlob);

            if (pTimbre) {
                pTrack->setTimbre(pTimbre);
            }

            pTrack->setTimesPlayed(timesplayed);
            pTrack->setDateAdded(datetime_added);
            pTrack->setPlayed(played);
            pTrack->setChannels(channels);
            pTrack->setType(filetype);
            pTrack->setLocation(location);
            pTrack->setHeaderParsed(header_parsed);
            pTrack->setCuePoints(m_cueDao.getCuesForTrack(id));

            // Normally we will set the track as clean but sometimes when
            // loading from the database we need to perform upkeep that ought to
            // be written back to the database when the track is deleted.
            pTrack->setDirty(false);

            // Listen to dirty and changed signals
            connect(pTrack.data(), SIGNAL(dirty(TrackInfoObject*)),
                    this, SLOT(slotTrackDirty(TrackInfoObject*)),
                    Qt::DirectConnection);
            connect(pTrack.data(), SIGNAL(clean(TrackInfoObject*)),
                    this, SLOT(slotTrackClean(TrackInfoObject*)),
                    Qt::DirectConnection);
            connect(pTrack.data(), SIGNAL(changed(TrackInfoObject*)),
                    this, SLOT(slotTrackChanged(TrackInfoObject*)),
                    Qt::DirectConnection);
            connect(pTrack.data(), SIGNAL(deleted(TrackInfoObject*)),
                    this, SLOT(slotTrackDeleted(TrackInfoObject*)),
                    Qt::DirectConnection);

            m_sTracksMutex.lock();
            // Automatic conversion to a weak pointer
            m_sTracks[id] = pTrack;
            qDebug() << "m_sTracks.count() =" << m_sTracks.count();
            m_sTracksMutex.unlock();
            m_trackCache.insert(id, new TrackPointer(pTrack));

            // If the header hasn't been parsed, parse it but only after we set the
            // track clean and hooked it up to the track cache, because this will
            // dirty it.
            if (!header_parsed) {
                pTrack->parse();
            }

            return pTrack;
        } // while (query.next())

    } else {
        LOG_FAILED_QUERY(query)
            << QString("getTrack(%1)").arg(id);
    }
    //qDebug() << "getTrack hit the database, took " << time.elapsed() << "ms";

    return TrackPointer();
}

TrackPointer TrackDAO::getTrack(const int id, const bool cacheOnly) const {
    //qDebug() << "TrackDAO::getTrack" << QThread::currentThread() << m_database.connectionName();
    TrackPointer pTrack;

    // If the track cache contains the track, use it to get a strong reference
    // to the track. We do this first so that the QCache keeps track of the
    // least-recently-used track so that it expires them intelligently.
    if (m_trackCache.contains(id)) {
        pTrack = *m_trackCache[id];

        // If the strong reference is still valid (it should be), then return it.
        if (pTrack)
            return pTrack;
    }

    // scope this critical code so that is gets automatically unlocked
    // if this is not scoped mixxx will freeze
    {
        // Next, check the weak-reference cache to see if the track was ever loaded
        // into memory. It's possible that something is currently using this track,
        // so its reference count is non-zero despite it not being present in the
        // track cache. m_tracks is a map of weak pointers to the tracks.
        QMutexLocker locker(&m_sTracksMutex);
        if (m_sTracks.contains(id)) {
            //qDebug() << "Returning cached TIO for track" << id;
            pTrack = m_sTracks[id];
        }
    }

    // If the pointer to the cached copy is still valid, return
    // it. Otherwise, re-query the DB for the track.
    if (pTrack) {
        // Add pointer to Cache again.
        // Never call insert() inside mutex to qCache, it may trigger a
        // cache delete which requires mutex as well and cause deadlock.
        m_trackCache.insert(id, new TrackPointer(pTrack));
        return pTrack;
    }
    // The person only wanted the track if it was cached.
    if (cacheOnly) {
        //qDebug() << "TrackDAO::getTrack()" << id << "Caller wanted track but only if it was cached. Returning null.";
        return TrackPointer();
    }

    return getTrackFromDB(id);
}

// Saves a track's info back to the database
void TrackDAO::updateTrack(TrackInfoObject* pTrack) {
    ScopedTransaction transaction(m_database);
    QTime time;
    time.start();
    Q_ASSERT(pTrack);
    //qDebug() << "TrackDAO::updateTrackInDatabase" << QThread::currentThread() << m_database.connectionName();

    //qDebug() << "Updating track" << pTrack->getInfo() << "in database...";

    int trackId = pTrack->getId();
    Q_ASSERT(trackId >= 0);

    QSqlQuery query(m_database);

    //Update everything but "location", since that's what we identify the track by.
    query.prepare("UPDATE library "
                  "SET artist=:artist, "
                  "title=:title, album=:album, album_artist=:album_artist, "
                  "year=:year, genre=:genre, composer=:composer, "
                  "grouping=:grouping, filetype=:filetype, "
                  "tracknumber=:tracknumber, comment=:comment, url=:url, "
                  "duration=:duration, rating=:rating, "
                  "key=:key, key_id=:key_id, "
                  "bitrate=:bitrate, samplerate=:samplerate, cuepoint=:cuepoint, "
                  "bpm=:bpm, replaygain=:replaygain, "
                  "timesplayed=:timesplayed, played=:played, "
                  "channels=:channels, header_parsed=:header_parsed, "
                  "beats_version=:beats_version, beats_sub_version=:beats_sub_version, beats=:beats, "
                  "bpm_lock=:bpm_lock, "
                  "keys_version=:keys_version, keys_sub_version=:keys_sub_version, keys=:keys, "
                  "timbre_version=:timbre_version, timbre_sub_version=:timbre_sub_version, timbre=:timbre "
                  "WHERE id=:track_id");
    query.bindValue(":artist", pTrack->getArtist());
    query.bindValue(":title", pTrack->getTitle());
    query.bindValue(":album", pTrack->getAlbum());
    query.bindValue(":album_artist", pTrack->getAlbumArtist());
    query.bindValue(":year", pTrack->getYear());
    query.bindValue(":genre", pTrack->getGenre());
    query.bindValue(":composer", pTrack->getComposer());
    query.bindValue(":grouping", pTrack->getGrouping());
    query.bindValue(":filetype", pTrack->getType());
    query.bindValue(":tracknumber", pTrack->getTrackNumber());
    query.bindValue(":comment", pTrack->getComment());
    query.bindValue(":url", pTrack->getURL());
    query.bindValue(":duration", pTrack->getDuration());
    query.bindValue(":bitrate", pTrack->getBitrate());
    query.bindValue(":samplerate", pTrack->getSampleRate());
    query.bindValue(":cuepoint", pTrack->getCuePoint());

    query.bindValue(":replaygain", pTrack->getReplayGain());
    query.bindValue(":rating", pTrack->getRating());
    query.bindValue(":timesplayed", pTrack->getTimesPlayed());
    query.bindValue(":played", pTrack->getPlayed() ? 1 : 0);
    query.bindValue(":channels", pTrack->getChannels());
    query.bindValue(":header_parsed", pTrack->getHeaderParsed() ? 1 : 0);
    //query.bindValue(":location", pTrack->getLocation());
    query.bindValue(":track_id", trackId);

    query.bindValue(":bpm_lock", pTrack->hasBpmLock() ? 1 : 0);

    BeatsPointer pBeats = pTrack->getBeats();
    QByteArray* pBeatsBlob = NULL;
    QString beatsVersion = "";
    QString beatsSubVersion = "";
    double dBpm = pTrack->getBpm();

    if (pBeats) {
        pBeatsBlob = pBeats->toByteArray();
        beatsVersion = pBeats->getVersion();
        beatsSubVersion = pBeats->getSubVersion();
        dBpm = pBeats->getBpm();
    }
    query.bindValue(":beats", pBeatsBlob ? *pBeatsBlob : QVariant(QVariant::ByteArray));
    query.bindValue(":beats_version", beatsVersion);
    query.bindValue(":beats_sub_version", beatsSubVersion);
    query.bindValue(":bpm", dBpm);
    delete pBeatsBlob;

    const Keys& keys = pTrack->getKeys();
    QByteArray* pKeysBlob = NULL;
    QString keysVersion = "";
    QString keysSubVersion = "";
    QString keyText = "";
    mixxx::track::io::key::ChromaticKey key = mixxx::track::io::key::INVALID;

    if (keys.isValid()) {
        pKeysBlob = keys.toByteArray();
        keysVersion = keys.getVersion();
        keysSubVersion = keys.getSubVersion();
        key = keys.getGlobalKey();
        // TODO(rryan): Get this logic out of TIO.
        keyText = pTrack->getKeyText();
    }

    query.bindValue(":keys", pKeysBlob ? *pKeysBlob : QVariant(QVariant::ByteArray));
    query.bindValue(":keys_version", keysVersion);
    query.bindValue(":keys_sub_version", keysSubVersion);
    query.bindValue(":key", keyText);
    query.bindValue(":key_id", static_cast<int>(key));
    delete pKeysBlob;

    TimbrePointer pTimbre = pTrack->getTimbre();
    QByteArray* pTimbreBlob = NULL;
    QString timbreVersion = "";
    QString timbreSubVersion = "";
    if (pTimbre) {
        pTimbreBlob = pTimbre->toByteArray();
        timbreVersion = pTimbre->getVersion();
        timbreSubVersion = pTimbre->getSubVersion();
    }
    query.bindValue(":timbre", pTimbreBlob ? *pTimbreBlob : QVariant(QVariant::ByteArray));
    query.bindValue(":timbre_version", timbreVersion);
    query.bindValue(":timbre_sub_version", timbreSubVersion);
    delete pTimbreBlob;

    if (!query.exec()) {
        LOG_FAILED_QUERY(query);
        return;
    }

    if (query.numRowsAffected() == 0) {
        qWarning() << "updateTrack had no effect: trackId" << trackId << "invalid";
        return;
    }

    //qDebug() << "Update track took : " << time.elapsed() << "ms. Now updating cues";
    time.start();
    m_analysisDao.saveTrackAnalyses(pTrack);
    m_cueDao.saveTrackCues(trackId, pTrack);
    transaction.commit();

    //qDebug() << "Update track in database took: " << time.elapsed() << "ms";
    time.start();
    pTrack->setDirty(false);
    //qDebug() << "Dirtying track took: " << time.elapsed() << "ms";
}

// Mark all the tracks in the library as invalid.
// That means we'll need to later check that those tracks actually
// (still) exist as part of the library scanning procedure.
void TrackDAO::invalidateTrackLocationsInLibrary() {
    //qDebug() << "TrackDAO::invalidateTrackLocations" << QThread::currentThread() << m_database.connectionName();
    //qDebug() << "invalidateTrackLocations(" << libraryPath << ")";

    QSqlQuery query(m_database);
    query.prepare("UPDATE track_locations SET needs_verification = 1");
    if (!query.exec()) {
        LOG_FAILED_QUERY(query)
                << "Couldn't mark tracks in library as needing verification.";
    }
}

void TrackDAO::markTrackLocationAsVerified(const QString& location) {
    //qDebug() << "TrackDAO::markTrackLocationAsVerified" << QThread::currentThread() << m_database.connectionName();
    //qDebug() << "markTrackLocationAsVerified()" << location;

    QSqlQuery query(m_database);
    query.prepare("UPDATE track_locations "
                  "SET needs_verification=0, fs_deleted=0 "
                  "WHERE location=:location");
    query.bindValue(":location", location);
    if (!query.exec()) {
        LOG_FAILED_QUERY(query)
                << "Couldn't mark track" << location << " as verified.";
    }
}

void TrackDAO::markTracksInDirectoriesAsVerified(QStringList& directories) {
    //qDebug() << "TrackDAO::markTracksInDirectoryAsVerified" << QThread::currentThread() << m_database.connectionName();
    //qDebug() << "markTracksInDirectoryAsVerified()" << directory;

    FieldEscaper escaper(m_database);
    QMutableStringListIterator it(directories);
    while (it.hasNext()) {
        it.setValue(escaper.escapeString(it.next()));
    }

    QSqlQuery query(m_database);
    query.prepare(
        QString("UPDATE track_locations "
                "SET needs_verification=0 "
                "WHERE directory IN (%1)").arg(directories.join(",")));
    if (!query.exec()) {
        LOG_FAILED_QUERY(query)
                << "Couldn't mark tracks in" << directories.size() << "directories as verified.";
    }
}

void TrackDAO::markUnverifiedTracksAsDeleted() {
    //qDebug() << "TrackDAO::markUnverifiedTracksAsDeleted" << QThread::currentThread() << m_database.connectionName();
    QSqlQuery query(m_database);
    query.prepare("SELECT library.id as id FROM library INNER JOIN track_locations ON "
                  "track_locations.id=library.location WHERE "
                  "track_locations.needs_verification=1");
    QSet<int> trackIds;
    if (!query.exec()) {
        LOG_FAILED_QUERY(query) << "Couldn't find unverified tracks";
    }
    while (query.next()){
        trackIds.insert(query.value(query.record().indexOf("id")).toInt());
    }
    emit(tracksRemoved(trackIds));
    query.prepare("UPDATE track_locations "
                  "SET fs_deleted=1, needs_verification=0 "
                  "WHERE needs_verification=1");
    if (!query.exec()) {
        LOG_FAILED_QUERY(query)
                << "Couldn't mark unverified tracks as deleted.";
    }
}

void TrackDAO::markTrackLocationsAsDeleted(const QString& directory) {
    //qDebug() << "TrackDAO::markTrackLocationsAsDeleted" << QThread::currentThread() << m_database.connectionName();
    QSqlQuery query(m_database);
    query.prepare("UPDATE track_locations "
                  "SET fs_deleted=1 "
                  "WHERE directory=:directory");
    query.bindValue(":directory", directory);
    if (!query.exec()) {
        LOG_FAILED_QUERY(query)
                << "Couldn't mark tracks in" << directory << "as deleted.";
    }
}

// Look for moved files. Look for files that have been marked as "deleted on disk"
// and see if another "file" with the same name and filesize exists in the track_locations
// table. That means the file has moved instead of being deleted outright, and so
// we can salvage your existing metadata that you have in your DB (like cue points, etc.).
void TrackDAO::detectMovedFiles(QSet<int>* pTracksMovedSetOld, QSet<int>* pTracksMovedSetNew) {
    //This function should not start a transaction on it's own!
    //When it's called from libraryscanner.cpp, there already is a transaction
    //started!
    QSqlQuery query(m_database);
    QSqlQuery query2(m_database);
    QSqlQuery query3(m_database);
    int oldTrackLocationId = -1;
    int newTrackLocationId = -1;
    QString filename;
    // rather use duration then filesize as an indicator of changes. The filesize
    // can change by adding more ID3v2 tags
    int duration = -1;

    query.prepare("SELECT track_locations.id, filename, duration FROM track_locations "
                  "INNER JOIN library ON track_locations.id=library.location "
                  "WHERE fs_deleted=1");

    if (!query.exec()) {
        LOG_FAILED_QUERY(query);
    }

    query2.prepare("SELECT track_locations.id FROM track_locations "
                   "INNER JOIN library ON track_locations.id=library.location "
                   "WHERE fs_deleted=0 AND "
                   "filename=:filename AND "
                   "duration=:duration");

    QSqlRecord queryRecord = query.record();
    const int idColumn = queryRecord.indexOf("id");
    const int filenameColumn = queryRecord.indexOf("filename");
    const int durationColumn = queryRecord.indexOf("duration");

    //For each track that's been "deleted" on disk...
    while (query.next()) {
        newTrackLocationId = -1; //Reset this var
        oldTrackLocationId = query.value(idColumn).toInt();
        filename = query.value(filenameColumn).toString();
        duration = query.value(durationColumn).toInt();

        query2.bindValue(":filename", filename);
        query2.bindValue(":duration", duration);
        if (!query2.exec()) {
            // Should not happen!
            LOG_FAILED_QUERY(query2);
        }
        // WTF duplicate tracks?
        if (query2.size() > 1) {
            LOG_FAILED_QUERY(query2) << "Result size was greater than 1.";
        }

        const int query2idColumn = query2.record().indexOf("id");
        while (query2.next()) {
            newTrackLocationId = query2.value(query2idColumn).toInt();
        }

        //If we found a moved track...
        if (newTrackLocationId >= 0) {
            qDebug() << "Found moved track!" << filename;

            // Remove old row from track_locations table
            query3.prepare("DELETE FROM track_locations WHERE id=:id");
            query3.bindValue(":id", oldTrackLocationId);
            if (!query3.exec()) {
                // Should not happen!
                LOG_FAILED_QUERY(query3);
            }

            // The library scanner will have added a new row to the Library
            // table which corresponds to the track in the new location. We need
            // to remove that so we don't end up with two rows in the library
            // table for the same track.
            query3.prepare("SELECT id FROM library WHERE location=:location");
            query3.bindValue(":location", newTrackLocationId);
            if (!query3.exec()) {
                // Should not happen!
                LOG_FAILED_QUERY(query3);
            }

            const int query3idColumn = query3.record().indexOf("id");
            if (query3.next()) {
                int newTrackId = query3.value(query3idColumn).toInt();
                query3.prepare("DELETE FROM library WHERE id=:newid");
                query3.bindValue(":newid", newTrackLocationId);
                if (!query3.exec()) {
                    // Should not happen!
                    LOG_FAILED_QUERY(query3);
                }
                // We collect all the new tracks the where added to BaseTrackCache as well
                pTracksMovedSetNew->insert(newTrackId);
            }
            // Delete the track
            query3.prepare("DELETE FROM library WHERE id=:newid");
            query3.bindValue(":newid", newTrackLocationId);
            if (!query3.exec()) {
                // Should not happen!
                LOG_FAILED_QUERY(query3);
            }

            // Update the location foreign key for the existing row in the
            // library table to point to the correct row in the track_locations
            // table.
            query3.prepare("SELECT id FROM library WHERE location=:location");
            query3.bindValue(":location", oldTrackLocationId);
            if (!query3.exec()) {
                // Should not happen!
                LOG_FAILED_QUERY(query3);
            }

            if (query3.next()) {
                int oldTrackId = query3.value(query3idColumn).toInt();
                query3.prepare("UPDATE library SET location=:newloc WHERE id=:oldid");
                query3.bindValue(":newloc", newTrackLocationId);
                query3.bindValue(":oldid", oldTrackId);
                if (!query3.exec()) {
                    // Should not happen!
                    LOG_FAILED_QUERY(query3);
                }

                // We collect all the old tracks that has to be updated in BaseTrackCache as well
                pTracksMovedSetOld->insert(oldTrackId);
            }
        }
    }
}

void TrackDAO::clearCache() {
    m_trackCache.clear();
    //m_dirtyTracks.clear();
}

void TrackDAO::markTracksAsMixxxDeleted(const QString& dir) {
    QSqlQuery query(m_database);

    FieldEscaper escaper(m_database);

    // Capture entries that start with the directory prefix dir.
    // dir needs to end in a slash otherwise we might match other
    // directories.
    QString likeClause = escaper.escapeStringForLike(dir + "/", '%') + "%";

    query.prepare(QString("SELECT library.id FROM library INNER JOIN track_locations "
                          "ON library.location = track_locations.id "
                          "WHERE track_locations.location LIKE %1 ESCAPE '%'")
                  .arg(escaper.escapeString(likeClause)));

    if (!query.exec()) {
        LOG_FAILED_QUERY(query) << "could not get tracks within directory:" << dir;
    }

    QStringList trackIds;
    const int idColumn = query.record().indexOf("id");
    while (query.next()) {
        trackIds.append(QString::number(query.value(idColumn).toInt()));
    }

    query.prepare(QString("UPDATE library SET mixxx_deleted=1 "
                          "WHERE id in (%1)").arg(trackIds.join(",")));
    if (!query.exec()) {
        LOG_FAILED_QUERY(query);
    }
}

void TrackDAO::writeAudioMetaData(TrackInfoObject* pTrack){
    if (m_pConfig && m_pConfig->getValueString(ConfigKey("[Library]","WriteAudioTags")).toInt() == 1) {
        AudioTagger tagger(pTrack->getLocation(), pTrack->getSecurityToken());

        tagger.setArtist(pTrack->getArtist());
        tagger.setTitle(pTrack->getTitle());
        tagger.setGenre(pTrack->getGenre());
        tagger.setComposer(pTrack->getComposer());
        tagger.setGrouping(pTrack->getGrouping());
        tagger.setAlbum(pTrack->getAlbum());
        tagger.setAlbumArtist(pTrack->getAlbumArtist());
        tagger.setComment(pTrack->getComment());
        tagger.setTracknumber(pTrack->getTrackNumber());
        tagger.setBpm(pTrack->getBpmStr());
        tagger.setKey(pTrack->getKeyText());
        tagger.setComposer(pTrack->getComposer());
        tagger.setGrouping(pTrack->getGrouping());

        tagger.save();
    }
}

bool TrackDAO::isTrackFormatSupported(TrackInfoObject* pTrack) const {
    if (pTrack) {
        return SoundSourceProxy::isFilenameSupported(pTrack->getFilename());
    }
    return false;
}

bool TrackDAO::verifyRemainingTracks(volatile bool* pCancel) {
    // This function is called from the LibraryScanner Thread, which also has a
    // transaction running, so we do NOT NEED to use one here
    QSqlQuery query(m_database);
    QSqlQuery query2(m_database);
    QString trackLocation;

    // Because all tracks were marked with needs_verification anything that is not
    // inside one of the tracked library directories will still need that
    // TODO(kain88) check if all others are marked with 0 again
    query.setForwardOnly(true);
    query.prepare("SELECT location "
                  "FROM track_locations "
                  "WHERE needs_verification = 1");
    if (!query.exec()) {
        LOG_FAILED_QUERY(query);
        return false;
    }

    query2.prepare("UPDATE track_locations "
                   "SET fs_deleted=:fs_deleted, needs_verification=0 "
                   "WHERE location=:location");

    const int locationColumn = query.record().indexOf("location");
    while (query.next()) {
        trackLocation = query.value(locationColumn).toString();
        query2.bindValue(":fs_deleted", (int)!QFile::exists(trackLocation));
        query2.bindValue(":location", trackLocation);
        if (!query2.exec()) {
            LOG_FAILED_QUERY(query2);
        }
        if (*pCancel) {
            return false;
        }
        emit(progressVerifyTracksOutside(trackLocation));
    }
    qDebug() << "verifyTracksOutside finished";
    return true;
}<|MERGE_RESOLUTION|>--- conflicted
+++ resolved
@@ -846,12 +846,8 @@
         "samplerate, cuepoint, bpm, replaygain, channels, "
         "header_parsed, timesplayed, played, "
         "beats_version, beats_sub_version, beats, datetime_added, bpm_lock, "
-<<<<<<< HEAD
         "keys_version, keys_sub_version, keys, "
         "timbre_version, timbre_sub_version, timbre "
-=======
-        "keys_version, keys_sub_version, keys "
->>>>>>> fcb49d4a
         "FROM Library "
         "INNER JOIN track_locations "
             "ON library.location = track_locations.id "
