#include "library/dao/trackdao.h"

#include <QChar>
#include <QDir>
#include <QFileInfo>
#include <QThread>
#include <QtDebug>

#ifdef __SQLITE3__
#include <sqlite3.h>
#endif // __SQLITE3__

#include "library/coverart.h"
#include "library/coverartutils.h"
#include "library/dao/analysisdao.h"
#include "library/dao/cuedao.h"
#include "library/dao/libraryhashdao.h"
#include "library/dao/playlistdao.h"
#include "library/dao/trackschema.h"
#include "library/library_prefs.h"
#include "library/queryutil.h"
#include "moc_trackdao.cpp"
#include "sources/soundsourceproxy.h"
#include "track/beats.h"
#include "track/globaltrackcache.h"
#include "track/keyfactory.h"
#include "track/keyutils.h"
#include "track/track.h"
#include "util/assert.h"
#include "util/datetime.h"
#include "util/db/fwdsqlquery.h"
#include "util/db/sqlite.h"
#include "util/db/sqlstringformatter.h"
#include "util/db/sqltransaction.h"
#include "util/fileinfo.h"
#include "util/logger.h"
#include "util/math.h"
#include "util/qt.h"
#include "util/timer.h"

namespace {

mixxx::Logger kLogger("TrackDAO");

enum { UndefinedRecordIndex = -2 };

void markTrackLocationsAsDeleted(const QSqlDatabase& database, const QString& directory) {
    //qDebug() << "TrackDAO::markTrackLocationsAsDeleted" << QThread::currentThread() << m_database.connectionName();
    QSqlQuery query(database);
    query.prepare("UPDATE track_locations "
                  "SET fs_deleted=1 "
                  "WHERE directory=:directory");
    query.bindValue(":directory", directory);
    if (!query.exec()) {
        LOG_FAILED_QUERY(query)
                << "Couldn't mark tracks in" << directory << "as deleted.";
        DEBUG_ASSERT(!"Failed query");
    }
}

QString joinTrackIdList(const QSet<TrackId>& trackIds) {
    QStringList trackIdList;
    trackIdList.reserve(trackIds.size());
    for (const auto& trackId : trackIds) {
        trackIdList.append(trackId.toString());
    }
    return trackIdList.join(QChar(','));
}

QString locationPathPrefixFromRootDir(const QDir& rootDir) {
    // Appending '/' is required to disambiguate files from parent
    // directories, e.g. "a/b.mp3" and "a/b/c.mp3" where "a/b" would
    // match both instead of only files in the parent directory "a/b/".
    DEBUG_ASSERT(!mixxx::FileInfo(rootDir).location().endsWith('/'));
    return mixxx::FileInfo(rootDir).location() + '/';
}

QSet<QString> collectTrackLocations(FwdSqlQuery& query) {
    QSet<QString> locations;
    const int locationColumn = query.record().indexOf(LIBRARYTABLE_LOCATION);
    while (query.next()) {
        locations.insert(query.fieldValue(locationColumn).toString());
    }
    return locations;
}

} // anonymous namespace

TrackDAO::TrackDAO(CueDAO& cueDao,
                   PlaylistDAO& playlistDao,
                   AnalysisDao& analysisDao,
                   LibraryHashDAO& libraryHashDao,
                   UserSettingsPointer pConfig)
        : m_cueDao(cueDao),
          m_playlistDao(playlistDao),
          m_analysisDao(analysisDao),
          m_libraryHashDao(libraryHashDao),
          m_pConfig(pConfig),
          m_trackLocationIdColumn(UndefinedRecordIndex),
          m_queryLibraryIdColumn(UndefinedRecordIndex),
          m_queryLibraryMixxxDeletedColumn(UndefinedRecordIndex) {
    connect(&m_playlistDao,
            &PlaylistDAO::tracksRemovedFromPlayedHistory,
            this,
            [this](const QSet<TrackId>& playedTrackIds) {
                if (playedTrackIds.isEmpty()) {
                    // Nothing to do
                    return;
                }
                VERIFY_OR_DEBUG_ASSERT(updatePlayCounterFromPlayedHistory(playedTrackIds)) {
                    return;
                }
            });
}

TrackDAO::~TrackDAO() {
    qDebug() << "~TrackDAO()";
    //clear all leftover Transactions and rollback the db
    addTracksFinish(true);
}

void TrackDAO::finish() {
    qDebug() << "TrackDAO::finish()";

    // clear out played information on exit
    // crash prevention: if mixxx crashes, played information will be maintained
    qDebug() << "Clearing played information for this session";
    QSqlQuery query(m_database);
    if (!query.exec("UPDATE library SET played=0 where played>0")) {
        // Note: without where, this call updates every row which takes long
        LOG_FAILED_QUERY(query)
                << "Error clearing played value";
    }

    // Do housekeeping on the LibraryHashes/track_locations tables.
    qDebug() << "Cleaning LibraryHashes/track_locations tables.";
    SqlTransaction transaction(m_database);
    const QStringList deletedHashDirs = m_libraryHashDao.getDeletedDirectories();

    // Delete any LibraryHashes directories that have been marked as deleted.
    m_libraryHashDao.removeDeletedDirectoryHashes();

    // And mark the corresponding tracks in track_locations in the deleted
    // directories as deleted.
    // TODO(XXX) This doesn't handle sub-directories of deleted directories.
    for (const auto& dir : deletedHashDirs) {
        markTrackLocationsAsDeleted(m_database, dir);
    }
    transaction.commit();
}

TrackId TrackDAO::getTrackIdByLocation(const QString& location) const {
    if (location.isEmpty()) {
        return {};
    }

    QSqlQuery query(m_database);
    query.prepare(
            "SELECT library.id FROM library "
            "INNER JOIN track_locations ON library.location = track_locations.id "
            "WHERE track_locations.location=:location");
    query.bindValue(":location", location);
    if (!query.exec()) {
        LOG_FAILED_QUERY(query);
        DEBUG_ASSERT(!"Failed query");
        return {};
    }
    if (!query.next()) {
        qDebug() << "TrackDAO::getTrackId(): Track location not found in library:" << location;
        return {};
    }
    const auto trackId = TrackId(query.value(query.record().indexOf(LIBRARYTABLE_ID)));
    DEBUG_ASSERT(trackId.isValid());
    return trackId;
}

QList<TrackId> TrackDAO::resolveTrackIds(
        const QList<QUrl>& urls,
        ResolveTrackIdFlags flags) {
    QStringList pathList;
    pathList.reserve(urls.size());
    for (const auto& url : urls) {
        const QString urlStr = url.isLocalFile() ? url.toLocalFile() : url.toString();
        pathList << "(" + SqlStringFormatter::format(m_database, urlStr) + ")";
    }

    return resolveTrackIds(pathList, flags);
}

QList<TrackId> TrackDAO::resolveTrackIds(
        const QList<mixxx::FileInfo>& fileInfos,
        ResolveTrackIdFlags flags) {
    QStringList pathList;
    pathList.reserve(fileInfos.size());
    for (const auto& fileInfo : fileInfos) {
        pathList << "(" + SqlStringFormatter::format(m_database, fileInfo.location()) + ")";
    }

    return resolveTrackIds(pathList, flags);
}

QList<TrackId> TrackDAO::resolveTrackIds(
        const QStringList& pathList,
        ResolveTrackIdFlags flags) {
    QList<TrackId> trackIds;
    trackIds.reserve(pathList.size());
    // Create a temporary database of the paths of all the imported tracks.
    QSqlQuery query(m_database);
    query.prepare(
            "CREATE TEMP TABLE playlist_import "
            "(location varchar (512))");
    if (!query.exec()) {
        LOG_FAILED_QUERY(query);
        DEBUG_ASSERT(!"Failed query");
        return trackIds;
    }

    // Add all the track paths temporary to this database.
    query.prepare(
            "INSERT INTO playlist_import (location) "
            "VALUES " + pathList.join(','));
    if (!query.exec()) {
        LOG_FAILED_QUERY(query);
        DEBUG_ASSERT(!"Failed query");
    }

    if (flags & ResolveTrackIdFlag::AddMissing) {
        // Prepare to add tracks to the database.
        // This also begins an SQL transaction.
        addTracksPrepare();

        // Any tracks not already in the database need to be added.
        query.prepare("SELECT location FROM playlist_import "
                "WHERE NOT EXISTS (SELECT location FROM track_locations "
                "WHERE playlist_import.location = track_locations.location)");
        if (!query.exec()) {
            LOG_FAILED_QUERY(query);
            DEBUG_ASSERT(!"Failed query");
        }
        const int locationColumn = query.record().indexOf(LIBRARYTABLE_LOCATION);
        while (query.next()) {
            QString location = query.value(locationColumn).toString();
            addTracksAddFile(location, true);
        }

        // Finish adding tracks to the database.
        addTracksFinish();
    }

    query.prepare(
            "SELECT library.id FROM playlist_import "
            "INNER JOIN track_locations ON playlist_import.location = track_locations.location "
            "INNER JOIN library ON library.location = track_locations.id "
            // the order by clause enforces the native sorting which is used anyway
            // hopefully optimized away. TODO() verify.
            "ORDER BY playlist_import.ROWID");

    // Old syntax for a shorter but less readable query. TODO() check performance gain
    // query.prepare(
    //    "SELECT library.id FROM playlist_import, "
    //    "track_locations, library WHERE library.location = track_locations.id "
    //    "AND playlist_import.location = track_locations.location");
    //    "ORDER BY playlist_import.ROWID");

    if (query.exec()) {
        const int idColumn = query.record().indexOf(LIBRARYTABLE_ID);
        while (query.next()) {
            trackIds.append(TrackId(query.value(idColumn)));
        }
        DEBUG_ASSERT(trackIds.size() <= pathList.size());
        if (trackIds.size() < pathList.size()) {
            qDebug() << "TrackDAO::getTrackIds(): Found only"
                     << trackIds.size()
                     << "of"
                     << pathList.size()
                     << "tracks in library";
        }
    } else {
        LOG_FAILED_QUERY(query);
    }

    // Drop the temporary playlist-import table.
    query.prepare("DROP TABLE IF EXISTS playlist_import");
    if (!query.exec()) {
        LOG_FAILED_QUERY(query);
        DEBUG_ASSERT(!"Failed query");
    }

    return trackIds;
}

QSet<QString> TrackDAO::getAllTrackLocations() const {
    FwdSqlQuery query(m_database, QStringLiteral("SELECT track_locations.location "
                                                 "FROM track_locations "
                                                 "INNER JOIN library "
                                                 "ON library.location = track_locations.id"));
    VERIFY_OR_DEBUG_ASSERT(!query.hasError() && query.execPrepared()) {
        LOG_FAILED_QUERY(query);
        return {};
    }
    return collectTrackLocations(query);
}

QSet<QString> TrackDAO::getAllExistingTrackLocations() const {
    FwdSqlQuery query(m_database, QStringLiteral("SELECT track_locations.location "
                                                 "FROM library INNER JOIN track_locations "
                                                 "ON library.location = track_locations.id "
                                                 "WHERE fs_deleted=0"));
    VERIFY_OR_DEBUG_ASSERT(!query.hasError() && query.execPrepared()) {
        LOG_FAILED_QUERY(query);
        return {};
    }
    return collectTrackLocations(query);
}

QSet<QString> TrackDAO::getAllMissingTrackLocations() const {
    FwdSqlQuery query(m_database, QStringLiteral("SELECT track_locations.location "
                                                 "FROM library INNER JOIN track_locations "
                                                 "ON library.location = track_locations.id "
                                                 "WHERE fs_deleted=1"));
    VERIFY_OR_DEBUG_ASSERT(!query.hasError() && query.execPrepared()) {
        LOG_FAILED_QUERY(query);
        return {};
    }
    return collectTrackLocations(query);
}

// Some code (eg. drag and drop) needs to just get a track's location, and it's
// not worth retrieving a whole Track.
QString TrackDAO::getTrackLocation(TrackId trackId) const {
    qDebug() << "TrackDAO::getTrackLocation"
             << QThread::currentThread() << m_database.connectionName();
    QSqlQuery query(m_database);
    QString trackLocation = "";
    query.prepare("SELECT track_locations.location FROM track_locations "
                  "INNER JOIN library ON library.location = track_locations.id "
                  "WHERE library.id=:id");
    query.bindValue(":id", trackId.toVariant());
    if (!query.exec()) {
        LOG_FAILED_QUERY(query);
        DEBUG_ASSERT(!"Failed query");
        return "";
    }
    const int locationColumn = query.record().indexOf(LIBRARYTABLE_LOCATION);
    while (query.next()) {
        trackLocation = query.value(locationColumn).toString();
    }

    return trackLocation;
}

bool TrackDAO::saveTrack(Track* pTrack) const {
    VERIFY_OR_DEBUG_ASSERT(pTrack) {
        return false;
    }
    DEBUG_ASSERT(pTrack->isDirty());

    const TrackId trackId = pTrack->getId();
    DEBUG_ASSERT(trackId.isValid());
    qDebug() << "TrackDAO: Saving track"
             << trackId
             << pTrack->getLocation();
    if (!updateTrack(*pTrack)) {
        return false;
    }

    // BaseTrackCache must be informed separately, because the
    // track has already been disconnected and TrackDAO does
    // not receive any signals that are usually forwarded to
    // BaseTrackCache.
    pTrack->markClean();
    emit mixxx::thisAsNonConst(this)->trackClean(trackId);

    return true;
}

void TrackDAO::slotDatabaseTracksChanged(const QSet<TrackId>& changedTrackIds) {
    if (!changedTrackIds.isEmpty()) {
        emit tracksChanged(changedTrackIds);
    }
}

void TrackDAO::slotDatabaseTracksRelocated(const QList<RelocatedTrack>& relocatedTracks) {
    QSet<TrackId> removedTrackIds;
    QSet<TrackId> changedTrackIds;
    for (const auto& relocatedTrack : std::as_const(relocatedTracks)) {
        const auto changedTrackId = relocatedTrack.updatedTrackRef().getId();
        DEBUG_ASSERT(changedTrackId.isValid());
        DEBUG_ASSERT(!removedTrackIds.contains(changedTrackId));
        changedTrackIds.insert(changedTrackId);
        const auto removedTrackId = relocatedTrack.deletedTrackId();
        if (removedTrackId.isValid()) {
            DEBUG_ASSERT(!changedTrackIds.contains(removedTrackId));
            removedTrackIds.insert(removedTrackId);
        }
    }
    DEBUG_ASSERT(removedTrackIds.size() <= changedTrackIds.size());
    DEBUG_ASSERT(!removedTrackIds.intersects(changedTrackIds));
    if (!removedTrackIds.isEmpty()) {
        emit tracksRemoved(removedTrackIds);
    }
    if (!changedTrackIds.isEmpty()) {
        emit tracksChanged(changedTrackIds);
    }
}

void TrackDAO::addTracksPrepare() {
    if (m_pQueryLibraryInsert || m_pQueryTrackLocationInsert ||
            m_pQueryLibrarySelect || m_pQueryTrackLocationSelect ||
            m_pTransaction) {
        qDebug() << "TrackDAO::addTracksPrepare: PROGRAMMING ERROR"
             << "old queries have been left open, rolling back.";
        // true == do a db rollback
        addTracksFinish(true);
    }
    // Start the transaction
    m_pTransaction = std::make_unique<SqlTransaction>(m_database);

    m_pQueryTrackLocationInsert = std::make_unique<QSqlQuery>(m_database);
    m_pQueryTrackLocationSelect = std::make_unique<QSqlQuery>(m_database);
    m_pQueryLibraryInsert = std::make_unique<QSqlQuery>(m_database);
    m_pQueryLibraryUpdate = std::make_unique<QSqlQuery>(m_database);
    m_pQueryLibrarySelect = std::make_unique<QSqlQuery>(m_database);

    m_pQueryTrackLocationInsert->prepare("INSERT INTO track_locations "
            "("
            "location,directory,filename,filesize,fs_deleted,needs_verification"
            ") VALUES ("
            ":location,:directory,:filename,:filesize,:fs_deleted,:needs_verification"
            ")");

    m_pQueryTrackLocationSelect->prepare("SELECT id FROM track_locations WHERE location=:location");

    m_pQueryLibraryInsert->prepare(
            "INSERT INTO library "
            "("
            "artist,"
            "title,"
            "album,"
            "album_artist,"
            "year,"
            "genre,"
            "tracknumber,"
            "tracktotal,"
            "composer,"
            "grouping,"
            "filetype,"
            "location,"
            "color,"
            "comment,"
            "url,"
            "rating,"
            "key,"
            "key_id,"
            "cuepoint,"
            "bpm,"
            "replaygain,"
            "replaygain_peak,"
            "wavesummaryhex,"
            "timesplayed,"
            "last_played_at,"
            "played,"
            "mixxx_deleted,"
            "header_parsed,"
            "source_synchronized_ms,"
            "channels,"
            "samplerate,"
            "bitrate,"
            "duration,"
            "beats_version,"
            "beats_sub_version,"
            "beats,"
            "bpm_lock,"
            "keys_version,"
            "keys_sub_version,"
            "keys,"
            "coverart_source,"
            "coverart_type,"
            "coverart_location,"
            "coverart_color,"
            "coverart_digest,"
            "coverart_hash,"
            "datetime_added"
            ") VALUES ("
            ":artist,"
            ":title,"
            ":album,"
            ":album_artist,"
            ":year,"
            ":genre,"
            ":tracknumber,"
            ":tracktotal,"
            ":composer,"
            ":grouping,"
            ":filetype,"
            ":location,"
            ":color,"
            ":comment,"
            ":url,"
            ":rating,"
            ":key,"
            ":key_id,"
            ":cuepoint,"
            ":bpm,"
            ":replaygain,"
            ":replaygain_peak,"
            ":wavesummaryhex,"
            ":timesplayed,"
            ":last_played_at,"
            ":played,"
            ":mixxx_deleted,"
            ":header_parsed,"
            ":source_synchronized_ms,"
            ":channels,"
            ":samplerate,"
            ":bitrate,"
            ":duration,"
            ":beats_version,"
            ":beats_sub_version,"
            ":beats,"
            ":bpm_lock,"
            ":keys_version,"
            ":keys_sub_version,"
            ":keys,"
            ":coverart_source,"
            ":coverart_type,"
            ":coverart_location,"
            ":coverart_color,"
            ":coverart_digest,"
            ":coverart_hash,"
            ":datetime_added"
            ")");

    m_pQueryLibraryUpdate->prepare("UPDATE library SET mixxx_deleted = 0 "
            "WHERE id=:id");

    m_pQueryLibrarySelect->prepare("SELECT location, id, mixxx_deleted from library "
            "WHERE location=:location");
}

void TrackDAO::addTracksFinish(bool rollback) {
    if (m_pTransaction) {
        if (rollback) {
            m_pTransaction->rollback();
            m_tracksAddedSet.clear();
        } else {
            m_pTransaction->commit();
        }
    }
    m_pQueryTrackLocationInsert.reset();
    m_pQueryTrackLocationSelect.reset();
    m_pQueryLibraryInsert.reset();
    m_pQueryLibrarySelect.reset();
    m_pTransaction.reset();

    emit tracksAdded(m_tracksAddedSet);
    m_tracksAddedSet.clear();
}

namespace {

bool insertTrackLocation(
        QSqlQuery* pTrackLocationInsert,
        const mixxx::FileInfo& fileInfo) {
    DEBUG_ASSERT(pTrackLocationInsert);
    pTrackLocationInsert->bindValue(":location", fileInfo.location());
    pTrackLocationInsert->bindValue(":directory", fileInfo.locationPath());
    pTrackLocationInsert->bindValue(":filename", fileInfo.fileName());
    pTrackLocationInsert->bindValue(":filesize", fileInfo.sizeInBytes());
    pTrackLocationInsert->bindValue(":fs_deleted", 0);
    pTrackLocationInsert->bindValue(":needs_verification", 0);
    if (pTrackLocationInsert->exec()) {
        return true;
    } else {
        LOG_FAILED_QUERY(*pTrackLocationInsert)
                << "Skip inserting duplicate track location" << fileInfo.location();
        return false;
    }
}

// Bind common values for insert/update
void bindTrackLibraryValues(
        QSqlQuery* pTrackLibraryQuery,
        const mixxx::TrackRecord& track,
        const mixxx::BeatsPointer& pBeats) {
    const mixxx::TrackMetadata& trackMetadata = track.getMetadata();
    const mixxx::TrackInfo& trackInfo = trackMetadata.getTrackInfo();
    const mixxx::AlbumInfo& albumInfo = trackMetadata.getAlbumInfo();

    pTrackLibraryQuery->bindValue(":artist", trackInfo.getArtist());
    pTrackLibraryQuery->bindValue(":title", trackInfo.getTitle());
    pTrackLibraryQuery->bindValue(":album", albumInfo.getTitle());
    pTrackLibraryQuery->bindValue(":album_artist", albumInfo.getArtist());
    pTrackLibraryQuery->bindValue(":year", trackInfo.getYear());
    pTrackLibraryQuery->bindValue(":genre", trackInfo.getGenre());
    pTrackLibraryQuery->bindValue(":composer", trackInfo.getComposer());
    pTrackLibraryQuery->bindValue(":grouping", trackInfo.getGrouping());
    pTrackLibraryQuery->bindValue(":tracknumber", trackInfo.getTrackNumber());
    pTrackLibraryQuery->bindValue(":tracktotal", trackInfo.getTrackTotal());
    pTrackLibraryQuery->bindValue(":filetype", track.getFileType());
    pTrackLibraryQuery->bindValue(":color", mixxx::RgbColor::toQVariant(track.getColor()));
    pTrackLibraryQuery->bindValue(":comment", trackInfo.getComment());
    pTrackLibraryQuery->bindValue(":url", track.getUrl());
    pTrackLibraryQuery->bindValue(":rating", track.getRating());
    pTrackLibraryQuery->bindValue(":cuepoint",
            track.getMainCuePosition().toEngineSamplePosMaybeInvalid());
    pTrackLibraryQuery->bindValue(":bpm_lock", track.getBpmLocked() ? 1 : 0);
    pTrackLibraryQuery->bindValue(":replaygain", trackInfo.getReplayGain().getRatio());
    pTrackLibraryQuery->bindValue(":replaygain_peak", trackInfo.getReplayGain().getPeak());

    pTrackLibraryQuery->bindValue(":channels",
            static_cast<uint>(trackMetadata.getStreamInfo().getSignalInfo().getChannelCount()));
    pTrackLibraryQuery->bindValue(":samplerate",
            static_cast<uint>(trackMetadata.getStreamInfo().getSignalInfo().getSampleRate()));
    pTrackLibraryQuery->bindValue(":bitrate",
            static_cast<uint>(trackMetadata.getStreamInfo().getBitrate()));
    pTrackLibraryQuery->bindValue(":duration",
            trackMetadata.getStreamInfo().getDuration().toDoubleSeconds());

    pTrackLibraryQuery->bindValue(":header_parsed",
            TrackDAO::getTrackHeaderParsedInternal(track) ? 1 : 0);
    const QDateTime sourceSynchronizedAt =
            track.getSourceSynchronizedAt();
    if (sourceSynchronizedAt.isValid()) {
        DEBUG_ASSERT(sourceSynchronizedAt.timeSpec() == Qt::UTC);
        pTrackLibraryQuery->bindValue(":source_synchronized_ms",
                sourceSynchronizedAt.toMSecsSinceEpoch());
    } else {
        pTrackLibraryQuery->bindValue(":source_synchronized_ms",
                QVariant());
    }

    const PlayCounter& playCounter = track.getPlayCounter();
    pTrackLibraryQuery->bindValue(":timesplayed", playCounter.getTimesPlayed());
    pTrackLibraryQuery->bindValue(":last_played_at",
            mixxx::sqlite::writeGeneratedTimestamp(playCounter.getLastPlayedAt()));
    pTrackLibraryQuery->bindValue(":played", playCounter.isPlayed() ? 1 : 0);

    const CoverInfoRelative& coverInfo = track.getCoverInfo();
    pTrackLibraryQuery->bindValue(":coverart_source", coverInfo.source);
    pTrackLibraryQuery->bindValue(":coverart_type", coverInfo.type);
    pTrackLibraryQuery->bindValue(":coverart_location", coverInfo.coverLocation);
    pTrackLibraryQuery->bindValue(":coverart_color", mixxx::RgbColor::toQVariant(coverInfo.color));
    pTrackLibraryQuery->bindValue(":coverart_digest", coverInfo.imageDigest());
    pTrackLibraryQuery->bindValue(":coverart_hash", coverInfo.legacyHash());

    QByteArray beatsBlob;
    QString beatsVersion;
    QString beatsSubVersion;
    // Fall back on cached BPM
    mixxx::Bpm bpm = trackInfo.getBpm();
    if (pBeats) {
        beatsBlob = pBeats->toByteArray();
        beatsVersion = pBeats->getVersion();
        beatsSubVersion = pBeats->getSubVersion();
        const auto trackEndPosition = mixxx::audio::FramePos{
                trackMetadata.getStreamInfo().getDuration().toDoubleSeconds() *
                pBeats->getSampleRate()};
        bpm = pBeats->getBpmInRange(mixxx::audio::kStartFramePos, trackEndPosition);
    }
    const double bpmValue = bpm.isValid() ? bpm.value() : mixxx::Bpm::kValueUndefined;
    pTrackLibraryQuery->bindValue(":bpm", bpmValue);
    pTrackLibraryQuery->bindValue(":beats_version", beatsVersion);
    pTrackLibraryQuery->bindValue(":beats_sub_version", beatsSubVersion);
    pTrackLibraryQuery->bindValue(":beats", beatsBlob);

    const Keys keys = track.getKeys();
    QByteArray keysBlob = keys.toByteArray();
    QString keysVersion = keys.getVersion();
    QString keysSubVersion = keys.getSubVersion();
    mixxx::track::io::key::ChromaticKey key = keys.getGlobalKey();
    QString keyText = keys.getGlobalKeyText();
    pTrackLibraryQuery->bindValue(":keys", keysBlob);
    pTrackLibraryQuery->bindValue(":keys_version", keysVersion);
    pTrackLibraryQuery->bindValue(":keys_sub_version", keysSubVersion);
    pTrackLibraryQuery->bindValue(":key_id", static_cast<int>(key));
    pTrackLibraryQuery->bindValue(":key", keyText);
}

bool insertTrackLibrary(
        QSqlQuery* pTrackLibraryInsert,
        const mixxx::TrackRecord& trackRecord,
        const mixxx::BeatsPointer& pBeats,
        DbId trackLocationId,
        const mixxx::FileInfo& fileInfo,
        const QDateTime& trackDateAdded) {
    bindTrackLibraryValues(pTrackLibraryInsert, trackRecord, pBeats);

    if (!trackRecord.getDateAdded().isNull()) {
        qDebug() << "insertTrackLibrary: Track"
                 << fileInfo
                 << "was added"
                 << trackRecord.getDateAdded();
    }
    pTrackLibraryInsert->bindValue(":datetime_added", trackDateAdded);

    // Written only once upon insert
    pTrackLibraryInsert->bindValue(":location", trackLocationId.toVariant());

    // Column datetime_added is set implicitly
    //pTrackLibraryInsert->bindValue(":datetime_added", track.getDateAdded());

    pTrackLibraryInsert->bindValue(":mixxx_deleted", 0);

    // We no longer store the wavesummary in the library table.
#if QT_VERSION >= QT_VERSION_CHECK(6, 0, 0)
    pTrackLibraryInsert->bindValue(":wavesummaryhex", QVariant(QMetaType(QMetaType::QByteArray)));
#else
    pTrackLibraryInsert->bindValue(":wavesummaryhex", QVariant(QVariant::ByteArray));
#endif

    if (!pTrackLibraryInsert->exec()) {
        // We failed to insert the track. Maybe it is already in the library
        // but marked deleted? Skip this track.
        LOG_FAILED_QUERY(*pTrackLibraryInsert)
                << "Failed to insert new track into library:"
                << fileInfo;
        DEBUG_ASSERT(!"Failed query");
        return false;
    }
    return true;
}

} // anonymous namespace

TrackId TrackDAO::addTracksAddTrack(const TrackPointer& pTrack, bool unremove) {
    DEBUG_ASSERT(pTrack);
    const mixxx::FileInfo fileInfo = pTrack->getFileInfo();

    if (!(m_pQueryLibraryInsert || m_pQueryTrackLocationInsert ||
                m_pQueryLibrarySelect || m_pQueryTrackLocationSelect)) {
        qDebug() << "TrackDAO::addTracksAddTrack: needed SqlQuerys have not "
                    "been prepared. Skipping track"
                 << fileInfo.location();
        DEBUG_ASSERT("Failed query");
        return TrackId();
    }

    qDebug() << "TrackDAO: Adding track"
             << fileInfo.location();

    TrackId trackId;

    // Insert the track location into the corresponding table. This will fail
    // silently if the location is already in the table because it has a UNIQUE
    // constraint.
    if (!insertTrackLocation(m_pQueryTrackLocationInsert.get(), fileInfo)) {
        DEBUG_ASSERT(pTrack->getDateAdded().isValid());
        // Inserting into track_locations failed, so the file already
        // exists. Query for its trackLocationId.
        m_pQueryTrackLocationSelect->bindValue(":location", fileInfo.location());
        if (!m_pQueryTrackLocationSelect->exec()) {
            // We can't even select this, something is wrong.
            LOG_FAILED_QUERY(*m_pQueryTrackLocationSelect)
                        << "Can't find track location ID after failing to insert. Something is wrong.";
            return TrackId();
        }
        if (m_trackLocationIdColumn == UndefinedRecordIndex) {
            m_trackLocationIdColumn =
                    m_pQueryTrackLocationSelect->record().indexOf(
                            LIBRARYTABLE_MIXXXDELETED);
        }
        DbId trackLocationId;
        while (m_pQueryTrackLocationSelect->next()) {
            // This loop body is executed at most once
            DEBUG_ASSERT(!trackLocationId.isValid());
            trackLocationId = DbId(
                    m_pQueryTrackLocationSelect->value(m_trackLocationIdColumn));
            DEBUG_ASSERT(trackLocationId.isValid());
        }

        m_pQueryLibrarySelect->bindValue(":location", trackLocationId.toVariant());
        if (!m_pQueryLibrarySelect->exec()) {
            LOG_FAILED_QUERY(*m_pQueryLibrarySelect)
                    << "Failed to query existing track: "
                    << fileInfo.location();
            return TrackId();
        }
        if (m_queryLibraryIdColumn == UndefinedRecordIndex) {
            QSqlRecord queryLibraryRecord = m_pQueryLibrarySelect->record();
            m_queryLibraryIdColumn = queryLibraryRecord.indexOf(LIBRARYTABLE_ID);
            m_queryLibraryMixxxDeletedColumn =
                    queryLibraryRecord.indexOf(LIBRARYTABLE_MIXXXDELETED);
        }
        while (m_pQueryLibrarySelect->next()) {
            // This loop body is executed at most once
            DEBUG_ASSERT(!trackId.isValid());
            trackId = TrackId(m_pQueryLibrarySelect->value(m_queryLibraryIdColumn));
            DEBUG_ASSERT(trackId.isValid());
        }
        VERIFY_OR_DEBUG_ASSERT(trackId.isValid()) {
            return TrackId();
        }
        pTrack->initId(trackId);
        // Track already included in library, but maybe marked as deleted
        bool mixxx_deleted = m_pQueryLibrarySelect->value(m_queryLibraryMixxxDeletedColumn).toBool();
        if (unremove && mixxx_deleted) {
            // Set mixxx_deleted back to 0
            m_pQueryLibraryUpdate->bindValue(":id", trackId.toVariant());
            if (!m_pQueryLibraryUpdate->exec()) {
                LOG_FAILED_QUERY(*m_pQueryLibraryUpdate)
                        << "Failed to unremove existing track: "
                        << fileInfo.location();
                return TrackId();
            }
        }
        // Regardless of whether we unremoved this track or not -- it's
        // already in the library and so we need to skip it instead of
        // adding it to m_tracksAddedSet.
        //
        // TODO(XXX) this is a little weird because the track has whatever
        // metadata the caller supplied and that metadata may differ from
        // what is already in the database. I'm ignoring this corner case.
        // rryan 10/2011
        // NOTE(uklotzde, 01/2016): It doesn't matter if the track metadata
        // has been modified (dirty=true) or not (dirty=false). By not adding
        // the track to m_tracksAddedSet we ensure that the track is not
        // marked as clean (see below). The library will be updated when
        // the last reference to the track is dropped.
    } else {
        // Inserting succeeded, so just get the last rowid.
        const DbId trackLocationId(m_pQueryTrackLocationInsert->lastInsertId());
        // Failure of this assert indicates that we were unable to insert the
        // track location into the table AND we could not retrieve the id of
        // that track location from the same table. "It shouldn't
        // happen"... unless I screwed up - Albert :)
        VERIFY_OR_DEBUG_ASSERT(trackLocationId.isValid()) {
            return TrackId();
        }

        // Time stamps are stored with timezone UTC in the database
        const auto trackDateAdded = QDateTime::currentDateTimeUtc();
        const auto trackRecord = pTrack->getRecord();
        if (!insertTrackLibrary(
                    m_pQueryLibraryInsert.get(),
                    trackRecord,
                    pTrack->getBeats(),
                    trackLocationId,
                    fileInfo,
                    trackDateAdded)) {
            return TrackId();
        }
        trackId = TrackId(m_pQueryLibraryInsert->lastInsertId());
        VERIFY_OR_DEBUG_ASSERT(trackId.isValid()) {
            return TrackId();
        }
        pTrack->initId(trackId);
        pTrack->setDateAdded(trackDateAdded);

        m_analysisDao.saveTrackAnalyses(
                trackId,
                pTrack->getWaveform(),
                pTrack->getWaveformSummary());
        m_cueDao.saveTrackCues(
                trackId,
                pTrack->getCuePoints());

        DEBUG_ASSERT(!m_tracksAddedSet.contains(trackId));
        m_tracksAddedSet.insert(trackId);
    }

    return trackId;
}

TrackPointer TrackDAO::addTracksAddFile(
        const mixxx::FileAccess& fileAccess,
        bool unremove) {
    // Check that track is a supported extension.
    // TODO(uklotzde): The following check can be skipped if
    // the track is already in the library. A refactoring is
    // needed to detect this before calling addTracksAddTrack().
    if (!SoundSourceProxy::isFileSupported(fileAccess.info())) {
        qWarning() << "TrackDAO::addTracksAddFile:"
                   << "Unsupported file type"
                   << fileAccess.info().location();
        return nullptr;
    }

    GlobalTrackCacheResolver cacheResolver(fileAccess);
    TrackPointer pTrack = cacheResolver.getTrack();
    if (!pTrack) {
        qWarning() << "TrackDAO::addTracksAddFile:"
                   << "File not found"
                   << fileAccess.info().location();
        return nullptr;
    }
    const TrackId oldTrackId = pTrack->getId();
    if (oldTrackId.isValid()) {
        qDebug() << "TrackDAO::addTracksAddFile:"
                << "Track has already been added to the database"
                << oldTrackId;
        DEBUG_ASSERT(pTrack->getDateAdded().isValid());
        const auto trackLocation = pTrack->getLocation();
        // TODO: These duplicates are only detected by chance when
        // the other track is currently cached. Instead file aliasing
        // must be detected reliably in any situation.
        if (fileAccess.info().location() != trackLocation) {
            kLogger.warning()
                    << "Cannot add track:"
                    << "Both the new track at"
                    << fileAccess.info().location()
                    << "and an existing track at"
                    << trackLocation
                    << "are referencing the same file"
                    << fileAccess.info().canonicalLocation();
            return nullptr;
        }
        return pTrack;
    }
    // Keep the GlobalTrackCache locked until the id of the Track
    // object is known and has been updated in the cache.

    // Initially (re-)import the metadata for the newly created track
    // from the file.
    SoundSourceProxy(pTrack).updateTrackFromSource(
            SoundSourceProxy::UpdateTrackFromSourceMode::Once,
            SyncTrackMetadataParams::readFromUserSettings(*m_pConfig));
    if (!pTrack->checkSourceSynchronized()) {
        qWarning() << "TrackDAO::addTracksAddFile:"
                << "Failed to parse track metadata from file"
                << pTrack->getLocation();
        // Continue with adding the track to the library, no matter
        // if parsing the metadata from file succeeded or failed.
    }

    const TrackId newTrackId = addTracksAddTrack(pTrack, unremove);
    if (!newTrackId.isValid()) {
        qWarning() << "TrackDAO::addTracksAddTrack:"
                   << "Failed to add track to database"
                   << pTrack->getLocation();
        // GlobalTrackCache will be unlocked implicitly
        return nullptr;
    }
    // The track object has already been initialized with the
    // database id, but the cache is not aware of this yet.
    // Re-initializing the track object with the same id again
    // from within the cache scope is allowed.
    DEBUG_ASSERT(pTrack->getId() == newTrackId);
    cacheResolver.initTrackIdAndUnlockCache(newTrackId);
    // Only newly inserted tracks must be marked as clean!
    // Existing or unremoved tracks have not been added to
    // m_tracksAddedSet and will keep their dirty flag unchanged.
    if (m_tracksAddedSet.contains(newTrackId)) {
        pTrack->markClean();
    }
    return pTrack;
}

bool TrackDAO::hideTracks(
        const QList<TrackId>& trackIds) const {
    QStringList idList;
    for (const auto& trackId: trackIds) {
        idList.append(trackId.toString());
    }
    FwdSqlQuery query(m_database, QString(
            "UPDATE library SET mixxx_deleted=1 WHERE id in (%1)").arg(
                    idList.join(",")));
    return !query.hasError() && query.execPrepared();
}

void TrackDAO::afterHidingTracks(
        const QList<TrackId>& trackIds) {
    // This signal is received by basetrackcache to remove the tracks from cache
    // TODO: QSet<T>::fromList(const QList<T>&) is deprecated and should be
    // replaced with QSet<T>(list.begin(), list.end()).
    // However, the proposed alternative has just been introduced in Qt
    // 5.14. Until the minimum required Qt version of Mixxx is increased,
    // we need a version check here
#if QT_VERSION >= QT_VERSION_CHECK(5, 14, 0)
    emit tracksRemoved(QSet<TrackId>(trackIds.begin(), trackIds.end()));
#else
    emit tracksRemoved(QSet<TrackId>::fromList(trackIds));
#endif
}

// If a track has been manually "hidden" from Mixxx's library by the user via
// Mixxx's interface, this lets you add it back. When a track is hidden,
// mixxx_deleted in the DB gets set to 1. This clears that, and makes it show
// up in the library views again.
// This function should get called if you drag-and-drop a file that's been
// "hidden" from Mixxx back into the library view.
bool TrackDAO::unhideTracks(
        const QList<TrackId>& trackIds) const {
    QStringList idList;
    for (const auto& trackId: trackIds) {
        idList.append(trackId.toString());
    }
    FwdSqlQuery query(m_database,
            "UPDATE library SET mixxx_deleted=0 "
            "WHERE mixxx_deleted!=0 "
            "AND id in (" + idList.join(",") + ")");
    return !query.hasError() && query.execPrepared();
}

void TrackDAO::afterUnhidingTracks(
        const QList<TrackId>& trackIds) {
    // TODO: QSet<T>::fromList(const QList<T>&) is deprecated and should be
    // replaced with QSet<T>(list.begin(), list.end()).
    // However, the proposed alternative has just been introduced in Qt
    // 5.14. Until the minimum required Qt version of Mixxx is increased,
    // we need a version check here
#if QT_VERSION >= QT_VERSION_CHECK(5, 14, 0)
    emit tracksAdded(QSet<TrackId>(trackIds.begin(), trackIds.end()));
#else
    emit tracksAdded(QSet<TrackId>::fromList(trackIds));
#endif
}

QList<TrackRef> TrackDAO::getAllTrackRefs(const QDir& rootDir) const {
    const QString locationPathPrefix = locationPathPrefixFromRootDir(rootDir);
    QSqlQuery query(m_database);
    query.prepare(
            QStringLiteral("SELECT library.id,track_locations.location "
                           "FROM library INNER JOIN track_locations "
                           "ON library.location=track_locations.id "
                           "WHERE "
                           "INSTR(track_locations.location,:locationPathPrefix)=1"));
    query.bindValue(":locationPathPrefix", locationPathPrefix);
    if (!query.exec()) {
        LOG_FAILED_QUERY(query) << "could not get tracks within directory:" << locationPathPrefix;
        DEBUG_ASSERT(!"Failed query");
    }

    QList<TrackRef> trackRefs;
    const int idColumn = query.record().indexOf(LIBRARYTABLE_MIXXXDELETED);
    const int locationColumn = query.record().indexOf(LIBRARYTABLE_LOCATION);
    while (query.next()) {
        const auto trackId = TrackId(query.value(idColumn));
        const auto fileLocation = query.value(locationColumn).toString();
        trackRefs.append(TrackRef::fromFilePath(fileLocation, trackId));
    }

    return trackRefs;
}

bool TrackDAO::onPurgingTracks(
        const QList<TrackId>& trackIds) const {
    if (trackIds.empty()) {
        return true; // nothing to do
    }

    QStringList idList;
    idList.reserve(trackIds.size());
    for (const auto& trackId : trackIds) {
        GlobalTrackCacheLocker().purgeTrackId(trackId);
        idList.append(trackId.toString());
    }
    QString idListJoined = idList.join(",");

    QStringList locations;
    QSet<QString> directories;
    {
        FwdSqlQuery query(m_database, QString(
                "SELECT track_locations.location, track_locations.directory FROM "
                "track_locations INNER JOIN library ON library.location = "
                "track_locations.id WHERE library.id in (%1)").arg(idListJoined));
        if (query.hasError() || !query.execPrepared()) {
            return false;
        }

        QSqlRecord queryRecord = query.record();
        const int locationColumn = queryRecord.indexOf(LIBRARYTABLE_LOCATION);
        const int directoryColumn = queryRecord.indexOf(TRACKLOCATIONSTABLE_DIRECTORY);
        while (query.next()) {
            QString filePath = query.record().value(locationColumn).toString();
            locations << filePath;
            QString directory = query.record().value(directoryColumn).toString();
            directories << directory;
        }
        if (locations.empty()) {
            return false;
        }
    }
    {
        // Remove location from track_locations table
        FwdSqlQuery query(m_database, QString(
                "DELETE FROM track_locations "
                "WHERE location in (%1)").arg(
                        SqlStringFormatter::formatList(m_database, locations)));
        if (query.hasError() || !query.execPrepared()) {
            return false;
        }
    }
    {
        // Remove Track from library table
        FwdSqlQuery query(m_database, QString(
                "DELETE FROM library "
                "WHERE id in (%1)").arg(idListJoined));
        if (query.hasError() || !query.execPrepared()) {
            return false;
        }
    }
    {
        // invalidate the hash in LibraryHash,
        // in case the file was not deleted to detect it on a rescan
        // Note: -1 is used as return value for missing entries,
        // needs_verification is a temporary column used during the scan only.
        // TODO(XXX) delegate to libraryHashDAO
        FwdSqlQuery query(m_database, QString(
                "UPDATE LibraryHashes SET "
                "hash=-2 WHERE directory_path in (%1)").arg(
                        SqlStringFormatter::formatList(m_database, directories)));
        if (query.hasError() || !query.execPrepared()) {
            return false;
        }
    }

    return true;
}

void TrackDAO::afterPurgingTracks(
        const QList<TrackId>& trackIds) {
    // TODO: QSet<T>::fromList(const QList<T>&) is deprecated and should be
    // replaced with QSet<T>(list.begin(), list.end()).
    // However, the proposed alternative has just been introduced in Qt
    // 5.14. Until the minimum required Qt version of Mixxx is increased,
    // we need a version check here
#if QT_VERSION >= QT_VERSION_CHECK(5, 14, 0)
    QSet<TrackId> tracksRemovedSet = QSet<TrackId>(trackIds.begin(), trackIds.end());
#else
    QSet<TrackId> tracksRemovedSet = QSet<TrackId>::fromList(trackIds);
#endif
    emit tracksRemoved(tracksRemovedSet);
    // notify trackmodels that they should update their cache as well.
    emit forceModelUpdate();
}

namespace {

typedef void (*TrackPopulatorFn)(
        const QSqlRecord& record,
        const int column,
        Track* pTrack);

void setTrackArtist(const QSqlRecord& record, const int column, Track* pTrack) {
    pTrack->setArtist(record.value(column).toString());
}

void setTrackTitle(const QSqlRecord& record, const int column, Track* pTrack) {
    pTrack->setTitle(record.value(column).toString());
}

void setTrackAlbum(const QSqlRecord& record, const int column, Track* pTrack) {
    pTrack->setAlbum(record.value(column).toString());
}

void setTrackAlbumArtist(const QSqlRecord& record, const int column, Track* pTrack) {
    pTrack->setAlbumArtist(record.value(column).toString());
}

void setTrackYear(const QSqlRecord& record, const int column, Track* pTrack) {
    pTrack->setYear(record.value(column).toString());
}

void setTrackGenre(const QSqlRecord& record, const int column, Track* pTrack) {
    TrackDAO::setTrackGenreInternal(pTrack, record.value(column).toString());
}

void setTrackComposer(const QSqlRecord& record, const int column, Track* pTrack) {
    pTrack->setComposer(record.value(column).toString());
}

void setTrackGrouping(const QSqlRecord& record, const int column, Track* pTrack) {
    pTrack->setGrouping(record.value(column).toString());
}

void setTrackNumber(const QSqlRecord& record, const int column, Track* pTrack) {
    pTrack->setTrackNumber(record.value(column).toString());
}

void setTrackTotal(const QSqlRecord& record, const int column, Track* pTrack) {
    pTrack->setTrackTotal(record.value(column).toString());
}

void setTrackColor(const QSqlRecord& record, const int column, Track* pTrack) {
    pTrack->setColor(mixxx::RgbColor::fromQVariant(record.value(column)));
}

void setTrackComment(const QSqlRecord& record, const int column, Track* pTrack) {
    pTrack->setComment(record.value(column).toString());
}

void setTrackUrl(const QSqlRecord& record, const int column, Track* pTrack) {
    pTrack->setURL(record.value(column).toString());
}

void setTrackRating(const QSqlRecord& record, const int column, Track* pTrack) {
    pTrack->setRating(record.value(column).toInt());
}

void setTrackCuePoint(const QSqlRecord& record, const int column, Track* pTrack) {
    pTrack->setMainCuePosition(mixxx::audio::FramePos::fromEngineSamplePosMaybeInvalid(
            record.value(column).toDouble()));
}

void setTrackReplayGainRatio(const QSqlRecord& record, const int column, Track* pTrack) {
    mixxx::ReplayGain replayGain(pTrack->getReplayGain());
    replayGain.setRatio(record.value(column).toDouble());
    pTrack->setReplayGain(replayGain);
}

void setTrackReplayGainPeak(const QSqlRecord& record, const int column, Track* pTrack) {
    mixxx::ReplayGain replayGain(pTrack->getReplayGain());
    replayGain.setPeak(record.value(column).toFloat());
    pTrack->setReplayGain(replayGain);
}

void setTrackTimesPlayed(const QSqlRecord& record, const int column, Track* pTrack) {
    PlayCounter playCounter(pTrack->getPlayCounter());
    playCounter.setTimesPlayed(record.value(column).toInt());
    pTrack->setPlayCounter(playCounter);
}

void setTrackPlayed(const QSqlRecord& record, const int column, Track* pTrack) {
    PlayCounter playCounter(pTrack->getPlayCounter());
    playCounter.setPlayedFlag(record.value(column).toBool());
    pTrack->setPlayCounter(playCounter);
}

void setTrackLastPlayedAt(const QSqlRecord& record, const int column, Track* pTrack) {
    auto playCounter = pTrack->getPlayCounter();
    playCounter.setLastPlayedAt(
            mixxx::sqlite::readGeneratedTimestamp(record.value(column)));
    pTrack->setPlayCounter(playCounter);
}

void setTrackDateAdded(const QSqlRecord& record, const int column, Track* pTrack) {
    pTrack->setDateAdded(
            mixxx::convertVariantToDateTime(record.value(column)));
}

void setTrackFiletype(const QSqlRecord& record, const int column, Track* pTrack) {
    pTrack->setType(record.value(column).toString());
}

void setTrackHeaderParsed(const QSqlRecord& record, const int column, Track* pTrack) {
    TrackDAO::setTrackHeaderParsedInternal(pTrack, record.value(column).toBool());
}

void setTrackSourceSynchronizedAt(const QSqlRecord& record, const int column, Track* pTrack) {
    QDateTime sourceSynchronizedAt;
    const QVariant value = record.value(column);
    // Observation (Qt 5.15): QVariant::isValid() may return true even
    // if the column value is NULL and then converts to 0 (zero). This
    // is NOT desired and therefore we MUST USE QVariant::isNull() instead!
    if (!value.isNull() && value.canConvert<quint64>()) {
        DEBUG_ASSERT(value.isValid());
        const quint64 msecsSinceEpoch = qvariant_cast<quint64>(value);
#if QT_VERSION >= QT_VERSION_CHECK(6, 5, 0)
        sourceSynchronizedAt.setTimeZone(QTimeZone::UTC);
#else
        sourceSynchronizedAt.setTimeSpec(Qt::UTC);
#endif
        sourceSynchronizedAt.setMSecsSinceEpoch(msecsSinceEpoch);
    }
    pTrack->setSourceSynchronizedAt(sourceSynchronizedAt);
}

void setTrackAudioProperties(
        const QSqlRecord& record,
        const int firstColumn,
        Track* pTrack) {
    const auto channels = record.value(firstColumn).toInt();
    const auto samplerate = record.value(firstColumn + 1).toInt();
    const auto bitrate = record.value(firstColumn + 2).toInt();
    const auto duration = record.value(firstColumn + 3).toDouble();
    pTrack->setAudioProperties(
            mixxx::audio::ChannelCount(channels),
            mixxx::audio::SampleRate(samplerate),
            mixxx::audio::Bitrate(bitrate),
            mixxx::Duration::fromSeconds(duration));
}

void setTrackBeats(const QSqlRecord& record, const int column, Track* pTrack) {
    const auto bpm = mixxx::Bpm(record.value(column).toDouble());
    QString beatsVersion = record.value(column + 1).toString();
    QString beatsSubVersion = record.value(column + 2).toString();
    QByteArray beatsBlob = record.value(column + 3).toByteArray();
    if (beatsVersion.isEmpty()) {
        DEBUG_ASSERT(beatsSubVersion.isEmpty());
        DEBUG_ASSERT(beatsBlob.isEmpty());
        return;
    }
    bool bpmLocked = record.value(column + 4).toBool();
    const mixxx::BeatsPointer pBeats = mixxx::Beats::fromByteArray(
            pTrack->getSampleRate(), beatsVersion, beatsSubVersion, beatsBlob);
    if (pBeats) {
        if (bpmLocked) {
            pTrack->trySetAndLockBeats(pBeats);
        } else {
            pTrack->trySetBeats(pBeats);
        }
    } else if (bpm.isValid()) {
        // Load a temporary beat grid without offset that will be replaced by the analyzer.
        const auto pBeats = mixxx::Beats::fromConstTempo(
                pTrack->getSampleRate(), mixxx::audio::kStartFramePos, bpm);
        pTrack->trySetBeats(pBeats);
    } else {
        pTrack->trySetBeats(nullptr);
    }
}

void setTrackKey(const QSqlRecord& record, const int column, Track* pTrack) {
    QString keyText = record.value(column).toString();
    QString keysVersion = record.value(column + 1).toString();
    QString keysSubVersion = record.value(column + 2).toString();
    QByteArray keysBlob = record.value(column + 3).toByteArray();
    if (!keysVersion.isEmpty()) {
        pTrack->setKeys(KeyFactory::loadKeysFromByteArray(
                keysVersion,
                keysSubVersion,
                &keysBlob));
    } else if (!keyText.isEmpty()) {
        // Typically this happens if we are upgrading from an older (<1.12.0)
        // version of Mixxx that didn't support Keys. We treat all legacy data
        // as user-generated because that way it will be treated sensitively.
        pTrack->setKeys(KeyFactory::makeBasicKeysKeepText(
                keyText,
                mixxx::track::io::key::USER));
    }
}

void setTrackCoverInfo(const QSqlRecord& record, const int column, Track* pTrack) {
    CoverInfoRelative coverInfo;
    bool ok = false;
    coverInfo.source = static_cast<CoverInfo::Source>(
            record.value(column).toInt(&ok));
    if (!ok) {
        coverInfo.source = CoverInfo::UNKNOWN;
    }
    coverInfo.type = static_cast<CoverInfo::Type>(
            record.value(column + 1).toInt(&ok));
    if (!ok) {
        coverInfo.type = CoverInfo::NONE;
    }
    coverInfo.coverLocation = record.value(column + 2).toString();
    coverInfo.color = mixxx::RgbColor::fromQVariant(record.value(column + 3));
    coverInfo.setImageDigest(
            record.value(column + 4).toByteArray(),
            record.value(column + 5).toUInt());
    pTrack->setCoverInfo(coverInfo);
}

struct ColumnPopulator {
    const char* name;
    TrackPopulatorFn populator;
};

}  // namespace

TrackPointer TrackDAO::getTrackById(TrackId trackId) const {
    if (!trackId.isValid()) {
        return nullptr;
    }

    // The GlobalTrackCache is only locked while executing the following line.
    TrackPointer pTrack = GlobalTrackCacheLocker().lookupTrackById(trackId);
    if (pTrack) {
        return pTrack;
    }

    constexpr ColumnPopulator columns[] = {
            // Location must be first and is populated manually!
            {"track_locations.location", nullptr},
            {"artist", setTrackArtist},
            {"title", setTrackTitle},
            {"album", setTrackAlbum},
            {"album_artist", setTrackAlbumArtist},
            {"year", setTrackYear},
            {"genre", setTrackGenre},
            {"composer", setTrackComposer},
            {"grouping", setTrackGrouping},
            {"tracknumber", setTrackNumber},
            {"tracktotal", setTrackTotal},
            {"filetype", setTrackFiletype},
            {"rating", setTrackRating},
            {"color", setTrackColor},
            {"comment", setTrackComment},
            {"url", setTrackUrl},
            {"cuepoint", setTrackCuePoint},
            {"replaygain", setTrackReplayGainRatio},
            {"replaygain_peak", setTrackReplayGainPeak},
            {"timesplayed", setTrackTimesPlayed},
            {"last_played_at", setTrackLastPlayedAt},
            {"played", setTrackPlayed},
            {"datetime_added", setTrackDateAdded},
            {"header_parsed", setTrackHeaderParsed},
            {"source_synchronized_ms", setTrackSourceSynchronizedAt},

            // Audio properties are set together at once. Do not change the
            // ordering of these columns or put other columns in between them!
            {"channels", setTrackAudioProperties},
            {"samplerate", nullptr},
            {"bitrate", nullptr},
            {"duration", nullptr},

            // Beat detection columns are handled by setTrackBeats. Do not change
            // the ordering of these columns or put other columns in between them!
            {"bpm", setTrackBeats},
            {"beats_version", nullptr},
            {"beats_sub_version", nullptr},
            {"beats", nullptr},
            {"bpm_lock", nullptr},

            // Key detection columns are handled by setTrackKey. Do not change the
            // ordering of these columns or put other columns in between them!
            {"key", setTrackKey},
            {"keys_version", nullptr},
            {"keys_sub_version", nullptr},
            {"keys", nullptr},

            // Cover art columns are handled by setTrackCoverInfo. Do not change the
            // ordering of these columns or put other columns in between them!
            {"coverart_source", setTrackCoverInfo},
            {"coverart_type", nullptr},
            {"coverart_location", nullptr},
            {"coverart_color", nullptr},
            {"coverart_digest", nullptr},
            {"coverart_hash", nullptr},
    };
    constexpr int columnsCount = static_cast<int>(std::size(columns));

    // Accessing the database is a time consuming operation that should not
    // be executed with a lock on the GlobalTrackCache. The GlobalTrackCache
    // will be locked again after the query has been executed (see below)
    // and potential race conditions will be resolved.
    ScopedTimer t(QStringLiteral("TrackDAO::getTrackById"));

    QSqlRecord queryRecord;
    {
        QString columnsStr;
        int columnsSize = 0;
        for (int i = 0; i < columnsCount; ++i) {
            columnsSize += static_cast<int>(qstrlen(columns[i].name)) + 1;
        }
        columnsStr.reserve(columnsSize);
        for (int i = 0; i < columnsCount; ++i) {
            if (i > 0) {
                columnsStr.append(QChar(','));
            }
            columnsStr.append(columns[i].name);
        }

        QSqlQuery query(m_database);
        query.prepare(QString(
                "SELECT %1 FROM Library "
                "INNER JOIN track_locations ON library.location = track_locations.id "
                "WHERE library.id = %2")
                              .arg(columnsStr, trackId.toString()));
        if (!query.exec()) {
            LOG_FAILED_QUERY(query)
                    << QString("getTrack(%1)").arg(trackId.toString());
            DEBUG_ASSERT(!"Failed query");
            return nullptr;
        }

        if (!query.next()) {
            qDebug() << "Track with id =" << trackId << "not found";
            return nullptr;
        }
        queryRecord = query.record();
        // Only a single record is expected
        DEBUG_ASSERT(!query.next());
    }

    {
        // Location is the first column.
        DEBUG_ASSERT(queryRecord.count() > 0);
        const auto trackLocation = queryRecord.value(0).toString();
        const auto fileInfo = mixxx::FileInfo(trackLocation);
        const auto fileAccess = mixxx::FileAccess(fileInfo);
        const auto cacheResolver = GlobalTrackCacheResolver(fileAccess, trackId);
        pTrack = cacheResolver.getTrack();
        switch (cacheResolver.getLookupResult()) {
        case GlobalTrackCacheLookupResult::Hit:
            // Due to race conditions the track might have been reloaded
            // from the database in the meantime. In this case we abort
            // the operation and simply return the already cached Track
            // object which is up-to-date.
            DEBUG_ASSERT(pTrack);
            DEBUG_ASSERT(!trackId.isValid() || trackId == pTrack->getId());
            DEBUG_ASSERT(fileInfo == pTrack->getFileInfo());
            return pTrack;
        case GlobalTrackCacheLookupResult::Miss:
            // An (almost) empty track object
            DEBUG_ASSERT(pTrack);
            DEBUG_ASSERT(fileInfo == pTrack->getFileInfo());
            DEBUG_ASSERT(!trackId.isValid() || trackId == pTrack->getId());
            // Continue and populate the (almost) empty track object
            break;
        case GlobalTrackCacheLookupResult::ConflictCanonicalLocation:
            // Reject requests that would otherwise cause a caching caching conflict
            // by accessing the same, physical file from multiple tracks concurrently.
            DEBUG_ASSERT(!pTrack);
            DEBUG_ASSERT(cacheResolver.getTrackRef().hasId());
            DEBUG_ASSERT(!trackId.isValid() || trackId == cacheResolver.getTrackRef().getId());
            DEBUG_ASSERT(cacheResolver.getTrackRef().hasCanonicalLocation());
            DEBUG_ASSERT(cacheResolver.getTrackRef().getCanonicalLocation() ==
                    fileInfo.canonicalLocation());
            kLogger.warning()
                    << "Failed to load track with id"
                    << trackId
                    << "that is referencing the same file"
                    << cacheResolver.getTrackRef().getCanonicalLocation()
                    << "as the cached track with id"
                    << cacheResolver.getTrackRef().getId();
            return nullptr;
        default:
            DEBUG_ASSERT(!"unreachable");
            return nullptr;
        }
    }

    // NOTE(uklotzde, 2018-02-06):
    // pTrack has only the id set and is otherwise empty. It is registered
    // in the cache with both the id and the canonical location of the file.
    // The following database query will restore and populate all remaining
    // properties while the virgin track object is already visible for other
    // threads when looking it up in the cache. This temporary inconsistency
    // is acceptable as a tradeoff for reduced lock contention. Otherwise the
    // global cache would need to be locked until the query and the population
    // of the properties has finished.

    // For every column run its populator to fill the track in with the data.
    {
        int recordCount = queryRecord.count();
        if (recordCount != columnsCount) {
            recordCount = math_min(recordCount, columnsCount);
            DEBUG_ASSERT(!"Failed query");
        }
        for (int i = 0; i < recordCount; ++i) {
            TrackPopulatorFn populator = columns[i].populator;
            if (populator) {
                (*populator)(queryRecord, i, pTrack.get());
            }
        }
    }

    // Populate track cues from the cues table.
    pTrack->setCuePoints(m_cueDao.getCuesForTrack(trackId));
    pTrack->markClean();

    // Synchronize the track's metadata with the corresponding source
    // file. This import might have never been completed successfully
    // before, so just check and try for every track that has been
    // freshly loaded from the database.
    auto updateTrackFromSourceMode =
            SoundSourceProxy::UpdateTrackFromSourceMode::Once;
    if (m_pConfig &&
            m_pConfig->getValue(
                    mixxx::library::prefs::kSyncTrackMetadataConfigKey,
                    false)) {
        // An implicit re-import and update is performed if the
        // user has enabled export of file tags in the preferences.
        // Either they want to keep their file tags synchronized or
        // not, no exceptions!
        updateTrackFromSourceMode =
                SoundSourceProxy::UpdateTrackFromSourceMode::Newer;
    }
    DEBUG_ASSERT(!pTrack->isDirty());
    const auto sourceSynchronizedAtBefore = pTrack->getSourceSynchronizedAt();
    const auto result =
            SoundSourceProxy(pTrack).updateTrackFromSource(
                    updateTrackFromSourceMode,
                    SyncTrackMetadataParams::readFromUserSettings(*m_pConfig));
    if (result == SoundSourceProxy::UpdateTrackFromSourceResult::MetadataImportedAndUpdated) {
        // At least the source synchronization time stamp must have changed
        DEBUG_ASSERT(pTrack->isDirty());
        const auto sourceSynchronizedAtAfter = pTrack->getSourceSynchronizedAt();
        DEBUG_ASSERT(sourceSynchronizedAtAfter.isValid());
        if (sourceSynchronizedAtBefore.isValid()) {
            // Only log subsequent re-imports but not the initial import of metadata
            DEBUG_ASSERT(updateTrackFromSourceMode ==
                    SoundSourceProxy::UpdateTrackFromSourceMode::Newer);
            DEBUG_ASSERT(sourceSynchronizedAtBefore < sourceSynchronizedAtAfter);
            kLogger.info()
                    << "Re-imported and updated outdated track metadata in library ("
                    << sourceSynchronizedAtBefore.toString(Qt::ISODateWithMs)
                    << ") with tags from modified file ("
                    << sourceSynchronizedAtAfter.toString(Qt::ISODateWithMs)
                    << "):"
                    << pTrack->getMetadata();
        }
    }

    // Listen to signals from Track objects and forward them to
    // receivers. TrackDAO works as a relay for selected track signals
    // that allows receivers to use permanent connections with
    // TrackDAO instead of connecting to individual Track objects.
    connect(pTrack.get(),
            &Track::dirty,
            this,
            &TrackDAO::trackDirty,
            /*signal-to-signal*/ Qt::DirectConnection);
    connect(pTrack.get(),
            &Track::clean,
            this,
            &TrackDAO::trackClean,
            /*signal-to-signal*/ Qt::DirectConnection);
    connect(pTrack.get(),
            &Track::changed,
            this,
            [this](TrackId trackId) {
                // Adapt and forward signal
                emit mixxx::thisAsNonConst(this)->tracksChanged(QSet<TrackId>{trackId});
            });

    // BaseTrackCache cares about track trackDirty/trackClean notifications
    // from TrackDAO that are triggered by the track itself. But the preceding
    // track modifications above have been sent before the TrackDAO has been
    // connected to the track's signals and need to be replayed manually.
    if (pTrack->isDirty()) {
        emit mixxx::thisAsNonConst(this)->trackDirty(trackId);
    } else {
        emit mixxx::thisAsNonConst(this)->trackClean(trackId);
    }

    return pTrack;
}

TrackId TrackDAO::getTrackIdByRef(
        const TrackRef& trackRef) const {
    if (trackRef.getId().isValid()) {
        return trackRef.getId();
    }
    const auto pTrack = GlobalTrackCacheLocker().lookupTrackByRef(trackRef);
    if (pTrack) {
        const auto trackId = pTrack->getId();
        DEBUG_ASSERT(trackId.isValid());
        return trackId;
    }
    return getTrackIdByLocation(trackRef.getLocation());
}

TrackPointer TrackDAO::getTrackByRef(
        const TrackRef& trackRef) const {
    if (!trackRef.isValid()) {
        return nullptr;
    }
    const auto pTrack = GlobalTrackCacheLocker().lookupTrackByRef(trackRef);
    if (pTrack) {
        return pTrack;
    }
    auto trackId = trackRef.getId();
    if (!trackId.isValid()) {
        trackId = getTrackIdByLocation(trackRef.getLocation());
    }
    if (!trackId.isValid()) {
        qDebug() << "Track not found:" << trackRef;
        return nullptr;
    }
    return getTrackById(trackId);
}

// Saves a track's info back to the database
bool TrackDAO::updateTrack(const Track& track) const {
    const TrackId trackId = track.getId();
    DEBUG_ASSERT(trackId.isValid());

    qDebug() << "TrackDAO:"
             << "Updating track in database"
             << trackId
             << track.getLocation();

    SqlTransaction transaction(m_database);
    // PerformanceTimer time;
    // time.start();

    QSqlQuery query(m_database);

    // Update everything but "location", since that's what we identify the track by.
    query.prepare(
            "UPDATE library SET "
            "artist=:artist,"
            "title=:title,"
            "album=:album,"
            "album_artist=:album_artist,"
            "year=:year,"
            "genre=:genre,"
            "composer=:composer,"
            "grouping=:grouping,"
            "filetype=:filetype,"
            "tracknumber=:tracknumber,"
            "tracktotal=:tracktotal,"
            "color=:color,"
            "comment=:comment,"
            "url=:url,"
            "rating=:rating,"
            "key=:key,"
            "key_id=:key_id,"
            "cuepoint=:cuepoint,"
            "bpm=:bpm,"
            "replaygain=:replaygain,"
            "replaygain_peak=:replaygain_peak,"
            "timesplayed=:timesplayed,"
            "last_played_at=:last_played_at,"
            "played=:played,"
            "header_parsed=:header_parsed,"
            "source_synchronized_ms=:source_synchronized_ms,"
            "channels=:channels,"
            "bitrate=:bitrate,"
            "samplerate=:samplerate,"
            "bitrate=:bitrate,"
            "duration=:duration,"
            "beats_version=:beats_version,"
            "beats_sub_version=:beats_sub_version,"
            "beats=:beats,"
            "bpm_lock=:bpm_lock,"
            "keys_version=:keys_version,"
            "keys_sub_version=:keys_sub_version,"
            "keys=:keys,"
            "coverart_source=:coverart_source,"
            "coverart_type=:coverart_type,"
            "coverart_location=:coverart_location,"
            "coverart_color=:coverart_color,"
            "coverart_digest=:coverart_digest,"
            "coverart_hash=:coverart_hash "
            "WHERE id=:track_id");

    query.bindValue(":track_id", trackId.toVariant());

    const auto trackRecord = track.getRecord();
    bindTrackLibraryValues(
            &query,
            trackRecord,
            track.getBeats());

    if (!query.exec()) {
        LOG_FAILED_QUERY(query);
        DEBUG_ASSERT(!"Failed query");
        return false;
    }

    if (query.numRowsAffected() == 0) {
        qWarning() << "updateTrack had no effect: trackId" << trackId << "invalid";
        return false;
    }

    //qDebug() << "Update track took : " << time.elapsed().formatMillisWithUnit() << "Now updating cues";
    //time.start();
    m_analysisDao.saveTrackAnalyses(
            trackId,
            track.getWaveform(),
            track.getWaveformSummary());
    m_cueDao.saveTrackCues(
            trackId, track.getCuePoints());
    transaction.commit();

    //qDebug() << "Update track in database took: " << time.elapsed().formatMillisWithUnit();
    //time.start();
    return true;
}

// Mark all the tracks in the library as invalid.
// That means we'll need to later check that those tracks actually
// (still) exist as part of the library scanning procedure.
void TrackDAO::invalidateTrackLocationsInLibrary() const {
    //qDebug() << "TrackDAO::invalidateTrackLocations" << QThread::currentThread() << m_database.connectionName();
    //qDebug() << "invalidateTrackLocations(" << libraryPath << ")";

    QSqlQuery query(m_database);
    query.prepare("UPDATE track_locations SET needs_verification = 1");
    if (!query.exec()) {
        LOG_FAILED_QUERY(query)
                << "Couldn't mark tracks in library as needing verification.";
        DEBUG_ASSERT(!"Failed query");
    }
}

void TrackDAO::markTrackLocationsAsVerified(const QStringList& locations) const {
    //qDebug() << "TrackDAO::markTrackLocationsAsVerified" << QThread::currentThread() << m_database.connectionName();

    QSqlQuery query(m_database);
    query.prepare(QString("UPDATE track_locations "
                          "SET needs_verification=0, fs_deleted=0 "
                          "WHERE location IN (%1)").arg(
                                  SqlStringFormatter::formatList(m_database, locations)));
    if (!query.exec()) {
        LOG_FAILED_QUERY(query)
                << "Couldn't mark track locations as verified.";
        DEBUG_ASSERT(!"Failed query");
    }
}

void TrackDAO::markTracksInDirectoriesAsVerified(const QStringList& directories) const {
    //qDebug() << "TrackDAO::markTracksInDirectoryAsVerified" << QThread::currentThread() << m_database.connectionName();

    QSqlQuery query(m_database);
    query.prepare(
        QString("UPDATE track_locations "
                "SET needs_verification=0 "
                "WHERE directory IN (%1)").arg(
                        SqlStringFormatter::formatList(m_database, directories)));
    if (!query.exec()) {
        LOG_FAILED_QUERY(query)
                << "Couldn't mark tracks in" << directories.size() << "directories as verified.";
        DEBUG_ASSERT(!"Failed query");
    }
}

void TrackDAO::markUnverifiedTracksAsDeleted() {
    //qDebug() << "TrackDAO::markUnverifiedTracksAsDeleted" << QThread::currentThread() << m_database.connectionName();
    QSqlQuery query(m_database);
    query.prepare("SELECT library.id as id FROM library INNER JOIN track_locations ON "
                  "track_locations.id=library.location WHERE "
                  "track_locations.needs_verification=1");
    QSet<TrackId> trackIds;
    if (!query.exec()) {
        LOG_FAILED_QUERY(query) << "Couldn't find unverified tracks";
        DEBUG_ASSERT(!"Failed query");
    }
    while (query.next()) {
        trackIds.insert(TrackId(query.value(query.record().indexOf(LIBRARYTABLE_MIXXXDELETED))));
    }
    emit tracksRemoved(trackIds);
    query.prepare("UPDATE track_locations "
                  "SET fs_deleted=1, needs_verification=0 "
                  "WHERE needs_verification=1");
    if (!query.exec()) {
        LOG_FAILED_QUERY(query)
                << "Couldn't mark unverified tracks as deleted.";
        DEBUG_ASSERT(!"Failed query");
    }
}

namespace {
// Computed the longest match from the right of both strings
int matchStringSuffix(const QString& str1, const QString& str2) {
    int matchLength = 0;
    int minLength = math_min(str1.length(), str2.length());
    while (matchLength < minLength) {
        if (str1[str1.length() - matchLength - 1] != str2[str2.length() - matchLength - 1]) {
            // first mismatch
            break;
        }
        ++matchLength;
    }
    return matchLength;
}
} // namespace

// Look for moved files. Look for files that have been marked as
// 'deleted on disk' and see if another track with the same file name and
// duration exists in the track_locations table. That means the file has been
// moved instead of being deleted outright, and so we can salvage your
// existing metadata that you have in your DB (like cue points, etc.).
// Returns false if canceled.
bool TrackDAO::detectMovedTracks(
        QList<RelocatedTrack> *pRelocatedTracks,
        const QStringList& addedTracks,
        volatile const bool* pCancel) const {
    // This function should not start a transaction on it's own!
    // When it's called from libraryscanner.cpp, there already is a transaction
    // started!

    if (addedTracks.isEmpty()) {
        // We have no moved track.
        // We can only guarantee for new tracks that the user has not
        // edited metadata, which we have to preserve
        // TODO(xxx) resolve old duplicates
        return true;
    }

    // Query possible successors
    // NOTE: Successors are identified by filename and duration (in seconds).
    // Since duration is stored as double-precision floating-point and since it
    // is sometimes truncated to nearest integer, tolerance of 1 second is used.
    QSqlQuery newTrackQuery(m_database);
    newTrackQuery.prepare(QStringLiteral(
            "SELECT library.id as %1, track_locations.id as %2, "
            "track_locations.location "
            "FROM library INNER JOIN track_locations ON library.location=track_locations.id "
            "WHERE track_locations.location IN (%3) AND "
            "filename=:filename AND "
            "ABS(duration - :duration) < 1 AND "
            "fs_deleted=0")
                                  .arg(
                                          TRACK_ID,
                                          LOCATION_ID,
                                          SqlStringFormatter::formatList(m_database, addedTracks)));

    // Query tracks, where we need a successor for
    QSqlQuery oldTrackQuery(m_database);
    oldTrackQuery.prepare(QStringLiteral(
            "SELECT library.id as %1, track_locations.id as %2, "
            "track_locations.location, filename, duration "
            "FROM library INNER JOIN track_locations ON library.location=track_locations.id "
            "WHERE fs_deleted=1")
                                  .arg(TRACK_ID, LOCATION_ID));
    if (!oldTrackQuery.exec()) {
        LOG_FAILED_QUERY(oldTrackQuery);
        DEBUG_ASSERT(!"Failed query");
        return false;
    }
    QSqlRecord oldTrackQueryRecord = oldTrackQuery.record();
    const int oldTrackIdColumn = oldTrackQueryRecord.indexOf(TRACK_ID);
    const int oldLocationIdColumn = oldTrackQueryRecord.indexOf(LOCATION_ID);
    const int oldLocationColumn = oldTrackQueryRecord.indexOf(LIBRARYTABLE_LOCATION);
    const int filenameColumn = oldTrackQueryRecord.indexOf(TRACKLOCATIONSTABLE_FILENAME);
    const int durationColumn = oldTrackQueryRecord.indexOf(LIBRARYTABLE_DURATION);

    // For each track that's been "deleted" on disk...
    while (oldTrackQuery.next()) {
        if (*pCancel) {
            return false;
        }
        QString oldTrackLocation = oldTrackQuery.value(oldLocationColumn).toString();
        QString filename = oldTrackQuery.value(filenameColumn).toString();
        // rather use duration then filesize as an indicator of changes. The filesize
        // can change by adding more ID3v2 tags
        const int duration = oldTrackQuery.value(durationColumn).toInt();

        kLogger.info()
                << "Looking for substitute of missing track location"
                << oldTrackLocation;

        newTrackQuery.bindValue(":filename", filename);
        newTrackQuery.bindValue(":duration", duration);
        if (!newTrackQuery.exec()) {
            LOG_FAILED_QUERY(newTrackQuery);
            DEBUG_ASSERT(!"Failed query");
            continue;
        }
        const auto newTrackIdColumn = newTrackQuery.record().indexOf(TRACK_ID);
        const auto newTrackLocationIdColumn = newTrackQuery.record().indexOf(LOCATION_ID);
        const auto newTrackLocationColumn = newTrackQuery.record().indexOf(LIBRARYTABLE_LOCATION);
        int newTrackLocationSuffixMatch = 0;
        TrackId newTrackId;
        DbId newTrackLocationId;
        QString newTrackLocation;
        while (newTrackQuery.next()) {
            const auto nextTrackLocation =
                    newTrackQuery.value(newTrackLocationColumn).toString();
            VERIFY_OR_DEBUG_ASSERT(nextTrackLocation != oldTrackLocation) {
                continue;
            }
            kLogger.info()
                    << "Found potential moved track location:"
                    << nextTrackLocation;
            const auto nextSuffixMatch =
                    matchStringSuffix(nextTrackLocation, oldTrackLocation);
            DEBUG_ASSERT(nextSuffixMatch >= filename.length());
            // document this
            if (newTrackLocationSuffixMatch < nextSuffixMatch) {
                newTrackLocationSuffixMatch = nextSuffixMatch;
                newTrackId = TrackId(newTrackQuery.value(newTrackIdColumn));
                newTrackLocationId = DbId(newTrackQuery.value(newTrackLocationIdColumn));
                newTrackLocation = nextTrackLocation;
            }
        }
        if (newTrackLocation.isEmpty()) {
            kLogger.info()
                    << "Found no substitute for missing track location"
                    << oldTrackLocation;
            continue;
        }
        DEBUG_ASSERT(newTrackId.isValid());
        DEBUG_ASSERT(newTrackLocationId.isValid());
        kLogger.info()
                << "Found moved track location:"
                << oldTrackLocation
                << "->"
                << newTrackLocation;

        TrackId oldTrackId(oldTrackQuery.value(oldTrackIdColumn));
        DEBUG_ASSERT(oldTrackId.isValid());
        DbId oldTrackLocationId(oldTrackQuery.value(oldLocationIdColumn));
        DEBUG_ASSERT(oldTrackLocationId.isValid());

        // The queries ensure that the following assertions are always true (fs_deleted=0/1)!
        DEBUG_ASSERT(oldTrackId != newTrackId);
        DEBUG_ASSERT(oldTrackLocationId != newTrackLocationId);

        auto missingTrackRef = TrackRef::fromFilePath(
                oldTrackLocation,
                std::move(oldTrackId));
        auto addedTrackRef = TrackRef::fromFilePath(
                newTrackLocation,
                std::move(newTrackId));
        auto relocatedTrack = RelocatedTrack(
            std::move(missingTrackRef),
            std::move(addedTrackRef));

        // The library scanner will have added a new row to the Library
        // table which corresponds to the track in the new location. We need
        // to remove that so we don't end up with two rows in the library
        // table for the same track.
        {
            QSqlQuery query(m_database);
            query.prepare("DELETE FROM library WHERE id=:newid");
            query.bindValue(":newid", relocatedTrack.deletedTrackId().toVariant());
            if (!query.exec()) {
                LOG_FAILED_QUERY(query);
                // Last chance to skip this entry, i.e. nothing has been
                // deleted or updated yet!
                DEBUG_ASSERT(!"Failed query");
                continue;
            }
        }

        // Update the location foreign key for the existing row in the
        // library table to point to the correct row in the track_locations
        // table.
        {
            QSqlQuery query(m_database);
            query.prepare("UPDATE library SET location=:newloc WHERE id=:oldid");
            query.bindValue(":newloc", newTrackLocationId.toVariant());
            query.bindValue(":oldid", relocatedTrack.updatedTrackRef().getId().toVariant());
            if (!query.exec()) {
                LOG_FAILED_QUERY(query);
                DEBUG_ASSERT(!"Failed query");
            }
        }

        // Remove old, orphaned row from track_locations table
        {
            QSqlQuery query(m_database);
            query.prepare("DELETE FROM track_locations WHERE id=:id");
            query.bindValue(":id", oldTrackLocationId.toVariant());
            if (!query.exec()) {
                LOG_FAILED_QUERY(query);
                DEBUG_ASSERT(!"Failed query");
            }
        }

        if (pRelocatedTracks) {
            pRelocatedTracks->append(std::move(relocatedTrack));
        }
    }
    return true;
}

void TrackDAO::hideAllTracks(const QDir& rootDir) const {
    const QString locationPathPrefix = locationPathPrefixFromRootDir(rootDir);
    QSqlQuery query(m_database);
    query.prepare(QStringLiteral(
            "SELECT library.id FROM library INNER JOIN track_locations "
            "ON library.location=track_locations.id "
            "WHERE "
            "INSTR(track_locations.location,:locationPathPrefix)=1"
            "locationPathPrefix"));
    query.bindValue(":locationPathPrefix", locationPathPrefix);
    if (!query.exec()) {
        LOG_FAILED_QUERY(query) << "could not get tracks within directory:" << rootDir;
        DEBUG_ASSERT(!"Failed query");
    }

    QStringList trackIds;
    const int idColumn = query.record().indexOf(LIBRARYTABLE_MIXXXDELETED);
    while (query.next()) {
        trackIds.append(TrackId(query.value(idColumn)).toString());
    }

    query.prepare(QString("UPDATE library SET mixxx_deleted=1 "
                          "WHERE id in (%1)").arg(trackIds.join(",")));
    if (!query.exec()) {
        LOG_FAILED_QUERY(query);
        DEBUG_ASSERT(!"Failed query");
    }
}

bool TrackDAO::verifyRemainingTracks(
        const QList<mixxx::FileInfo>& libraryRootDirs,
        volatile const bool* pCancel) {
    // This function is called from the LibraryScanner Thread, which also has a
    // transaction running, so we do NOT NEED to use one here
    QSqlQuery query(m_database);
    QSqlQuery query2(m_database);

    // Because all tracks were marked with needs_verification anything that is
    // not inside one of the tracked library directories will need an explicit
    // check if it exists.
    // TODO(kain88) check if all others are marked with 0 again
    query.setForwardOnly(true);
    query.prepare("SELECT location "
                  "FROM track_locations "
                  "WHERE needs_verification = 1");
    if (!query.exec()) {
        LOG_FAILED_QUERY(query);
        DEBUG_ASSERT(!"Failed query");
        return false;
    }

    query2.prepare("UPDATE track_locations "
                   "SET fs_deleted=:fs_deleted, needs_verification=0 "
                   "WHERE location=:location");

<<<<<<< HEAD
    const int locationColumn = query.record().indexOf(LIBRARYTABLE_LOCATION);
=======
    const int fsDeletedColumn = query.record().indexOf("fs_deleted");
    const int locationColumn = query.record().indexOf("location");
>>>>>>> d6abcab1
    QString trackLocation;
    while (query.next()) {
        trackLocation = query.value(locationColumn).toString();
        int fs_deleted = 0;
        int old_fs_deleded = query.value(fsDeletedColumn).toInt();
        for (const auto& rootDir : libraryRootDirs) {
            if (trackLocation.startsWith(rootDir.location())) {
<<<<<<< HEAD
                // Track is under the library root, but was not verified.
                // This happens if the track was deleted
                // a symlink duplicate or on a non normalized
                // path like on non case sensitive file systems.
=======
                // Track is under the library root,
                // but was not verified.
                // This happens if the track was deleted,
                // a symlink duplicate or on a non-normalized
                // path like on non-case-sensitive file systems.
>>>>>>> d6abcab1
                fs_deleted = 1;
                break;
            }
        }

        if (fs_deleted == 0) {
            fs_deleted = QFile::exists(trackLocation) ? 0 : 1;
        }

        query2.bindValue(":fs_deleted", fs_deleted);
        query2.bindValue(":location", trackLocation);
        if (!query2.exec()) {
            LOG_FAILED_QUERY(query2);
        }
        emit progressVerifyTracksOutside(trackLocation);
        if (fs_deleted != old_fs_deleded) {
            // Emit update so e.g. the tack model knows.
            // Otherwise the table view may still paint it with 'track missing'
            // color even though it has been re-discovered.
            TrackId id = getTrackIdByLocation(trackLocation);
            if (id.isValid()) {
                QSet<TrackId> ids{id};
                emit tracksChanged(ids);
            }
        }
        if (*pCancel) {
            return false;
        }
    }
    return true;
}

struct TrackWithoutCover {
    TrackId trackId;
    QString trackLocation;
    QString directoryPath;
    QString trackAlbum;
};

void TrackDAO::detectCoverArtForTracksWithoutCover(volatile const bool* pCancel,
                                              QSet<TrackId>* pTracksChanged) {
    // WARNING TO ANYONE TOUCHING THIS IN THE FUTURE
    // The library contains user selected cover art. There is nothing worse than
    // spending hours curating your library only to have an automated search
    // method like this one replace it all with its mistakes again. Take care to
    // not modify any tracks with coverart_source equal to USER_SELECTED (value
    // 2).

    QSqlQuery query(m_database);
    query.setForwardOnly(true);
    query.prepare("SELECT "
                  " library.id, " // 0
                  " track_locations.location, " // 1
                  " track_locations.directory, " // 2
                  " album, " // 3
                  " coverart_source " // 4
                  "FROM library "
                  "INNER JOIN track_locations "
                  "ON library.location = track_locations.id "
                  // CoverInfo::Source 0 is UNKNOWN
                  "WHERE coverart_source IS NULL or coverart_source = 0 "
                  "ORDER BY track_locations.directory");

    QVector<TrackWithoutCover> tracksWithoutCover;

    if (!query.exec()) {
        LOG_FAILED_QUERY(query)
                << "failed looking for tracks with unknown cover art";
        DEBUG_ASSERT(!"Failed query");
        return;
    }

    // We quickly iterate through the results to prevent blocking the database
    // for other operations. Issue #7713.
    while (query.next()) {
        if (*pCancel) {
            return;
        }

        TrackWithoutCover track;
        track.trackId = TrackId(query.value(0));
        track.trackLocation = query.value(1).toString();
        // TODO(rryan) use QFileInfo path instead? symlinks? relative?
        track.directoryPath = query.value(2).toString();
        track.trackAlbum = query.value(3).toString();

        CoverInfo::Source source = static_cast<CoverInfo::Source>(
            query.value(4).toInt());
        if (source == CoverInfo::USER_SELECTED) {
            qWarning() << "PROGRAMMING ERROR! detectCoverArtForTracksWithoutCover()"
                       << "got a USER_SELECTED track. Skipping.";
            DEBUG_ASSERT(!"Failed query");
            continue;
        }
        tracksWithoutCover.append(track);
    }

    QSqlQuery updateQuery(m_database);
    updateQuery.prepare(
            "UPDATE library SET "
            "coverart_type=:coverart_type,"
            "coverart_source=:coverart_source,"
            "coverart_location=:coverart_location,"
            "coverart_color=:coverart_color,"
            "coverart_digest=:coverart_digest,"
            "coverart_hash=:coverart_hash "
            "WHERE id=:track_id");

    CoverInfoGuesser coverInfoGuesser;
    for (const auto& track: tracksWithoutCover) {
        if (*pCancel) {
            return;
        }

        //qDebug() << "Searching for cover art for" << trackLocation;
        emit progressCoverArt(track.trackLocation);

        const auto fileInfo = mixxx::FileInfo(track.trackLocation);
        if (!fileInfo.checkFileExists()) {
            //qDebug() << fileInfo << "does not exist";
            continue;
        }

        const auto embeddedCover =
                CoverArtUtils::extractEmbeddedCover(
                        mixxx::FileAccess(fileInfo));
        const auto coverInfo =
                coverInfoGuesser.guessCoverInfo(
                        fileInfo,
                        track.trackAlbum,
                        embeddedCover);
        DEBUG_ASSERT(coverInfo.source != CoverInfo::UNKNOWN);

        updateQuery.bindValue(":track_id", track.trackId.toVariant());
        updateQuery.bindValue(":coverart_type",
                              static_cast<int>(coverInfo.type));
        updateQuery.bindValue(":coverart_source",
                              static_cast<int>(coverInfo.source));
        updateQuery.bindValue(":coverart_location", coverInfo.coverLocation);
        updateQuery.bindValue(":coverart_color", mixxx::RgbColor::toQVariant(coverInfo.color));
        updateQuery.bindValue(":coverart_digest", coverInfo.imageDigest());
        updateQuery.bindValue(":coverart_hash", coverInfo.legacyHash());

        if (!updateQuery.exec()) {
            LOG_FAILED_QUERY(updateQuery) << "failed to write file or none cover";
        } else {
            pTracksChanged->insert(track.trackId);
        }
    }
}

TrackPointer TrackDAO::getOrAddTrack(
        const TrackRef& trackRef,
        bool* pAlreadyInLibrary) {
    if (!trackRef.isValid()) {
        return TrackPointer();
    }

    const TrackId trackId = getTrackIdByRef(trackRef);
    if (trackId.isValid()) {
        const auto pTrack = getTrackById(trackId);
        if (pTrack) {
            DEBUG_ASSERT(pTrack->getDateAdded().isValid());
            if (pAlreadyInLibrary) {
                *pAlreadyInLibrary = true;
            }
            return pTrack;
        }
        if (!trackRef.hasLocation()) {
            qWarning()
                    << "Failed to get track"
                    << trackRef;
            return TrackPointer();
        }
    }

    DEBUG_ASSERT(trackRef.hasLocation());
    addTracksPrepare();
    const auto pTrack = addTracksAddFile(trackRef.getLocation(), true);
    addTracksFinish(!pTrack);
    if (!pTrack) {
        qWarning()
                << "Failed to add track"
                << trackRef;
        return TrackPointer();
    }
    if (pAlreadyInLibrary) {
        *pAlreadyInLibrary = false;
    }
    DEBUG_ASSERT(pTrack->getDateAdded().isValid());

    // If the track wasn't in the library already then it has not yet
    // been checked for cover art.
    const auto future = guessTrackCoverInfoConcurrently(pTrack);
    // Don't wait for the result and keep running in the background
    Q_UNUSED(future)

    return pTrack;
}

mixxx::FileAccess TrackDAO::relocateCachedTrack(TrackId trackId) {
    QString trackLocation = getTrackLocation(trackId);
    if (trackLocation.isEmpty()) {
        // not found
        return mixxx::FileAccess();
    } else {
        return mixxx::FileAccess(mixxx::FileInfo(trackLocation));
    }
}

bool TrackDAO::updatePlayCounterFromPlayedHistory(
        const QSet<TrackId>& trackIds) const {
    // Invoking this function with an empty list is pointless.
    // All following database queries assume that the list is
    // not empty. Otherwise the played history of all tracks
    // might be reset!!!
    // https://github.com/mixxxdj/mixxx/issues/10617
    VERIFY_OR_DEBUG_ASSERT(!trackIds.isEmpty()) {
        return false;
    }
    // Update both timesplayed and last_played_at according to the
    // corresponding aggregated properties from the played history,
    // i.e. COUNT for the number of times a track has been played
    // and MAX for the last time it has been played.
    // NOTE: The played flag for the current session is NOT updated!
    // The current session is unaffected, because the corresponding
    // playlist cannot be deleted.
    //
    // https://www.sqlite.org/lang_update.html#upfrom
    // UPDATE-FROM is supported beginning in SQLite version 3.33.0 (2020-08-14)
    // https://github.com/mixxxdj/mixxx/issues/10482
#ifdef __SQLITE3__
    if (sqlite3_libversion_number() >= 3033000) {
#endif // __SQLITE3__
        const QString trackIdList = joinTrackIdList(trackIds);
        auto updatePlayed = FwdSqlQuery(
                m_database,
                QStringLiteral(
                        "UPDATE library SET "
                        "timesplayed=q.timesplayed,"
                        "last_played_at=q.last_played_at "
                        "FROM("
                        "SELECT "
                        "PlaylistTracks.track_id as id,"
                        "COUNT(PlaylistTracks.track_id) as timesplayed,"
                        "MAX(PlaylistTracks.pl_datetime_added) as last_played_at "
                        "FROM PlaylistTracks "
                        "JOIN Playlists ON "
                        "PlaylistTracks.playlist_id=Playlists.id "
                        "WHERE Playlists.hidden=:playlistHidden "
                        "GROUP BY PlaylistTracks.track_id"
                        ") q "
                        "WHERE library.id=q.id "
                        "AND library.id IN (%1)")
                        .arg(trackIdList));
        updatePlayed.bindValue(
                QStringLiteral(":playlistHidden"),
                QVariant(PlaylistDAO::PLHT_SET_LOG));
        VERIFY_OR_DEBUG_ASSERT(!updatePlayed.hasError()) {
            return false;
        }
        VERIFY_OR_DEBUG_ASSERT(updatePlayed.execPrepared()) {
            return false;
        }
        auto updateNotPlayed = FwdSqlQuery(
                m_database,
                QStringLiteral(
                        "UPDATE library SET "
                        "timesplayed=0,"
                        "last_played_at=NULL "
                        "WHERE id NOT IN("
                        "SELECT PlaylistTracks.track_id "
                        "FROM PlaylistTracks "
                        "JOIN Playlists ON "
                        "PlaylistTracks.playlist_id=Playlists.id "
                        "WHERE Playlists.hidden=:playlistHidden) "
                        "AND id IN (%1)")
                        .arg(trackIdList));
        updateNotPlayed.bindValue(
                QStringLiteral(":playlistHidden"),
                QVariant(PlaylistDAO::PLHT_SET_LOG));
        VERIFY_OR_DEBUG_ASSERT(!updateNotPlayed.hasError()) {
            return false;
        }
        VERIFY_OR_DEBUG_ASSERT(updateNotPlayed.execPrepared()) {
            return false;
        }
#ifdef __SQLITE3__
    } else {
        // TODO: Remove this workaround after dropping support for Ubuntu 20.04
        auto playCounterQuery = FwdSqlQuery(
                m_database,
                QStringLiteral(
                        "SELECT "
                        "COUNT(PlaylistTracks.track_id),"
                        "MAX(PlaylistTracks.pl_datetime_added) "
                        "FROM PlaylistTracks "
                        "JOIN Playlists ON "
                        "PlaylistTracks.playlist_id=Playlists.id "
                        "WHERE Playlists.hidden=:playlistHidden "
                        "AND PlaylistTracks.track_id=:trackId"));
        playCounterQuery.bindValue(
                QStringLiteral(":playlistHidden"),
                QVariant(PlaylistDAO::PLHT_SET_LOG));
        auto trackUpdateQuery = FwdSqlQuery(
                m_database,
                QStringLiteral(
                        "UPDATE library SET "
                        "timesplayed=:timesplayed,"
                        "last_played_at=:last_played_at "
                        "WHERE library.id=:trackId"));
        for (const auto& trackId : trackIds) {
            playCounterQuery.bindValue(
                    QStringLiteral(":trackId"),
                    trackId);
            VERIFY_OR_DEBUG_ASSERT(!playCounterQuery.hasError()) {
                continue;
            }
            VERIFY_OR_DEBUG_ASSERT(playCounterQuery.execPrepared()) {
                continue;
            }
            QVariant timesplayed;
            QVariant last_played_at;
            DEBUG_ASSERT(last_played_at.isNull());
            if (playCounterQuery.next()) {
                timesplayed = playCounterQuery.fieldValue(0);
                last_played_at = playCounterQuery.fieldValue(1);
                // Result is a single row
                DEBUG_ASSERT(!playCounterQuery.next());
            }
            if (timesplayed.isNull()) {
                // Never played and timesplayed should not be NULL
                DEBUG_ASSERT(last_played_at.isNull());
                timesplayed = 0;
            }
            trackUpdateQuery.bindValue(
                    QStringLiteral(":trackId"),
                    trackId);
            trackUpdateQuery.bindValue(
                    QStringLiteral(":timesplayed"),
                    timesplayed);
            trackUpdateQuery.bindValue(
                    QStringLiteral(":last_played_at"),
                    last_played_at);
            VERIFY_OR_DEBUG_ASSERT(!trackUpdateQuery.hasError()) {
                continue;
            }
            VERIFY_OR_DEBUG_ASSERT(trackUpdateQuery.execPrepared()) {
                continue;
            }
            // 0 for tracks that have just been deleted
            DEBUG_ASSERT(trackUpdateQuery.numRowsAffected() <= 1);
        }
    }
#endif // __SQLITE3__
    // TODO: DAOs should be passive and simply execute queries. They
    // should neither make assumptions about transaction boundaries
    // nor receive or emit any signals.
    emit mixxx::thisAsNonConst(this)->tracksChanged(trackIds);
    return true;
}

//static
void TrackDAO::setTrackGenreInternal(Track* pTrack, const QString& genre) {
    DEBUG_ASSERT(pTrack);
    pTrack->setGenreFromTrackDAO(genre);
}

//static
void TrackDAO::setTrackHeaderParsedInternal(Track* pTrack, bool headerParsed) {
    DEBUG_ASSERT(pTrack);
    pTrack->setHeaderParsedFromTrackDAO(headerParsed);
}

//static
bool TrackDAO::getTrackHeaderParsedInternal(const mixxx::TrackRecord& trackRecord) {
    return trackRecord.m_headerParsed;
}<|MERGE_RESOLUTION|>--- conflicted
+++ resolved
@@ -2085,12 +2085,8 @@
                    "SET fs_deleted=:fs_deleted, needs_verification=0 "
                    "WHERE location=:location");
 
-<<<<<<< HEAD
+    const int fsDeletedColumn = query.record().indexOf(TRACKLOCATIONSTABLE_FSDELETED);
     const int locationColumn = query.record().indexOf(LIBRARYTABLE_LOCATION);
-=======
-    const int fsDeletedColumn = query.record().indexOf("fs_deleted");
-    const int locationColumn = query.record().indexOf("location");
->>>>>>> d6abcab1
     QString trackLocation;
     while (query.next()) {
         trackLocation = query.value(locationColumn).toString();
@@ -2098,18 +2094,10 @@
         int old_fs_deleded = query.value(fsDeletedColumn).toInt();
         for (const auto& rootDir : libraryRootDirs) {
             if (trackLocation.startsWith(rootDir.location())) {
-<<<<<<< HEAD
                 // Track is under the library root, but was not verified.
                 // This happens if the track was deleted
                 // a symlink duplicate or on a non normalized
-                // path like on non case sensitive file systems.
-=======
-                // Track is under the library root,
-                // but was not verified.
-                // This happens if the track was deleted,
-                // a symlink duplicate or on a non-normalized
                 // path like on non-case-sensitive file systems.
->>>>>>> d6abcab1
                 fs_deleted = 1;
                 break;
             }
