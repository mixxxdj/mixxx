#include <QtDebug>
#include <QtSql>

#include "track/track.h"
#include "library/dao/playlistdao.h"
#include "library/queryutil.h"
#include "library/trackcollection.h"
#include "library/autodj/autodjprocessor.h"
#include "util/math.h"

PlaylistDAO::PlaylistDAO()
        : m_pAutoDJProcessor(nullptr) {
}

void PlaylistDAO::initialize(const QSqlDatabase& database) {
    m_database = database;
    populatePlaylistMembershipCache();
}

void PlaylistDAO::populatePlaylistMembershipCache() {
    // Minor optimization: reserve space in m_playlistsTrackIsIn.
    QSqlQuery query(m_database);
    query.prepare("SELECT COUNT(*) from " PLAYLIST_TRACKS_TABLE);
    if (query.exec() && query.next()) {
        m_playlistsTrackIsIn.reserve(query.value(0).toInt());
    } else {
        LOG_FAILED_QUERY(query);
    }

    // now fetch all Tracks from all playlists and insert them into the hashmap
    query.prepare("SELECT track_id, playlist_id from " PLAYLIST_TRACKS_TABLE);
    if (!query.exec()) {
        LOG_FAILED_QUERY(query);
    }

    const int trackIdColumn = query.record().indexOf(PLAYLISTTRACKSTABLE_TRACKID);
    const int playlistIdColumn = query.record().indexOf(PLAYLISTTRACKSTABLE_PLAYLISTID);
    while (query.next()) {
        m_playlistsTrackIsIn.insert(TrackId(query.value(trackIdColumn)),
                                    query.value(playlistIdColumn).toInt());

    }
}

int PlaylistDAO::createPlaylist(const QString& name, const HiddenType hidden) {
    //qDebug() << "PlaylistDAO::createPlaylist"
    //         << QThread::currentThread()
    //         << m_database.connectionName();
    // Start the transaction
    ScopedTransaction transaction(m_database);

    // Find out the highest position for the existing playlists so we know what
    // position this playlist should have.
    QSqlQuery query(m_database);
    query.prepare("SELECT max(position) as posmax FROM Playlists");

    if (!query.exec()) {
        LOG_FAILED_QUERY(query);
        return -1;
    }

    //Get the id of the last playlist.
    int position = 0;
    if (query.next()) {
        position = query.value(query.record().indexOf("posmax")).toInt();
        position++; // Append after the last playlist.
    }

    //qDebug() << "Inserting playlist" << name << "at position" << position;

    query.prepare("INSERT INTO Playlists (name, position, hidden, date_created, date_modified) "
                  "VALUES (:name, :position, :hidden,  CURRENT_TIMESTAMP, CURRENT_TIMESTAMP)");
    query.bindValue(":name", name);
    query.bindValue(":position", position);
    query.bindValue(":hidden", static_cast<int>(hidden));

    if (!query.exec()) {
        LOG_FAILED_QUERY(query);
        return -1;
    }

    int playlistId = query.lastInsertId().toInt();
    // Commit the transaction
    transaction.commit();
    emit(added(playlistId));
    return playlistId;
}

int PlaylistDAO::createUniquePlaylist(QString* pName, const HiddenType hidden) {
    int playlistId = getPlaylistIdFromName(*pName);
    int i = 1;

    if (playlistId != -1) {
        // Calculate a unique name
        *pName += "(%1)";
        while (playlistId != -1) {
            i++;
            playlistId = getPlaylistIdFromName(pName->arg(i));
        }
        *pName = pName->arg(i);
    }
    return createPlaylist(*pName, hidden);
}

QString PlaylistDAO::getPlaylistName(const int playlistId) const {
    //qDebug() << "PlaylistDAO::getPlaylistName" << QThread::currentThread() << m_database.connectionName();

    QSqlQuery query(m_database);
    query.prepare("SELECT name FROM Playlists "
                  "WHERE id= :id");
    query.bindValue(":id", playlistId);

    if (!query.exec()) {
        LOG_FAILED_QUERY(query);
        return "";
    }

    // Get the name field
    QString name = "";
    const int nameColumn = query.record().indexOf("name");
    if (query.next()) {
        name = query.value(nameColumn).toString();
    }
    return name;
}

QList<TrackId> PlaylistDAO::getTrackIds(const int playlistId) const {
    QList<TrackId> trackIds;

    QSqlQuery query(m_database);
    query.prepare("SELECT DISTINCT track_id FROM PlaylistTracks "
                  "WHERE playlist_id = :id");
    query.bindValue(":id", playlistId);
    if (!query.exec()) {
        LOG_FAILED_QUERY(query);
        return trackIds;
    }

    const int trackIdColumn = query.record().indexOf("track_id");
    while (query.next()) {
        trackIds.append(TrackId(query.value(trackIdColumn)));
    }
    return trackIds;
}

int PlaylistDAO::getPlaylistIdFromName(const QString& name) const {
    //qDebug() << "PlaylistDAO::getPlaylistIdFromName" << QThread::currentThread() << m_database.connectionName();

    QSqlQuery query(m_database);
    query.prepare("SELECT id FROM Playlists WHERE name = :name");
    query.bindValue(":name", name);
    if (query.exec()) {
        if (query.next()) {
            return query.value(query.record().indexOf("id")).toInt();
        }
    } else {
        LOG_FAILED_QUERY(query);
    }
    return -1;
}

void PlaylistDAO::deletePlaylist(const int playlistId) {
    //qDebug() << "PlaylistDAO::deletePlaylist" << QThread::currentThread() << m_database.connectionName();
    ScopedTransaction transaction(m_database);

    // Get the playlist id for this
    QSqlQuery query(m_database);

    // Delete the row in the Playlists table.
    query.prepare("DELETE FROM Playlists "
                  "WHERE id= :id");
    query.bindValue(":id", playlistId);
    if (!query.exec()) {
        LOG_FAILED_QUERY(query);
        return;
    }

    // Delete the tracks in this playlist from the PlaylistTracks table.
    query.prepare("DELETE FROM PlaylistTracks "
                  "WHERE playlist_id = :id");
    query.bindValue(":id", playlistId);
    if (!query.exec()) {
        LOG_FAILED_QUERY(query);
        return;
    }

    transaction.commit();
    //TODO: Crap, we need to shuffle the positions of all the playlists?

    for (QMultiHash<TrackId, int>::iterator it = m_playlistsTrackIsIn.begin();
         it != m_playlistsTrackIsIn.end();) {
        if (it.value() == playlistId) {
            it = m_playlistsTrackIsIn.erase(it);
        } else {
            ++it;
        }
    }

    emit(deleted(playlistId));
}

void PlaylistDAO::renamePlaylist(const int playlistId, const QString& newName) {
    QSqlQuery query(m_database);
    query.prepare("UPDATE Playlists SET name = :name WHERE id = :id");
    query.bindValue(":name", newName);
    query.bindValue(":id", playlistId);
    if (!query.exec()) {
        LOG_FAILED_QUERY(query);
        return;
    }
    emit(renamed(playlistId, newName));
}

bool PlaylistDAO::setPlaylistLocked(const int playlistId, const bool locked) {
    QSqlQuery query(m_database);
    query.prepare("UPDATE Playlists SET locked = :lock WHERE id = :id");
    // SQLite3 doesn't support boolean value. Using integer instead.
    int lock = locked ? 1 : 0;
    query.bindValue(":lock", lock);
    query.bindValue(":id", playlistId);

    if (!query.exec()) {
        LOG_FAILED_QUERY(query);
        return false;
    }
    emit(lockChanged(playlistId));
    return true;
}

bool PlaylistDAO::isPlaylistLocked(const int playlistId) const {
    QSqlQuery query(m_database);
    query.prepare("SELECT locked FROM Playlists WHERE id = :id");
    query.bindValue(":id", playlistId);

    if (query.exec()) {
        if (query.next()) {
            int lockValue = query.value(0).toInt();
            return lockValue == 1;
        }
    } else {
        LOG_FAILED_QUERY(query);
    }
    return false;
}

bool PlaylistDAO::removeTracksFromPlaylist(int playlistId, int startIndex) {
    // Retain the first track if it is loaded in a deck
    ScopedTransaction transaction(m_database);
    QSqlQuery query(m_database);
    query.prepare("DELETE FROM PlaylistTracks "
                  "WHERE playlist_id=:id AND position>=:pos");
    query.bindValue(":id", playlistId);
    query.bindValue(":pos", startIndex);
    if (!query.exec()) {
        LOG_FAILED_QUERY(query);
        return false;
    }
    transaction.commit();
    emit tracksChanged(QSet<int>{playlistId});
    return true;
}

bool PlaylistDAO::appendTracksToPlaylist(const QList<TrackId>& trackIds, const int playlistId) {
    // qDebug() << "PlaylistDAO::appendTracksToPlaylist"
    //          << QThread::currentThread() << m_database.connectionName();

    // Start the transaction
    ScopedTransaction transaction(m_database);

    int position = getMaxPosition(playlistId);

    // Append after the last song. If no songs or a failed query then 0 becomes 1.
    ++position;

    //Insert the song into the PlaylistTracks table
    QSqlQuery query(m_database);
    query.prepare("INSERT INTO PlaylistTracks (playlist_id, track_id, position, pl_datetime_added)"
                  "VALUES (:playlist_id, :track_id, :position, CURRENT_TIMESTAMP)");
    query.bindValue(":playlist_id", playlistId);


    int insertPosition = position;
    for (const auto& trackId: trackIds) {
        query.bindValue(":track_id", trackId.toVariant());
        query.bindValue(":position", insertPosition++);
        if (!query.exec()) {
            LOG_FAILED_QUERY(query);
            return false;
        }
    }

    // Commit the transaction
    transaction.commit();

    insertPosition = position;
    for (const auto& trackId: trackIds) {
        m_playlistsTrackIsIn.insert(trackId, playlistId);
        // TODO(XXX) don't emit if the track didn't add successfully.
        emit(trackAdded(playlistId, trackId, insertPosition++));
    }
    emit tracksChanged(QSet<int>{playlistId});
    return true;
}

bool PlaylistDAO::appendTrackToPlaylist(TrackId trackId, const int playlistId) {
    QList<TrackId> trackIds;
    trackIds.append(trackId);
    return appendTracksToPlaylist(trackIds, playlistId);
}

/** Find out how many playlists exist. */
unsigned int PlaylistDAO::playlistCount() const {
    // qDebug() << "PlaylistDAO::playlistCount" << QThread::currentThread() << m_database.connectionName();
    QSqlQuery query(m_database);
    query.prepare("SELECT count(*) as count FROM Playlists");
    if (!query.exec()) {
        LOG_FAILED_QUERY(query);
    }

    int numRecords = 0;
    if (query.next()) {
        numRecords = query.value(query.record().indexOf("count")).toInt();
    }
    return numRecords;
}

int PlaylistDAO::getPlaylistId(const int index) const {
    //qDebug() << "PlaylistDAO::getPlaylistId"
    //         << QThread::currentThread() << m_database.connectionName();

    QSqlQuery query(m_database);
    query.prepare("SELECT id FROM Playlists");

    if (!query.exec()) {
        LOG_FAILED_QUERY(query);
        return -1;
    }

    int currentRow = 0;
    while(query.next()) {
        if (currentRow++ == index) {
            int id = query.value(0).toInt();
            return id;
        }
    }
    return -1;
}

PlaylistDAO::HiddenType PlaylistDAO::getHiddenType(const int playlistId) const {
    // qDebug() << "PlaylistDAO::getHiddenType"
    //          << QThread::currentThread() << m_database.connectionName();

    QSqlQuery query(m_database);
    query.prepare("SELECT hidden FROM Playlists WHERE id = :id");
    query.bindValue(":id", playlistId);

    if (query.exec()) {
        if (query.next()) {
            return static_cast<HiddenType>(query.value(0).toInt());
        }
    } else {
        LOG_FAILED_QUERY(query);
    }
    qDebug() << "PlaylistDAO::getHiddenType returns PLHT_UNKNOWN for playlistId "
             << playlistId;
    return PLHT_UNKNOWN;
}

bool PlaylistDAO::isHidden(const int playlistId) const {
    // qDebug() << "PlaylistDAO::isHidden"
    //          << QThread::currentThread() << m_database.connectionName();

    HiddenType ht = getHiddenType(playlistId);
    if (ht == PLHT_NOT_HIDDEN) {
        return false;
    }
    return true;
}


void PlaylistDAO::removeHiddenTracks(const int playlistId) {
    ScopedTransaction transaction(m_database);
    // This query deletes all tracks marked as deleted and all
    // phantom track_ids with no match in the library table
    QString queryString = QString(
        "SELECT position FROM PlaylistTracks "
        "WHERE PlaylistTracks.id NOT IN ("
        "SELECT PlaylistTracks.id "
        "FROM PlaylistTracks "
        "INNER JOIN library ON library.id = PlaylistTracks.track_id "
        "WHERE PlaylistTracks.playlist_id = %1 "
        "AND library.mixxx_deleted = 0 ) "
        "AND PlaylistTracks.playlist_id = %1")
            .arg(QString::number(playlistId));

    QSqlQuery query(m_database);
    if (!query.prepare(queryString)) {
        LOG_FAILED_QUERY(query);
        return;
    }

    query.setForwardOnly(true);
    if (!query.exec()) {
        LOG_FAILED_QUERY(query);
        return;
    }

    while (query.next()) {
        int position = query.value(query.record().indexOf("position")).toInt();
        removeTracksFromPlaylistInner(playlistId, position);
    }

    transaction.commit();
    emit tracksChanged(QSet<int>{playlistId});
}


void PlaylistDAO::removeTracksFromPlaylistById(int playlistId, TrackId trackId) {
    ScopedTransaction transaction(m_database);
    removeTracksFromPlaylistByIdInner(playlistId, trackId);
    transaction.commit();
    emit tracksChanged(QSet<int>{playlistId});
}

void PlaylistDAO::removeTracksFromPlaylistByIdInner(int playlistId, TrackId trackId) {
    QSqlQuery query(m_database);
    query.prepare("SELECT position FROM PlaylistTracks WHERE playlist_id=:id "
                "AND track_id=:track_id");
    query.bindValue(":id", playlistId);
    query.bindValue(":track_id", trackId.toVariant());

    query.setForwardOnly(true);
    if (!query.exec()) {
        LOG_FAILED_QUERY(query);
        return;
    }

    while (query.next()) {
        int position = query.value(query.record().indexOf("position")).toInt();
        removeTracksFromPlaylistInner(playlistId, position);
    }
}


void PlaylistDAO::removeTrackFromPlaylist(int playlistId, int position) {
    // qDebug() << "PlaylistDAO::removeTrackFromPlaylist"
    //          << QThread::currentThread() << m_database.connectionName();
    ScopedTransaction transaction(m_database);
    removeTracksFromPlaylistInner(playlistId, position);
    transaction.commit();
    emit tracksChanged(QSet<int>{playlistId});
}

void PlaylistDAO::removeTracksFromPlaylist(int playlistId, QList<int> positions) {
    // get positions in reversed order
    std::sort(positions.begin(), positions.end(), std::greater<int>());

    //qDebug() << "PlaylistDAO::removeTrackFromPlaylist"
    //         << QThread::currentThread() << m_database.connectionName();
    ScopedTransaction transaction(m_database);
<<<<<<< HEAD
    foreach (int position , positions) {
    	removeTracksFromPlaylistInner(playlistId, position);
=======
    for (const auto position : qAsConst(positions)) {
        removeTracksFromPlaylistInner(playlistId, position);
>>>>>>> c6953e5f
    }
    transaction.commit();
    emit tracksChanged(QSet<int>{playlistId});
}

void PlaylistDAO::removeTracksFromPlaylistInner(int playlistId, int position) {
    QSqlQuery query(m_database);
    query.prepare("SELECT track_id FROM PlaylistTracks WHERE playlist_id=:id "
                  "AND position=:position");
    query.bindValue(":id", playlistId);
    query.bindValue(":position", position);

    if (!query.exec()) {
        LOG_FAILED_QUERY(query);
        return;
    }

    if (!query.next()) {
        qDebug() << "removeTrackFromPlaylist no track exists at position:"
                 << position << "in playlist:" << playlistId;
        return;
    }
    TrackId trackId(query.value(query.record().indexOf("track_id")));

    // Delete the track from the playlist.
    query.prepare("DELETE FROM PlaylistTracks "
                  "WHERE playlist_id=:id AND position= :position");
    query.bindValue(":id", playlistId);
    query.bindValue(":position", position);

    if (!query.exec()) {
        LOG_FAILED_QUERY(query);
        return;
    }

    QString queryString;
    queryString = QString("UPDATE PlaylistTracks SET position=position-1 "
                          "WHERE position>=%1 AND "
                          "playlist_id=%2").arg(QString::number(position),
                                                QString::number(playlistId));
    if (!query.exec(queryString)) {
        LOG_FAILED_QUERY(query);
    }

    m_playlistsTrackIsIn.remove(trackId, playlistId);
    emit(trackRemoved(playlistId, trackId, position));
}



bool PlaylistDAO::insertTrackIntoPlaylist(TrackId trackId, const int playlistId, int position) {
    if (playlistId < 0 || !trackId.isValid() || position < 0)
        return false;

    ScopedTransaction transaction(m_database);

    int max_position = getMaxPosition(playlistId) + 1;

    if (position > max_position) {
        position = max_position;
    }

    // Move all the tracks in the playlist up by one
    QString queryString =
            QString("UPDATE PlaylistTracks SET position=position+1 "
                    "WHERE position>=%1 AND "
                    "playlist_id=%2").arg(QString::number(position),
                                          QString::number(playlistId));

    QSqlQuery query(m_database);
    if (!query.exec(queryString)) {
        LOG_FAILED_QUERY(query);
        return false;
    }

    //Insert the song into the PlaylistTracks table
    query.prepare("INSERT INTO PlaylistTracks (playlist_id, track_id, position, pl_datetime_added)"
                  "VALUES (:playlist_id, :track_id, :position, CURRENT_TIMESTAMP)");
    query.bindValue(":playlist_id", playlistId);
    query.bindValue(":track_id", trackId.toVariant());
    query.bindValue(":position", position);

    if (!query.exec()) {
        LOG_FAILED_QUERY(query);
        return false;
    }
    transaction.commit();

    m_playlistsTrackIsIn.insert(trackId, playlistId);
    emit(trackAdded(playlistId, trackId, position));
    emit tracksChanged(QSet<int>{playlistId});
    return true;
}

int PlaylistDAO::insertTracksIntoPlaylist(const QList<TrackId>& trackIds,
                                          const int playlistId, int position) {
    if (playlistId < 0 || position < 0) {
        return 0;
    }

    int tracksAdded = 0;
    ScopedTransaction transaction(m_database);

    int max_position = getMaxPosition(playlistId) + 1;

    if (position > max_position) {
        position = max_position;
    }

    QSqlQuery insertQuery(m_database);
    insertQuery.prepare("INSERT INTO PlaylistTracks (playlist_id, track_id, position)"
                        "VALUES (:playlist_id, :track_id, :position)");
    QSqlQuery query(m_database);
    int insertPositon = position;
    for (const auto& trackId: trackIds) {
        if (!trackId.isValid()) {
            continue;
        }
        // Move all tracks in playlist up by 1.
        // TODO(XXX) We could do this in one query before the for loop.
        query.prepare(QString("UPDATE PlaylistTracks SET position=position+1 "
                              "WHERE position>=%1 AND "
                              "playlist_id=%2").arg(insertPositon).arg(playlistId));

        if (!query.exec()) {
            LOG_FAILED_QUERY(query);
            continue;
        }

        // Insert the track at the given position
        insertQuery.bindValue(":playlist_id", playlistId);
        insertQuery.bindValue(":track_id", trackId.toVariant());
        insertQuery.bindValue(":position", insertPositon);
        if (!insertQuery.exec()) {
            LOG_FAILED_QUERY(insertQuery);
            continue;
        }

        // Increment the insert position for the track.
        ++insertPositon;
        ++tracksAdded;
    }

    transaction.commit();

    insertPositon = position;
    for (const auto& trackId: trackIds) {
        m_playlistsTrackIsIn.insert(trackId, playlistId);
        // TODO(XXX) The position is wrong if any track failed to insert.
        emit(trackAdded(playlistId, trackId, insertPositon++));
    }
    emit tracksChanged(QSet<int>{playlistId});
    return tracksAdded;
}

void PlaylistDAO::addPlaylistToAutoDJQueue(const int playlistId, AutoDJSendLoc loc) {
    //qDebug() << "Adding tracks from playlist " << playlistId << " to the Auto-DJ Queue";

    // Query the PlaylistTracks database to locate tracks in the selected
    // playlist. Tracks are automatically sorted by position.
    QSqlQuery query(m_database);
    query.prepare("SELECT track_id FROM PlaylistTracks "
                  "WHERE playlist_id = :plid ORDER BY position ASC");
    query.bindValue(":plid", playlistId);
    if (!query.exec()) {
        LOG_FAILED_QUERY(query);
        return;
    }

    // Loop through the tracks, adding them to the Auto-DJ Queue. Start at
    // position 2 because position 1 was already loaded to the deck.
    QList<TrackId> trackIds;
    while (query.next()) {
        trackIds.append(TrackId(query.value(0)));
    }
    addTracksToAutoDJQueue(trackIds, loc);
}

int PlaylistDAO::getPreviousPlaylist(const int currentPlaylistId, HiddenType hidden) const {
    // Find out the highest position existing in the playlist so we know what
    // position this track should have.
    QSqlQuery query(m_database);
    query.prepare("SELECT max(id) as id FROM Playlists "
                  "WHERE id < :id AND hidden = :hidden");
    query.bindValue(":id", currentPlaylistId);
    query.bindValue(":hidden", hidden);

    if (!query.exec()) {
        LOG_FAILED_QUERY(query);
        return -1;
    }

     // Get the id of the highest playlist
    int previousPlaylistId = -1;
    if (query.next()) {
        previousPlaylistId = query.value(query.record().indexOf("id")).toInt();
    }
    return previousPlaylistId;
}

bool PlaylistDAO::copyPlaylistTracks(const int sourcePlaylistID, const int targetPlaylistID) {
    // Start the transaction
    ScopedTransaction transaction(m_database);

    // Copy the new tracks after the last track in the target playlist.
    int positionOffset = getMaxPosition(targetPlaylistID);

    // Copy the tracks from one playlist to another, adjusting the position of
    // each copied track, and preserving the date/time added.
    // INSERT INTO PlaylistTracks (playlist_id, track_id, position, pl_datetime_added) SELECT :target_plid, track_id, position + :position_offset, pl_datetime_added FROM PlaylistTracks WHERE playlist_id = :source_plid;
    QSqlQuery query(m_database);
    query.prepare(QString("INSERT INTO " PLAYLIST_TRACKS_TABLE
        " (%1, %2, %3, %4) SELECT :target_plid, %2, "
        "%3 + :position_offset, %4 FROM " PLAYLIST_TRACKS_TABLE
        " WHERE %1 = :source_plid")
        .arg(PLAYLISTTRACKSTABLE_PLAYLISTID)        // %1
        .arg(PLAYLISTTRACKSTABLE_TRACKID)           // %2
        .arg(PLAYLISTTRACKSTABLE_POSITION)          // %3
        .arg(PLAYLISTTRACKSTABLE_DATETIMEADDED));   // %4
    query.bindValue(":position_offset", positionOffset);
    query.bindValue(":source_plid", sourcePlaylistID);
    query.bindValue(":target_plid", targetPlaylistID);

    if (!query.exec()) {
        LOG_FAILED_QUERY(query);
        return false;
    }

    // Query each added track and its new position.
    // SELECT track_id, position FROM PlaylistTracks WHERE playlist_id = :target_plid AND position > :position_offset;
    query.prepare(QString("SELECT %2, %3 FROM " PLAYLIST_TRACKS_TABLE
        " WHERE %1 = :target_plid AND %3 > :position_offset")
        .arg(PLAYLISTTRACKSTABLE_PLAYLISTID)    // %1
        .arg(PLAYLISTTRACKSTABLE_TRACKID)       // %2
        .arg(PLAYLISTTRACKSTABLE_POSITION));    // %3
    query.bindValue(":target_plid", targetPlaylistID);
    query.bindValue(":position_offset", positionOffset);
    if (!query.exec()) {
        LOG_FAILED_QUERY(query);
        return false;
    }

    // Commit the transaction
    transaction.commit();

    // Let subscribers know about each added track.
    while (query.next()) {
        TrackId copiedTrackId(query.value(0));
        int copiedPosition = query.value(1).toInt();
        m_playlistsTrackIsIn.insert(copiedTrackId, targetPlaylistID);
        emit(trackAdded(targetPlaylistID, copiedTrackId, copiedPosition));
    }
    emit tracksChanged(QSet<int>{targetPlaylistID});
    return true;
}

int PlaylistDAO::getMaxPosition(const int playlistId) const {
    // Find out the highest position existing in the playlist so we know what
    // position this track should have.
    QSqlQuery query(m_database);
    query.prepare("SELECT max(position) as position FROM PlaylistTracks "
                  "WHERE playlist_id = :id");
    query.bindValue(":id", playlistId);
    if (!query.exec()) {
        LOG_FAILED_QUERY(query);
    }

    // Get the position of the highest track in the playlist.
    int position = 0;
    if (query.next()) {
        position = query.value(query.record().indexOf("position")).toInt();
    }
    return position;
}

void PlaylistDAO::removeTracksFromPlaylists(const QList<TrackId>& trackIds) {
    // copy the hash, because there is no guarantee that "it" is valid after remove
    QMultiHash<TrackId, int> playlistsTrackIsInCopy = m_playlistsTrackIsIn;
    QSet<int> playlistIds;

    ScopedTransaction transaction(m_database);
    for (const auto& trackId : trackIds) {
        for (auto it = playlistsTrackIsInCopy.constBegin();
                it != playlistsTrackIsInCopy.constEnd(); ++it) {
            if (it.key() == trackId) {
                const auto playlistId = it.value();
                removeTracksFromPlaylistByIdInner(playlistId, trackId);
                playlistIds.insert(playlistId);
            }
        }
    }
    transaction.commit();

    emit tracksChanged(playlistIds);
}

int PlaylistDAO::tracksInPlaylist(const int playlistId) const {
    QSqlQuery query(m_database);
    query.prepare("SELECT COUNT(id) AS count FROM PlaylistTracks "
                  "WHERE playlist_id = :playlist_id");
    query.bindValue(":playlist_id", playlistId);
    if (!query.exec()) {
        LOG_FAILED_QUERY(query) << "Couldn't get the number of tracks in playlist"
                                << playlistId;
        return -1;
    }
    int count = -1;
    const int countColumn = query.record().indexOf("count");
    while (query.next()) {
        count = query.value(countColumn).toInt();
    }
    return count;
}

void PlaylistDAO::moveTrack(const int playlistId, const int oldPosition, const int newPosition) {
    ScopedTransaction transaction(m_database);
    QSqlQuery query(m_database);

    // Algorithm for code below
    // Case 1: destination < source (newPositon < oldPosition)
    //    1) Set position = -1 where pos=source -- Gives that track a dummy index to keep stuff simple.
    //    2) Decrement position where pos >= dest AND pos < source
    //    3) Set position = dest where pos=-1 -- Move track from dummy pos to final destination.

     // Case 2: destination > source (newPos > oldPos)
     //   1) Set position=-1 where pos=source -- Give track a dummy index again.
     //   2) Decrement position where pos > source AND pos <= dest
     //   3) Set position=dest where pos=-1 -- Move that track from dummy pos to final destination

    QString queryString;

    // Move moved track to dummy position -1
    queryString = QString("UPDATE PlaylistTracks SET position=-1 "
                          "WHERE position=%1 AND "
                          "playlist_id=%2").arg(QString::number(oldPosition),
                                                QString::number(playlistId));
    query.exec(queryString);

    if (newPosition < oldPosition) {
        queryString = QString("UPDATE PlaylistTracks SET position=position+1 "
                              "WHERE position >= %1 AND position < %2 AND "
                              "playlist_id=%3").arg(QString::number(newPosition),
                                                    QString::number(oldPosition),
                                                    QString::number(playlistId));
    } else {
        queryString = QString("UPDATE PlaylistTracks SET position=position-1 "
                              "WHERE position>%1 AND position<=%2 AND "
                              "playlist_id=%3").arg(QString::number(oldPosition),
                                                    QString::number(newPosition),
                                                    QString::number(playlistId));
    }
    query.exec(queryString);

    queryString = QString("UPDATE PlaylistTracks SET position = %1 "
                          "WHERE position=-1 AND "
                          "playlist_id=%2").arg(QString::number(newPosition),
                                                QString::number(playlistId));
    query.exec(queryString);

    transaction.commit();

    // Print out any SQL error, if there was one.
    if (query.lastError().isValid()) {
        qDebug() << query.lastError();
    }

    emit tracksChanged(QSet<int>{playlistId});
}

void PlaylistDAO::searchForDuplicateTrack(const int fromPosition,
                                          const int toPosition,
                                          TrackId trackID,
                                          const int excludePosition,
                                          const int otherTrackPosition,
                                          const QHash<int,TrackId>* pTrackPositionIds,
                                          int* pTrackDistance) {
    //qDebug() << "        Searching from " << fromPosition << " to " << toPosition;
    for (int pos = fromPosition; pos <= toPosition; pos++) {
        if (pTrackPositionIds->value(pos) == trackID &&
                pos != excludePosition) {
            int tempTrackDistance =
                    (otherTrackPosition - pos) * (otherTrackPosition - pos);
            if (tempTrackDistance < *pTrackDistance || *pTrackDistance == -1)
                *pTrackDistance = tempTrackDistance;
        }
    }
}

void PlaylistDAO::shuffleTracks(const int playlistId, const QList<int>& positions, const QHash<int,TrackId>& allIds) {
    ScopedTransaction transaction(m_database);
    QSqlQuery query(m_database);

    int seed = QDateTime::currentDateTimeUtc().toTime_t();
    qsrand(seed);
    QHash<int,TrackId> trackPositionIds = allIds;
    QList<int> newPositions = positions;
    const int searchDistance = math_max(trackPositionIds.count() / 4, 1);

    qDebug() << "Shuffling Tracks";
    qDebug() << "*** Search Distance: " << searchDistance;
    //for (int z = 0; z < positions.count(); z++) {
        //qDebug() << "*** Position: " << positions[z] << " | ID: " << allIds.value(positions[z]);
    //}

    // This is a modified Fisher-Yates shuffling algorithm.
    //
    // Description of the algorithm below:
    //
    // Loop through the set of tracks to be shuffled:
    //     1) Set Track A as the current point in the shuffle set
    //     2) Repeat a maximum of 10 times or until a good place (1/4 of the
    //        playlist away from a conflict) is reached:
    //         a) Pick a random track within the shuffle set (Track B)
    //         b) Check 1/4 of the playlist up and down (wrapped at the
    //            beginning and end) from Track B's position for Track A
    //         c) Check 1/4 of the playlist up and down (wrapped at the
    //            beginning and end) from Track A's position for Track B
    //         d) If there was a conflict, store the position if it was better
    //            than the already stored best position. The position is deemed
    //            "better" if the distance (square of the difference) of
    //            the closest conflict (Track B near Track A's position and vv)
    //            is larger than previous iterations.
    //     3) If no good place was found, use the stored best position
    //     4) Swap Track A and Track B

    for (int i = 0; i < newPositions.count(); i++) {
        bool conflictFound = true;
        int trackAPosition = newPositions.at(i);
        TrackId trackAId = trackPositionIds.value(trackAPosition);
        int trackBPosition = -1;
        TrackId trackBId;
        int bestTrackDistance = -1;
        int bestTrackBPosition = -1;

        //qDebug() << "Track A:";
        //qDebug() << "Position: " << trackAPosition << " | Id: " << trackAId;

        for (int limit = 10; limit > 0 && conflictFound; limit--) {
            int randomShuffleSetIndex =
                    (int)(qrand() / (RAND_MAX + 1.0) * (newPositions.count()));
            trackBPosition = positions.at(randomShuffleSetIndex);
            trackBId = trackPositionIds.value(trackBPosition);
            conflictFound = false;
            int trackDistance = -1;
            int playlistEnd = trackPositionIds.count();

            //qDebug() << "    Trying new Track B:";
            //qDebug() << "        Position: " << trackBPosition << " | Id: " <<trackBId;

            // Search around Track B for Track A
            searchForDuplicateTrack(
                    math_clamp(trackBPosition - searchDistance, 0, playlistEnd),
                    math_clamp(trackBPosition + searchDistance, 0, playlistEnd),
                    trackAId, trackAPosition, trackBPosition,
                    &trackPositionIds, &trackDistance);
            // Wrap search if needed
            if (trackBPosition - searchDistance < 1) {
                searchForDuplicateTrack(
                        playlistEnd + (trackBPosition - searchDistance),
                        playlistEnd,
                        trackAId, trackAPosition, trackBPosition,
                        &trackPositionIds, &trackDistance);
            }
            if (trackBPosition + searchDistance > playlistEnd) {
                searchForDuplicateTrack(
                        1,
                        (trackBPosition + searchDistance) - playlistEnd,
                        trackAId, trackAPosition, trackBPosition,
                        &trackPositionIds, &trackDistance);
            }
            // Search around Track A for Track B
            searchForDuplicateTrack(
                    math_clamp(trackAPosition - searchDistance, 0, playlistEnd),
                    math_clamp(trackAPosition + searchDistance, 0, playlistEnd),
                    trackBId, trackBPosition, trackAPosition,
                    &trackPositionIds, &trackDistance);
            // Wrap search if needed
            if (trackAPosition - searchDistance < 1) {
                searchForDuplicateTrack(
                        playlistEnd + (trackAPosition - searchDistance),
                        playlistEnd,
                        trackBId, trackBPosition, trackAPosition,
                        &trackPositionIds, &trackDistance);
            }
            if (trackAPosition + searchDistance > playlistEnd) {
                searchForDuplicateTrack(
                        1,
                        (trackAPosition + searchDistance) - playlistEnd,
                        trackBId, trackBPosition, trackAPosition,
                        &trackPositionIds, &trackDistance);
            }

            conflictFound = trackDistance != -1;
            //qDebug() << "            Conflict found? " << conflictFound;
            if (bestTrackDistance < trackDistance) {
                bestTrackDistance = trackDistance;
                bestTrackBPosition = trackBPosition;
            }
            //qDebug() << "        Current Best Position: " << bestTrackBPosition << " | Distance: " << bestTrackDistance;
        }

        if (conflictFound) {
            if (bestTrackBPosition > -1) {
                trackBPosition = bestTrackBPosition;
                trackBId = trackPositionIds.value(trackBPosition);
            }
        }

        //qDebug() << "Swapping tracks " << trackAPosition << " and " << trackBPosition;
        trackPositionIds.insert(trackAPosition, trackBId);
        trackPositionIds.insert(trackBPosition, trackAId);

        // TODO: The following use of QList<T>::swap(int, int) is deprecated
        // and should be replaced with QList<T>::swapItemsAt(int, int)
        // However, the proposed alternative has just been introduced in Qt
        // 5.13. Until the minimum required Qt version of Mixx is increased,
        // we need a version check here.
        #if (QT_VERSION < QT_VERSION_CHECK(5, 13, 0))
        newPositions.swap(newPositions.indexOf(trackAPosition),
                          newPositions.indexOf(trackBPosition));
        #else
        newPositions.swapItemsAt(newPositions.indexOf(trackAPosition),
                                 newPositions.indexOf(trackBPosition));
        #endif

        QString swapQuery = "UPDATE PlaylistTracks SET position=%1 "
                "WHERE position=%2 AND playlist_id=%3";
        query.exec(swapQuery.arg(QString::number(-1),
                                 QString::number(trackAPosition),
                                 QString::number(playlistId)));
        query.exec(swapQuery.arg(QString::number(trackAPosition),
                                 QString::number(trackBPosition),
                                 QString::number(playlistId)));
        query.exec(swapQuery.arg(QString::number(trackBPosition),
                                 QString::number(-1),
                                 QString::number(playlistId)));

        if (query.lastError().isValid())
            qDebug() << query.lastError();
    }

    transaction.commit();
    emit tracksChanged(QSet<int>{playlistId});
}

bool PlaylistDAO::isTrackInPlaylist(TrackId trackId, const int playlistId) const {
    return m_playlistsTrackIsIn.contains(trackId, playlistId);
}

void PlaylistDAO::getPlaylistsTrackIsIn(TrackId trackId,
                                        QSet<int>* playlistSet) const {
    playlistSet->clear();
    for (auto it = m_playlistsTrackIsIn.constFind(trackId);
         it != m_playlistsTrackIsIn.constEnd() && it.key() == trackId; ++it) {
        playlistSet->insert(it.value());
    }
}

void PlaylistDAO::setAutoDJProcessor(AutoDJProcessor* pAutoDJProcessor) {
    m_pAutoDJProcessor = pAutoDJProcessor;
}

void PlaylistDAO::addTracksToAutoDJQueue(const QList<TrackId>& trackIds, AutoDJSendLoc loc) {
    int iAutoDJPlaylistId = getPlaylistIdFromName(AUTODJ_TABLE);
    if (iAutoDJPlaylistId == -1) {
        return;
    }

    // If the first track is already loaded to the player,
    // alter the playlist only below the first track
    int position =
        (m_pAutoDJProcessor && m_pAutoDJProcessor->nextTrackLoaded()) ? 2 : 1;

    switch (loc) {
        case AutoDJSendLoc::TOP:
            insertTracksIntoPlaylist(trackIds, iAutoDJPlaylistId, position);
            break;
        case AutoDJSendLoc::BOTTOM:
            appendTracksToPlaylist(trackIds, iAutoDJPlaylistId);
            break;
        case AutoDJSendLoc::REPLACE:
            if (removeTracksFromPlaylist(iAutoDJPlaylistId, position)) {
                appendTracksToPlaylist(trackIds, iAutoDJPlaylistId);
            }
            break;
    }
}<|MERGE_RESOLUTION|>--- conflicted
+++ resolved
@@ -458,13 +458,8 @@
     //qDebug() << "PlaylistDAO::removeTrackFromPlaylist"
     //         << QThread::currentThread() << m_database.connectionName();
     ScopedTransaction transaction(m_database);
-<<<<<<< HEAD
-    foreach (int position , positions) {
-    	removeTracksFromPlaylistInner(playlistId, position);
-=======
     for (const auto position : qAsConst(positions)) {
         removeTracksFromPlaylistInner(playlistId, position);
->>>>>>> c6953e5f
     }
     transaction.commit();
     emit tracksChanged(QSet<int>{playlistId});
