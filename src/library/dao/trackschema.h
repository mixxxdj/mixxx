--- conflicted
+++ resolved
@@ -57,44 +57,6 @@
 
 const QString REKORDBOX_ANALYZE_PATH = "analyze_path";
 
-<<<<<<< HEAD
-const QStringList DEFAULT_COLUMNS = {
-        LIBRARYTABLE_ID,
-        LIBRARYTABLE_PLAYED,
-        LIBRARYTABLE_TIMESPLAYED,
-        //has to be up here otherwise Played and TimesPlayed are not shown
-        LIBRARYTABLE_ALBUMARTIST,
-        LIBRARYTABLE_ALBUM,
-        LIBRARYTABLE_ARTIST,
-        LIBRARYTABLE_TITLE,
-        LIBRARYTABLE_YEAR,
-        LIBRARYTABLE_RATING,
-        LIBRARYTABLE_GENRE,
-        LIBRARYTABLE_COMPOSER,
-        LIBRARYTABLE_GROUPING,
-        LIBRARYTABLE_TRACKNUMBER,
-        LIBRARYTABLE_KEY,
-        LIBRARYTABLE_KEY_ID,
-        LIBRARYTABLE_BPM,
-        LIBRARYTABLE_BPM_LOCK,
-        LIBRARYTABLE_DURATION,
-        LIBRARYTABLE_BITRATE,
-        LIBRARYTABLE_REPLAYGAIN,
-        LIBRARYTABLE_FILETYPE,
-        LIBRARYTABLE_DATETIMEADDED,
-        TRACKLOCATIONSTABLE_LOCATION,
-        TRACKLOCATIONSTABLE_FSDELETED,
-        LIBRARYTABLE_COMMENT,
-        LIBRARYTABLE_MIXXXDELETED,
-        LIBRARYTABLE_COLOR,
-        LIBRARYTABLE_COVERART_SOURCE,
-        LIBRARYTABLE_COVERART_TYPE,
-        LIBRARYTABLE_COVERART_LOCATION,
-        LIBRARYTABLE_COVERART_DIGEST,
-        LIBRARYTABLE_COVERART_HASH};
-
-=======
->>>>>>> b5097f82
 namespace mixxx {
 namespace trackschema {
 // TableForColumn returns the name of the table that contains the named column.
