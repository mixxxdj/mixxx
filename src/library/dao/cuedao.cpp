--- conflicted
+++ resolved
@@ -141,20 +141,6 @@
     VERIFY_OR_DEBUG_ASSERT(cue) {
         return false;
     }
-<<<<<<< HEAD
-    if (cue->getId() == -1) {
-        // New cue
-        QSqlQuery query(m_database);
-        query.prepare(QStringLiteral("INSERT INTO " CUE_TABLE " (track_id, type, position, length, hotcue, label, color) VALUES (:track_id, :type, :position, :length, :hotcue, :label, :color)"));
-        query.bindValue(":track_id", trackId.toVariant());
-        query.bindValue(":type", static_cast<int>(cue->getType()));
-        query.bindValue(":position", cue->getPosition());
-        query.bindValue(":length", cue->getLength());
-        query.bindValue(":hotcue", cue->getHotCue());
-        query.bindValue(":label", labelToQVariant(cue->getLabel()));
-        query.bindValue(":color", mixxx::RgbColor::toQVariant(cue->getColor()));
-=======
->>>>>>> e3fab0c6
 
     // Prepare query
     QSqlQuery query(m_database);
@@ -169,16 +155,6 @@
                         "label=:label,"
                         "color=:color"
                         " WHERE id=:id"));
-<<<<<<< HEAD
-        query.bindValue(":id", cue->getId());
-        query.bindValue(":track_id", trackId.toVariant());
-        query.bindValue(":type", static_cast<int>(cue->getType()));
-        query.bindValue(":position", cue->getPosition());
-        query.bindValue(":length", cue->getLength());
-        query.bindValue(":hotcue", cue->getHotCue());
-        query.bindValue(":label", labelToQVariant(cue->getLabel()));
-        query.bindValue(":color", mixxx::RgbColor::toQVariant(cue->getColor()));
-=======
         query.bindValue(":id", cue->getId().toVariant());
     } else {
         // New cue
@@ -188,10 +164,9 @@
                                "label, color) VALUES (:track_id, :type, "
                                ":position, :length, :hotcue, :label, :color)"));
     }
->>>>>>> e3fab0c6
 
     // Bind values and execute query
-    query.bindValue(":track_id", cue->getTrackId().toVariant());
+    query.bindValue(":track_id", trackId.toVariant());
     query.bindValue(":type", static_cast<int>(cue->getType()));
     query.bindValue(":position", cue->getPosition());
     query.bindValue(":length", cue->getLength());
