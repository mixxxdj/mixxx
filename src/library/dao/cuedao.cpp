--- conflicted
+++ resolved
@@ -41,15 +41,10 @@
     const auto id = DbId(row.value(row.indexOf("id")));
     TrackId trackId(row.value(row.indexOf("track_id")));
     int type = row.value(row.indexOf("type")).toInt();
-<<<<<<< HEAD
     const auto position =
             mixxx::audio::FramePos::fromEngineSamplePosMaybeInvalid(
-                    row.value(row.indexOf("position")).toInt());
-    int lengthFrames = row.value(row.indexOf("length")).toInt() / mixxx::kEngineChannelCount;
-=======
-    double position = row.value(row.indexOf("position")).toDouble();
-    int length = row.value(row.indexOf("length")).toInt();
->>>>>>> dfa313f4
+                    row.value(row.indexOf("position")).toDouble());
+    double lengthFrames = row.value(row.indexOf("length")).toDouble() / mixxx::kEngineChannelCount;
     int hotcue = row.value(row.indexOf("hotcue")).toInt();
     QString label = labelFromQVariant(row.value(row.indexOf("label")));
     mixxx::RgbColor::optional_t color = mixxx::RgbColor::fromQVariant(row.value(row.indexOf("color")));
