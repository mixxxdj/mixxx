#ifndef TRACKDAO_H
#define TRACKDAO_H

#include <QFileInfo>
#include <QObject>
#include <QSet>
#include <QHash>
#include <QList>
#include <QSqlDatabase>
#include <QSharedPointer>
#include <QWeakPointer>
#include <QCache>

#include "configobject.h"
#include "library/dao/dao.h"
#include "trackinfoobject.h"
#include "util.h"

#define LIBRARY_TABLE "library"

const QString LIBRARYTABLE_ID = "id";
const QString LIBRARYTABLE_ARTIST = "artist";
const QString LIBRARYTABLE_TITLE = "title";
const QString LIBRARYTABLE_ALBUM = "album";
const QString LIBRARYTABLE_ALBUMARTIST = "album_artist";
const QString LIBRARYTABLE_YEAR = "year";
const QString LIBRARYTABLE_GENRE = "genre";
const QString LIBRARYTABLE_COMPOSER = "composer";
const QString LIBRARYTABLE_GROUPING = "grouping";
const QString LIBRARYTABLE_TRACKNUMBER = "tracknumber";
const QString LIBRARYTABLE_FILETYPE = "filetype";
const QString LIBRARYTABLE_LOCATION = "location";
const QString LIBRARYTABLE_COMMENT = "comment";
const QString LIBRARYTABLE_DURATION = "duration";
const QString LIBRARYTABLE_BITRATE = "bitrate";
const QString LIBRARYTABLE_BPM = "bpm";
const QString LIBRARYTABLE_REPLAYGAIN = "replaygain";
const QString LIBRARYTABLE_CUEPOINT = "cuepoint";
const QString LIBRARYTABLE_URL = "url";
const QString LIBRARYTABLE_SAMPLERATE = "samplerate";
const QString LIBRARYTABLE_WAVESUMMARYHEX = "wavesummaryhex";
const QString LIBRARYTABLE_CHANNELS = "channels";
const QString LIBRARYTABLE_MIXXXDELETED = "mixxx_deleted";
const QString LIBRARYTABLE_DATETIMEADDED = "datetime_added";
const QString LIBRARYTABLE_HEADERPARSED = "header_parsed";
const QString LIBRARYTABLE_TIMESPLAYED = "timesplayed";
const QString LIBRARYTABLE_PLAYED = "played";
const QString LIBRARYTABLE_RATING = "rating";
const QString LIBRARYTABLE_KEY = "key";
const QString LIBRARYTABLE_KEY_ID = "key_id";
const QString LIBRARYTABLE_BPM_LOCK = "bpm_lock";

const QString TRACKLOCATIONSTABLE_ID = "id";
const QString TRACKLOCATIONSTABLE_LOCATION = "location";
const QString TRACKLOCATIONSTABLE_FILENAME = "filename";
const QString TRACKLOCATIONSTABLE_DIRECTORY = "directory";
const QString TRACKLOCATIONSTABLE_FILESIZE = "filesize";
const QString TRACKLOCATIONSTABLE_FSDELETED = "fs_deleted";
const QString TRACKLOCATIONSTABLE_NEEDSVERIFICATION = "needs_verification";

class ScopedTransaction;
class PlaylistDAO;
class AnalysisDao;
class CueDAO;
class CrateDAO;
<<<<<<< HEAD
class SocialTagDao;
=======
class DirectoryDAO;
>>>>>>> 18010692

class TrackDAO : public QObject, public virtual DAO {
    Q_OBJECT
  public:
    // The 'config object' is necessary because users decide ID3 tags get
    // synchronized on track metadata change
    TrackDAO(QSqlDatabase& database, CueDAO& cueDao,
             PlaylistDAO& playlistDao, CrateDAO& crateDao,
<<<<<<< HEAD
             AnalysisDao& analysisDao,
             SocialTagDao& socialTagDao,
             ConfigObject<ConfigValue>* pConfig);
=======
             AnalysisDao& analysisDao, DirectoryDAO& directoryDao,
             ConfigObject<ConfigValue>* pConfig = NULL);
>>>>>>> 18010692
    virtual ~TrackDAO();

    void finish();
    void setDatabase(QSqlDatabase& database) { m_database = database; }

    void initialize();
    int getTrackId(const QString& absoluteFilePath);
    QList<int> getTrackIds(const QList<QFileInfo>& files);
    bool trackExistsInDatabase(const QString& absoluteFilePath);
    QString getTrackLocation(const int id);
    int addTrack(const QString& file, bool unremove);
    int addTrack(const QFileInfo& fileInfo, bool unremove);
    void addTracksPrepare();
    bool addTracksAdd(TrackInfoObject* pTrack, bool unremove);
    void addTracksFinish(bool rollback=false);
    QList<int> addTracks(const QList<QFileInfo>& fileInfoList, bool unremove);
    void hideTracks(const QList<int>& ids);
    void purgeTracks(const QList<int>& ids);
    void purgeTracks(const QString& dir);
    void unhideTracks(const QList<int>& ids);
    TrackPointer getTrack(const int id, const bool cacheOnly=false) const;
    bool isDirty(int trackId);
    void markTracksAsMixxxDeleted(const QString& dir);

    // Scanning related calls. Should be elsewhere or private somehow.
    void markTrackLocationAsVerified(const QString& location);
    void markTracksInDirectoriesAsVerified(QStringList& directories);
    void invalidateTrackLocationsInLibrary();
    void markUnverifiedTracksAsDeleted();
    void markTrackLocationsAsDeleted(const QString& directory);
    void detectMovedFiles(QSet<int>* tracksMovedSetNew, QSet<int>* tracksMovedSetOld);
    void databaseTrackAdded(TrackPointer pTrack);
    void databaseTracksMoved(QSet<int> tracksMovedSetOld, QSet<int> tracksMovedSetNew);
    bool verifyRemainingTracks(volatile bool* pCancel);

  signals:
    void trackDirty(int trackId);
    void trackClean(int trackId);
    void trackChanged(int trackId);
    void tracksAdded(QSet<int> trackIds);
    void tracksRemoved(QSet<int> trackIds);
    void dbTrackAdded(TrackPointer pTrack);
    void progressVerifyTracksOutside(QString path);

  public slots:
    // The public interface to the TrackDAO requires a TrackPointer so that we
    // have a guarantee that the track will not be deleted while we are working
    // on it. However, private parts of TrackDAO can use the raw saveTrack(TIO*)
    // call.
    void saveTrack(TrackPointer pTrack);

    // Clears the cached TrackInfoObjects, which can be useful when the
    // underlying database tables change (eg. during a library rescan,
    // we might detect that a track has been moved and modify the update
    // the tables directly.)
    void clearCache();

  private slots:
    void slotTrackDirty(TrackInfoObject* pTrack);
    void slotTrackChanged(TrackInfoObject* pTrack);
    void slotTrackClean(TrackInfoObject* pTrack);
    void slotTrackSave(TrackInfoObject* pTrack);

  private:
    bool isTrackFormatSupported(TrackInfoObject* pTrack) const;
    void saveTrack(TrackInfoObject* pTrack);
    void updateTrack(TrackInfoObject* pTrack);
    void addTrack(TrackInfoObject* pTrack, bool unremove);
    TrackPointer getTrackFromDB(const int id) const;
    QString absoluteFilePath(QString location);

    void bindTrackToTrackLocationsInsert(TrackInfoObject* pTrack);
    void bindTrackToLibraryInsert(TrackInfoObject* pTrack, int trackLocationId);

    void writeAudioMetaData(TrackInfoObject* pTrack);
    // Called when the TIO reference count drops to 0
    static void deleteTrack(TrackInfoObject* pTrack);

    QSqlDatabase& m_database;
    CueDAO& m_cueDao;
    PlaylistDAO& m_playlistDao;
    CrateDAO& m_crateDao;
    AnalysisDao& m_analysisDao;
<<<<<<< HEAD
    SocialTagDao& m_socialTagDao;
    ConfigObject<ConfigValue> * m_pConfig;
=======
    DirectoryDAO& m_directoryDAO;
    ConfigObject<ConfigValue>* m_pConfig;
>>>>>>> 18010692
    static QHash<int, TrackWeakPointer> m_sTracks;
    static QMutex m_sTracksMutex;
    mutable QCache<int, TrackPointer> m_trackCache;

    QSqlQuery* m_pQueryTrackLocationInsert;
    QSqlQuery* m_pQueryTrackLocationSelect;
    QSqlQuery* m_pQueryLibraryInsert;
    QSqlQuery* m_pQueryLibraryUpdate;
    QSqlQuery* m_pQueryLibrarySelect;
    ScopedTransaction* m_pTransaction;
    int m_trackLocationIdColumn;
    int m_queryLibraryIdColumn;
    int m_queryLibraryMixxxDeletedColumn;

    QSet<int> m_tracksAddedSet;

    DISALLOW_COPY_AND_ASSIGN(TrackDAO);
};

#endif //TRACKDAO_H<|MERGE_RESOLUTION|>--- conflicted
+++ resolved
@@ -63,11 +63,8 @@
 class AnalysisDao;
 class CueDAO;
 class CrateDAO;
-<<<<<<< HEAD
+class DirectoryDAO;
 class SocialTagDao;
-=======
-class DirectoryDAO;
->>>>>>> 18010692
 
 class TrackDAO : public QObject, public virtual DAO {
     Q_OBJECT
@@ -76,14 +73,9 @@
     // synchronized on track metadata change
     TrackDAO(QSqlDatabase& database, CueDAO& cueDao,
              PlaylistDAO& playlistDao, CrateDAO& crateDao,
-<<<<<<< HEAD
-             AnalysisDao& analysisDao,
+             AnalysisDao& analysisDao, DirectoryDAO& directoryDao,
              SocialTagDao& socialTagDao,
-             ConfigObject<ConfigValue>* pConfig);
-=======
-             AnalysisDao& analysisDao, DirectoryDAO& directoryDao,
              ConfigObject<ConfigValue>* pConfig = NULL);
->>>>>>> 18010692
     virtual ~TrackDAO();
 
     void finish();
@@ -167,13 +159,9 @@
     PlaylistDAO& m_playlistDao;
     CrateDAO& m_crateDao;
     AnalysisDao& m_analysisDao;
-<<<<<<< HEAD
+    DirectoryDAO& m_directoryDAO;
     SocialTagDao& m_socialTagDao;
-    ConfigObject<ConfigValue> * m_pConfig;
-=======
-    DirectoryDAO& m_directoryDAO;
     ConfigObject<ConfigValue>* m_pConfig;
->>>>>>> 18010692
     static QHash<int, TrackWeakPointer> m_sTracks;
     static QMutex m_sTracksMutex;
     mutable QCache<int, TrackPointer> m_trackCache;
