--- conflicted
+++ resolved
@@ -48,29 +48,6 @@
         : m_fileInfo(fileInfo),
           m_pSecurityToken(openSecurityToken(m_fileInfo, pSecurityToken)),
           m_bDeleteOnReferenceExpiration(false),
-<<<<<<< HEAD
-          m_qMutex(QMutex::Recursive) {
-    m_id = TrackId();
-    m_analyzerProgress = -1;
-
-    m_bDirty = false;
-    m_bBpmLocked = false;
-    m_bHeaderParsed = false;
-    m_bClearWaveformRequested = false;
-
-    m_iDuration = 0;
-    m_iBitrate = 0;
-    m_iSampleRate = 0;
-    m_iRating = 0;
-    m_iChannels = 0;
-    m_fCuePoint = 0.0f;
-    m_dateAdded = QDateTime::currentDateTime();
-
-    // Parse the metadata from file. This is not a quick operation!
-    if (parseHeader) {
-        parse(parseCoverArt);
-    }
-=======
           m_qMutex(QMutex::Recursive),
           m_id(trackId),
           m_bDirty(false),
@@ -79,6 +56,7 @@
           m_dateAdded(QDateTime::currentDateTime()),
           m_bHeaderParsed(false),
           m_bBpmLocked(false),
+          m_bClearWaveformRequested(false),
           m_analyzerProgress(-1) {
 }
 
@@ -104,7 +82,6 @@
                     SecurityTokenPointer(),
                     trackId),
             &QObject::deleteLater);
->>>>>>> cc84a2db
 }
 
 // static
