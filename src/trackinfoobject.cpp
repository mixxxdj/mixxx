/***************************************************************************
                          trackinfoobject.cpp  -  description
                             -------------------
    begin                : 10 02 2003
    copyright            : (C) 2003 by Tue & Ken Haste Andersen
    email                : haste@diku.dk
***************************************************************************/

/***************************************************************************
*                                                                         *
*   This program is free software; you can redistribute it and/or modify  *
*   it under the terms of the GNU General Public License as published by  *
*   the Free Software Foundation; either version 2 of the License, or     *
*   (at your option) any later version.                                   *
*                                                                         *
***************************************************************************/

#include <QDomNode>
#include <QDomDocument>
#include <QDomElement>
#include <QFileInfo>
#include <QMutexLocker>
#include <QString>
#include <QtDebug>

#include "trackinfoobject.h"

#include "soundsourceproxy.h"
#include "xmlparse.h"
#include "controlobject.h"
#include "waveform/waveform.h"
#include "track/beatfactory.h"
#include "track/keyfactory.h"
#include "track/keyutils.h"
<<<<<<< HEAD
#include "track/tagutils.h"
=======
#include "util/compatibility.h"
>>>>>>> 18010692
#include "mixxxutils.cpp"


TrackInfoObject::TrackInfoObject(const QString sLocation, bool parseHeader)
        : m_qMutex(QMutex::Recursive),
          m_waveform(new Waveform()),
          m_waveformSummary(new Waveform()),
          m_analyserProgress(-1) {
    QFileInfo fileInfo(sLocation);
    populateLocation(fileInfo);
    initialize(parseHeader);
}

TrackInfoObject::TrackInfoObject(const QFileInfo& fileInfo, bool parseHeader)
        : m_qMutex(QMutex::Recursive),
          m_waveform(new Waveform()),
          m_waveformSummary(new Waveform()),
          m_analyserProgress(-1) {
    populateLocation(fileInfo);
    initialize(parseHeader);
}

TrackInfoObject::TrackInfoObject(const QDomNode &nodeHeader)
        : m_qMutex(QMutex::Recursive),
          m_waveform(new Waveform()),
          m_waveformSummary(new Waveform()),
          m_analyserProgress(-1) {
    m_sFilename = XmlParse::selectNodeQString(nodeHeader, "Filename");
    m_sLocation = XmlParse::selectNodeQString(nodeHeader, "Filepath") + "/" +  m_sFilename;
    QString create_date;

    // We don't call initialize() here because it would end up calling parse()
    // on the file. Plus those initializations weren't done before, so it might
    // cause subtle bugs. This constructor is only used for legacy importing so
    // I'm not going to do it. rryan 6/2010

    // Check the status of the file on disk.
    QFileInfo fileInfo(m_sLocation);
    populateLocation(fileInfo);

    m_sTitle = XmlParse::selectNodeQString(nodeHeader, "Title");
    m_sArtist = XmlParse::selectNodeQString(nodeHeader, "Artist");
    m_sType = XmlParse::selectNodeQString(nodeHeader, "Type");
    m_sComment = XmlParse::selectNodeQString(nodeHeader, "Comment");
    m_iDuration = XmlParse::selectNodeQString(nodeHeader, "Duration").toInt();
    m_iSampleRate = XmlParse::selectNodeQString(nodeHeader, "SampleRate").toInt();
    m_iChannels = XmlParse::selectNodeQString(nodeHeader, "Channels").toInt();
    m_iBitrate = XmlParse::selectNodeQString(nodeHeader, "Bitrate").toInt();
    m_iLength = XmlParse::selectNodeQString(nodeHeader, "Length").toInt();
    m_iTimesPlayed = XmlParse::selectNodeQString(nodeHeader, "TimesPlayed").toInt();
    m_fReplayGain = XmlParse::selectNodeQString(nodeHeader, "replaygain").toFloat();
    m_bHeaderParsed = false;
    create_date = XmlParse::selectNodeQString(nodeHeader, "CreateDate");
    if (create_date == "")
        m_dCreateDate = fileInfo.created();
    else
        m_dCreateDate = QDateTime::fromString(create_date);

    // Mixxx <1.8 recorded track IDs in mixxxtrack.xml, but we are going to
    // ignore those. Tracks will get a new ID from the database.
    //m_iId = XmlParse::selectNodeQString(nodeHeader, "Id").toInt();
    m_iId = -1;

    m_fCuePoint = XmlParse::selectNodeQString(nodeHeader, "CuePoint").toFloat();
    m_bPlayed = false;

    //m_pWave = XmlParse::selectNodeHexCharArray(nodeHeader, QString("WaveSummaryHex"));

    m_bIsValid = true;

    m_bDirty = false;
    m_bLocationChanged = false;
}

void TrackInfoObject::populateLocation(const QFileInfo& fileInfo) {
    m_sFilename = fileInfo.fileName();
    m_sLocation = fileInfo.absoluteFilePath();
    m_sDirectory = fileInfo.absolutePath();
    m_iLength = fileInfo.size();
}

void TrackInfoObject::initialize(bool parseHeader) {
    m_bDirty = false;
    m_bLocationChanged = false;

    m_sArtist = "";
    m_sTitle = "";
    m_sType= "";
    m_sComment = "";
    m_sYear = "";
    m_sURL = "";
    m_iDuration = 0;
    m_iBitrate = 0;
    m_iTimesPlayed = 0;
    m_bPlayed = false;
    m_fReplayGain = 0.;
    m_bIsValid = false;
    m_bHeaderParsed = false;
    m_iId = -1;
    m_iSampleRate = 0;
    m_iChannels = 0;
    m_fCuePoint = 0.0f;
    m_dCreateDate = m_dateAdded = QDateTime::currentDateTime();
    m_Rating = 0;
    m_bBpmLock = false;
    m_sGrouping = "";
    m_sAlbumArtist = "";

    // parse() parses the metadata from file. This is not a quick operation!
    if (parseHeader) {
        parse();
    }
}

TrackInfoObject::~TrackInfoObject() {
    //qDebug() << "~TrackInfoObject()" << m_iId << getInfo();
    delete m_waveform;
    delete m_waveformSummary;
}

void TrackInfoObject::doSave() {
    //qDebug() << "TIO::doSave()" << getInfo();
    emit(save(this));
}

bool TrackInfoObject::isValid() const {
    QMutexLocker lock(&m_qMutex);
    return m_bIsValid;
}


int TrackInfoObject::parse() {
    // Add basic information derived from the filename:
    parseFilename();

    // Parse the using information stored in the sound file
    int result = SoundSourceProxy::ParseHeader(this);
    m_bIsValid = result == OK;
    return result;
}


void TrackInfoObject::parseFilename() {
    QMutexLocker lock(&m_qMutex);

    if (m_sFilename.indexOf('-') != -1)
    {
        m_sArtist = m_sFilename.section('-',0,0).trimmed(); // Get the first part
        m_sTitle = m_sFilename.section('-',1,1); // Get the second part
        m_sTitle = m_sTitle.section('.',0,-2).trimmed(); // Remove the ending
    }
    else
    {
        m_sTitle = m_sFilename.section('.',0,-2).trimmed(); // Remove the ending;
        m_sType = m_sFilename.section('.',-1).trimmed(); // Get the ending
    }

    if (m_sTitle.length() == 0) {
        m_sTitle = m_sFilename.section('.',0,-2).trimmed();
    }

    // Add no comment
    m_sComment = QString("");

    // Find the type
    m_sType = m_sFilename.section(".",-1).toLower().trimmed();
    setDirty(true);
}

QString TrackInfoObject::getDurationStr() const {
    QMutexLocker lock(&m_qMutex);
    int iDuration = m_iDuration;
    lock.unlock();

    return MixxxUtils::secondsToMinutes(iDuration, true);
}

void TrackInfoObject::setLocation(QString location) {
    QMutexLocker lock(&m_qMutex);
    QFileInfo fileInfo(location);
    // TODO(XXX) Can the file name change without m_sLocation changing?? The
    // extra test seems pointless.
    QString fileName = fileInfo.fileName();
    bool dirty = m_sLocation != location || fileName != m_sFilename;
    populateLocation(fileInfo);
    if (dirty) {
        m_bLocationChanged = true;
        setDirty(true);
    }
}

QString TrackInfoObject::getLocation() const {
    QMutexLocker lock(&m_qMutex);
    return m_sLocation;
}

QString TrackInfoObject::getDirectory() const {
    QMutexLocker lock(&m_qMutex);
    return m_sDirectory;
}

QString TrackInfoObject::getFilename()  const {
    QMutexLocker lock(&m_qMutex);
    return m_sFilename;
}

QDateTime TrackInfoObject::getCreateDate() const {
    QMutexLocker lock(&m_qMutex);
    QDateTime create_date = QDateTime(m_dCreateDate);
    return create_date;
}

bool TrackInfoObject::exists() const {
    QMutexLocker lock(&m_qMutex);
    // return here a fresh calculated value to be sure
    // the file is not deleted or gone with an USB-Stick
    // because it will probably stop the Auto-DJ
    return QFile::exists(m_sLocation);
}

float TrackInfoObject::getReplayGain() const {
    QMutexLocker lock(&m_qMutex);
    return m_fReplayGain;
}

void TrackInfoObject::setReplayGain(float f) {
    QMutexLocker lock(&m_qMutex);
    bool dirty = m_fReplayGain != f;
    m_fReplayGain = f;
    //qDebug() << "Reported ReplayGain value: " << m_fReplayGain;
    if (dirty)
        setDirty(true);
    lock.unlock();
    emit(ReplayGainUpdated(f));
}

double TrackInfoObject::getBpm() const {
    QMutexLocker lock(&m_qMutex);
    if (!m_pBeats) {
        return 0;
    }
    // getBpm() returns -1 when invalid.
    double bpm = m_pBeats->getBpm();
    if (bpm >= 0.0) {
        return bpm;
    }
    return 0;
}

void TrackInfoObject::setBpm(double f) {
    if (f < 0) {
        return;
    }

    QMutexLocker lock(&m_qMutex);
    // TODO(rryan): Assume always dirties.
    bool dirty = false;
    if (f == 0.0) {
        // If the user sets the BPM to 0, we assume they want to clear the
        // beatgrid.
        setBeats(BeatsPointer());
        dirty = true;
    } else if (!m_pBeats) {
        setBeats(BeatFactory::makeBeatGrid(this, f, 0));
        dirty = true;
    } else if (m_pBeats->getBpm() != f) {
        m_pBeats->setBpm(f);
        dirty = true;
    }

    if (dirty)
        setDirty(true);

    lock.unlock();
    // Tell the GUI to update the bpm label...
    //qDebug() << "TrackInfoObject signaling BPM update to" << f;
    emit(bpmUpdated(f));
}

QString TrackInfoObject::getBpmStr() const
{
    return QString("%1").arg(getBpm(), 3,'f',1);
}

void TrackInfoObject::setBeats(BeatsPointer pBeats) {
    QMutexLocker lock(&m_qMutex);

    // This whole method is not so great. The fact that Beats is an ABC is
    // limiting with respect to QObject and signals/slots.

    QObject* pObject = NULL;
    if (m_pBeats) {
        pObject = dynamic_cast<QObject*>(m_pBeats.data());
        if (pObject) {
            disconnect(pObject, SIGNAL(updated()),
                       this, SLOT(slotBeatsUpdated()));
        }
    }
    m_pBeats = pBeats;
    double bpm = 0.0;
    if (m_pBeats) {
        bpm = m_pBeats->getBpm();
        pObject = dynamic_cast<QObject*>(m_pBeats.data());
        if (pObject) {
            connect(pObject, SIGNAL(updated()),
                    this, SLOT(slotBeatsUpdated()));
        }
    }
    setDirty(true);
    lock.unlock();
    emit(bpmUpdated(bpm));
    emit(beatsUpdated());
}

BeatsPointer TrackInfoObject::getBeats() const {
    QMutexLocker lock(&m_qMutex);
    return m_pBeats;
}

void TrackInfoObject::slotBeatsUpdated() {
    QMutexLocker lock(&m_qMutex);
    setDirty(true);
    double bpm = m_pBeats->getBpm();
    lock.unlock();
    emit(bpmUpdated(bpm));
    emit(beatsUpdated());
}

bool TrackInfoObject::getHeaderParsed()  const
{
    QMutexLocker lock(&m_qMutex);
    return m_bHeaderParsed;
}

void TrackInfoObject::setHeaderParsed(bool parsed)
{
    QMutexLocker lock(&m_qMutex);
    bool dirty = m_bHeaderParsed != parsed;
    m_bHeaderParsed = parsed;
    if (dirty)
        setDirty(true);
}

QString TrackInfoObject::getInfo()  const
{
    QMutexLocker lock(&m_qMutex);
    QString artist = m_sArtist.trimmed() == "" ? "" : m_sArtist + ", ";
    QString sInfo = artist + m_sTitle;
    return sInfo;
}

QDateTime TrackInfoObject::getDateAdded() const {
    QMutexLocker lock(&m_qMutex);
    return m_dateAdded;
}

void TrackInfoObject::setDateAdded(QDateTime dateAdded) {
    QMutexLocker lock(&m_qMutex);
    m_dateAdded = dateAdded;
}

int TrackInfoObject::getDuration()  const {
    QMutexLocker lock(&m_qMutex);
    return m_iDuration;
}

void TrackInfoObject::setDuration(int i) {
    QMutexLocker lock(&m_qMutex);
    bool dirty = m_iDuration != i;
    m_iDuration = i;
    if (dirty)
        setDirty(true);
}

QString TrackInfoObject::getTitle()  const {
    QMutexLocker lock(&m_qMutex);
    return m_sTitle;
}

void TrackInfoObject::setTitle(QString s) {
    QMutexLocker lock(&m_qMutex);
    s = s.trimmed();
    bool dirty = m_sTitle != s;
    m_sTitle = s;
    if (dirty)
        setDirty(true);
}

QString TrackInfoObject::getArtist()  const {
    QMutexLocker lock(&m_qMutex);
    return m_sArtist;
}

void TrackInfoObject::setArtist(QString s) {
    QMutexLocker lock(&m_qMutex);
    s = s.trimmed();
    bool dirty = m_sArtist != s;
    m_sArtist = s;
    if (dirty)
        setDirty(true);
}

QString TrackInfoObject::getAlbum()  const {
    QMutexLocker lock(&m_qMutex);
    return m_sAlbum;
}

void TrackInfoObject::setAlbum(QString s) {
    QMutexLocker lock(&m_qMutex);
    s = s.trimmed();
    bool dirty = m_sAlbum != s;
    m_sAlbum = s;
    if (dirty)
        setDirty(true);
}

QString TrackInfoObject::getAlbumArtist()  const {
    QMutexLocker lock(&m_qMutex);
    return m_sAlbumArtist;
}

void TrackInfoObject::setAlbumArtist(QString s) {
    QMutexLocker lock(&m_qMutex);
    s = s.trimmed();
    bool dirty = m_sAlbumArtist != s;
    m_sAlbumArtist = s;
    if (dirty)
        setDirty(true);
}

QString TrackInfoObject::getYear()  const {
    QMutexLocker lock(&m_qMutex);
    return m_sYear;
}

void TrackInfoObject::setYear(QString s) {
    QMutexLocker lock(&m_qMutex);
    s = s.trimmed();
    bool dirty = m_sYear != s;
    m_sYear = s.trimmed();
    if (dirty)
        setDirty(true);
}

QString TrackInfoObject::getGenre()  const {
    QMutexLocker lock(&m_qMutex);
    return m_sGenre;
}

void TrackInfoObject::setGenre(QString s) {
    QMutexLocker lock(&m_qMutex);
    s = s.trimmed();
    bool dirty = m_sGenre != s;
    m_sGenre = s;
    if (dirty)
        setDirty(true);
}

QString TrackInfoObject::getComposer() const {
    QMutexLocker lock(&m_qMutex);
    return m_sComposer;
}

void TrackInfoObject::setComposer(QString s) {
    QMutexLocker lock(&m_qMutex);
    s = s.trimmed();
    bool dirty = m_sComposer != s;
    m_sComposer = s;
    if (dirty)
        setDirty(true);
}

QString TrackInfoObject::getGrouping()  const {
    QMutexLocker lock(&m_qMutex);
    return m_sGrouping;
}

void TrackInfoObject::setGrouping(QString s) {
    QMutexLocker lock(&m_qMutex);
    s = s.trimmed();
    bool dirty = m_sGrouping != s;
    m_sGrouping = s;
    if (dirty)
        setDirty(true);
}

QString TrackInfoObject::getTrackNumber()  const {
    QMutexLocker lock(&m_qMutex);
    return m_sTrackNumber;
}

void TrackInfoObject::setTrackNumber(QString s) {
    QMutexLocker lock(&m_qMutex);
    s = s.trimmed();
    bool dirty = m_sTrackNumber != s;
    m_sTrackNumber = s;
    if (dirty)
        setDirty(true);
}

int TrackInfoObject::getTimesPlayed() const {
    QMutexLocker lock(&m_qMutex);
    return m_iTimesPlayed;
}

void TrackInfoObject::setTimesPlayed(int t) {
    QMutexLocker lock(&m_qMutex);
    bool dirty = t != m_iTimesPlayed;
    m_iTimesPlayed = t;
    if (dirty)
        setDirty(true);
}

void TrackInfoObject::incTimesPlayed() {
    setPlayedAndUpdatePlaycount(true);
}

bool TrackInfoObject::getPlayed() const {
    QMutexLocker lock(&m_qMutex);
    bool bPlayed = m_bPlayed;
    return bPlayed;
}

void TrackInfoObject::setPlayedAndUpdatePlaycount(bool bPlayed) {
    QMutexLocker lock(&m_qMutex);
    if (bPlayed) {
        ++m_iTimesPlayed;
        setDirty(true);
    }
    else if (m_bPlayed && !bPlayed) {
        m_iTimesPlayed = math_max(0, m_iTimesPlayed - 1);
        setDirty(true);
    }
    m_bPlayed = bPlayed;
}

void TrackInfoObject::setPlayed(bool bPlayed) {
    QMutexLocker lock(&m_qMutex);
    if (bPlayed != m_bPlayed) {
        m_bPlayed = bPlayed;
        setDirty(true);
    }
}

QString TrackInfoObject::getComment() const {
    QMutexLocker lock(&m_qMutex);
    return m_sComment;
}

void TrackInfoObject::setComment(QString s) {
    QMutexLocker lock(&m_qMutex);
    bool dirty = s != m_sComment;
    m_sComment = s;
    if (dirty)
        setDirty(true);
}

QString TrackInfoObject::getType() const {
    QMutexLocker lock(&m_qMutex);
    return m_sType;
}

void TrackInfoObject::setType(QString s) {
    QMutexLocker lock(&m_qMutex);
    bool dirty = s != m_sType;
    m_sType = s;
    if (dirty)
        setDirty(true);
}

void TrackInfoObject::setSampleRate(int iSampleRate) {
    QMutexLocker lock(&m_qMutex);
    bool dirty = m_iSampleRate != iSampleRate;
    m_iSampleRate = iSampleRate;
    if (dirty)
        setDirty(true);
}

int TrackInfoObject::getSampleRate() const {
    QMutexLocker lock(&m_qMutex);
    return m_iSampleRate;
}

void TrackInfoObject::setChannels(int iChannels) {
    QMutexLocker lock(&m_qMutex);
    bool dirty = m_iChannels != iChannels;
    m_iChannels = iChannels;
    if (dirty)
        setDirty(true);
}

int TrackInfoObject::getChannels() const {
    QMutexLocker lock(&m_qMutex);
    return m_iChannels;
}

int TrackInfoObject::getLength() const {
    QMutexLocker lock(&m_qMutex);
    return m_iLength;
}

int TrackInfoObject::getBitrate() const {
    QMutexLocker lock(&m_qMutex);
    return m_iBitrate;
}

QString TrackInfoObject::getBitrateStr() const {
    return QString("%1").arg(getBitrate());
}

void TrackInfoObject::setBitrate(int i) {
    QMutexLocker lock(&m_qMutex);
    bool dirty = m_iBitrate != i;
    m_iBitrate = i;
    if (dirty)
        setDirty(true);
}

int TrackInfoObject::getId() const {
    QMutexLocker lock(&m_qMutex);
    return m_iId;
}

void TrackInfoObject::setId(int iId) {
    QMutexLocker lock(&m_qMutex);
    // changing the Id does not make the track drity because the Id is always
    // generated by the Database itself
    m_iId = iId;
}


//TODO (vrince) remove clen-up when new summary is ready
/*
const QByteArray *TrackInfoObject::getWaveSummary()
{
    QMutexLocker lock(&m_qMutex);
    return &m_waveSummary;
}

void TrackInfoObject::setWaveSummary(const QByteArray* pWave, bool updateUI)
{
    QMutexLocker lock(&m_qMutex);
    m_waveSummary = *pWave; //_Copy_ the bytes
    setDirty(true);
    lock.unlock();
    emit(wavesummaryUpdated(this));
}*/

void TrackInfoObject::setURL(QString url) {
    QMutexLocker lock(&m_qMutex);
    bool dirty = m_sURL != url;
    m_sURL = url;
    if (dirty)
        setDirty(true);
}

QString TrackInfoObject::getURL() {
    QMutexLocker lock(&m_qMutex);
    return m_sURL;
}

Waveform* TrackInfoObject::getWaveform() {
    return m_waveform;
}

Waveform* TrackInfoObject::getWaveformSummary() {
    return m_waveformSummary;
}

// called from the AnalyserQueue Thread
void TrackInfoObject::waveformSummaryNew() {
    emit(waveformSummaryUpdated());
}

void TrackInfoObject::setAnalyserProgress(int progress) {
    // progress in 0 .. 1000. QAtomicInt so no need for lock.
    if (progress != deref(m_analyserProgress)) {
        m_analyserProgress = progress;
        emit(analyserProgress(progress));
    }
}

int TrackInfoObject::getAnalyserProgress() const {
    // QAtomicInt so no need for lock.
    return deref(m_analyserProgress);
}

void TrackInfoObject::setCuePoint(float cue) {
    QMutexLocker lock(&m_qMutex);
    bool dirty = m_fCuePoint != cue;
    m_fCuePoint = cue;
    if (dirty)
        setDirty(true);
}

float TrackInfoObject::getCuePoint() {
    QMutexLocker lock(&m_qMutex);
    return m_fCuePoint;
}

void TrackInfoObject::slotCueUpdated() {
    setDirty(true);
    emit(cuesUpdated());
}

Cue* TrackInfoObject::addCue() {
    //qDebug() << "TrackInfoObject::addCue()";
    QMutexLocker lock(&m_qMutex);
    Cue* cue = new Cue(m_iId);
    connect(cue, SIGNAL(updated()),
            this, SLOT(slotCueUpdated()));
    m_cuePoints.push_back(cue);
    setDirty(true);
    lock.unlock();
    emit(cuesUpdated());
    return cue;
}

void TrackInfoObject::removeCue(Cue* cue) {
    QMutexLocker lock(&m_qMutex);
    disconnect(cue, 0, this, 0);
    m_cuePoints.removeOne(cue);
    setDirty(true);
    lock.unlock();
    emit(cuesUpdated());
}

const QList<Cue*>& TrackInfoObject::getCuePoints() {
    QMutexLocker lock(&m_qMutex);
    return m_cuePoints;
}

void TrackInfoObject::setCuePoints(QList<Cue*> cuePoints) {
    //qDebug() << "setCuePoints" << cuePoints.length();
    QMutexLocker lock(&m_qMutex);
    QListIterator<Cue*> it(m_cuePoints);
    while (it.hasNext()) {
        Cue* cue = it.next();
        disconnect(cue, 0, this, 0);
    }
    m_cuePoints = cuePoints;
    it = QListIterator<Cue*>(m_cuePoints);
    while (it.hasNext()) {
        Cue* cue = it.next();
        connect(cue, SIGNAL(updated()),
                this, SLOT(slotCueUpdated()));
    }
    setDirty(true);
    lock.unlock();
    emit(cuesUpdated());
}

void TrackInfoObject::setDirty(bool bDirty) {

    QMutexLocker lock(&m_qMutex);
    bool change = m_bDirty != bDirty;
    m_bDirty = bDirty;
    lock.unlock();
    // qDebug() << "Track" << m_iId << getInfo() << (change? "changed" : "unchanged")
    //          << "set" << (bDirty ? "dirty" : "clean");
    if (change) {
        if (m_bDirty)
            emit(dirty(this));
        else
            emit(clean(this));
    }
    // Emit a changed signal regardless if this attempted to set us dirty.
    if (bDirty) {
        emit(changed(this));
    }

    //qDebug() << QString("TrackInfoObject %1 %2 set to %3").arg(QString::number(m_iId), m_sLocation, m_bDirty ? "dirty" : "clean");
}

bool TrackInfoObject::isDirty() {
    QMutexLocker lock(&m_qMutex);
    return m_bDirty;
}

bool TrackInfoObject::locationChanged() {
    QMutexLocker lock(&m_qMutex);
    return m_bLocationChanged;
}

int TrackInfoObject::getRating() const {
    QMutexLocker lock(&m_qMutex);
    return m_Rating;
}

void TrackInfoObject::setRating (int rating) {
    QMutexLocker lock(&m_qMutex);
    bool dirty = rating != m_Rating;
    m_Rating = rating;
    if (dirty)
        setDirty(true);
}
TimbrePointer TrackInfoObject::getTimbre() const {
    QMutexLocker lock(&m_qMutex);
    return m_pTimbre;
}

<<<<<<< HEAD
void TrackInfoObject::setTimbre(TimbrePointer pTimbre) {
    QMutexLocker lock(&m_qMutex);
    m_pTimbre = pTimbre;
    setDirty(true);
}

TagCounts TrackInfoObject::getTags() const {
    QMutexLocker lock(&m_qMutex);
    return m_pTagCounts;
}

void TrackInfoObject::setTags(const TagCounts& pTagCounts) {
    QMutexLocker lock(&m_qMutex);
    m_pTagCounts = pTagCounts;
    setDirty(true);
}

void TrackInfoObject::setKeys(Keys keys) {
    QMutexLocker lock(&m_qMutex);
    setDirty(true);
    m_keys = keys;
    // Might be INVALID. We don't care.
    mixxx::track::io::key::ChromaticKey newKey = m_keys.getGlobalKey();
    lock.unlock();
    emit(keyUpdated(KeyUtils::keyToNumericValue(newKey)));
    emit(keysUpdated());
}

const Keys& TrackInfoObject::getKeys() const {
    QMutexLocker lock(&m_qMutex);
=======
void TrackInfoObject::setKeys(Keys keys) {
    QMutexLocker lock(&m_qMutex);
    setDirty(true);
    m_keys = keys;
    // Might be INVALID. We don't care.
    mixxx::track::io::key::ChromaticKey newKey = m_keys.getGlobalKey();
    lock.unlock();
    emit(keyUpdated(KeyUtils::keyToNumericValue(newKey)));
    emit(keysUpdated());
}

const Keys& TrackInfoObject::getKeys() const {
    QMutexLocker lock(&m_qMutex);
>>>>>>> 18010692
    return m_keys;
}

mixxx::track::io::key::ChromaticKey TrackInfoObject::getKey() const {
    QMutexLocker lock(&m_qMutex);
    if (!m_keys.isValid()) {
        return mixxx::track::io::key::INVALID;
    }
    return m_keys.getGlobalKey();
}

<<<<<<< HEAD
// TODO(rryan): Take an optional source.
=======
>>>>>>> 18010692
void TrackInfoObject::setKey(mixxx::track::io::key::ChromaticKey key,
                             mixxx::track::io::key::Source source) {
    QMutexLocker lock(&m_qMutex);
    bool dirty = false;
    if (key == mixxx::track::io::key::INVALID) {
        m_keys = Keys();
        dirty = true;
    } else if (m_keys.getGlobalKey() != key) {
<<<<<<< HEAD
        m_keys = KeyFactory::makeBasicKeys(this, key, source);
=======
        m_keys = KeyFactory::makeBasicKeys(key, source);
>>>>>>> 18010692
    }

    if (dirty) {
        setDirty(true);
    }

    // Might be INVALID. We don't care.
    mixxx::track::io::key::ChromaticKey newKey = m_keys.getGlobalKey();
    lock.unlock();
    emit(keyUpdated(KeyUtils::keyToNumericValue(newKey)));
    emit(keysUpdated());
}

<<<<<<< HEAD
// TODO(rryan): Take an optional source.
void TrackInfoObject::setKeyText(QString key,
                                 mixxx::track::io::key::Source source) {
    QMutexLocker lock(&m_qMutex);
    // TODO(rryan): This equality comparison should use the key-formatting
    // preference.
    bool dirty = !m_keys.isValid() || m_keys.getGlobalKeyText() != key;

    if (dirty) {
        m_keys = KeyFactory::makeBasicKeysFromText(this, key, source);
=======
void TrackInfoObject::setKeyText(QString key,
                                 mixxx::track::io::key::Source source) {
    QMutexLocker lock(&m_qMutex);

    Keys newKeys = KeyFactory::makeBasicKeysFromText(key, source);

    // We treat this as dirtying if it is parsed to a different key or if we
    // fail to parse the key, if the text value is different from the current
    // text value.
    bool dirty = newKeys.getGlobalKey() != m_keys.getGlobalKey() ||
            (newKeys.getGlobalKey() == mixxx::track::io::key::INVALID &&
             newKeys.getGlobalKeyText() != m_keys.getGlobalKeyText());
    if (dirty) {
        m_keys = newKeys;
>>>>>>> 18010692
        setDirty(true);
        // Might be INVALID. We don't care.
        mixxx::track::io::key::ChromaticKey newKey = m_keys.getGlobalKey();
        lock.unlock();
        emit(keyUpdated(KeyUtils::keyToNumericValue(newKey)));
        emit(keysUpdated());
    }
}

QString TrackInfoObject::getKeyText() const {
    QMutexLocker lock(&m_qMutex);

    mixxx::track::io::key::ChromaticKey key = m_keys.getGlobalKey();
    if (key != mixxx::track::io::key::INVALID) {
        return KeyUtils::keyToString(key);
    }

    // Fall back on text global name.
    QString keyText = m_keys.getGlobalKeyText();
    return keyText;
}

void TrackInfoObject::setBpmLock(bool bpmLock) {
    QMutexLocker lock(&m_qMutex);
    bool dirty = bpmLock != m_bBpmLock;
    m_bBpmLock = bpmLock;
    if (dirty)
        setDirty(true);
}

bool TrackInfoObject::hasBpmLock() const {
    QMutexLocker lock(&m_qMutex);
    return m_bBpmLock;
}<|MERGE_RESOLUTION|>--- conflicted
+++ resolved
@@ -32,11 +32,8 @@
 #include "track/beatfactory.h"
 #include "track/keyfactory.h"
 #include "track/keyutils.h"
-<<<<<<< HEAD
+#include "util/compatibility.h"
 #include "track/tagutils.h"
-=======
-#include "util/compatibility.h"
->>>>>>> 18010692
 #include "mixxxutils.cpp"
 
 
@@ -838,7 +835,6 @@
     return m_pTimbre;
 }
 
-<<<<<<< HEAD
 void TrackInfoObject::setTimbre(TimbrePointer pTimbre) {
     QMutexLocker lock(&m_qMutex);
     m_pTimbre = pTimbre;
@@ -869,21 +865,6 @@
 
 const Keys& TrackInfoObject::getKeys() const {
     QMutexLocker lock(&m_qMutex);
-=======
-void TrackInfoObject::setKeys(Keys keys) {
-    QMutexLocker lock(&m_qMutex);
-    setDirty(true);
-    m_keys = keys;
-    // Might be INVALID. We don't care.
-    mixxx::track::io::key::ChromaticKey newKey = m_keys.getGlobalKey();
-    lock.unlock();
-    emit(keyUpdated(KeyUtils::keyToNumericValue(newKey)));
-    emit(keysUpdated());
-}
-
-const Keys& TrackInfoObject::getKeys() const {
-    QMutexLocker lock(&m_qMutex);
->>>>>>> 18010692
     return m_keys;
 }
 
@@ -895,10 +876,6 @@
     return m_keys.getGlobalKey();
 }
 
-<<<<<<< HEAD
-// TODO(rryan): Take an optional source.
-=======
->>>>>>> 18010692
 void TrackInfoObject::setKey(mixxx::track::io::key::ChromaticKey key,
                              mixxx::track::io::key::Source source) {
     QMutexLocker lock(&m_qMutex);
@@ -907,11 +884,7 @@
         m_keys = Keys();
         dirty = true;
     } else if (m_keys.getGlobalKey() != key) {
-<<<<<<< HEAD
-        m_keys = KeyFactory::makeBasicKeys(this, key, source);
-=======
         m_keys = KeyFactory::makeBasicKeys(key, source);
->>>>>>> 18010692
     }
 
     if (dirty) {
@@ -925,18 +898,6 @@
     emit(keysUpdated());
 }
 
-<<<<<<< HEAD
-// TODO(rryan): Take an optional source.
-void TrackInfoObject::setKeyText(QString key,
-                                 mixxx::track::io::key::Source source) {
-    QMutexLocker lock(&m_qMutex);
-    // TODO(rryan): This equality comparison should use the key-formatting
-    // preference.
-    bool dirty = !m_keys.isValid() || m_keys.getGlobalKeyText() != key;
-
-    if (dirty) {
-        m_keys = KeyFactory::makeBasicKeysFromText(this, key, source);
-=======
 void TrackInfoObject::setKeyText(QString key,
                                  mixxx::track::io::key::Source source) {
     QMutexLocker lock(&m_qMutex);
@@ -951,7 +912,6 @@
              newKeys.getGlobalKeyText() != m_keys.getGlobalKeyText());
     if (dirty) {
         m_keys = newKeys;
->>>>>>> 18010692
         setDirty(true);
         // Might be INVALID. We don't care.
         mixxx::track::io::key::ChromaticKey newKey = m_keys.getGlobalKey();
