--- conflicted
+++ resolved
@@ -160,36 +160,6 @@
     return m_bIsValid;
 }
 
-<<<<<<< HEAD
-/*
-    Writes information about the track to the xml file:
- */
-void TrackInfoObject::writeToXML( QDomDocument &doc, QDomElement &header ) {
-    QMutexLocker lock(&m_qMutex);
-
-    QString create_date;
-    XmlParse::addElement( doc, header, "Filename", m_sFilename );
-    //XmlParse::addElement( doc, header, "Filepath", m_sFilepath );
-    XmlParse::addElement( doc, header, "Title", m_sTitle );
-    XmlParse::addElement( doc, header, "Artist", m_sArtist );
-    XmlParse::addElement( doc, header, "Type", m_sType );
-    XmlParse::addElement( doc, header, "Comment", m_sComment);
-    XmlParse::addElement( doc, header, "Duration", QString("%1").arg(m_iDuration));
-    XmlParse::addElement( doc, header, "SampleRate", QString("%1").arg(m_iSampleRate));
-    XmlParse::addElement( doc, header, "Channels", QString("%1").arg(m_iChannels));
-    XmlParse::addElement( doc, header, "Bitrate", QString("%1").arg(m_iBitrate));
-    XmlParse::addElement( doc, header, "Length", QString("%1").arg(m_iLength) );
-    XmlParse::addElement( doc, header, "TimesPlayed", QString("%1").arg(m_iTimesPlayed) );
-    XmlParse::addElement( doc, header, "replaygain", QString("%1").arg(m_fReplayGain) );
-    XmlParse::addElement( doc, header, "Id", QString("%1").arg(m_iId) );
-    XmlParse::addElement( doc, header, "CuePoint", QString::number(m_fCuePoint) );
-    XmlParse::addElement( doc, header, "CreateDate", m_dCreateDate.toString() );
-    //if (m_pWave) {
-    //XmlParse::addHexElement(doc, header, "WaveSummaryHex", m_pWave);
-    //}
-}
-=======
->>>>>>> 1be5156e
 
 int TrackInfoObject::parse() {
     // Add basic information derived from the filename:
@@ -785,6 +755,7 @@
 }
 
 void TrackInfoObject::setDirty(bool bDirty) {
+
     QMutexLocker lock(&m_qMutex);
     bool change = m_bDirty != bDirty;
     m_bDirty = bDirty;
@@ -801,6 +772,8 @@
     if (m_bDirty) {
         emit(changed(this));
     }
+
+    //qDebug() << QString("TrackInfoObject %1 %2 set to %3").arg(QString::number(m_iId), m_sLocation, m_bDirty ? "dirty" : "clean");
 }
 
 bool TrackInfoObject::isDirty() {
