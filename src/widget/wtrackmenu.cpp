#include "widget/wtrackmenu.h"

#include <QCheckBox>
#include <QDialogButtonBox>
#include <QInputDialog>
#include <QList>
#include <QListWidget>
#include <QModelIndex>
#include <QVBoxLayout>

#include "analyzer/analyzerscheduledtrack.h"
#include "analyzer/analyzersilence.h"
#include "analyzer/analyzertrack.h"
#include "control/controlobject.h"
#include "library/coverartutils.h"
#include "library/dao/trackschema.h"
#include "library/dlgtagfetcher.h"
#include "library/dlgtrackinfo.h"
#include "library/dlgtrackinfomulti.h"
#include "library/dlgtrackmetadataexport.h"
#include "library/externaltrackcollection.h"
#include "library/library.h"
#include "library/trackcollection.h"
#include "library/trackcollectionmanager.h"
#include "library/trackmodel.h"
#include "library/trackmodeliterator.h"
#include "library/trackprocessing.h"
#include "library/trackset/crate/crate.h"
#include "library/trackset/crate/cratefeaturehelper.h"
#include "library/trackset/crate/cratesummary.h"
#include "mixer/playermanager.h"
#include "moc_wtrackmenu.cpp"
#include "preferences/colorpalettesettings.h"
#include "preferences/configobject.h"
#include "preferences/dialog/dlgprefdeck.h"
#include "sources/soundsourceproxy.h"
#include "track/track.h"
#include "util/defs.h"
#include "util/desktophelper.h"
#include "util/parented_ptr.h"
#include "util/qt.h"
#include "util/widgethelper.h"
#include "widget/findonwebmenufactory.h"
#include "widget/wcolorpickeraction.h"
#include "widget/wcoverartlabel.h"
#include "widget/wcoverartmenu.h"
#include "widget/wfindonwebmenu.h"
#include "widget/wsearchrelatedtracksmenu.h"
// WStarRating is required for DlgTrackInfo
#include "widget/wstarrating.h"
#include "widget/wstarratingaction.h"

constexpr WTrackMenu::Features WTrackMenu::kDeckTrackMenuFeatures;

namespace {
const QString kAppGroup = QStringLiteral("[App]");

const QString samplerTrString(int i) {
    return QObject::tr("Sampler %1").arg(i);
}

const char* kOrigTrTextProperty = "origTrText";
const char* kBpmScaleProperty = "bpmScale";

void appendBpmPreviewtoBpmAction(QAction* pAction, const double bpm) {
    QString text = pAction->property(kOrigTrTextProperty).toString();
    bool ok = false;
    const double scale = pAction->property(kBpmScaleProperty).toDouble(&ok);
    if (ok && !text.isEmpty()) {
        QString scaledBpm = QString::number(bpm * scale, 'f', 2);
        // This is claimed to be the most performant way to get
        // * 2 decimals for floating point values and
        // * no trailing zero or dot for even numbers
        // https://stackoverflow.com/a/65789182
        while (scaledBpm.back() == '0') {
            scaledBpm.chop(1);
        }
        if (scaledBpm.back() == '.') {
            scaledBpm.chop(1);
        }
        text.append(QStringLiteral(" | %1 BPM").arg(scaledBpm));
        pAction->setText(text);
    }
}

void storeActionTextAndScaleInProperties(QAction* pAction, const double scale) {
    VERIFY_OR_DEBUG_ASSERT(pAction && scale != 0.0) {
        return;
    }
    pAction->setProperty(kOrigTrTextProperty, QVariant::fromValue(pAction->text()));
    pAction->setProperty(kBpmScaleProperty, QVariant(scale));
}

} // namespace

WTrackMenu::WTrackMenu(
        QWidget* parent,
        UserSettingsPointer pConfig,
        Library* pLibrary,
        Features flags,
        TrackModel* trackModel)
        : QMenu(parent),
          m_pTrackModel(trackModel),
          m_pConfig(pConfig),
          m_pLibrary(pLibrary),
          m_pNumSamplers(kAppGroup, QStringLiteral("num_samplers")),
          m_pNumDecks(kAppGroup, QStringLiteral("num_decks")),
          m_pNumPreviewDecks(kAppGroup, QStringLiteral("num_preview_decks")),
          m_bPlaylistMenuLoaded(false),
          m_bCrateMenuLoaded(false),
          m_eActiveFeatures(flags),
          m_eTrackModelFeatures(Feature::TrackModelFeatures) {
    // Warn if any of the chosen features depend on a TrackModel
    VERIFY_OR_DEBUG_ASSERT(trackModel || (m_eTrackModelFeatures & flags) == 0) {
        // Remove unsupported features
        m_eActiveFeatures &= !m_eTrackModelFeatures;
    }

    createMenus();
    createActions();
    setupActions();
}

WTrackMenu::~WTrackMenu() {
    // ~QPointer() needs the definition of the wrapped type
    // upon deletion! Otherwise the behavior is undefined.
    // The wrapped types of some QPointer members are only
    // forward declared in the header file.
}

int WTrackMenu::getTrackCount() const {
    if (m_pTrackModel) {
        return m_trackIndexList.size();
    } else {
        return m_pTrack ? 1 : 0;
    }
}

const QString WTrackMenu::getDeckGroup() const {
    return m_deckGroup;
}

void WTrackMenu::closeEvent(QCloseEvent* event) {
    // Unfortunately, trackMenuVisible(false) is emitted before the menu is effectively
    // closed, which causes issues in WTrackProperty::slotShowTrackMenuChangeRequest.
    // Explicitly hide() to avoid this.
    hide();
    // Actually the event is accepted by default. doing it explicitly doesn't hurt.
    // If it's not accepted the menu remains open and entire GUI will be blocked!
    event->accept();
    emit trackMenuVisible(false);
}

void WTrackMenu::popup(const QPoint& pos, QAction* at) {
    if (isEmpty()) {
        return;
    }
    QMenu::popup(pos, at);
    emit trackMenuVisible(true);
}

void WTrackMenu::createMenus() {
    if (featureIsEnabled(Feature::LoadTo)) {
        m_pLoadToMenu = new QMenu(this);
        m_pLoadToMenu->setTitle(tr("Load to"));
        m_pDeckMenu = new QMenu(m_pLoadToMenu);
        m_pDeckMenu->setTitle(tr("Deck"));
        m_pSamplerMenu = new QMenu(m_pLoadToMenu);
        m_pSamplerMenu->setTitle(tr("Sampler"));
    }

    if (featureIsEnabled(Feature::Playlist)) {
        m_pPlaylistMenu = new QMenu(this);
        m_pPlaylistMenu->setTitle(tr("Add to Playlist"));
        connect(m_pPlaylistMenu, &QMenu::aboutToShow, this, &WTrackMenu::slotPopulatePlaylistMenu);
    }

    if (featureIsEnabled(Feature::Crate)) {
        m_pCrateMenu = new QMenu(this);
        m_pCrateMenu->setTitle(tr("Crates"));
        m_pCrateMenu->setObjectName("CratesMenu");
        connect(m_pCrateMenu, &QMenu::aboutToShow, this, &WTrackMenu::slotPopulateCrateMenu);
    }

    if (featureIsEnabled(Feature::Metadata)) {
        m_pMetadataMenu = new QMenu(this);
        m_pMetadataMenu->setTitle(tr("Metadata"));

        m_pMetadataUpdateExternalCollectionsMenu = new QMenu(m_pMetadataMenu);
        m_pMetadataUpdateExternalCollectionsMenu->setTitle(tr("Update external collections"));

        m_pCoverMenu = new WCoverArtMenu(m_pMetadataMenu);
        m_pCoverMenu->setTitle(tr("Cover Art"));
        connect(m_pCoverMenu, &WCoverArtMenu::coverInfoSelected, this, &WTrackMenu::slotCoverInfoSelected);
        connect(m_pCoverMenu, &WCoverArtMenu::reloadCoverArt, this, &WTrackMenu::slotReloadCoverArt);
    }

    if (featureIsEnabled(Feature::BPM)) {
        m_pBPMMenu = new QMenu(this);
        m_pBPMMenu->setTitle(tr("Adjust BPM"));
    }

    if (featureIsEnabled(Feature::Color)) {
        m_pColorMenu = new QMenu(this);
        m_pColorMenu->setTitle(tr("Select Color"));
    }

    if (featureIsEnabled(Feature::Reset)) {
        m_pClearMetadataMenu = new QMenu(this);
        //: Reset metadata in right click track context menu in library
        m_pClearMetadataMenu->setTitle(tr("Clear"));
    }

    if (featureIsEnabled(Feature::Analyze)) {
        m_pAnalyzeMenu = new QMenu(this);
        m_pAnalyzeMenu->setTitle(tr("Analyze"));
    }

    if (featureIsEnabled(Feature::SearchRelated)) {
        DEBUG_ASSERT(!m_pSearchRelatedMenu);
        m_pSearchRelatedMenu =
                make_parented<WSearchRelatedTracksMenu>(this);
        connect(m_pSearchRelatedMenu,
                &QMenu::aboutToShow,
                this,
                [this] {
                    m_pSearchRelatedMenu->clear();
                    const auto pTrack = getFirstTrackPointer();
                    if (pTrack) {
                        m_pSearchRelatedMenu->addActionsForTrack(*pTrack);
                    }
                    m_pSearchRelatedMenu->setEnabled(
                            !m_pSearchRelatedMenu->isEmpty());
                });
        connect(m_pSearchRelatedMenu,
                &WSearchRelatedTracksMenu::triggerSearch,
                this,
                [this](const QString& searchQuery) {
                    m_pLibrary->searchTracksInCollection(searchQuery);
                });
    }

    if (featureIsEnabled(Feature::FindOnWeb)) {
        DEBUG_ASSERT(!m_pFindOnWebMenu);
        m_pFindOnWebMenu = make_parented<WFindOnWebMenu>(this);
        connect(m_pFindOnWebMenu,
                &QMenu::aboutToShow,
                this,
                [this] {
                    m_pFindOnWebMenu->clear();
                    const auto pTrack = getFirstTrackPointer();
                    if (pTrack) {
                        mixxx::library::createFindOnWebSubmenus(
                                m_pFindOnWebMenu,
                                *pTrack);
                    }
                    m_pFindOnWebMenu->setEnabled(
                            !m_pFindOnWebMenu->isEmpty());
                });
    }

    if (featureIsEnabled(Feature::RemoveFromDisk)) {
        // Qt added QFile::MoveToTrash() in 5.15. If that's not available we
        // permanently delete files, put the action into a submenu for safety
        // reasons and display different messages in the delete dialogs.
#if QT_VERSION < QT_VERSION_CHECK(5, 15, 0)
        m_pRemoveFromDiskMenu = new QMenu(this);
        m_pRemoveFromDiskMenu->setTitle(tr("Delete Track Files"));
#endif
    }
}

void WTrackMenu::createActions() {
    const auto hideRemoveKeySequence =
            // TODO(XXX): Qt6 replace enum | with QKeyCombination
            QKeySequence(static_cast<int>(kHideRemoveShortcutModifier) |
                    kHideRemoveShortcutKey);

    if (featureIsEnabled(Feature::AutoDJ)) {
        m_pAutoDJBottomAct = new QAction(tr("Add to Auto DJ Queue (bottom)"), this);
        connect(m_pAutoDJBottomAct, &QAction::triggered, this, &WTrackMenu::slotAddToAutoDJBottom);

        m_pAutoDJTopAct = new QAction(tr("Add to Auto DJ Queue (top)"), this);
        connect(m_pAutoDJTopAct, &QAction::triggered, this, &WTrackMenu::slotAddToAutoDJTop);

        m_pAutoDJReplaceAct = new QAction(tr("Add to Auto DJ Queue (replace)"), this);
        connect(m_pAutoDJReplaceAct, &QAction::triggered, this, &WTrackMenu::slotAddToAutoDJReplace);
    }

    if (featureIsEnabled(Feature::LoadTo)) {
        m_pAddToPreviewDeck = new QAction(tr("Preview Deck"), m_pLoadToMenu);
        // currently there is only one preview deck so just map it here.
        QString previewDeckGroup = PlayerManager::groupForPreviewDeck(0);
        connect(m_pAddToPreviewDeck, &QAction::triggered, this, [this, previewDeckGroup] { loadSelectionToGroup(previewDeckGroup); });
    }

    if (featureIsEnabled(Feature::Remove)) {
        // Keyboard shortcuts are set here just to have them displayed in the menu.
        // Actual keypress is handled in WTrackTableView::keyPressEvent().
        m_pRemoveAct = new QAction(tr("Remove"), this);
        m_pRemoveAct->setShortcut(hideRemoveKeySequence);
        connect(m_pRemoveAct, &QAction::triggered, this, &WTrackMenu::slotRemove);

        m_pRemovePlaylistAct = new QAction(tr("Remove from Playlist"), this);
        m_pRemovePlaylistAct->setShortcut(hideRemoveKeySequence);
        connect(m_pRemovePlaylistAct, &QAction::triggered, this, &WTrackMenu::slotRemove);

        m_pRemoveCrateAct = new QAction(tr("Remove from Crate"), this);
        m_pRemoveCrateAct->setShortcut(hideRemoveKeySequence);
        connect(m_pRemoveCrateAct, &QAction::triggered, this, &WTrackMenu::slotRemove);
    }

    if (featureIsEnabled(Feature::HideUnhidePurge)) {
        m_pHideAct = new QAction(tr("Hide from Library"), this);
        // This is just for having the shortcut displayed next to the action in the menu.
        // The actual keypress is handled in WTrackTableView::keyPressEvent().
        // Note: don't show the hotkey for more than one action
        if (!featureIsEnabled(Feature::Remove)) {
            m_pHideAct->setShortcut(hideRemoveKeySequence);
        }
        connect(m_pHideAct, &QAction::triggered, this, &WTrackMenu::slotHide);

        m_pUnhideAct = new QAction(tr("Unhide from Library"), this);
        connect(m_pUnhideAct, &QAction::triggered, this, &WTrackMenu::slotUnhide);

        m_pPurgeAct = new QAction(tr("Purge from Library"), this);
        connect(m_pPurgeAct, &QAction::triggered, this, &WTrackMenu::slotPurge);
    }

    if (featureIsEnabled(Feature::RemoveFromDisk)) {
#if QT_VERSION >= QT_VERSION_CHECK(5, 15, 0)
        m_pRemoveFromDiskAct = new QAction(tr("Move Track File(s) to Trash"), this);
#else
        m_pRemoveFromDiskAct = new QAction(tr("Delete Files from Disk"), m_pRemoveFromDiskMenu);
#endif
        connect(m_pRemoveFromDiskAct,
                &QAction::triggered,
                this,
                &WTrackMenu::slotRemoveFromDisk);
    }

    if (featureIsEnabled(Feature::Properties)) {
        m_pStarRatingAction = new WStarRatingAction(this);
        m_pStarRatingAction->setObjectName("RatingAction");
        connect(m_pStarRatingAction,
                &WStarRatingAction::ratingSet,
                this,
                &WTrackMenu::slotSetRating);

        m_pPropertiesAct = new QAction(tr("Properties"), this);
        // This is just for having the shortcut displayed next to the action
        // when the menu is invoked from the tracks table.
        // The keypress is caught in WTrackTableView::keyPressEvent
        if (m_pTrackModel) {
            m_pPropertiesAct->setShortcut(
                    // TODO(XXX): Qt6 replace enum | with QKeyCombination
                    QKeySequence(
                            static_cast<int>(kPropertiesShortcutModifier) |
                            kPropertiesShortcutKey));
        }
        connect(m_pPropertiesAct, &QAction::triggered, this, &WTrackMenu::slotShowDlgTrackInfo);
    }

    if (featureIsEnabled(Feature::FileBrowser)) {
        m_pFileBrowserAct = new QAction(tr("Open in File Browser"), this);
        connect(m_pFileBrowserAct, &QAction::triggered, this, &WTrackMenu::slotOpenInFileBrowser);
    }

    if (featureIsEnabled(Feature::SelectInLibrary)) {
        m_pSelectInLibraryAct = new QAction(tr("Select in Library"), this);
        connect(m_pSelectInLibraryAct, &QAction::triggered, this, &WTrackMenu::slotSelectInLibrary);
    }

    if (featureIsEnabled(Feature::Metadata)) {
        m_pImportMetadataFromFileAct =
                new QAction(tr("Import From File Tags"), m_pMetadataMenu);
        connect(m_pImportMetadataFromFileAct,
                &QAction::triggered,
                this,
                &WTrackMenu::slotImportMetadataFromFileTags);

        m_pImportMetadataFromMusicBrainzAct =
                new QAction(tr("Import From MusicBrainz"), m_pMetadataMenu);
        connect(m_pImportMetadataFromMusicBrainzAct,
                &QAction::triggered,
                this,
                &WTrackMenu::slotShowDlgTagFetcher);

        m_pExportMetadataAct =
                new QAction(tr("Export To File Tags"), m_pMetadataMenu);
        connect(m_pExportMetadataAct,
                &QAction::triggered,
                this,
                &WTrackMenu::slotExportMetadataIntoFileTags);

        m_updateInExternalTrackCollections.reserve(
                m_pLibrary->trackCollectionManager()->externalCollections().size());
        for (auto* const pExternalTrackCollection :
                m_pLibrary->trackCollectionManager()->externalCollections()) {
            UpdateExternalTrackCollection updateInExternalTrackCollection;
            updateInExternalTrackCollection.externalTrackCollection = pExternalTrackCollection;
            updateInExternalTrackCollection.action = new QAction(
                    pExternalTrackCollection->name(), m_pMetadataMenu);
            updateInExternalTrackCollection.action->setToolTip(
                    pExternalTrackCollection->description());
            m_updateInExternalTrackCollections += updateInExternalTrackCollection;
            connect(updateInExternalTrackCollection.action,
                    &QAction::triggered,
                    this,
                    [this, pExternalTrackCollection] {
                        slotUpdateExternalTrackCollection(pExternalTrackCollection);
                    });
        }
    }

    if (featureIsEnabled(Feature::Reset)) {
        // Clear metadata actions
        m_pClearBeatsAction = new QAction(tr("BPM and Beatgrid"), m_pClearMetadataMenu);
        connect(m_pClearBeatsAction, &QAction::triggered, this, &WTrackMenu::slotClearBeats);

        m_pClearPlayCountAction = new QAction(tr("Play Count"), m_pClearMetadataMenu);
        connect(m_pClearPlayCountAction, &QAction::triggered, this, &WTrackMenu::slotClearPlayCount);

        m_pClearRatingAction = new QAction(tr("Rating"), m_pClearMetadataMenu);
        connect(m_pClearRatingAction, &QAction::triggered, this, &WTrackMenu::slotClearRating);

        m_pClearMainCueAction = new QAction(tr("Cue Point"), m_pClearMetadataMenu);
        connect(m_pClearMainCueAction, &QAction::triggered, this, &WTrackMenu::slotResetMainCue);

        m_pClearHotCuesAction = new QAction(tr("Hotcues"), m_pClearMetadataMenu);
        connect(m_pClearHotCuesAction, &QAction::triggered, this, &WTrackMenu::slotClearHotCues);

        m_pClearIntroCueAction = new QAction(tr("Intro"), m_pClearMetadataMenu);
        connect(m_pClearIntroCueAction, &QAction::triggered, this, &WTrackMenu::slotResetIntroCue);

        m_pClearOutroCueAction = new QAction(tr("Outro"), m_pClearMetadataMenu);
        connect(m_pClearOutroCueAction, &QAction::triggered, this, &WTrackMenu::slotResetOutroCue);

        m_pClearLoopsAction = new QAction(tr("Loops"), m_pClearMetadataMenu);
        connect(m_pClearLoopsAction, &QAction::triggered, this, &WTrackMenu::slotClearLoops);

        m_pClearKeyAction = new QAction(tr("Key"), m_pClearMetadataMenu);
        connect(m_pClearKeyAction, &QAction::triggered, this, &WTrackMenu::slotClearKey);

        m_pClearReplayGainAction = new QAction(tr("ReplayGain"), m_pClearMetadataMenu);
        connect(m_pClearReplayGainAction, &QAction::triggered, this, &WTrackMenu::slotClearReplayGain);

        m_pClearWaveformAction = new QAction(tr("Waveform"), m_pClearMetadataMenu);
        connect(m_pClearWaveformAction, &QAction::triggered, this, &WTrackMenu::slotClearWaveform);

        m_pClearCommentAction = new QAction(tr("Comment"), m_pClearMetadataMenu);
        connect(m_pClearCommentAction, &QAction::triggered, this, &WTrackMenu::slotClearComment);

        m_pClearAllMetadataAction = new QAction(tr("All"), m_pClearMetadataMenu);
        connect(m_pClearAllMetadataAction, &QAction::triggered, this, &WTrackMenu::slotClearAllMetadata);
    }

    if (featureIsEnabled(Feature::BPM)) {
        m_pBpmLockAction = new QAction(tr("Lock BPM"), m_pBPMMenu);
        m_pBpmUnlockAction = new QAction(tr("Unlock BPM"), m_pBPMMenu);
        connect(m_pBpmLockAction, &QAction::triggered, this, &WTrackMenu::slotLockBpm);
        connect(m_pBpmUnlockAction, &QAction::triggered, this, &WTrackMenu::slotUnlockBpm);

        //BPM edit actions
        m_pBpmDoubleAction = new QAction(tr("Double BPM"), m_pBPMMenu);
        storeActionTextAndScaleInProperties(m_pBpmDoubleAction, 2.0);
        m_pBpmHalveAction = new QAction(tr("Halve BPM"), m_pBPMMenu);
        storeActionTextAndScaleInProperties(m_pBpmHalveAction, 0.5);
        m_pBpmTwoThirdsAction = new QAction(tr("2/3 BPM"), m_pBPMMenu);
        storeActionTextAndScaleInProperties(m_pBpmTwoThirdsAction, 2.0 / 3.0);
        m_pBpmThreeFourthsAction = new QAction(tr("3/4 BPM"), m_pBPMMenu);
        storeActionTextAndScaleInProperties(m_pBpmThreeFourthsAction, 3.0 / 4.0);
        m_pBpmFourThirdsAction = new QAction(tr("4/3 BPM"), m_pBPMMenu);
        storeActionTextAndScaleInProperties(m_pBpmFourThirdsAction, 4.0 / 3.0);
        m_pBpmThreeHalvesAction = new QAction(tr("3/2 BPM"), m_pBPMMenu);
        storeActionTextAndScaleInProperties(m_pBpmThreeHalvesAction, 3.0 / 2.0);

        connect(m_pBpmDoubleAction, &QAction::triggered, this, [this] {
            slotScaleBpm(mixxx::Beats::BpmScale::Double);
        });
        connect(m_pBpmHalveAction, &QAction::triggered, this, [this] {
            slotScaleBpm(mixxx::Beats::BpmScale::Halve);
        });
        connect(m_pBpmTwoThirdsAction, &QAction::triggered, this, [this] {
            slotScaleBpm(mixxx::Beats::BpmScale::TwoThirds);
        });
        connect(m_pBpmThreeFourthsAction, &QAction::triggered, this, [this] {
            slotScaleBpm(mixxx::Beats::BpmScale::ThreeFourths);
        });
        connect(m_pBpmFourThirdsAction, &QAction::triggered, this, [this] {
            slotScaleBpm(mixxx::Beats::BpmScale::FourThirds);
        });
        connect(m_pBpmThreeHalvesAction, &QAction::triggered, this, [this] {
            slotScaleBpm(mixxx::Beats::BpmScale::ThreeHalves);
        });

        m_pBpmResetAction = new QAction(tr("Clear BPM and Beatgrid"), m_pBPMMenu);
        connect(m_pBpmResetAction,
                &QAction::triggered,
                this,
                &WTrackMenu::slotClearBeats);
    }

    if (featureIsEnabled(Feature::Analyze)) {
        m_pAnalyzeAction = new QAction(tr("Analyze"), this);
        connect(m_pAnalyzeAction, &QAction::triggered, this, &WTrackMenu::slotAnalyze);

        m_pReanalyzeAction = new QAction(tr("Reanalyze"), this);
        connect(m_pReanalyzeAction, &QAction::triggered, this, &WTrackMenu::slotReanalyze);

        m_pReanalyzeConstBpmAction = new QAction(tr("Reanalyze (constant BPM)"), this);
        connect(m_pReanalyzeConstBpmAction,
                &QAction::triggered,
                this,
                &WTrackMenu::slotReanalyzeWithFixedTempo);

        m_pReanalyzeVarBpmAction = new QAction(tr("Reanalyze (variable BPM)"), this);
        connect(m_pReanalyzeVarBpmAction,
                &QAction::triggered,
                this,
                &WTrackMenu::slotReanalyzeWithVariableTempo);
    }

    // This action is only usable when m_deckGroup is set. That is true only
    // for WTrackmenu instantiated by WTrackProperty and other deck widgets, thus
    // don't create it if a track model is set.
    if (!m_pTrackModel && featureIsEnabled(Feature::UpdateReplayGainFromPregain)) {
        m_pUpdateReplayGainAct =
                new QAction(tr("Update ReplayGain from Deck Gain"), m_pClearMetadataMenu);
        connect(m_pUpdateReplayGainAct,
                &QAction::triggered,
                this,
                &WTrackMenu::slotUpdateReplayGainFromPregain);
    }

    if (featureIsEnabled(Feature::Color)) {
        ColorPaletteSettings colorPaletteSettings(m_pConfig);
        m_pColorPickerAction = new WColorPickerAction(WColorPicker::Option::AllowNoColor,
                colorPaletteSettings.getTrackColorPalette(),
                m_pColorMenu);
        m_pColorPickerAction->setObjectName("TrackColorPickerAction");
        connect(m_pColorPickerAction,
                &WColorPickerAction::colorPicked,
                this,
                &WTrackMenu::slotColorPicked);
    }
}

void WTrackMenu::setupActions() {
    if (featureIsEnabled(Feature::SearchRelated)) {
        addMenu(m_pSearchRelatedMenu);
    }

    if (featureIsEnabled(Feature::SelectInLibrary)) {
        addAction(m_pSelectInLibraryAct);
    }

    if (featureIsEnabled(Feature::SearchRelated) ||
            featureIsEnabled(Feature::SelectInLibrary)) {
        addSeparator();
    }

    if (featureIsEnabled(Feature::AutoDJ)) {
        addAction(m_pAutoDJBottomAct);
        addAction(m_pAutoDJTopAct);
        addAction(m_pAutoDJReplaceAct);
        addSeparator();
    }

    if (featureIsEnabled(Feature::LoadTo)) {
        m_pLoadToMenu->addMenu(m_pDeckMenu);

        m_pLoadToMenu->addMenu(m_pSamplerMenu);

        if (m_pNumPreviewDecks.get() > 0.0) {
            m_pLoadToMenu->addAction(m_pAddToPreviewDeck);
        }

        addMenu(m_pLoadToMenu);
        addSeparator();
    }

    if (featureIsEnabled(Feature::Playlist)) {
        addMenu(m_pPlaylistMenu);
    }

    if (featureIsEnabled(Feature::Crate)) {
        addMenu(m_pCrateMenu);
    }

    if (featureIsEnabled(Feature::Remove)) {
        if (m_pTrackModel->hasCapabilities(TrackModel::Capability::Remove)) {
            addAction(m_pRemoveAct);
        }
        if (m_pTrackModel->hasCapabilities(TrackModel::Capability::RemovePlaylist)) {
            addAction(m_pRemovePlaylistAct);
        }
        if (m_pTrackModel->hasCapabilities(TrackModel::Capability::RemoveCrate)) {
            addAction(m_pRemoveCrateAct);
        }
    }

    addSeparator();

    if (featureIsEnabled(Feature::BPM)) {
        m_pBPMMenu->addAction(m_pBpmHalveAction);
        m_pBPMMenu->addAction(m_pBpmTwoThirdsAction);
        m_pBPMMenu->addAction(m_pBpmThreeFourthsAction);
        m_pBPMMenu->addAction(m_pBpmFourThirdsAction);
        m_pBPMMenu->addAction(m_pBpmThreeHalvesAction);
        m_pBPMMenu->addAction(m_pBpmDoubleAction);
        m_pBPMMenu->addSeparator();
        m_pBPMMenu->addAction(m_pBpmLockAction);
        m_pBPMMenu->addAction(m_pBpmUnlockAction);
        m_pBPMMenu->addSeparator();
        m_pBPMMenu->addAction(m_pBpmResetAction);
        m_pBPMMenu->addSeparator();

        addMenu(m_pBPMMenu);
    }

    if (featureIsEnabled(Feature::Properties)) {
        addAction(m_pStarRatingAction);
    }

    if (featureIsEnabled(Feature::Color)) {
        m_pColorMenu->addAction(m_pColorPickerAction);
        addMenu(m_pColorMenu);
    }

    if (featureIsEnabled(Feature::Metadata)) {
        m_pMetadataMenu->addAction(m_pImportMetadataFromFileAct);
        m_pMetadataMenu->addAction(m_pImportMetadataFromMusicBrainzAct);
        m_pMetadataMenu->addAction(m_pExportMetadataAct);

        for (const auto& updateInExternalTrackCollection :
                std::as_const(m_updateInExternalTrackCollections)) {
            m_pMetadataUpdateExternalCollectionsMenu->addAction(
                    updateInExternalTrackCollection.action);
        }
        if (!m_pMetadataUpdateExternalCollectionsMenu->isEmpty()) {
            m_pMetadataMenu->addMenu(m_pMetadataUpdateExternalCollectionsMenu);
            // Enable/disable entries depending on the connection status
            // that may change at runtime.
            connect(m_pMetadataUpdateExternalCollectionsMenu,
                    &QMenu::aboutToShow,
                    this,
                    [this] {
                        for (const auto& updateInExternalTrackCollection :
                                std::as_const(m_updateInExternalTrackCollections)) {
                            updateInExternalTrackCollection.action->setEnabled(
                                    updateInExternalTrackCollection
                                            .externalTrackCollection
                                            ->isConnected());
                        }
                    });
        }

        m_pMetadataMenu->addMenu(m_pCoverMenu);
        if (featureIsEnabled(Feature::FindOnWeb)) {
            m_pMetadataMenu->addMenu(m_pFindOnWebMenu);
        }
        addSeparator();
        addMenu(m_pMetadataMenu);
    }

    if (featureIsEnabled(Feature::Reset)) {
        m_pClearMetadataMenu->addAction(m_pClearBeatsAction);
        m_pClearMetadataMenu->addAction(m_pClearPlayCountAction);
        m_pClearMetadataMenu->addAction(m_pClearRatingAction);
        m_pClearMetadataMenu->addAction(m_pClearCommentAction);
        m_pClearMetadataMenu->addAction(m_pClearMainCueAction);
        m_pClearMetadataMenu->addAction(m_pClearHotCuesAction);
        m_pClearMetadataMenu->addAction(m_pClearIntroCueAction);
        m_pClearMetadataMenu->addAction(m_pClearOutroCueAction);
        m_pClearMetadataMenu->addAction(m_pClearLoopsAction);
        m_pClearMetadataMenu->addAction(m_pClearKeyAction);
        m_pClearMetadataMenu->addAction(m_pClearReplayGainAction);
        m_pClearMetadataMenu->addAction(m_pClearWaveformAction);
        m_pClearMetadataMenu->addSeparator();
        m_pClearMetadataMenu->addAction(m_pClearAllMetadataAction);
        addMenu(m_pClearMetadataMenu);
    }

    if (featureIsEnabled(Feature::Analyze)) {
        m_pAnalyzeMenu->addAction(m_pAnalyzeAction);
        m_pAnalyzeMenu->addAction(m_pReanalyzeAction);
        m_pAnalyzeMenu->addAction(m_pReanalyzeConstBpmAction);
        m_pAnalyzeMenu->addAction(m_pReanalyzeVarBpmAction);
        addMenu(m_pAnalyzeMenu);
    }

    // This action is created only for menus instantiated by deck widgets (e.g.
    // WTrackProperty) and if UpdateReplayGainFromPregain is supported.
    if (m_pUpdateReplayGainAct) {
        addAction(m_pUpdateReplayGainAct);
    }

    addSeparator();

    if (featureIsEnabled(Feature::HideUnhidePurge)) {
        if (m_pTrackModel->hasCapabilities(TrackModel::Capability::Hide)) {
            addAction(m_pHideAct);
        }
        if (m_pTrackModel->hasCapabilities(TrackModel::Capability::Unhide)) {
            addAction(m_pUnhideAct);
        }
        if (m_pTrackModel->hasCapabilities(TrackModel::Capability::Purge)) {
            addAction(m_pPurgeAct);
        }
    }

    if (featureIsEnabled(Feature::RemoveFromDisk)) {
#if QT_VERSION >= QT_VERSION_CHECK(5, 15, 0)
        addAction(m_pRemoveFromDiskAct);
#else
        m_pRemoveFromDiskMenu->addAction(m_pRemoveFromDiskAct);
        addMenu(m_pRemoveFromDiskMenu);
#endif
    }

    if (featureIsEnabled(Feature::FileBrowser)) {
        addAction(m_pFileBrowserAct);
    }

    if (featureIsEnabled(Feature::Properties)) {
        addSeparator();
        addAction(m_pPropertiesAct);
    }
}

std::pair<bool, bool> WTrackMenu::getTrackBpmLockStates() const {
    bool anyBpmLocked = false;
    bool anyBpmNotLocked = false;
    if (m_pTrackModel) {
        const int column = m_pTrackModel->fieldIndex(LIBRARYTABLE_BPM_LOCK);
        for (const auto& trackIndex : m_trackIndexList) {
            QModelIndex bpmLockedIndex = trackIndex.sibling(trackIndex.row(), column);
            if (bpmLockedIndex.data().toBool()) {
                anyBpmLocked = true;
            } else {
                anyBpmNotLocked = true;
            }
            if (anyBpmLocked && anyBpmNotLocked) {
                break;
            }
        }
    } else {
        if (m_pTrack) {
            anyBpmLocked = m_pTrack->isBpmLocked();
            anyBpmNotLocked = !anyBpmLocked;
        }
    }
    return std::pair<bool, bool>(anyBpmLocked, anyBpmNotLocked);
}

int WTrackMenu::getCommonTrackRating() const {
    VERIFY_OR_DEBUG_ASSERT(!isEmpty()) {
        return 0;
    }
    int commonRating;
    if (m_pTrackModel) {
        const int column =
                m_pTrackModel->fieldIndex(LIBRARYTABLE_RATING);
        commonRating = m_trackIndexList.first()
                               .sibling(m_trackIndexList.first().row(), column)
                               .data()
                               .value<StarRating>()
                               .starCount();
        for (const auto& trackIndex : m_trackIndexList) {
            const auto otherRating =
                    trackIndex.sibling(trackIndex.row(), column)
                            .data()
                            .value<StarRating>()
                            .starCount();
            if (commonRating != otherRating) {
                // Multiple, different ratings
                return 0;
            }
        }
    } else {
        if (!m_pTrack) {
            return 0;
        }
        commonRating = m_pTrack->getRating();
    }
    return commonRating;
}

std::optional<std::optional<mixxx::RgbColor>> WTrackMenu::getCommonTrackColor() const {
    VERIFY_OR_DEBUG_ASSERT(!isEmpty()) {
        return std::nullopt;
    }
    std::optional<mixxx::RgbColor> commonColor;
    if (m_pTrackModel) {
        const int column =
                m_pTrackModel->fieldIndex(LIBRARYTABLE_COLOR);
        commonColor = mixxx::RgbColor::fromQVariant(
                m_trackIndexList.first().sibling(m_trackIndexList.first().row(), column).data());
        for (const auto& trackIndex : m_trackIndexList) {
            const auto otherColor = mixxx::RgbColor::fromQVariant(
                    trackIndex.sibling(trackIndex.row(), column).data());
            if (commonColor != otherColor) {
                // Multiple, different colors
                return std::nullopt;
            }
        }
    } else {
        if (!m_pTrack) {
            return std::nullopt;
        }
        commonColor = m_pTrack->getColor();
    }
    return make_optional(commonColor);
}

CoverInfo WTrackMenu::getCoverInfoOfLastTrack() const {
    VERIFY_OR_DEBUG_ASSERT(!isEmpty()) {
        return CoverInfo();
    }
    if (m_pTrackModel) {
        const QModelIndex lastIndex = m_trackIndexList.last();
        CoverInfo coverInfo;
        coverInfo.source = static_cast<CoverInfo::Source>(
                lastIndex
                        .sibling(
                                lastIndex.row(),
                                m_pTrackModel->fieldIndex(LIBRARYTABLE_COVERART_SOURCE))
                        .data()
                        .toInt());
        coverInfo.type = static_cast<CoverInfo::Type>(
                lastIndex
                        .sibling(
                                lastIndex.row(),
                                m_pTrackModel->fieldIndex(LIBRARYTABLE_COVERART_TYPE))
                        .data()
                        .toInt());
        coverInfo.color = mixxx::RgbColor::fromQVariant(
                lastIndex
                        .sibling(
                                lastIndex.row(),
                                m_pTrackModel->fieldIndex(LIBRARYTABLE_COVERART_COLOR))
                        .data());
        const auto imageDigest =
                lastIndex
                        .sibling(
                                lastIndex.row(),
                                m_pTrackModel->fieldIndex(LIBRARYTABLE_COVERART_DIGEST))
                        .data()
                        .toByteArray();
        const auto legacyHash =
                lastIndex
                        .sibling(
                                lastIndex.row(),
                                m_pTrackModel->fieldIndex(LIBRARYTABLE_COVERART_HASH))
                        .data()
                        .toUInt();
        coverInfo.setImageDigest(imageDigest, legacyHash);
        coverInfo.coverLocation =
                lastIndex
                        .sibling(
                                lastIndex.row(),
                                m_pTrackModel->fieldIndex(LIBRARYTABLE_COVERART_LOCATION))
                        .data()
                        .toString();
        coverInfo.trackLocation =
                lastIndex
                        .sibling(
                                lastIndex.row(),
                                m_pTrackModel->fieldIndex(TRACKLOCATIONSTABLE_LOCATION))
                        .data()
                        .toString();
        return coverInfo;
    } else {
        return m_pTrack->getCoverInfoWithLocation();
    }
}

void WTrackMenu::updateMenus() {
    if (isEmpty()) {
        return;
    }

    // Gray out some stuff if multiple songs were selected.
    const bool singleTrackSelected = getTrackCount() == 1;

    if (featureIsEnabled(Feature::LoadTo)) {
        int iNumDecks = static_cast<int>(m_pNumDecks.get());
        m_pDeckMenu->clear();
        if (iNumDecks > 0) {
            for (int i = 1; i <= iNumDecks; ++i) {
                // PlayerManager::groupForDeck is 0-indexed.
                QString deckGroup = PlayerManager::groupForDeck(i - 1);
                bool deckPlaying = ControlObject::get(
                                           ConfigKey(deckGroup, "play")) > 0.0;
                bool allowLoadTrackIntoPlayingDeck = false;
                if (m_pConfig->exists(kConfigKeyLoadWhenDeckPlaying)) {
                    int loadWhenDeckPlaying =
                            m_pConfig->getValueString(kConfigKeyLoadWhenDeckPlaying).toInt();
                    switch (static_cast<LoadWhenDeckPlaying>(loadWhenDeckPlaying)) {
                    case LoadWhenDeckPlaying::Allow:
                    case LoadWhenDeckPlaying::AllowButStopDeck:
                        allowLoadTrackIntoPlayingDeck = true;
                        break;
                    case LoadWhenDeckPlaying::Reject:
                        break;
                    }
                } else {
                    // support older version of this flag
                    allowLoadTrackIntoPlayingDeck = m_pConfig->getValue<bool>(
                            ConfigKey("[Controls]", "AllowTrackLoadToPlayingDeck"));
                }
                bool deckEnabled =
                        (!deckPlaying || allowLoadTrackIntoPlayingDeck) &&
                        singleTrackSelected;
                QAction* pAction = new QAction(tr("Deck %1").arg(i), this);
                pAction->setEnabled(deckEnabled);
                m_pDeckMenu->addAction(pAction);
                connect(pAction, &QAction::triggered, this, [this, deckGroup] { loadSelectionToGroup(deckGroup); });
            }
        }

        int iNumSamplers = static_cast<int>(m_pNumSamplers.get());
        const int maxSamplersPerMenu = 16;
        if (iNumSamplers > 0) {
            m_pSamplerMenu->clear();
            QMenu* pMenu = m_pSamplerMenu;
            int samplersInMenu = 0;
            for (int i = 1; i <= iNumSamplers; ++i) {
                if (samplersInMenu == maxSamplersPerMenu) {
                    samplersInMenu = 0;
                    int limit = iNumSamplers > i + 15 ? i + 15 : iNumSamplers;
                    const QString label = samplerTrString(i) + QStringLiteral("- %1").arg(limit);
                    pMenu = new QMenu(label, m_pSamplerMenu);
                    m_pSamplerMenu->addMenu(pMenu);
                }
                samplersInMenu++;
                // PlayerManager::groupForSampler is 0-indexed.
                QString samplerGroup = PlayerManager::groupForSampler(i - 1);
                bool samplerPlaying = ControlObject::get(
                                              ConfigKey(samplerGroup, "play")) > 0.0;
                bool samplerEnabled = !samplerPlaying && singleTrackSelected;
                QAction* pAction = new QAction(samplerTrString(i), pMenu);
                pAction->setEnabled(samplerEnabled);
                pMenu->addAction(pAction);
                connect(pAction,
                        &QAction::triggered,
                        this,
                        [this, samplerGroup] {
                            loadSelectionToGroup(samplerGroup);
                        });
            }
        }
    }

    if (featureIsEnabled(Feature::Playlist)) {
        // Playlist menu is lazy loaded on hover by slotPopulatePlaylistMenu
        // to avoid unnecessary database queries
        m_bPlaylistMenuLoaded = false;
    }

    if (featureIsEnabled(Feature::Crate)) {
        // Crate menu is lazy loaded on hover by slotPopulateCrateMenu
        // to avoid unnecessary database queries
        m_bCrateMenuLoaded = false;
    }

    if (featureIsEnabled(Feature::Remove)) {
        bool locked = m_pTrackModel->hasCapabilities(TrackModel::Capability::Locked);
        if (m_pTrackModel->hasCapabilities(TrackModel::Capability::Remove)) {
            m_pRemoveAct->setEnabled(!locked);
        }
        if (m_pTrackModel->hasCapabilities(TrackModel::Capability::RemovePlaylist)) {
            m_pRemovePlaylistAct->setEnabled(!locked);
        }
        if (m_pTrackModel->hasCapabilities(TrackModel::Capability::RemoveCrate)) {
            m_pRemoveCrateAct->setEnabled(!locked);
        }
    }

    if (featureIsEnabled(Feature::Metadata)) {
        m_pImportMetadataFromMusicBrainzAct->setEnabled(singleTrackSelected);

        // We use the last selected track for the cover art context to be
        // consistent with selectionChanged above.
        m_pCoverMenu->setCoverArt(getCoverInfoOfLastTrack());
        m_pMetadataMenu->addMenu(m_pCoverMenu);
    }

    if (featureIsEnabled(Feature::Analyze)) {
        bool useFixedTempo = m_pConfig->getValue<bool>(
                ConfigKey("[BPM]", "BeatDetectionFixedTempoAssumption"));
        // Since we already have a 'Reanalyze' action that uses the configured
        // default, we hide the redundant menu as per suggestion:
        // https://github.com/mixxxdj/mixxx/pull/10931#issuecomment-1262559750
        m_pReanalyzeConstBpmAction->setVisible(!useFixedTempo);
        m_pReanalyzeVarBpmAction->setVisible(useFixedTempo);
    }

    if (featureIsEnabled(Feature::Reset) ||
            featureIsEnabled(Feature::BPM)) {
        bool anyBpmLocked;
        bool anyBpmNotLocked;
        std::tie(anyBpmLocked, anyBpmNotLocked) = getTrackBpmLockStates();
        if (featureIsEnabled(Feature::Reset)) {
            m_pClearBeatsAction->setEnabled(!anyBpmLocked);
        }
        if (featureIsEnabled(Feature::BPM)) {
            m_pBpmUnlockAction->setEnabled(anyBpmLocked);
            m_pBpmLockAction->setEnabled(anyBpmNotLocked);
            m_pBpmDoubleAction->setEnabled(!anyBpmLocked);
            m_pBpmHalveAction->setEnabled(!anyBpmLocked);
            m_pBpmTwoThirdsAction->setEnabled(!anyBpmLocked);
            m_pBpmThreeFourthsAction->setEnabled(!anyBpmLocked);
            m_pBpmFourThirdsAction->setEnabled(!anyBpmLocked);
            m_pBpmThreeHalvesAction->setEnabled(!anyBpmLocked);
            m_pBpmResetAction->setEnabled(!anyBpmLocked);

            // Append scaled BPM preview for single selection
            if (singleTrackSelected) {
                TrackPointer pTrack;
                if (m_pTrackModel) {
                    pTrack = getFirstTrackPointer();
                } else if (m_pTrack) {
                    pTrack = m_pTrack;
                }
                const double bpm = pTrack->getBpm();
                appendBpmPreviewtoBpmAction(m_pBpmDoubleAction, bpm);
                appendBpmPreviewtoBpmAction(m_pBpmHalveAction, bpm);
                appendBpmPreviewtoBpmAction(m_pBpmTwoThirdsAction, bpm);
                appendBpmPreviewtoBpmAction(m_pBpmThreeFourthsAction, bpm);
                appendBpmPreviewtoBpmAction(m_pBpmFourThirdsAction, bpm);
                appendBpmPreviewtoBpmAction(m_pBpmThreeHalvesAction, bpm);
            }
        }
    }

    // This action is created only for menus instantiated by deck widgets (e.g.
    // WTrackProperty) and if UpdateReplayGainFromPregain is supported.
    // Disable it if no deck group was set.
    if (m_pUpdateReplayGainAct) {
        m_pUpdateReplayGainAct->setEnabled(!m_deckGroup.isEmpty());
    }

    if (featureIsEnabled(Feature::Color)) {
        m_pColorPickerAction->setColorPalette(
                ColorPaletteSettings(m_pConfig).getTrackColorPalette());

        // Resize Menu to fit changed palette
        QResizeEvent resizeEvent(QSize(), m_pColorMenu->size());
        qApp->sendEvent(m_pColorMenu, &resizeEvent);

        const auto commonColor = getCommonTrackColor();
        if (commonColor) {
            m_pColorPickerAction->setSelectedColor(*commonColor);
        } else {
            m_pColorPickerAction->resetSelectedColor();
        }
    }

    if (featureIsEnabled(Feature::HideUnhidePurge)) {
        bool locked = m_pTrackModel->hasCapabilities(TrackModel::Capability::Locked);
        // Note: Hide action is enabled regardless the locked state.
        // Like in Tracks, in locked playlists A confirmation dialog pops up:
        // "Hiding track ... will remove it from the following playlists: ..."
        if (m_pTrackModel->hasCapabilities(TrackModel::Capability::Unhide)) {
            m_pUnhideAct->setEnabled(!locked);
        }
        if (m_pTrackModel->hasCapabilities(TrackModel::Capability::Purge)) {
            m_pPurgeAct->setEnabled(!locked);
        }
    }

    if (featureIsEnabled(Feature::RemoveFromDisk)) {
        if (m_pTrackModel) {
            bool locked = m_pTrackModel->hasCapabilities(TrackModel::Capability::Locked);
            if (m_pTrackModel->hasCapabilities(TrackModel::Capability::RemoveFromDisk)) {
                m_pRemoveFromDiskAct->setEnabled(!locked);
            }
        }
    }

    if (featureIsEnabled(Feature::SelectInLibrary)) {
        bool enabled = false;
        if (m_pTrack) {
            enabled = m_pLibrary->isTrackIdInCurrentLibraryView(m_pTrack->getId());
        }
        m_pSelectInLibraryAct->setEnabled(enabled);
    }

    if (featureIsEnabled(Feature::Properties)) {
<<<<<<< HEAD
        // m_pPropertiesAct->setEnabled(singleTrackSelected);
        m_pPropertiesAct->setEnabled(true);
=======
        // Might be needed to resize Menu to fit the star rating
        // QResizeEvent resizeEvent(QSize(), m_pStarRatingAction->sizeHint());
        // qApp->sendEvent(m_pStarRatingAction, &resizeEvent);
        m_pStarRatingAction->setRating(getCommonTrackRating());

        m_pPropertiesAct->setEnabled(singleTrackSelected);
>>>>>>> d59eda69
    }

    if (featureIsEnabled(Feature::FindOnWeb)) {
        const auto pTrack = getFirstTrackPointer();
        const bool enableMenu = pTrack ? WFindOnWebMenu::hasEntriesForTrack(*pTrack) : false;
        m_pFindOnWebMenu->setEnabled(enableMenu);
    }
}

void WTrackMenu::loadTrack(
        const TrackPointer& pTrack, const QString& deckGroup) {
    // This asserts that this function is only accessible when a track model is not set,
    // thus maintaining only the TrackPointerList in state and avoiding storing
    // duplicate state with TrackIdList and QModelIndexList.
    VERIFY_OR_DEBUG_ASSERT(!m_pTrackModel) {
        return;
    }

    // Clean all forms of track store
    clearTrackSelection();

    if (!pTrack) {
        return;
    }
    m_pTrack = pTrack;
    m_deckGroup = deckGroup;
    updateMenus();
}

void WTrackMenu::loadTrackModelIndices(
        const QModelIndexList& trackIndexList) {
    // This asserts that this function is only accessible when a track model is set,
    // thus maintaining only the QModelIndexList in state and avoiding storing
    // duplicate state with TrackIdList and TrackPointerList.
    VERIFY_OR_DEBUG_ASSERT(m_pTrackModel) {
        return;
    }

    // Clean all forms of track store
    clearTrackSelection();

    m_trackIndexList = trackIndexList;
    updateMenus();
}

TrackIdList WTrackMenu::getTrackIds() const {
    TrackIdList trackIds;
    if (m_pTrackModel) {
        trackIds.reserve(m_trackIndexList.size());
        for (const auto& index : m_trackIndexList) {
            const auto trackId = m_pTrackModel->getTrackId(index);
            if (!trackId.isValid()) {
                // Skip unavailable tracks
                continue;
            }
            trackIds.push_back(trackId);
        }
    } else {
        if (m_pTrack) {
            const auto trackId = m_pTrack->getId();
            DEBUG_ASSERT(trackId.isValid());
            trackIds.push_back(trackId);
        }
    }
    return trackIds;
}

QList<TrackRef> WTrackMenu::getTrackRefs() const {
    QList<TrackRef> trackRefs;
    if (m_pTrackModel) {
        trackRefs.reserve(m_trackIndexList.size());
        for (const auto& index : m_trackIndexList) {
            auto trackRef = TrackRef::fromFilePath(
                    m_pTrackModel->getTrackLocation(index),
                    m_pTrackModel->getTrackId(index));
            if (!trackRef.isValid()) {
                // Skip unavailable tracks
                continue;
            }
            trackRefs.push_back(std::move(trackRef));
        }
    } else if (m_pTrack) {
        auto trackRef = TrackRef::fromFileInfo(
                m_pTrack->getFileInfo(),
                m_pTrack->getId());
        trackRefs.push_back(std::move(trackRef));
    }
    return trackRefs;
}

TrackPointer WTrackMenu::getFirstTrackPointer() const {
    if (m_pTrackModel) {
        for (const auto& index : m_trackIndexList) {
            const auto pTrack = m_pTrackModel->getTrack(index);
            if (pTrack) {
                return pTrack;
            }
            // Skip unavailable tracks
        }
        return TrackPointer();
    }
    return m_pTrack;
}

std::unique_ptr<mixxx::TrackPointerIterator> WTrackMenu::newTrackPointerIterator() const {
    if (m_pTrackModel) {
        if (m_trackIndexList.isEmpty()) {
            return nullptr;
        }
        // m_pTrackModel must not be modified during the iteration,
        // neither directly nor indirectly through signals!!!
        return std::make_unique<mixxx::TrackPointerModelIterator>(
                m_pTrackModel,
                m_trackIndexList);
    } else if (m_pTrack) {
        return std::make_unique<mixxx::TrackPointerListIterator>(
                TrackPointerList{m_pTrack});
    }
    return nullptr;
}

int WTrackMenu::applyTrackPointerOperation(
        const QString& progressLabelText,
        const mixxx::TrackPointerOperation* pTrackPointerOperation,
        mixxx::ModalTrackBatchOperationProcessor::Mode operationMode) const {
    const auto pTrackPointerIter = newTrackPointerIterator();
    if (!pTrackPointerIter) {
        // Empty, i.e. nothing to do
        return 0;
    }
    mixxx::ModalTrackBatchOperationProcessor modalOperation(
            pTrackPointerOperation,
            operationMode);
    return modalOperation.processTracks(
            progressLabelText,
            m_pLibrary->trackCollectionManager(),
            pTrackPointerIter.get());
}

const QModelIndexList& WTrackMenu::getTrackIndices() const {
    // Indices are associated with a TrackModel. Can only be obtained
    // if a TrackModel is available.
    DEBUG_ASSERT(m_pTrackModel);
    return m_trackIndexList;
}

void WTrackMenu::slotOpenInFileBrowser() {
    const auto trackRefs = getTrackRefs();
    QStringList locations;
    locations.reserve(trackRefs.size());
    for (const auto& trackRef : trackRefs) {
        locations << trackRef.getLocation();
    }
    mixxx::DesktopHelper::openInFileBrowser(locations);
}

void WTrackMenu::slotSelectInLibrary() {
    if (m_pTrack) {
        emit m_pLibrary->selectTrack(m_pTrack->getId());
    }
}

namespace {

class ImportMetadataFromFileTagsTrackPointerOperation : public mixxx::TrackPointerOperation {
  public:
    explicit ImportMetadataFromFileTagsTrackPointerOperation(
            const UserSettings& userSettings)
            : m_params(SyncTrackMetadataParams::readFromUserSettings(userSettings)) {
    }

  private:
    void doApply(
            const TrackPointer& pTrack) const override {
        // The user has explicitly requested to reload metadata from the file
        // to override the information within Mixxx! Custom cover art must be
        // reloaded separately.
        SoundSourceProxy(pTrack).updateTrackFromSource(
                SoundSourceProxy::UpdateTrackFromSourceMode::Always,
                m_params);
    }

    const SyncTrackMetadataParams m_params;
};

} // anonymous namespace

void WTrackMenu::slotUpdateReplayGainFromPregain() {
    VERIFY_OR_DEBUG_ASSERT(m_pTrack) {
        return;
    }
    VERIFY_OR_DEBUG_ASSERT(!m_deckGroup.isEmpty()) {
        return;
    }

    const double gain = ControlObject::get(ConfigKey(m_deckGroup, "pregain"));
    // Gain is at unity already, ignore and return.
    if (gain == 1.0) {
        return;
    }
    m_pTrack->adjustReplayGainFromPregain(gain);
}

void WTrackMenu::slotImportMetadataFromFileTags() {
    const auto progressLabelText =
            tr("Importing metadata of %n track(s) from file tags", "", getTrackCount());
    const auto trackOperator =
            ImportMetadataFromFileTagsTrackPointerOperation(*m_pConfig);
    applyTrackPointerOperation(
            progressLabelText,
            &trackOperator,
            // Update the database to reflect the recent changes. This is
            // crucial for additional metadata like custom tags that are
            // directly fetched from the database for certain use cases!
            mixxx::ModalTrackBatchOperationProcessor::Mode::ApplyAndSave);
}

namespace {

class ExportMetadataIntoFileTagsTrackPointerOperation : public mixxx::TrackPointerOperation {
  private:
    void doApply(
            const TrackPointer& pTrack) const override {
        pTrack->markForMetadataExport();
    }
};

} // anonymous namespace

void WTrackMenu::slotExportMetadataIntoFileTags() {
    // Export of metadata is deferred until all references to the
    // corresponding track object have been dropped. Otherwise
    // writing to files that are still used for playback might
    // cause crashes or at least audible glitches!
    mixxx::DlgTrackMetadataExport::showMessageBoxOncePerSession();

    const auto progressLabelText =
            tr("Marking metadata of %n track(s) to be exported into file tags",
                    "",
                    getTrackCount());
    const auto trackOperator =
            ExportMetadataIntoFileTagsTrackPointerOperation();
    applyTrackPointerOperation(
            progressLabelText,
            &trackOperator);
}

void WTrackMenu::slotUpdateExternalTrackCollection(
        ExternalTrackCollection* externalTrackCollection) {
    VERIFY_OR_DEBUG_ASSERT(externalTrackCollection) {
        return;
    }

    externalTrackCollection->updateTracks(getTrackRefs());
}

void WTrackMenu::slotPopulatePlaylistMenu() {
    // The user may open the Playlist submenu, move their cursor away, then
    // return to the Playlist submenu before exiting the track context menu.
    // Avoid querying the database multiple times in that case.
    if (m_bPlaylistMenuLoaded) {
        return;
    }
    m_pPlaylistMenu->clear();
    const PlaylistDAO& playlistDao = m_pLibrary->trackCollectionManager()
                                             ->internalCollection()
                                             ->getPlaylistDAO();
    QList<QPair<int, QString>> playlists =
            playlistDao.getPlaylists(PlaylistDAO::PLHT_NOT_HIDDEN);

    for (const auto& [id, name] : playlists) {
        // No leak because making the menu the parent means they will be
        // auto-deleted
        int plId = id;
        auto* pAction = new QAction(
                mixxx::escapeTextPropertyWithoutShortcuts(name),
                m_pPlaylistMenu);
        bool locked = playlistDao.isPlaylistLocked(plId);
        pAction->setEnabled(!locked);
        m_pPlaylistMenu->addAction(pAction);
        connect(pAction,
                &QAction::triggered,
                this,
                [this, plId] {
                    addSelectionToPlaylist(plId);
                });
    }
    m_pPlaylistMenu->addSeparator();
    QAction* newPlaylistAction = new QAction(tr("Create New Playlist"), m_pPlaylistMenu);
    m_pPlaylistMenu->addAction(newPlaylistAction);
    connect(newPlaylistAction, &QAction::triggered, this, [this] { addSelectionToPlaylist(-1); });
    m_bPlaylistMenuLoaded = true;
}

void WTrackMenu::addSelectionToPlaylist(int iPlaylistId) {
    const TrackIdList trackIds = getTrackIds();
    if (trackIds.isEmpty()) {
        qWarning() << "No tracks selected for playlist";
        return;
    }

    PlaylistDAO& playlistDao = m_pLibrary->trackCollectionManager()
                                       ->internalCollection()
                                       ->getPlaylistDAO();

    if (iPlaylistId == -1) { // i.e. a new playlist is suppose to be created
        QString name;
        bool validNameGiven = false;

        do {
            bool ok = false;
            name = QInputDialog::getText(nullptr,
                    tr("Create New Playlist"),
                    tr("Enter name for new playlist:"),
                    QLineEdit::Normal,
                    tr("New Playlist"),
                    &ok)
                           .trimmed();
            if (!ok) {
                return;
            }
            if (playlistDao.getPlaylistIdFromName(name) != -1) {
                QMessageBox::warning(nullptr,
                        tr("Playlist Creation Failed"),
                        tr("A playlist by that name already exists."));
            } else if (name.isEmpty()) {
                QMessageBox::warning(nullptr,
                        tr("Playlist Creation Failed"),
                        tr("A playlist cannot have a blank name."));
            } else {
                validNameGiven = true;
            }
        } while (!validNameGiven);
        iPlaylistId = playlistDao.createPlaylist(name); //-1 is changed to the new playlist ID return from the DAO
        if (iPlaylistId == -1) {
            QMessageBox::warning(nullptr,
                    tr("Playlist Creation Failed"),
                    tr("An unknown error occurred while creating playlist: ") + name);
            return;
        }
    }

    // TODO(XXX): Care whether the append succeeded.
    m_pLibrary->trackCollectionManager()->unhideTracks(trackIds);
    playlistDao.appendTracksToPlaylist(trackIds, iPlaylistId);
}

void WTrackMenu::slotPopulateCrateMenu() {
    // The user may open the Crate submenu, move their cursor away, then
    // return to the Crate submenu before exiting the track context menu.
    // Avoid querying the database multiple times in that case.
    if (m_bCrateMenuLoaded) {
        return;
    }
    m_pCrateMenu->clear();
    const TrackIdList trackIds = getTrackIds();

    CrateSummarySelectResult allCrates(
            m_pLibrary->trackCollectionManager()
                    ->internalCollection()
                    ->crates()
                    .selectCratesWithTrackCount(trackIds));

    CrateSummary crate;
    while (allCrates.populateNext(&crate)) {
        auto pAction = make_parented<QWidgetAction>(
                m_pCrateMenu);
        auto pCheckBox = make_parented<QCheckBox>(
                mixxx::escapeTextPropertyWithoutShortcuts(crate.getName()),
                m_pCrateMenu);
        pCheckBox->setProperty("crateId", QVariant::fromValue(crate.getId()));
        pCheckBox->setEnabled(!crate.isLocked());
        // Strangely, the normal styling of QActions does not automatically
        // apply to QWidgetActions. The :selected pseudo-state unfortunately
        // does not work with QWidgetAction. :hover works for selecting items
        // with the mouse, but not with the keyboard. :focus works for the
        // keyboard but with the mouse, the last clicked item keeps the style
        // after the mouse cursor is moved to hover over another item.

        // ronso0 Disabling this stylesheet allows to override the OS style
        // of the :hover and :focus state.
        //        pCheckBox->setStyleSheet(
        //            QString("QCheckBox {color: %1;}").arg(
        //                    pCheckBox->palette().text().color().name()) + "\n" +
        //            QString("QCheckBox:hover {background-color: %1;}").arg(
        //                    pCheckBox->palette().highlight().color().name()));
        pAction->setEnabled(!crate.isLocked());
        pAction->setDefaultWidget(pCheckBox.get());

        if (crate.getTrackCount() == 0) {
            pCheckBox->setChecked(false);
        } else if (crate.getTrackCount() == (uint)trackIds.length()) {
            pCheckBox->setChecked(true);
        } else {
            pCheckBox->setTristate(true);
            pCheckBox->setCheckState(Qt::PartiallyChecked);
        }

        m_pCrateMenu->addAction(pAction.get());
        connect(pAction.get(), &QAction::triggered, this, [this, pCheckBox{pCheckBox.get()}] { updateSelectionCrates(pCheckBox); });
        connect(pCheckBox.get(), &QCheckBox::stateChanged, this, [this, pCheckBox{pCheckBox.get()}] { updateSelectionCrates(pCheckBox); });
    }
    m_pCrateMenu->addSeparator();
    QAction* newCrateAction = new QAction(tr("Add to New Crate"), m_pCrateMenu);
    m_pCrateMenu->addAction(newCrateAction);
    connect(newCrateAction, &QAction::triggered, this, &WTrackMenu::addSelectionToNewCrate);
    m_bCrateMenuLoaded = true;
}

void WTrackMenu::updateSelectionCrates(QWidget* pWidget) {
    auto* pCheckBox = qobject_cast<QCheckBox*>(pWidget);
    VERIFY_OR_DEBUG_ASSERT(pCheckBox) {
        qWarning() << "crateId is not of CrateId type";
        return;
    }
    CrateId crateId = pCheckBox->property("crateId").value<CrateId>();

    const TrackIdList trackIds = getTrackIds();

    if (trackIds.isEmpty()) {
        qWarning() << "No tracks selected for crate";
        return;
    }

    // we need to disable tristate again as the mixed state will now be gone and can't be brought back
    pCheckBox->setTristate(false);
    if (!pCheckBox->isChecked()) {
        if (crateId.isValid()) {
            m_pLibrary->trackCollectionManager()
                    ->internalCollection()
                    ->removeCrateTracks(crateId, trackIds);
        }
    } else {
        if (!crateId.isValid()) { // i.e. a new crate is suppose to be created
            crateId = CrateFeatureHelper(
                    m_pLibrary->trackCollectionManager()->internalCollection(), m_pConfig)
                              .createEmptyCrate();
        }
        if (crateId.isValid()) {
            m_pLibrary->trackCollectionManager()->unhideTracks(trackIds);
            m_pLibrary->trackCollectionManager()
                    ->internalCollection()
                    ->addCrateTracks(crateId, trackIds);
        }
    }
}

void WTrackMenu::addSelectionToNewCrate() {
    const TrackIdList trackIds = getTrackIds();

    if (trackIds.isEmpty()) {
        qWarning() << "No tracks selected for crate";
        return;
    }

    CrateId crateId = CrateFeatureHelper(
            m_pLibrary->trackCollectionManager()->internalCollection(), m_pConfig)
                              .createEmptyCrate();

    if (crateId.isValid()) {
        m_pLibrary->trackCollectionManager()->unhideTracks(trackIds);
        m_pLibrary->trackCollectionManager()
                ->internalCollection()
                ->addCrateTracks(crateId, trackIds);
    }
}

void WTrackMenu::addToAnalysis(AnalyzerTrack::Options options) {
    const TrackIdList trackIds = getTrackIds();
    if (trackIds.empty()) {
        qWarning() << "No tracks selected for analysis";
        return;
    }

    QList<AnalyzerScheduledTrack> tracks;
    for (auto trackId : trackIds) {
        AnalyzerScheduledTrack track(trackId, options);
        tracks.append(track);
    }

    emit m_pLibrary->analyzeTracks(tracks);
}

void WTrackMenu::slotAnalyze() {
    addToAnalysis();
}

void WTrackMenu::slotReanalyze() {
    clearBeats();
    addToAnalysis();
}

void WTrackMenu::slotReanalyzeWithFixedTempo() {
    clearBeats();
    AnalyzerTrack::Options options;
    options.useFixedTempo = true;
    addToAnalysis(options);
}

void WTrackMenu::slotReanalyzeWithVariableTempo() {
    clearBeats();
    AnalyzerTrack::Options options;
    options.useFixedTempo = false;
    addToAnalysis(options);
}

void WTrackMenu::slotLockBpm() {
    lockBpm(true);
}

void WTrackMenu::slotUnlockBpm() {
    lockBpm(false);
}

namespace {

class ScaleBpmTrackPointerOperation : public mixxx::TrackPointerOperation {
  public:
    explicit ScaleBpmTrackPointerOperation(mixxx::Beats::BpmScale bpmScale)
            : m_bpmScale(bpmScale) {
    }

  private:
    void doApply(
            const TrackPointer& pTrack) const override {
        if (pTrack->isBpmLocked()) {
            return;
        }
        const mixxx::BeatsPointer pBeats = pTrack->getBeats();
        if (!pBeats) {
            return;
        }
        const auto scaledBeats = pBeats->tryScale(m_bpmScale);
        if (!scaledBeats) {
            return;
        }
        pTrack->trySetBeats(*scaledBeats);
    }

    const mixxx::Beats::BpmScale m_bpmScale;
};

} // anonymous namespace

void WTrackMenu::slotScaleBpm(mixxx::Beats::BpmScale scale) {
    const auto progressLabelText =
            tr("Scaling BPM of %n track(s)", "", getTrackCount());
    const auto trackOperator =
            ScaleBpmTrackPointerOperation(scale);
    applyTrackPointerOperation(
            progressLabelText,
            &trackOperator);
}

namespace {

class LockBpmTrackPointerOperation : public mixxx::TrackPointerOperation {
  public:
    explicit LockBpmTrackPointerOperation(bool lock)
            : m_lock(lock) {
    }

  private:
    void doApply(
            const TrackPointer& pTrack) const override {
        pTrack->setBpmLocked(m_lock);
    }

    const bool m_lock;
};

} // anonymous namespace

void WTrackMenu::lockBpm(bool lock) {
    const auto progressLabelText = lock
            ? tr("Locking BPM of %n track(s)", "", getTrackCount())
            : tr("Unlocking BPM of %n track(s)", "", getTrackCount());
    const auto trackOperator =
            LockBpmTrackPointerOperation(lock);
    applyTrackPointerOperation(
            progressLabelText,
            &trackOperator);
}

namespace {

class SetRatingTrackPointerOperation : public mixxx::TrackPointerOperation {
  public:
    explicit SetRatingTrackPointerOperation(const int rating)
            : m_rating(rating) {
    }

  private:
    void doApply(
            const TrackPointer& pTrack) const override {
        pTrack->setRating(m_rating);
    }

    const int m_rating;
};

} // anonymous namespace

void WTrackMenu::slotSetRating(int rating) {
    if (!mixxx::TrackRecord::isValidRating(rating)) {
        return;
    }

    const auto progressLabelText =
            tr("Setting rating of %n track(s)", "", getTrackCount());
    const auto trackOperator =
            SetRatingTrackPointerOperation(rating);
    applyTrackPointerOperation(
            progressLabelText,
            &trackOperator);

    hide();
}

namespace {

class SetColorTrackPointerOperation : public mixxx::TrackPointerOperation {
  public:
    explicit SetColorTrackPointerOperation(const mixxx::RgbColor::optional_t& color)
            : m_color(color) {
    }

  private:
    void doApply(
            const TrackPointer& pTrack) const override {
        pTrack->setColor(m_color);
    }

    const mixxx::RgbColor::optional_t m_color;
};

} // anonymous namespace

void WTrackMenu::slotColorPicked(const mixxx::RgbColor::optional_t& color) {
    const auto progressLabelText =
            tr("Setting color of %n track(s)", "", getTrackCount());
    const auto trackOperator =
            SetColorTrackPointerOperation(color);
    applyTrackPointerOperation(
            progressLabelText,
            &trackOperator);

    hide();
}

void WTrackMenu::loadSelectionToGroup(const QString& group, bool play) {
    TrackPointer pTrack = getFirstTrackPointer();
    if (!pTrack) {
        return;
    }

    // If the track load override is disabled, check to see if a track is
    // playing before trying to load it
    if (!(m_pConfig->getValueString(
                           ConfigKey("[Controls]", "AllowTrackLoadToPlayingDeck"))
                        .toInt())) {
        // TODO(XXX): Check for other than just the first preview deck.
        if (group != "[PreviewDeck1]" &&
                ControlObject::get(ConfigKey(group, "play")) > 0.0) {
            return;
        }
    }

    // TODO: load track from this class without depending on
    // external slot to load track
    emit loadTrackToPlayer(pTrack, group, play);
}

namespace {

class ResetPlayCounterTrackPointerOperation : public mixxx::TrackPointerOperation {
  private:
    void doApply(
            const TrackPointer& pTrack) const override {
        pTrack->resetPlayCounter();
    }
};

} // anonymous namespace

//slot for reset played count, sets count to 0 of one or more tracks
void WTrackMenu::slotClearPlayCount() {
    const auto progressLabelText =
            tr("Resetting play count of %n track(s)", "", getTrackCount());
    const auto trackOperator =
            ResetPlayCounterTrackPointerOperation();
    applyTrackPointerOperation(
            progressLabelText,
            &trackOperator);
}

namespace {

class ResetBeatsTrackPointerOperation : public mixxx::TrackPointerOperation {
  private:
    void doApply(
            const TrackPointer& pTrack) const override {
        pTrack->trySetBeats(mixxx::BeatsPointer());
    }
};

} // anonymous namespace

void WTrackMenu::clearBeats() {
    const auto progressLabelText =
            tr("Resetting beats of %n track(s)", "", getTrackCount());
    const auto trackOperator =
            ResetBeatsTrackPointerOperation();
    applyTrackPointerOperation(
            progressLabelText,
            &trackOperator);
}

void WTrackMenu::slotClearBeats() {
    clearBeats();
}

namespace {

class ResetRatingTrackPointerOperation : public mixxx::TrackPointerOperation {
  private:
    void doApply(
            const TrackPointer& pTrack) const override {
        pTrack->resetRating();
    }
};

} // anonymous namespace

//slot for reset played count, sets count to 0 of one or more tracks
void WTrackMenu::slotClearRating() {
    const auto progressLabelText =
            tr("Clearing rating of %n track(s)", "", getTrackCount());
    const auto trackOperator =
            ResetRatingTrackPointerOperation();
    applyTrackPointerOperation(
            progressLabelText,
            &trackOperator);
}

namespace {

class ClearCommentTrackPointerOperation : public mixxx::TrackPointerOperation {
  private:
    void doApply(
            const TrackPointer& pTrack) const override {
        pTrack->clearComment();
    }
};

} // anonymous namespace

//slot for clearing the comment field of one or more tracks
void WTrackMenu::slotClearComment() {
    const auto progressLabelText =
            tr("Clearing comment of %n track(s)", "", getTrackCount());
    const auto trackOperator =
            ClearCommentTrackPointerOperation();
    applyTrackPointerOperation(
            progressLabelText,
            &trackOperator);
}

namespace {

class RemoveCuesOfTypeTrackPointerOperation : public mixxx::TrackPointerOperation {
  public:
    explicit RemoveCuesOfTypeTrackPointerOperation(mixxx::CueType cueType)
            : m_cueType(cueType) {
    }

  private:
    void doApply(
            const TrackPointer& pTrack) const override {
        pTrack->removeCuesOfType(m_cueType);
    }

    const mixxx::CueType m_cueType;
};

class ResetMainCueTrackPointerOperation : public mixxx::TrackPointerOperation {
  public:
    explicit ResetMainCueTrackPointerOperation(UserSettingsPointer pConfig)
            : m_pConfig(pConfig) {
    }

  private:
    void doApply(
            const TrackPointer& pTrack) const override {
        pTrack->removeCuesOfType(mixxx::CueType::MainCue);
        CuePointer pN60dBSound = pTrack->findCueByType(mixxx::CueType::N60dBSound);
        if (pN60dBSound) {
            mixxx::audio::FramePos firstSound = pN60dBSound->getPosition();
            if (firstSound.isValid()) {
                AnalyzerSilence::setupMainAndIntroCue(pTrack.get(), firstSound, m_pConfig.data());
            }
        }
    }

    UserSettingsPointer m_pConfig;
};

class ResetIntroTrackPointerOperation : public mixxx::TrackPointerOperation {
  public:
    explicit ResetIntroTrackPointerOperation(UserSettingsPointer pConfig)
            : m_pConfig(pConfig) {
    }

  private:
    void doApply(
            const TrackPointer& pTrack) const override {
        pTrack->removeCuesOfType(mixxx::CueType::Intro);
        CuePointer pN60dBSound = pTrack->findCueByType(mixxx::CueType::N60dBSound);
        if (pN60dBSound) {
            mixxx::audio::FramePos firstSound = pN60dBSound->getPosition();
            if (firstSound.isValid()) {
                AnalyzerSilence::setupMainAndIntroCue(pTrack.get(), firstSound, m_pConfig.data());
            }
        }
    }

    UserSettingsPointer m_pConfig;
};

class ResetOutroTrackPointerOperation : public mixxx::TrackPointerOperation {
  public:
    explicit ResetOutroTrackPointerOperation() {
    }

  private:
    void doApply(
            const TrackPointer& pTrack) const override {
        pTrack->removeCuesOfType(mixxx::CueType::Outro);
        CuePointer pN60dBSound = pTrack->findCueByType(mixxx::CueType::N60dBSound);
        if (pN60dBSound) {
            mixxx::audio::FramePos lastSound = pN60dBSound->getEndPosition();
            if (lastSound.isValid()) {
                AnalyzerSilence::setupOutroCue(pTrack.get(), lastSound);
            }
        }
    }
};

} // anonymous namespace

void WTrackMenu::slotResetMainCue() {
    const auto progressLabelText =
            tr("Removing main cue from %n track(s)", "", getTrackCount());
    const auto trackOperator =
            ResetMainCueTrackPointerOperation(m_pConfig);
    applyTrackPointerOperation(
            progressLabelText,
            &trackOperator);
}

void WTrackMenu::slotResetOutroCue() {
    const auto progressLabelText =
            tr("Removing outro cue from %n track(s)", "", getTrackCount());
    const auto trackOperator =
            ResetOutroTrackPointerOperation();
    applyTrackPointerOperation(
            progressLabelText,
            &trackOperator);
}

void WTrackMenu::slotResetIntroCue() {
    const auto progressLabelText =
            tr("Removing intro cue from %n track(s)", "", getTrackCount());
    const auto trackOperator =
            ResetIntroTrackPointerOperation(m_pConfig);
    applyTrackPointerOperation(
            progressLabelText,
            &trackOperator);
}

void WTrackMenu::slotClearLoops() {
    const auto progressLabelText =
            tr("Removing loop cues from %n track(s)", "", getTrackCount());
    const auto trackOperator =
            RemoveCuesOfTypeTrackPointerOperation(mixxx::CueType::Loop);
    applyTrackPointerOperation(
            progressLabelText,
            &trackOperator);
}

void WTrackMenu::slotClearHotCues() {
    const auto progressLabelText =
            tr("Removing hot cues from %n track(s)", "", getTrackCount());
    const auto trackOperator =
            RemoveCuesOfTypeTrackPointerOperation(mixxx::CueType::HotCue);
    applyTrackPointerOperation(
            progressLabelText,
            &trackOperator);
}

namespace {

class ResetKeysTrackPointerOperation : public mixxx::TrackPointerOperation {
  private:
    void doApply(
            const TrackPointer& pTrack) const override {
        pTrack->resetKeys();
    }
};

} // anonymous namespace

void WTrackMenu::slotClearKey() {
    const auto progressLabelText =
            tr("Resetting keys of %n track(s)", "", getTrackCount());
    const auto trackOperator =
            ResetKeysTrackPointerOperation();
    applyTrackPointerOperation(
            progressLabelText,
            &trackOperator);
}

namespace {

class ResetReplayGainTrackPointerOperation : public mixxx::TrackPointerOperation {
  private:
    void doApply(
            const TrackPointer& pTrack) const override {
        pTrack->setReplayGain(mixxx::ReplayGain());
    }
};

} // anonymous namespace

void WTrackMenu::slotClearReplayGain() {
    const auto progressLabelText =
            tr("Resetting replay gain of %n track(s)", "", getTrackCount());
    const auto trackOperator =
            ResetReplayGainTrackPointerOperation();
    applyTrackPointerOperation(
            progressLabelText,
            &trackOperator);
}

namespace {

class ResetWaveformTrackPointerOperation : public mixxx::TrackPointerOperation {
  public:
    explicit ResetWaveformTrackPointerOperation(AnalysisDao& analysisDao)
            : m_analysisDao(analysisDao) {
    }

  private:
    void doApply(
            const TrackPointer& pTrack) const override {
        m_analysisDao.deleteAnalysesForTrack(pTrack->getId());
        pTrack->setWaveform(WaveformPointer());
        pTrack->setWaveformSummary(WaveformPointer());
        // We Remove the invisible AudibleSound cue here as well, because the
        // same reasons that apply for reanalyze of the waveforms applies also
        // for the AudibleSound cue.
        pTrack->removeCuesOfType(mixxx::CueType::N60dBSound);
    }

    AnalysisDao& m_analysisDao;
};

} // anonymous namespace

void WTrackMenu::slotClearWaveform() {
    const auto progressLabelText =
            tr("Resetting waveform of %n track(s)", "", getTrackCount());
    AnalysisDao& analysisDao =
            m_pLibrary->trackCollectionManager()->internalCollection()->getAnalysisDAO();
    const auto trackOperator =
            ResetWaveformTrackPointerOperation(analysisDao);
    applyTrackPointerOperation(
            progressLabelText,
            &trackOperator);
}

namespace {

class ClearAllPerformanceMetadataTrackPointerOperation : public mixxx::TrackPointerOperation {
  public:
    explicit ClearAllPerformanceMetadataTrackPointerOperation(AnalysisDao& analysisDao)
            : m_removeMainCue(mixxx::CueType::MainCue),
              m_removeIntroCue(mixxx::CueType::Intro),
              m_removeOutroCue(mixxx::CueType::Outro),
              m_removeHotCues(mixxx::CueType::HotCue),
              m_removeLoopCues(mixxx::CueType::Loop),
              m_resetWaveform(analysisDao) {
    }

  private:
    void doApply(
            const TrackPointer& pTrack) const override {
        m_resetBeats.apply(pTrack);
        m_resetPlayCounter.apply(pTrack);
        m_removeMainCue.apply(pTrack);
        m_removeHotCues.apply(pTrack);
        m_removeLoopCues.apply(pTrack);
        m_resetKeys.apply(pTrack);
        m_resetReplayGain.apply(pTrack);
        m_resetWaveform.apply(pTrack);
        m_resetRating.apply(pTrack);
        m_removeIntroCue.apply(pTrack);
        m_removeOutroCue.apply(pTrack);
    }

    const ResetBeatsTrackPointerOperation m_resetBeats;
    const ResetPlayCounterTrackPointerOperation m_resetPlayCounter;
    const RemoveCuesOfTypeTrackPointerOperation m_removeMainCue;
    const RemoveCuesOfTypeTrackPointerOperation m_removeIntroCue;
    const RemoveCuesOfTypeTrackPointerOperation m_removeOutroCue;
    const RemoveCuesOfTypeTrackPointerOperation m_removeHotCues;
    const RemoveCuesOfTypeTrackPointerOperation m_removeLoopCues;
    const ResetKeysTrackPointerOperation m_resetKeys;
    const ResetReplayGainTrackPointerOperation m_resetReplayGain;
    const ResetWaveformTrackPointerOperation m_resetWaveform;
    const ResetRatingTrackPointerOperation m_resetRating;
};

} // anonymous namespace

void WTrackMenu::slotClearAllMetadata() {
    const auto progressLabelText =
            tr("Resetting all performance metadata of %n track(s)", "", getTrackCount());
    AnalysisDao& analysisDao =
            m_pLibrary->trackCollectionManager()->internalCollection()->getAnalysisDAO();
    const auto trackOperator =
            ClearAllPerformanceMetadataTrackPointerOperation(analysisDao);
    applyTrackPointerOperation(
            progressLabelText,
            &trackOperator);
}

namespace {

class RemoveTrackFilesFromDiskTrackPointerOperation : public mixxx::TrackPointerOperation {
  public:
    const QList<TrackRef>& getTracksToPurge() const {
        return mTracksToPurge;
    }
    const QList<QString>& getTracksToKeep() const {
        return mTracksToKeep;
    }

  private:
    mutable QList<TrackRef> mTracksToPurge;
    mutable QList<QString> mTracksToKeep;

    void doApply(
            const TrackPointer& pTrack) const override {
        auto trackRef = TrackRef::fromFileInfo(
                pTrack->getFileInfo(),
                pTrack->getId());
        VERIFY_OR_DEBUG_ASSERT(trackRef.isValid()) {
            return;
        }
        QString location = pTrack->getLocation();
        QFile file(location);
#if QT_VERSION >= QT_VERSION_CHECK(5, 15, 0)
        if (file.exists() && !file.moveToTrash()) {
#else
        if (file.exists() && !file.remove()) {
#endif
            // Deletion failed, log warning and queue location for the
            // Failed Deletions warning.
            qWarning()
                    << "Queued file"
                    << location
                    << "could not be deleted. Track is not purged";
            mTracksToKeep.append(location);
        } else {
            // File doesn't exist or was deleted.
            // Note: we must NOT purge every single track here since
            // TrackDAO::afterPurgingTracks would enforce a track model update (select())
            // So we add it to the purge queue and purge all tracks at once
            // in slotRemoveFromDisk() afterwards.
            mTracksToPurge.append(trackRef);
        }
    }
};

} // anonymous namespace

void WTrackMenu::slotRemoveFromDisk() {
    QStringList locations;
    if (m_pTrackModel) {
        const auto trackRefs = getTrackRefs();
        locations.reserve(trackRefs.size());
        for (const auto& trackRef : trackRefs) {
            QString location = trackRef.getLocation();
            locations.append(location);
        }
        locations.removeDuplicates();
    } else if (m_pTrack) {
        QString location = m_pTrack->getLocation();
        locations.append(location);
    } else {
        return;
    }

    {
        // Prepare the delete confirmation dialog.
        // First, create the list view for the files to be deleted
        // NOTE(ronso0) We could also make this a table to allow showing
        // artist and title if file names don't suffice to identify tracks.
        QListWidget* delListWidget = new QListWidget();
        delListWidget->setSizePolicy(QSizePolicy(QSizePolicy::Minimum,
                QSizePolicy::MinimumExpanding));
        delListWidget->setFocusPolicy(Qt::ClickFocus);
        delListWidget->addItems(locations);
        mixxx::widgethelper::growListWidget(*delListWidget, *this);

        QString delWarningText;
        if (m_pTrackModel) {
#if QT_VERSION < QT_VERSION_CHECK(5, 15, 0)
            delWarningText = tr("Permanently delete these files from disk?") +
                    QStringLiteral("<br><br><b>") +
                    tr("This can not be undone!") + QStringLiteral("</b>");
#endif
        } else { // track menu of track labels
#if QT_VERSION >= QT_VERSION_CHECK(5, 15, 0)

            delWarningText = tr("Stop the deck and move this track file to the trash bin?");
#else
            delWarningText =
                    tr("Stop the deck and permanently delete this track file from disk?") +
                    QStringLiteral("<br><br><b>") +
                    tr("This can not be undone!") + QStringLiteral("</b>");
#endif
        }

        // Setup the warning message and dialog buttons
        QLabel* delWarning = new QLabel();
        delWarning->setText(delWarningText);
        delWarning->setTextFormat(Qt::RichText);
        delWarning->setSizePolicy(QSizePolicy(QSizePolicy::Minimum,
                QSizePolicy::Minimum));

        QDialogButtonBox* delButtons = new QDialogButtonBox();
        QPushButton* cancelBtn = delButtons->addButton(
                tr("Cancel"),
                QDialogButtonBox::RejectRole);
        QPushButton* deleteBtn = delButtons->addButton(
#if QT_VERSION < QT_VERSION_CHECK(5, 15, 0)
                tr("Delete Files"),
#else
                tr("Okay"),
#endif
                QDialogButtonBox::AcceptRole);
        cancelBtn->setDefault(true);

        // Populate the main layout
        QVBoxLayout* delLayout = new QVBoxLayout();
        delLayout->addWidget(delListWidget);
        delLayout->addWidget(delWarning);
        delLayout->addWidget(delButtons);

        // Create and populate the dialog
        QDialog dlgDelConfirm;
        dlgDelConfirm.setModal(true); // just to be sure
#if QT_VERSION < QT_VERSION_CHECK(5, 15, 0)
        dlgDelConfirm.setWindowTitle(tr("Delete Track Files"));
#else
        dlgDelConfirm.setWindowTitle(tr("Move Track File(s) to Trash?"));
#endif
        // This is required after customizing the buttons, otherwise neither button
        // would close the dialog.
        connect(cancelBtn, &QPushButton::clicked, &dlgDelConfirm, &QDialog::reject);
        connect(deleteBtn, &QPushButton::clicked, &dlgDelConfirm, &QDialog::accept);
        dlgDelConfirm.setLayout(delLayout);

        if (dlgDelConfirm.exec() == QDialog::Rejected) {
            return;
        }
    }

    // If the operation was initiated from a deck's track menu
    // we'll first stop the deck and eject the track.
    // TODO(ronso0) Consider querying PlayerManager if any of the tracks is loaded
    // into another (playing?) deck?
    // Also (rare situation) the track we work on might have been replaced (in the deck)
    // by another one in the mean time (Auto DJ) and we would unnecessarily stop & eject.
    // Ideally, there would be a PlayerManager instance that does
    // stopAndEjectAllPlayersWithTrackLoaded(TrackPointer / TrackId)
    bool restoreViewState = false;
    if (m_pTrack) {
        ControlObject::set(ConfigKey(m_deckGroup, "stop"), 1.0);
        ControlObject::set(ConfigKey(m_deckGroup, "eject"), 1.0);
        // Try to keep a usable index for navigation if the track is in the
        // current track view.
        if (m_pLibrary->isTrackIdInCurrentLibraryView(m_pTrack->getId())) {
            restoreViewState = true;
            emit saveCurrentViewState();
        }
    }

    // Set up and initiate the track batch operation
    const auto progressLabelText =
#if QT_VERSION < QT_VERSION_CHECK(5, 15, 0)
            tr("Removing %n track file(s) from disk...",
#else
            tr("Moving %n track file(s) to trash...",
#endif
                    "",
                    getTrackCount());
    const auto trackOperator =
            RemoveTrackFilesFromDiskTrackPointerOperation();
    applyTrackPointerOperation(
            progressLabelText,
            &trackOperator);

    // Purge deleted tracks and show deletion summary message.
    const QList<TrackRef> tracksToPurge(trackOperator.getTracksToPurge());
    if (!tracksToPurge.isEmpty()) {
        // Purge only those tracks whose files have actually been deleted.
        m_pLibrary->trackCollectionManager()->purgeTracks(tracksToPurge);

        // Show purge summary message
        QMessageBox msgBoxPurgeTracks;
        msgBoxPurgeTracks.setIcon(QMessageBox::Information);
        QString msgTitle;
        QString msgText;
        if (m_pTrackModel) {
#if QT_VERSION >= QT_VERSION_CHECK(5, 15, 0)
            msgTitle = tr("Track Files Deleted");
#else
            msgTitle = tr("Track Files Moved To Trash");
#endif
            msgText =
#if QT_VERSION >= QT_VERSION_CHECK(5, 15, 0)
                    tr("%1 track files were moved to trash and purged "
                       "from the Mixxx database.")
#else
                    tr("%1 track files were deleted from disk and purged "
                       "from the Mixxx database.")
#endif
                            .arg(QString::number(tracksToPurge.length())) +
                    QStringLiteral("<br><br>") +
                    tr("Note: if you are in the Computer or Recording view you "
                       "need to click the current view again to see changes.");
        } else {
#if QT_VERSION >= QT_VERSION_CHECK(5, 15, 0)
            msgTitle = tr("Track File Moved To Trash");
            msgText = tr(
                    "Track file was moved to trash and purged "
                    "from the Mixxx database.");
#else
            msgTitle = tr("Track File Deleted");
            msgText = tr(
                    "Track file was deleted from disk and purged "
                    "from the Mixxx database.");
#endif
        }
        msgBoxPurgeTracks.setWindowTitle(msgTitle);
        msgBoxPurgeTracks.setText(msgText);
        msgBoxPurgeTracks.setTextFormat(Qt::RichText);
        msgBoxPurgeTracks.setStandardButtons(QMessageBox::Ok);
        msgBoxPurgeTracks.exec();
    }

    const QList<QString> tracksToKeep(trackOperator.getTracksToKeep());
    if (tracksToKeep.isEmpty()) {
        if (m_pTrackModel || restoreViewState) {
            // All selected tracks could be processed. Finish!
            emit restoreCurrentViewStateOrIndex();
        }
        return;
    }
    // Else show a message with a list of tracks that could not be deleted.
    QLabel* notDeletedLabel = new QLabel;
    QString msgText;
    if (m_pTrackModel) {
        msgText =
#if QT_VERSION >= QT_VERSION_CHECK(5, 15, 0)
                tr("The following %1 file(s) could not be moved to trash")
#else
                tr("The following %1 file(s) could not be deleted from disk")
#endif
                        .arg(QString::number(
                                tracksToKeep.length()));
    } else {
#if QT_VERSION >= QT_VERSION_CHECK(5, 15, 0)
        msgText = tr("This track file could not be moved to trash");
#else
        msgText = tr("This track file could not be deleted from disk");
#endif
    }
    notDeletedLabel->setText(msgText);
    notDeletedLabel->setTextFormat(Qt::RichText);

    QListWidget* notDeletedListWidget = new QListWidget;
    notDeletedListWidget->setFocusPolicy(Qt::ClickFocus);
    notDeletedListWidget->addItems(tracksToKeep);
    mixxx::widgethelper::growListWidget(*notDeletedListWidget, *this);

    QDialogButtonBox* notDeletedButtons = new QDialogButtonBox();
    QPushButton* closeBtn = notDeletedButtons->addButton(
            tr("Close"),
            QDialogButtonBox::AcceptRole);

    QVBoxLayout* notDeletedLayout = new QVBoxLayout;
    notDeletedLayout->addWidget(notDeletedLabel);
    notDeletedLayout->addWidget(notDeletedListWidget);
    notDeletedLayout->addWidget(notDeletedButtons);

    QDialog dlgNotDeleted;
    dlgNotDeleted.setModal(true);
    dlgNotDeleted.setWindowTitle(tr("Remaining Track File(s)"));
    dlgNotDeleted.setLayout(notDeletedLayout);
    // Required for being able to close the dialog
    connect(closeBtn, &QPushButton::clicked, &dlgNotDeleted, &QDialog::close);
    dlgNotDeleted.exec();
    emit restoreCurrentViewStateOrIndex();
}

void WTrackMenu::slotShowDlgTrackInfo() {
    if (isEmpty()) {
        return;
    }

    if (m_pTrackModel && getTrackCount() > 1) {
        // Use the batch editor.
        // Create a fresh dialog on invocation.
        m_pDlgTrackInfoMulti = std::make_unique<DlgTrackInfoMulti>(
                m_pConfig);
        connect(m_pDlgTrackInfoMulti.get(),
                &QDialog::finished,
                this,
                [this]() {
                    if (m_pDlgTrackInfoMulti.get() == sender()) {
                        m_pDlgTrackInfoMulti.release()->deleteLater();
                    }
                });
        QList<TrackPointer> tracks;
        tracks.reserve(getTrackCount());
        for (int i = 0; i < m_trackIndexList.size(); i++) {
            tracks.append(m_pTrackModel->getTrack(m_trackIndexList.at(i)));
        }
        m_pDlgTrackInfoMulti->loadTracks(tracks);
        m_pDlgTrackInfoMulti->show();
    } else {
        // Use the single-track editor with Next/Prev buttons and DlgTagFetcher.
        // Create a fresh dialog on invocation.
        m_pDlgTrackInfo = std::make_unique<DlgTrackInfo>(
                m_pConfig,
                m_pTrackModel);
        connect(m_pDlgTrackInfo.get(),
                &QDialog::finished,
                this,
                [this]() {
                    if (m_pDlgTrackInfo.get() == sender()) {
                        m_pDlgTrackInfo.release()->deleteLater();
                    }
                });
        // Method getFirstTrackPointer() is not applicable here, the dialog
        // needs an index reference for the Next/Prev navigation.
        if (m_pTrackModel) {
            m_pDlgTrackInfo->loadTrack(m_trackIndexList.at(0));
        } else {
            m_pDlgTrackInfo->loadTrack(m_pTrack);
        }
        m_pDlgTrackInfo->show();
    }
}

void WTrackMenu::showDlgTrackInfo(const QString& property) {
    if (isEmpty()) {
        return;
    }
    slotShowDlgTrackInfo();
    if (m_pDlgTrackInfo->isVisible()) {
        m_pDlgTrackInfo->focusField(property);
    }
}

void WTrackMenu::slotShowDlgTagFetcher() {
    if (isEmpty()) {
        return;
    }
    // Create a fresh dialog on invocation
    m_pDlgTagFetcher = std::make_unique<DlgTagFetcher>(
            m_pConfig, m_pTrackModel);
    connect(m_pDlgTagFetcher.get(),
            &QDialog::finished,
            this,
            [this]() {
                if (m_pDlgTagFetcher.get() == sender()) {
                    m_pDlgTagFetcher.release()->deleteLater();
                }
            });
    // Method getFirstTrackPointer() is not applicable here!
    if (m_pTrackModel) {
        m_pDlgTagFetcher->loadTrack(m_trackIndexList.at(0));
    } else {
        m_pDlgTagFetcher->loadTrack(m_pTrack);
    }
    m_pDlgTagFetcher->show();
}

void WTrackMenu::slotAddToAutoDJBottom() {
    // append to auto DJ
    addToAutoDJ(PlaylistDAO::AutoDJSendLoc::BOTTOM);
}

void WTrackMenu::slotAddToAutoDJTop() {
    addToAutoDJ(PlaylistDAO::AutoDJSendLoc::TOP);
}

void WTrackMenu::slotAddToAutoDJReplace() {
    addToAutoDJ(PlaylistDAO::AutoDJSendLoc::REPLACE);
}

void WTrackMenu::addToAutoDJ(PlaylistDAO::AutoDJSendLoc loc) {
    const TrackIdList trackIds = getTrackIds();
    if (trackIds.empty()) {
        qWarning() << "No tracks selected for AutoDJ";
        return;
    }

    PlaylistDAO& playlistDao = m_pLibrary->trackCollectionManager()
                                       ->internalCollection()
                                       ->getPlaylistDAO();

    // TODO(XXX): Care whether the append succeeded.
    m_pLibrary->trackCollectionManager()->unhideTracks(trackIds);
    playlistDao.addTracksToAutoDJQueue(trackIds, loc);
}

namespace {

class SetCoverInfoTrackPointerOperation : public mixxx::TrackPointerOperation {
  public:
    explicit SetCoverInfoTrackPointerOperation(CoverInfoRelative&& coverInfo)
            : m_coverInfo(std::move(coverInfo)) {
    }

  private:
    void doApply(
            const TrackPointer& pTrack) const override {
        pTrack->setCoverInfo(m_coverInfo);
    }

    const CoverInfoRelative m_coverInfo;
};

} // anonymous namespace

void WTrackMenu::slotCoverInfoSelected(CoverInfoRelative coverInfo) {
    const auto progressLabelText =
            tr("Setting cover art of %n track(s)", "", getTrackCount());
    const auto trackOperator =
            SetCoverInfoTrackPointerOperation(std::move(coverInfo));
    applyTrackPointerOperation(
            progressLabelText,
            &trackOperator);
}

namespace {

class ReloadCoverInfoTrackPointerOperation : public mixxx::TrackPointerOperation {
  private:
    void doApply(
            const TrackPointer& pTrack) const override {
        m_coverInfoGuesser.guessAndSetCoverInfoForTrack(pTrack);
    }

    mutable CoverInfoGuesser m_coverInfoGuesser;
};

} // anonymous namespace

void WTrackMenu::slotReloadCoverArt() {
    const auto progressLabelText =
            tr("Reloading cover art of %n track(s)", "", getTrackCount());
    const auto trackOperator =
            ReloadCoverInfoTrackPointerOperation();
    applyTrackPointerOperation(
            progressLabelText,
            &trackOperator);
}

void WTrackMenu::slotRemove() {
    if (!m_pTrackModel) {
        return;
    }
    m_pTrackModel->removeTracks(getTrackIndices());
    emit restoreCurrentViewStateOrIndex();
}

void WTrackMenu::slotHide() {
    if (!m_pTrackModel) {
        return;
    }
    m_pTrackModel->hideTracks(getTrackIndices());
    emit restoreCurrentViewStateOrIndex();
}

void WTrackMenu::slotUnhide() {
    if (!m_pTrackModel) {
        return;
    }
    m_pTrackModel->unhideTracks(getTrackIndices());
    emit restoreCurrentViewStateOrIndex();
}

void WTrackMenu::slotPurge() {
    if (!m_pTrackModel) {
        return;
    }
    m_pTrackModel->purgeTracks(getTrackIndices());
    emit restoreCurrentViewStateOrIndex();
}

void WTrackMenu::clearTrackSelection() {
    m_pTrack = nullptr;
    m_deckGroup = QString();
    m_trackIndexList.clear();
}

bool WTrackMenu::featureIsEnabled(Feature flag) const {
    bool optionIsSelected = m_eActiveFeatures.testFlag(flag);
    if (!optionIsSelected) {
        return false;
    }

    if (!m_pTrackModel) {
        return !m_eTrackModelFeatures.testFlag(flag);
    }

    switch (flag) {
    case Feature::AutoDJ:
        return m_pTrackModel->hasCapabilities(TrackModel::Capability::AddToAutoDJ);
    case Feature::LoadTo:
        return m_pTrackModel->hasCapabilities(
                       TrackModel::Capability::LoadToDeck) ||
                m_pTrackModel->hasCapabilities(
                        TrackModel::Capability::LoadToSampler) ||
                m_pTrackModel->hasCapabilities(
                        TrackModel::Capability::LoadToPreviewDeck);
    case Feature::Playlist:
    case Feature::Crate:
        return m_pTrackModel->hasCapabilities(
                TrackModel::Capability::AddToTrackSet);
    case Feature::Remove:
        return m_pTrackModel->hasCapabilities(
                       TrackModel::Capability::Remove) ||
                m_pTrackModel->hasCapabilities(
                        TrackModel::Capability::RemovePlaylist) ||
                m_pTrackModel->hasCapabilities(
                        TrackModel::Capability::RemoveCrate);
    case Feature::Metadata:
        return m_pTrackModel->hasCapabilities(TrackModel::Capability::EditMetadata);
    case Feature::Analyze:
        return m_pTrackModel->hasCapabilities(
                TrackModel::Capability::EditMetadata |
                TrackModel::Capability::Analyze);
    case Feature::Reset:
        return m_pTrackModel->hasCapabilities(
                TrackModel::Capability::EditMetadata |
                TrackModel::Capability::ResetPlayed);
    case Feature::BPM:
        return m_pTrackModel->hasCapabilities(TrackModel::Capability::EditMetadata);
    case Feature::Color:
        return m_pTrackModel->hasCapabilities(TrackModel::Capability::EditMetadata);
    case Feature::HideUnhidePurge:
        return m_pTrackModel->hasCapabilities(TrackModel::Capability::Hide) ||
                m_pTrackModel->hasCapabilities(TrackModel::Capability::Unhide) ||
                m_pTrackModel->hasCapabilities(TrackModel::Capability::Purge);
    case Feature::RemoveFromDisk:
        return m_pTrackModel->hasCapabilities(TrackModel::Capability::RemoveFromDisk);
    case Feature::FileBrowser:
        return true;
    case Feature::FindOnWeb:
        return true;
    case Feature::Properties:
        return m_pTrackModel->hasCapabilities(TrackModel::Capability::EditMetadata);
    case Feature::SearchRelated:
        return m_pLibrary != nullptr;
    case Feature::SelectInLibrary:
        return m_pTrack != nullptr;
    default:
        DEBUG_ASSERT(!"unreachable");
        return false;
    }
}<|MERGE_RESOLUTION|>--- conflicted
+++ resolved
@@ -1089,17 +1089,12 @@
     }
 
     if (featureIsEnabled(Feature::Properties)) {
-<<<<<<< HEAD
-        // m_pPropertiesAct->setEnabled(singleTrackSelected);
-        m_pPropertiesAct->setEnabled(true);
-=======
         // Might be needed to resize Menu to fit the star rating
         // QResizeEvent resizeEvent(QSize(), m_pStarRatingAction->sizeHint());
         // qApp->sendEvent(m_pStarRatingAction, &resizeEvent);
         m_pStarRatingAction->setRating(getCommonTrackRating());
 
-        m_pPropertiesAct->setEnabled(singleTrackSelected);
->>>>>>> d59eda69
+        m_pPropertiesAct->setEnabled(true);
     }
 
     if (featureIsEnabled(Feature::FindOnWeb)) {
