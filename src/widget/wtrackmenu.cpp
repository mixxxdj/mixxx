#include "widget/wtrackmenu.h"

#include <qlist.h>

#include <QCheckBox>
#include <QDialogButtonBox>
#include <QInputDialog>
#include <QListWidget>
#include <QModelIndex>
#include <QVBoxLayout>

#include "analyzer/analyzerscheduledtrack.h"
#include "analyzer/analyzertrack.h"
#include "control/controlobject.h"
#include "control/controlproxy.h"
#include "library/coverartutils.h"
#include "library/dao/trackdao.h"
#include "library/dao/trackschema.h"
#include "library/dlgtagfetcher.h"
#include "library/dlgtrackinfo.h"
#include "library/dlgtrackmetadataexport.h"
#include "library/externaltrackcollection.h"
#include "library/library.h"
#include "library/librarytablemodel.h"
#include "library/trackcollection.h"
#include "library/trackcollectionmanager.h"
#include "library/trackmodel.h"
#include "library/trackmodeliterator.h"
#include "library/trackprocessing.h"
#include "library/trackset/crate/cratefeaturehelper.h"
#include "mixer/playermanager.h"
#include "moc_wtrackmenu.cpp"
#include "preferences/colorpalettesettings.h"
#include "preferences/configobject.h"
#include "preferences/dialog/dlgprefdeck.h"
#include "sources/soundsourceproxy.h"
#include "track/track.h"
#include "util/defs.h"
#include "util/desktophelper.h"
#include "util/parented_ptr.h"
#include "util/qt.h"
#include "util/widgethelper.h"
#include "widget/findonwebmenufactory.h"
#include "widget/wcolorpickeraction.h"
#include "widget/wcoverartlabel.h"
#include "widget/wcoverartmenu.h"
#include "widget/wfindonwebmenu.h"
#include "widget/wsearchrelatedtracksmenu.h"
#include "widget/wskincolor.h"
#include "widget/wstarrating.h"
#include "widget/wwidget.h"

WTrackMenu::WTrackMenu(
        QWidget* parent,
        UserSettingsPointer pConfig,
        Library* pLibrary,
        Features flags,
        TrackModel* trackModel)
        : QMenu(parent),
          m_pTrackModel(trackModel),
          m_pConfig(pConfig),
          m_pLibrary(pLibrary),
          m_bPlaylistMenuLoaded(false),
          m_bCrateMenuLoaded(false),
          m_eActiveFeatures(flags),
          m_eTrackModelFeatures(Feature::TrackModelFeatures) {
    m_pNumSamplers = new ControlProxy(
            "[Master]", "num_samplers", this);
    m_pNumDecks = new ControlProxy(
            "[Master]", "num_decks", this);
    m_pNumPreviewDecks = new ControlProxy(
            "[Master]", "num_preview_decks", this);

    // Warn if any of the chosen features depend on a TrackModel
    VERIFY_OR_DEBUG_ASSERT(trackModel || (m_eTrackModelFeatures & flags) == 0) {
        // Remove unsupported features
        m_eActiveFeatures &= !m_eTrackModelFeatures;
    }

    createMenus();
    createActions();
    setupActions();
}

WTrackMenu::~WTrackMenu() {
    // ~QPointer() needs the definition of the wrapped type
    // upon deletion! Otherwise the behavior is undefined.
    // The wrapped types of some QPointer members are only
    // forward declared in the header file.
}

int WTrackMenu::getTrackCount() const {
    if (m_pTrackModel) {
        return m_trackIndexList.size();
    } else {
        return m_pTrack ? 1 : 0;
    }
}

void WTrackMenu::closeEvent(QCloseEvent* event) {
    // Actually the event is accepted by default. doing it explicitly doesn't hurt.
    // If it's not accepted the menu remains open and entire GUI will be blocked!
    event->accept();
    emit trackMenuVisible(false);
}

void WTrackMenu::popup(const QPoint& pos, QAction* at) {
    if (isEmpty()) {
        return;
    }
    QMenu::popup(pos, at);
    emit trackMenuVisible(true);
}

void WTrackMenu::createMenus() {
    if (featureIsEnabled(Feature::LoadTo)) {
        m_pLoadToMenu = new QMenu(this);
        m_pLoadToMenu->setTitle(tr("Load to"));
        m_pDeckMenu = new QMenu(m_pLoadToMenu);
        m_pDeckMenu->setTitle(tr("Deck"));
        m_pSamplerMenu = new QMenu(m_pLoadToMenu);
        m_pSamplerMenu->setTitle(tr("Sampler"));
    }

    if (featureIsEnabled(Feature::Playlist)) {
        m_pPlaylistMenu = new QMenu(this);
        m_pPlaylistMenu->setTitle(tr("Add to Playlist"));
        connect(m_pPlaylistMenu, &QMenu::aboutToShow, this, &WTrackMenu::slotPopulatePlaylistMenu);
    }

    if (featureIsEnabled(Feature::Crate)) {
        m_pCrateMenu = new QMenu(this);
        m_pCrateMenu->setTitle(tr("Crates"));
        m_pCrateMenu->setObjectName("CratesMenu");
        connect(m_pCrateMenu, &QMenu::aboutToShow, this, &WTrackMenu::slotPopulateCrateMenu);
    }

    if (featureIsEnabled(Feature::Metadata)) {
        m_pMetadataMenu = new QMenu(this);
        m_pMetadataMenu->setTitle(tr("Metadata"));

        m_pMetadataUpdateExternalCollectionsMenu = new QMenu(m_pMetadataMenu);
        m_pMetadataUpdateExternalCollectionsMenu->setTitle(tr("Update external collections"));

        m_pCoverMenu = new WCoverArtMenu(m_pMetadataMenu);
        m_pCoverMenu->setTitle(tr("Cover Art"));
        connect(m_pCoverMenu, &WCoverArtMenu::coverInfoSelected, this, &WTrackMenu::slotCoverInfoSelected);
        connect(m_pCoverMenu, &WCoverArtMenu::reloadCoverArt, this, &WTrackMenu::slotReloadCoverArt);
    }

    if (featureIsEnabled(Feature::BPM)) {
        m_pBPMMenu = new QMenu(this);
        m_pBPMMenu->setTitle(tr("Adjust BPM"));
    }

    if (featureIsEnabled(Feature::Color)) {
        m_pColorMenu = new QMenu(this);
        m_pColorMenu->setTitle(tr("Select Color"));
    }

    if (featureIsEnabled(Feature::Reset)) {
        m_pClearMetadataMenu = new QMenu(this);
        //: Reset metadata in right click track context menu in library
        m_pClearMetadataMenu->setTitle(tr("Reset"));
    }

    if (featureIsEnabled(Feature::Analyze)) {
        m_pAnalyzeMenu = new QMenu(this);
        m_pAnalyzeMenu->setTitle(tr("Analyze"));
    }

    if (featureIsEnabled(Feature::SearchRelated)) {
        DEBUG_ASSERT(!m_pSearchRelatedMenu);
        m_pSearchRelatedMenu =
                make_parented<WSearchRelatedTracksMenu>(this);
        connect(m_pSearchRelatedMenu,
                &QMenu::aboutToShow,
                this,
                [this] {
                    m_pSearchRelatedMenu->clear();
                    const auto pTrack = getFirstTrackPointer();
                    if (pTrack) {
                        m_pSearchRelatedMenu->addActionsForTrack(*pTrack);
                    }
                    m_pSearchRelatedMenu->setEnabled(
                            !m_pSearchRelatedMenu->isEmpty());
                });
        connect(m_pSearchRelatedMenu,
                &WSearchRelatedTracksMenu::triggerSearch,
                this,
                [this](const QString& searchQuery) {
                    m_pLibrary->searchTracksInCollection(searchQuery);
                });
    }

    if (featureIsEnabled(Feature::FindOnWeb)) {
        DEBUG_ASSERT(!m_pFindOnWebMenu);
        m_pFindOnWebMenu = make_parented<WFindOnWebMenu>(this);
        connect(m_pFindOnWebMenu,
                &QMenu::aboutToShow,
                this,
                [this] {
                    m_pFindOnWebMenu->clear();
                    const auto pTrack = getFirstTrackPointer();
                    if (pTrack) {
                        mixxx::library::createFindOnWebSubmenus(
                                m_pFindOnWebMenu,
                                *pTrack);
                    }
                    m_pFindOnWebMenu->setEnabled(
                            !m_pFindOnWebMenu->isEmpty());
                });
    }

    if (featureIsEnabled(Feature::RemoveFromDisk)) {
        m_pRemoveFromDiskMenu = new QMenu(this);
        m_pRemoveFromDiskMenu->setTitle(tr("Delete Track Files"));
    }
}

void WTrackMenu::createActions() {
    const auto hideRemoveKeySequence =
            // TODO(XXX): Qt6 replace enum | with QKeyCombination
            QKeySequence(static_cast<int>(kPropertiesShortcutModifier) |
                    kPropertiesShortcutKey);

    if (featureIsEnabled(Feature::AutoDJ)) {
        m_pAutoDJBottomAct = new QAction(tr("Add to Auto DJ Queue (bottom)"), this);
        connect(m_pAutoDJBottomAct, &QAction::triggered, this, &WTrackMenu::slotAddToAutoDJBottom);

        m_pAutoDJTopAct = new QAction(tr("Add to Auto DJ Queue (top)"), this);
        connect(m_pAutoDJTopAct, &QAction::triggered, this, &WTrackMenu::slotAddToAutoDJTop);

        m_pAutoDJReplaceAct = new QAction(tr("Add to Auto DJ Queue (replace)"), this);
        connect(m_pAutoDJReplaceAct, &QAction::triggered, this, &WTrackMenu::slotAddToAutoDJReplace);
    }

    if (featureIsEnabled(Feature::LoadTo)) {
        m_pAddToPreviewDeck = new QAction(tr("Preview Deck"), m_pLoadToMenu);
        // currently there is only one preview deck so just map it here.
        QString previewDeckGroup = PlayerManager::groupForPreviewDeck(0);
        connect(m_pAddToPreviewDeck, &QAction::triggered, this, [this, previewDeckGroup] { loadSelectionToGroup(previewDeckGroup); });
    }

    if (featureIsEnabled(Feature::Remove)) {
        // Keyboard shortcuts are set here just to have them displayed in the menu.
        // Actual keypress is handled in WTrackTableView::keyPressEvent().
        m_pRemoveAct = new QAction(tr("Remove"), this);
        m_pRemoveAct->setShortcut(hideRemoveKeySequence);
        connect(m_pRemoveAct, &QAction::triggered, this, &WTrackMenu::slotRemove);

        m_pRemovePlaylistAct = new QAction(tr("Remove from Playlist"), this);
        m_pRemovePlaylistAct->setShortcut(hideRemoveKeySequence);
        connect(m_pRemovePlaylistAct, &QAction::triggered, this, &WTrackMenu::slotRemove);

        m_pRemoveCrateAct = new QAction(tr("Remove from Crate"), this);
        m_pRemoveCrateAct->setShortcut(hideRemoveKeySequence);
        connect(m_pRemoveCrateAct, &QAction::triggered, this, &WTrackMenu::slotRemove);
    }

    if (featureIsEnabled(Feature::HideUnhidePurge)) {
        m_pHideAct = new QAction(tr("Hide from Library"), this);
        // This is just for having the shortcut displayed next to the action in the menu.
        // The actual keypress is handled in WTrackTableView::keyPressEvent().
        m_pHideAct->setShortcut(hideRemoveKeySequence);
        connect(m_pHideAct, &QAction::triggered, this, &WTrackMenu::slotHide);

        m_pUnhideAct = new QAction(tr("Unhide from Library"), this);
        connect(m_pUnhideAct, &QAction::triggered, this, &WTrackMenu::slotUnhide);

        m_pPurgeAct = new QAction(tr("Purge from Library"), this);
        connect(m_pPurgeAct, &QAction::triggered, this, &WTrackMenu::slotPurge);
    }

    if (featureIsEnabled(Feature::RemoveFromDisk)) {
        m_pRemoveFromDiskAct = new QAction(tr("Delete Files from Disk"), m_pRemoveFromDiskMenu);
        connect(m_pRemoveFromDiskAct,
                &QAction::triggered,
                this,
                &WTrackMenu::slotRemoveFromDisk);
    }

    if (featureIsEnabled(Feature::Properties)) {
        m_pPropertiesAct = new QAction(tr("Properties"), this);
        // This is just for having the shortcut displayed next to the action
        // when the menu is invoked from the tracks table.
        // The keypress is caught in WTrackTableView::keyPressEvent
        if (m_pTrackModel) {
            m_pPropertiesAct->setShortcut(
                    // TODO(XXX): Qt6 replace enum | with QKeyCombination
                    QKeySequence(
                            static_cast<int>(kPropertiesShortcutModifier) |
                            kPropertiesShortcutKey));
        }
        connect(m_pPropertiesAct, &QAction::triggered, this, &WTrackMenu::slotShowDlgTrackInfo);
    }

    if (featureIsEnabled(Feature::FileBrowser)) {
        m_pFileBrowserAct = new QAction(tr("Open in File Browser"), this);
        connect(m_pFileBrowserAct, &QAction::triggered, this, &WTrackMenu::slotOpenInFileBrowser);
    }

    if (featureIsEnabled(Feature::SelectInLibrary)) {
        m_pSelectInLibraryAct = new QAction(tr("Select in Library"), this);
        connect(m_pSelectInLibraryAct, &QAction::triggered, this, &WTrackMenu::slotSelectInLibrary);
    }

    if (featureIsEnabled(Feature::Metadata)) {
        m_pImportMetadataFromFileAct =
                new QAction(tr("Import From File Tags"), m_pMetadataMenu);
        connect(m_pImportMetadataFromFileAct,
                &QAction::triggered,
                this,
                &WTrackMenu::slotImportMetadataFromFileTags);

        m_pImportMetadataFromMusicBrainzAct =
                new QAction(tr("Import From MusicBrainz"), m_pMetadataMenu);
        connect(m_pImportMetadataFromMusicBrainzAct,
                &QAction::triggered,
                this,
                &WTrackMenu::slotShowDlgTagFetcher);

        m_pExportMetadataAct =
                new QAction(tr("Export To File Tags"), m_pMetadataMenu);
        connect(m_pExportMetadataAct,
                &QAction::triggered,
                this,
                &WTrackMenu::slotExportMetadataIntoFileTags);

        m_updateInExternalTrackCollections.reserve(
                m_pLibrary->trackCollectionManager()->externalCollections().size());
        for (auto* const pExternalTrackCollection :
                m_pLibrary->trackCollectionManager()->externalCollections()) {
            UpdateExternalTrackCollection updateInExternalTrackCollection;
            updateInExternalTrackCollection.externalTrackCollection = pExternalTrackCollection;
            updateInExternalTrackCollection.action = new QAction(
                    pExternalTrackCollection->name(), m_pMetadataMenu);
            updateInExternalTrackCollection.action->setToolTip(
                    pExternalTrackCollection->description());
            m_updateInExternalTrackCollections += updateInExternalTrackCollection;
            connect(updateInExternalTrackCollection.action,
                    &QAction::triggered,
                    this,
                    [this, pExternalTrackCollection] {
                        slotUpdateExternalTrackCollection(pExternalTrackCollection);
                    });
        }
    }

    if (featureIsEnabled(Feature::Reset)) {
        // Clear metadata actions
        m_pClearBeatsAction = new QAction(tr("BPM and Beatgrid"), m_pClearMetadataMenu);
        connect(m_pClearBeatsAction, &QAction::triggered, this, &WTrackMenu::slotClearBeats);

        m_pClearPlayCountAction = new QAction(tr("Play Count"), m_pClearMetadataMenu);
        connect(m_pClearPlayCountAction, &QAction::triggered, this, &WTrackMenu::slotClearPlayCount);

        m_pClearRatingAction = new QAction(tr("Rating"), m_pClearMetadataMenu);
        connect(m_pClearRatingAction, &QAction::triggered, this, &WTrackMenu::slotClearRating);

        m_pClearMainCueAction = new QAction(tr("Cue Point"), m_pClearMetadataMenu);
        connect(m_pClearMainCueAction, &QAction::triggered, this, &WTrackMenu::slotClearMainCue);

        m_pClearHotCuesAction = new QAction(tr("Hotcues"), m_pClearMetadataMenu);
        connect(m_pClearHotCuesAction, &QAction::triggered, this, &WTrackMenu::slotClearHotCues);

        m_pClearIntroCueAction = new QAction(tr("Intro"), m_pClearMetadataMenu);
        connect(m_pClearIntroCueAction, &QAction::triggered, this, &WTrackMenu::slotClearIntroCue);

        m_pClearOutroCueAction = new QAction(tr("Outro"), m_pClearMetadataMenu);
        connect(m_pClearOutroCueAction, &QAction::triggered, this, &WTrackMenu::slotClearOutroCue);

        m_pClearLoopsAction = new QAction(tr("Loops"), m_pClearMetadataMenu);
        connect(m_pClearLoopsAction, &QAction::triggered, this, &WTrackMenu::slotClearLoops);

        m_pClearKeyAction = new QAction(tr("Key"), m_pClearMetadataMenu);
        connect(m_pClearKeyAction, &QAction::triggered, this, &WTrackMenu::slotClearKey);

        m_pClearReplayGainAction = new QAction(tr("ReplayGain"), m_pClearMetadataMenu);
        connect(m_pClearReplayGainAction, &QAction::triggered, this, &WTrackMenu::slotClearReplayGain);

        m_pClearWaveformAction = new QAction(tr("Waveform"), m_pClearMetadataMenu);
        connect(m_pClearWaveformAction, &QAction::triggered, this, &WTrackMenu::slotClearWaveform);

        m_pClearCommentAction = new QAction(tr("Comment"), m_pClearMetadataMenu);
        connect(m_pClearCommentAction, &QAction::triggered, this, &WTrackMenu::slotClearComment);

        m_pClearAllMetadataAction = new QAction(tr("All"), m_pClearMetadataMenu);
        connect(m_pClearAllMetadataAction, &QAction::triggered, this, &WTrackMenu::slotClearAllMetadata);
    }

    if (featureIsEnabled(Feature::BPM)) {
        m_pBpmLockAction = new QAction(tr("Lock BPM"), m_pBPMMenu);
        m_pBpmUnlockAction = new QAction(tr("Unlock BPM"), m_pBPMMenu);
        connect(m_pBpmLockAction, &QAction::triggered, this, &WTrackMenu::slotLockBpm);
        connect(m_pBpmUnlockAction, &QAction::triggered, this, &WTrackMenu::slotUnlockBpm);

        //BPM edit actions
        m_pBpmDoubleAction = new QAction(tr("Double BPM"), m_pBPMMenu);
        m_pBpmHalveAction = new QAction(tr("Halve BPM"), m_pBPMMenu);
        m_pBpmTwoThirdsAction = new QAction(tr("2/3 BPM"), m_pBPMMenu);
        m_pBpmThreeFourthsAction = new QAction(tr("3/4 BPM"), m_pBPMMenu);
        m_pBpmFourThirdsAction = new QAction(tr("4/3 BPM"), m_pBPMMenu);
        m_pBpmThreeHalvesAction = new QAction(tr("3/2 BPM"), m_pBPMMenu);

        connect(m_pBpmDoubleAction, &QAction::triggered, this, [this] {
            slotScaleBpm(mixxx::Beats::BpmScale::Double);
        });
        connect(m_pBpmHalveAction, &QAction::triggered, this, [this] {
            slotScaleBpm(mixxx::Beats::BpmScale::Halve);
        });
        connect(m_pBpmTwoThirdsAction, &QAction::triggered, this, [this] {
            slotScaleBpm(mixxx::Beats::BpmScale::TwoThirds);
        });
        connect(m_pBpmThreeFourthsAction, &QAction::triggered, this, [this] {
            slotScaleBpm(mixxx::Beats::BpmScale::ThreeFourths);
        });
        connect(m_pBpmFourThirdsAction, &QAction::triggered, this, [this] {
            slotScaleBpm(mixxx::Beats::BpmScale::FourThirds);
        });
        connect(m_pBpmThreeHalvesAction, &QAction::triggered, this, [this] {
            slotScaleBpm(mixxx::Beats::BpmScale::ThreeHalves);
        });

        m_pBpmResetAction = new QAction(tr("Reset BPM"), m_pBPMMenu);
        connect(m_pBpmResetAction,
                &QAction::triggered,
                this,
                &WTrackMenu::slotClearBeats);
    }

    if (featureIsEnabled(Feature::Analyze)) {
        m_pAnalyzeAction = new QAction(tr("Analyze"), this);
        connect(m_pAnalyzeAction, &QAction::triggered, this, &WTrackMenu::slotAnalyze);

        m_pReanalyzeAction = new QAction(tr("Reanalyze"), this);
        connect(m_pReanalyzeAction, &QAction::triggered, this, &WTrackMenu::slotReanalyze);

        m_pReanalyzeConstBpmAction = new QAction(tr("Reanalyze (constant BPM)"), this);
        connect(m_pReanalyzeConstBpmAction,
                &QAction::triggered,
                this,
                &WTrackMenu::slotReanalyzeWithFixedTempo);

        m_pReanalyzeVarBpmAction = new QAction(tr("Reanalyze (variable BPM)"), this);
        connect(m_pReanalyzeVarBpmAction,
                &QAction::triggered,
                this,
                &WTrackMenu::slotReanalyzeWithVariableTempo);
    }

    // This action is only usable when m_deckGroup is set. That is true only
    // for WTrackmenu instantiated by WTrackProperty and other deck widgets, thus
    // don't create it if a track model is set.
    if (!m_pTrackModel && featureIsEnabled(Feature::UpdateReplayGainFromPregain)) {
        m_pUpdateReplayGainAct =
                new QAction(tr("Update ReplayGain from Deck Gain"), m_pClearMetadataMenu);
        connect(m_pUpdateReplayGainAct,
                &QAction::triggered,
                this,
                &WTrackMenu::slotUpdateReplayGainFromPregain);
    }

    if (featureIsEnabled(Feature::Color)) {
        ColorPaletteSettings colorPaletteSettings(m_pConfig);
        m_pColorPickerAction = new WColorPickerAction(WColorPicker::Option::AllowNoColor,
                colorPaletteSettings.getTrackColorPalette(),
                m_pColorMenu);
        m_pColorPickerAction->setObjectName("TrackColorPickerAction");
        connect(m_pColorPickerAction,
                &WColorPickerAction::colorPicked,
                this,
                &WTrackMenu::slotColorPicked);
    }
}

void WTrackMenu::setupActions() {
    if (featureIsEnabled(Feature::SearchRelated)) {
        addMenu(m_pSearchRelatedMenu);
    }

    if (featureIsEnabled(Feature::SelectInLibrary)) {
        addAction(m_pSelectInLibraryAct);
    }

    if (featureIsEnabled(Feature::SearchRelated) ||
            featureIsEnabled(Feature::SelectInLibrary)) {
        addSeparator();
    }

    if (featureIsEnabled(Feature::AutoDJ)) {
        addAction(m_pAutoDJBottomAct);
        addAction(m_pAutoDJTopAct);
        addAction(m_pAutoDJReplaceAct);
        addSeparator();
    }

    if (featureIsEnabled(Feature::LoadTo)) {
        m_pLoadToMenu->addMenu(m_pDeckMenu);

        m_pLoadToMenu->addMenu(m_pSamplerMenu);

        if (m_pNumPreviewDecks->get() > 0.0) {
            m_pLoadToMenu->addAction(m_pAddToPreviewDeck);
        }

        addMenu(m_pLoadToMenu);
        addSeparator();
    }

    if (featureIsEnabled(Feature::Playlist)) {
        addMenu(m_pPlaylistMenu);
    }

    if (featureIsEnabled(Feature::Crate)) {
        addMenu(m_pCrateMenu);
    }

    if (featureIsEnabled(Feature::Remove)) {
        if (m_pTrackModel->hasCapabilities(TrackModel::Capability::Remove)) {
            addAction(m_pRemoveAct);
        }
        if (m_pTrackModel->hasCapabilities(TrackModel::Capability::RemovePlaylist)) {
            addAction(m_pRemovePlaylistAct);
        }
        if (m_pTrackModel->hasCapabilities(TrackModel::Capability::RemoveCrate)) {
            addAction(m_pRemoveCrateAct);
        }
    }

    addSeparator();

    if (featureIsEnabled(Feature::BPM)) {
        m_pBPMMenu->addAction(m_pBpmDoubleAction);
        m_pBPMMenu->addAction(m_pBpmHalveAction);
        m_pBPMMenu->addAction(m_pBpmTwoThirdsAction);
        m_pBPMMenu->addAction(m_pBpmThreeFourthsAction);
        m_pBPMMenu->addAction(m_pBpmFourThirdsAction);
        m_pBPMMenu->addAction(m_pBpmThreeHalvesAction);
        m_pBPMMenu->addSeparator();
        m_pBPMMenu->addAction(m_pBpmLockAction);
        m_pBPMMenu->addAction(m_pBpmUnlockAction);
        m_pBPMMenu->addSeparator();
        m_pBPMMenu->addAction(m_pBpmResetAction);
        m_pBPMMenu->addSeparator();

        addMenu(m_pBPMMenu);
    }

    if (featureIsEnabled(Feature::Color)) {
        m_pColorMenu->addAction(m_pColorPickerAction);
        addMenu(m_pColorMenu);
    }

    if (featureIsEnabled(Feature::Metadata)) {
        m_pMetadataMenu->addAction(m_pImportMetadataFromFileAct);
        m_pMetadataMenu->addAction(m_pImportMetadataFromMusicBrainzAct);
        m_pMetadataMenu->addAction(m_pExportMetadataAct);

        for (const auto& updateInExternalTrackCollection :
                qAsConst(m_updateInExternalTrackCollections)) {
            m_pMetadataUpdateExternalCollectionsMenu->addAction(
                    updateInExternalTrackCollection.action);
        }
        if (!m_pMetadataUpdateExternalCollectionsMenu->isEmpty()) {
            m_pMetadataMenu->addMenu(m_pMetadataUpdateExternalCollectionsMenu);
            // Enable/disable entries depending on the connection status
            // that may change at runtime.
            connect(m_pMetadataUpdateExternalCollectionsMenu,
                    &QMenu::aboutToShow,
                    this,
                    [this] {
                        for (const auto& updateInExternalTrackCollection :
                                qAsConst(m_updateInExternalTrackCollections)) {
                            updateInExternalTrackCollection.action->setEnabled(
                                    updateInExternalTrackCollection
                                            .externalTrackCollection
                                            ->isConnected());
                        }
                    });
        }

        m_pMetadataMenu->addMenu(m_pCoverMenu);
        if (featureIsEnabled(Feature::FindOnWeb)) {
            m_pMetadataMenu->addMenu(m_pFindOnWebMenu);
        }
        addSeparator();
        addMenu(m_pMetadataMenu);
    }

    if (featureIsEnabled(Feature::Reset)) {
        m_pClearMetadataMenu->addAction(m_pClearBeatsAction);
        m_pClearMetadataMenu->addAction(m_pClearPlayCountAction);
        m_pClearMetadataMenu->addAction(m_pClearRatingAction);
        m_pClearMetadataMenu->addAction(m_pClearCommentAction);
        m_pClearMetadataMenu->addAction(m_pClearMainCueAction);
        m_pClearMetadataMenu->addAction(m_pClearHotCuesAction);
        m_pClearMetadataMenu->addAction(m_pClearIntroCueAction);
        m_pClearMetadataMenu->addAction(m_pClearOutroCueAction);
        m_pClearMetadataMenu->addAction(m_pClearLoopsAction);
        m_pClearMetadataMenu->addAction(m_pClearKeyAction);
        m_pClearMetadataMenu->addAction(m_pClearReplayGainAction);
        m_pClearMetadataMenu->addAction(m_pClearWaveformAction);
        m_pClearMetadataMenu->addSeparator();
        m_pClearMetadataMenu->addAction(m_pClearAllMetadataAction);
        addMenu(m_pClearMetadataMenu);
    }

    if (featureIsEnabled(Feature::Analyze)) {
        m_pAnalyzeMenu->addAction(m_pAnalyzeAction);
        m_pAnalyzeMenu->addAction(m_pReanalyzeAction);
        m_pAnalyzeMenu->addAction(m_pReanalyzeConstBpmAction);
        m_pAnalyzeMenu->addAction(m_pReanalyzeVarBpmAction);
        addMenu(m_pAnalyzeMenu);
    }

    // This action is created only for menus instantiated by deck widgets (e.g.
    // WTrackProperty) and if UpdateReplayGainFromPregain is supported.
    if (m_pUpdateReplayGainAct) {
        addAction(m_pUpdateReplayGainAct);
    }

    addSeparator();

    if (featureIsEnabled(Feature::HideUnhidePurge)) {
        if (m_pTrackModel->hasCapabilities(TrackModel::Capability::Hide)) {
            addAction(m_pHideAct);
        }
        if (m_pTrackModel->hasCapabilities(TrackModel::Capability::Unhide)) {
            addAction(m_pUnhideAct);
        }
        if (m_pTrackModel->hasCapabilities(TrackModel::Capability::Purge)) {
            addAction(m_pPurgeAct);
        }
    }

    if (featureIsEnabled(Feature::RemoveFromDisk)) {
        m_pRemoveFromDiskMenu->addAction(m_pRemoveFromDiskAct);
        addMenu(m_pRemoveFromDiskMenu);
    }

    if (featureIsEnabled(Feature::FileBrowser)) {
        addAction(m_pFileBrowserAct);
    }

    if (featureIsEnabled(Feature::Properties)) {
        addSeparator();
        addAction(m_pPropertiesAct);
    }
}

bool WTrackMenu::isAnyTrackBpmLocked() const {
    if (m_pTrackModel) {
        const int column =
                m_pTrackModel->fieldIndex(LIBRARYTABLE_BPM_LOCK);
        for (const auto& trackIndex : m_trackIndexList) {
            QModelIndex bpmLockedIndex =
                    trackIndex.sibling(trackIndex.row(), column);
            if (bpmLockedIndex.data().toBool()) {
                return true;
            }
        }
    } else {
        if (m_pTrack && m_pTrack->isBpmLocked()) {
            return true;
        }
    }
    return false;
}

std::optional<std::optional<mixxx::RgbColor>> WTrackMenu::getCommonTrackColor() const {
    VERIFY_OR_DEBUG_ASSERT(!isEmpty()) {
        return std::nullopt;
    }
    std::optional<mixxx::RgbColor> commonColor;
    if (m_pTrackModel) {
        const int column =
                m_pTrackModel->fieldIndex(LIBRARYTABLE_COLOR);
        commonColor = mixxx::RgbColor::fromQVariant(
                m_trackIndexList.first().sibling(m_trackIndexList.first().row(), column).data());
        for (const auto& trackIndex : m_trackIndexList) {
            const auto otherColor = mixxx::RgbColor::fromQVariant(
                    trackIndex.sibling(trackIndex.row(), column).data());
            if (commonColor != otherColor) {
                // Multiple, different colors
                return std::nullopt;
            }
        }
    } else {
        if (!m_pTrack) {
            return std::nullopt;
        }
        commonColor = m_pTrack->getColor();
    }
    return make_optional(commonColor);
}

CoverInfo WTrackMenu::getCoverInfoOfLastTrack() const {
    VERIFY_OR_DEBUG_ASSERT(!isEmpty()) {
        return CoverInfo();
    }
    if (m_pTrackModel) {
        const QModelIndex lastIndex = m_trackIndexList.last();
        CoverInfo coverInfo;
        coverInfo.source = static_cast<CoverInfo::Source>(
                lastIndex
                        .sibling(
                                lastIndex.row(),
                                m_pTrackModel->fieldIndex(LIBRARYTABLE_COVERART_SOURCE))
                        .data()
                        .toInt());
        coverInfo.type = static_cast<CoverInfo::Type>(
                lastIndex
                        .sibling(
                                lastIndex.row(),
                                m_pTrackModel->fieldIndex(LIBRARYTABLE_COVERART_TYPE))
                        .data()
                        .toInt());
        coverInfo.color = mixxx::RgbColor::fromQVariant(
                lastIndex
                        .sibling(
                                lastIndex.row(),
                                m_pTrackModel->fieldIndex(LIBRARYTABLE_COVERART_COLOR))
                        .data());
        const auto imageDigest =
                lastIndex
                        .sibling(
                                lastIndex.row(),
                                m_pTrackModel->fieldIndex(LIBRARYTABLE_COVERART_DIGEST))
                        .data()
                        .toByteArray();
        const auto legacyHash =
                lastIndex
                        .sibling(
                                lastIndex.row(),
                                m_pTrackModel->fieldIndex(LIBRARYTABLE_COVERART_HASH))
                        .data()
                        .toUInt();
        coverInfo.setImageDigest(imageDigest, legacyHash);
        coverInfo.coverLocation =
                lastIndex
                        .sibling(
                                lastIndex.row(),
                                m_pTrackModel->fieldIndex(LIBRARYTABLE_COVERART_LOCATION))
                        .data()
                        .toString();
        coverInfo.trackLocation =
                lastIndex
                        .sibling(
                                lastIndex.row(),
                                m_pTrackModel->fieldIndex(TRACKLOCATIONSTABLE_LOCATION))
                        .data()
                        .toString();
        return coverInfo;
    } else {
        return m_pTrack->getCoverInfoWithLocation();
    }
}

void WTrackMenu::updateMenus() {
    if (isEmpty()) {
        return;
    }

    // Gray out some stuff if multiple songs were selected.
    const bool singleTrackSelected = getTrackCount() == 1;

    if (featureIsEnabled(Feature::LoadTo)) {
        int iNumDecks = static_cast<int>(m_pNumDecks->get());
        m_pDeckMenu->clear();
        if (iNumDecks > 0) {
            for (int i = 1; i <= iNumDecks; ++i) {
                // PlayerManager::groupForDeck is 0-indexed.
                QString deckGroup = PlayerManager::groupForDeck(i - 1);
                bool deckPlaying = ControlObject::get(
                                           ConfigKey(deckGroup, "play")) > 0.0;
                bool allowLoadTrackIntoPlayingDeck = false;
                if (m_pConfig->exists(kConfigKeyLoadWhenDeckPlaying)) {
                    int loadWhenDeckPlaying =
                            m_pConfig->getValueString(kConfigKeyLoadWhenDeckPlaying).toInt();
                    switch (static_cast<LoadWhenDeckPlaying>(loadWhenDeckPlaying)) {
                    case LoadWhenDeckPlaying::Allow:
                    case LoadWhenDeckPlaying::AllowButStopDeck:
                        allowLoadTrackIntoPlayingDeck = true;
                        break;
                    case LoadWhenDeckPlaying::Reject:
                        break;
                    }
                } else {
                    // support older version of this flag
                    allowLoadTrackIntoPlayingDeck = m_pConfig->getValue<bool>(
                            ConfigKey("[Controls]", "AllowTrackLoadToPlayingDeck"));
                }
                bool deckEnabled =
                        (!deckPlaying || allowLoadTrackIntoPlayingDeck) &&
                        singleTrackSelected;
                QAction* pAction = new QAction(tr("Deck %1").arg(i), this);
                pAction->setEnabled(deckEnabled);
                m_pDeckMenu->addAction(pAction);
                connect(pAction, &QAction::triggered, this, [this, deckGroup] { loadSelectionToGroup(deckGroup); });
            }
        }

        int iNumSamplers = static_cast<int>(m_pNumSamplers->get());
        if (iNumSamplers > 0) {
            m_pSamplerMenu->clear();
            for (int i = 1; i <= iNumSamplers; ++i) {
                // PlayerManager::groupForSampler is 0-indexed.
                QString samplerGroup = PlayerManager::groupForSampler(i - 1);
                bool samplerPlaying = ControlObject::get(
                                              ConfigKey(samplerGroup, "play")) > 0.0;
                bool samplerEnabled = !samplerPlaying && singleTrackSelected;
                QAction* pAction = new QAction(tr("Sampler %1").arg(i), m_pSamplerMenu);
                pAction->setEnabled(samplerEnabled);
                m_pSamplerMenu->addAction(pAction);
                connect(pAction, &QAction::triggered, this, [this, samplerGroup] { loadSelectionToGroup(samplerGroup); });
            }
        }
    }

    if (featureIsEnabled(Feature::Playlist)) {
        // Playlist menu is lazy loaded on hover by slotPopulatePlaylistMenu
        // to avoid unnecessary database queries
        m_bPlaylistMenuLoaded = false;
    }

    if (featureIsEnabled(Feature::Crate)) {
        // Crate menu is lazy loaded on hover by slotPopulateCrateMenu
        // to avoid unnecessary database queries
        m_bCrateMenuLoaded = false;
    }

    if (featureIsEnabled(Feature::Remove)) {
        bool locked = m_pTrackModel->hasCapabilities(TrackModel::Capability::Locked);
        if (m_pTrackModel->hasCapabilities(TrackModel::Capability::Remove)) {
            m_pRemoveAct->setEnabled(!locked);
        }
        if (m_pTrackModel->hasCapabilities(TrackModel::Capability::RemovePlaylist)) {
            m_pRemovePlaylistAct->setEnabled(!locked);
        }
        if (m_pTrackModel->hasCapabilities(TrackModel::Capability::RemoveCrate)) {
            m_pRemoveCrateAct->setEnabled(!locked);
        }
    }

    if (featureIsEnabled(Feature::Metadata)) {
        m_pImportMetadataFromMusicBrainzAct->setEnabled(singleTrackSelected);

        // We use the last selected track for the cover art context to be
        // consistent with selectionChanged above.
        m_pCoverMenu->setCoverArt(getCoverInfoOfLastTrack());
        m_pMetadataMenu->addMenu(m_pCoverMenu);
    }

    if (featureIsEnabled(Feature::Analyze)) {
        bool useFixedTempo = m_pConfig->getValue<bool>(
                ConfigKey("[BPM]", "BeatDetectionFixedTempoAssumption"));
        // Since we already have a 'Reanalyze' action that uses the configured
        // default, we hide the redundant menu as per suggestion:
        // https://github.com/mixxxdj/mixxx/pull/10931#issuecomment-1262559750
        m_pReanalyzeConstBpmAction->setVisible(!useFixedTempo);
        m_pReanalyzeVarBpmAction->setVisible(useFixedTempo);
    }

    if (featureIsEnabled(Feature::Reset) ||
            featureIsEnabled(Feature::BPM)) {
        const bool anyBpmLocked = isAnyTrackBpmLocked();
        if (featureIsEnabled(Feature::Reset)) {
            m_pClearBeatsAction->setEnabled(!anyBpmLocked);
        }
        if (featureIsEnabled(Feature::BPM)) {
            m_pBpmUnlockAction->setEnabled(anyBpmLocked);
            m_pBpmLockAction->setEnabled(!anyBpmLocked);
            m_pBpmDoubleAction->setEnabled(!anyBpmLocked);
            m_pBpmHalveAction->setEnabled(!anyBpmLocked);
            m_pBpmTwoThirdsAction->setEnabled(!anyBpmLocked);
            m_pBpmThreeFourthsAction->setEnabled(!anyBpmLocked);
            m_pBpmFourThirdsAction->setEnabled(!anyBpmLocked);
            m_pBpmThreeHalvesAction->setEnabled(!anyBpmLocked);
            m_pBpmResetAction->setEnabled(!anyBpmLocked);
        }
    }

    // This action is created only for menus instantiated by deck widgets (e.g.
    // WTrackProperty) and if UpdateReplayGainFromPregain is supported.
    // Disable it if no deck group was set.
    if (m_pUpdateReplayGainAct) {
        m_pUpdateReplayGainAct->setEnabled(!m_deckGroup.isEmpty());
    }

    if (featureIsEnabled(Feature::Color)) {
        m_pColorPickerAction->setColorPalette(
                ColorPaletteSettings(m_pConfig).getTrackColorPalette());

        // Resize Menu to fit changed palette
        QResizeEvent resizeEvent(QSize(), m_pColorMenu->size());
        qApp->sendEvent(m_pColorMenu, &resizeEvent);

        const auto commonColor = getCommonTrackColor();
        if (commonColor) {
            m_pColorPickerAction->setSelectedColor(*commonColor);
        } else {
            m_pColorPickerAction->resetSelectedColor();
        }
    }

    if (featureIsEnabled(Feature::HideUnhidePurge)) {
        bool locked = m_pTrackModel->hasCapabilities(TrackModel::Capability::Locked);
        if (m_pTrackModel->hasCapabilities(TrackModel::Capability::Hide)) {
            m_pHideAct->setEnabled(!locked);
        }
        if (m_pTrackModel->hasCapabilities(TrackModel::Capability::Unhide)) {
            m_pUnhideAct->setEnabled(!locked);
        }
        if (m_pTrackModel->hasCapabilities(TrackModel::Capability::Purge)) {
            m_pPurgeAct->setEnabled(!locked);
        }
    }

    if (featureIsEnabled(Feature::RemoveFromDisk)) {
        if (m_pTrackModel) {
            bool locked = m_pTrackModel->hasCapabilities(TrackModel::Capability::Locked);
            if (m_pTrackModel->hasCapabilities(TrackModel::Capability::RemoveFromDisk)) {
                m_pRemoveFromDiskAct->setEnabled(!locked);
            }
        }
    }

    if (featureIsEnabled(Feature::SelectInLibrary)) {
        bool enabled = false;
        if (m_pTrack) {
            enabled = m_pLibrary->isTrackIdInCurrentLibraryView(m_pTrack->getId());
        }
        m_pSelectInLibraryAct->setEnabled(enabled);
    }

    if (featureIsEnabled(Feature::Properties)) {
        m_pPropertiesAct->setEnabled(singleTrackSelected);
    }

    if (featureIsEnabled(Feature::FindOnWeb)) {
        const auto pTrack = getFirstTrackPointer();
        const bool enableMenu = pTrack ? WFindOnWebMenu::hasEntriesForTrack(*pTrack) : false;
        m_pFindOnWebMenu->setEnabled(enableMenu);
    }
}

void WTrackMenu::loadTrack(
        const TrackPointer& pTrack, const QString& deckGroup) {
    // This asserts that this function is only accessible when a track model is not set,
    // thus maintaining only the TrackPointerList in state and avoiding storing
    // duplicate state with TrackIdList and QModelIndexList.
    VERIFY_OR_DEBUG_ASSERT(!m_pTrackModel) {
        return;
    }

    // Clean all forms of track store
    clearTrackSelection();

    if (!pTrack) {
        return;
    }
    m_pTrack = pTrack;
    m_deckGroup = deckGroup;
    updateMenus();
}

void WTrackMenu::loadTrackModelIndices(
        const QModelIndexList& trackIndexList) {
    // This asserts that this function is only accessible when a track model is set,
    // thus maintaining only the QModelIndexList in state and avoiding storing
    // duplicate state with TrackIdList and TrackPointerList.
    VERIFY_OR_DEBUG_ASSERT(m_pTrackModel) {
        return;
    }

    // Clean all forms of track store
    clearTrackSelection();

    m_trackIndexList = trackIndexList;
    updateMenus();
}

TrackIdList WTrackMenu::getTrackIds() const {
    TrackIdList trackIds;
    if (m_pTrackModel) {
        trackIds.reserve(m_trackIndexList.size());
        for (const auto& index : m_trackIndexList) {
            const auto trackId = m_pTrackModel->getTrackId(index);
            if (!trackId.isValid()) {
                // Skip unavailable tracks
                continue;
            }
            trackIds.push_back(trackId);
        }
    } else {
        if (m_pTrack) {
            const auto trackId = m_pTrack->getId();
            DEBUG_ASSERT(trackId.isValid());
            trackIds.push_back(trackId);
        }
    }
    return trackIds;
}

QList<TrackRef> WTrackMenu::getTrackRefs() const {
    QList<TrackRef> trackRefs;
    if (m_pTrackModel) {
        trackRefs.reserve(m_trackIndexList.size());
        for (const auto& index : m_trackIndexList) {
            auto trackRef = TrackRef::fromFilePath(
                    m_pTrackModel->getTrackLocation(index),
                    m_pTrackModel->getTrackId(index));
            if (!trackRef.isValid()) {
                // Skip unavailable tracks
                continue;
            }
            trackRefs.push_back(std::move(trackRef));
        }
    } else if (m_pTrack) {
        auto trackRef = TrackRef::fromFileInfo(
                m_pTrack->getFileInfo(),
                m_pTrack->getId());
        trackRefs.push_back(std::move(trackRef));
    }
    return trackRefs;
}

TrackPointer WTrackMenu::getFirstTrackPointer() const {
    if (m_pTrackModel) {
        for (const auto& index : m_trackIndexList) {
            const auto pTrack = m_pTrackModel->getTrack(index);
            if (pTrack) {
                return pTrack;
            }
            // Skip unavailable tracks
        }
        return TrackPointer();
    }
    return m_pTrack;
}

std::unique_ptr<mixxx::TrackPointerIterator> WTrackMenu::newTrackPointerIterator() const {
    if (m_pTrackModel) {
        if (m_trackIndexList.isEmpty()) {
            return nullptr;
        }
        // m_pTrackModel must not be modified during the iteration,
        // neither directly nor indirectly through signals!!!
        return std::make_unique<mixxx::TrackPointerModelIterator>(
                m_pTrackModel,
                m_trackIndexList);
    } else if (m_pTrack) {
        return std::make_unique<mixxx::TrackPointerListIterator>(
                TrackPointerList{m_pTrack});
    }
    return nullptr;
}

int WTrackMenu::applyTrackPointerOperation(
        const QString& progressLabelText,
        const mixxx::TrackPointerOperation* pTrackPointerOperation,
        mixxx::ModalTrackBatchOperationProcessor::Mode operationMode) const {
    const auto pTrackPointerIter = newTrackPointerIterator();
    if (!pTrackPointerIter) {
        // Empty, i.e. nothing to do
        return 0;
    }
    mixxx::ModalTrackBatchOperationProcessor modalOperation(
            pTrackPointerOperation,
            operationMode);
    return modalOperation.processTracks(
            progressLabelText,
            m_pLibrary->trackCollectionManager(),
            pTrackPointerIter.get());
}

const QModelIndexList& WTrackMenu::getTrackIndices() const {
    // Indices are associated with a TrackModel. Can only be obtained
    // if a TrackModel is available.
    DEBUG_ASSERT(m_pTrackModel);
    return m_trackIndexList;
}

void WTrackMenu::slotOpenInFileBrowser() {
    const auto trackRefs = getTrackRefs();
    QStringList locations;
    locations.reserve(trackRefs.size());
    for (const auto& trackRef : trackRefs) {
        locations << trackRef.getLocation();
    }
    mixxx::DesktopHelper::openInFileBrowser(locations);
}

void WTrackMenu::slotSelectInLibrary() {
    if (m_pTrack) {
        emit m_pLibrary->selectTrack(m_pTrack->getId());
    }
}

namespace {

class ImportMetadataFromFileTagsTrackPointerOperation : public mixxx::TrackPointerOperation {
  public:
    explicit ImportMetadataFromFileTagsTrackPointerOperation(
            const UserSettings& userSettings)
            : m_params(SyncTrackMetadataParams::readFromUserSettings(userSettings)) {
    }

  private:
    void doApply(
            const TrackPointer& pTrack) const override {
        // The user has explicitly requested to reload metadata from the file
        // to override the information within Mixxx! Custom cover art must be
        // reloaded separately.
        SoundSourceProxy(pTrack).updateTrackFromSource(
                SoundSourceProxy::UpdateTrackFromSourceMode::Always,
                m_params);
    }

    const SyncTrackMetadataParams m_params;
};

} // anonymous namespace

void WTrackMenu::slotUpdateReplayGainFromPregain() {
    VERIFY_OR_DEBUG_ASSERT(m_pTrack) {
        return;
    }
    VERIFY_OR_DEBUG_ASSERT(!m_deckGroup.isEmpty()) {
        return;
    }

    const double gain = ControlObject::get(ConfigKey(m_deckGroup, "pregain"));
    // Gain is at unity already, ignore and return.
    if (gain == 1.0) {
        return;
    }
    m_pTrack->adjustReplayGainFromPregain(gain);
}

void WTrackMenu::slotImportMetadataFromFileTags() {
    const auto progressLabelText =
            tr("Importing metadata of %n track(s) from file tags", "", getTrackCount());
    const auto trackOperator =
            ImportMetadataFromFileTagsTrackPointerOperation(*m_pConfig);
    applyTrackPointerOperation(
            progressLabelText,
            &trackOperator,
            // Update the database to reflect the recent changes. This is
            // crucial for additional metadata like custom tags that are
            // directly fetched from the database for certain use cases!
            mixxx::ModalTrackBatchOperationProcessor::Mode::ApplyAndSave);
}

namespace {

class ExportMetadataIntoFileTagsTrackPointerOperation : public mixxx::TrackPointerOperation {
  private:
    void doApply(
            const TrackPointer& pTrack) const override {
        pTrack->markForMetadataExport();
    }
};

} // anonymous namespace

void WTrackMenu::slotExportMetadataIntoFileTags() {
    // Export of metadata is deferred until all references to the
    // corresponding track object have been dropped. Otherwise
    // writing to files that are still used for playback might
    // cause crashes or at least audible glitches!
    mixxx::DlgTrackMetadataExport::showMessageBoxOncePerSession();

    const auto progressLabelText =
            tr("Marking metadata of %n track(s) to be exported into file tags",
                    "",
                    getTrackCount());
    const auto trackOperator =
            ExportMetadataIntoFileTagsTrackPointerOperation();
    applyTrackPointerOperation(
            progressLabelText,
            &trackOperator);
}

void WTrackMenu::slotUpdateExternalTrackCollection(
        ExternalTrackCollection* externalTrackCollection) {
    VERIFY_OR_DEBUG_ASSERT(externalTrackCollection) {
        return;
    }

    externalTrackCollection->updateTracks(getTrackRefs());
}

void WTrackMenu::slotPopulatePlaylistMenu() {
    // The user may open the Playlist submenu, move their cursor away, then
    // return to the Playlist submenu before exiting the track context menu.
    // Avoid querying the database multiple times in that case.
    if (m_bPlaylistMenuLoaded) {
        return;
    }
    m_pPlaylistMenu->clear();
<<<<<<< HEAD
    const PlaylistDAO& playlistDao = m_pLibrary->trackCollectionManager()
                                             ->internalCollection()
                                             ->getPlaylistDAO();
    QMap<QString, int> playlists;
    int numPlaylists = playlistDao.playlistCount();
    for (int i = 0; i < numPlaylists; ++i) {
        int iPlaylistId = playlistDao.getPlaylistId(i);
        playlists.insert(playlistDao.getPlaylistName(iPlaylistId), iPlaylistId);
    }
    QMapIterator<QString, int> it(playlists);
    while (it.hasNext()) {
        it.next();
        if (!playlistDao.isHidden(it.value())) {
            // No leak because making the menu the parent means they will be
            // auto-deleted
            auto* pAction = new QAction(
                    mixxx::escapeTextPropertyWithoutShortcuts(it.key()),
                    m_pPlaylistMenu);
            bool locked = playlistDao.isPlaylistLocked(it.value());
            pAction->setEnabled(!locked);
            m_pPlaylistMenu->addAction(pAction);
            int iPlaylistId = it.value();
            connect(pAction, &QAction::triggered, this, [this, iPlaylistId] { addSelectionToPlaylist(iPlaylistId); });
        }
=======
    PlaylistDAO& playlistDao =
            m_pTrackCollectionManager->internalCollection()->getPlaylistDAO();
    QList<QPair<int, QString>> playlists =
            playlistDao.getPlaylists(PlaylistDAO::PLHT_NOT_HIDDEN);

    for (const auto& [id, name] : playlists) {
        // No leak because making the menu the parent means they will be
        // auto-deleted
        int plId = id;
        auto* pAction = new QAction(
                mixxx::escapeTextPropertyWithoutShortcuts(name),
                m_pPlaylistMenu);
        bool locked = playlistDao.isPlaylistLocked(plId);
        pAction->setEnabled(!locked);
        m_pPlaylistMenu->addAction(pAction);
        connect(pAction,
                &QAction::triggered,
                this,
                [this, plId] {
                    addSelectionToPlaylist(plId);
                });
>>>>>>> dfa313f4
    }
    m_pPlaylistMenu->addSeparator();
    QAction* newPlaylistAction = new QAction(tr("Create New Playlist"), m_pPlaylistMenu);
    m_pPlaylistMenu->addAction(newPlaylistAction);
    connect(newPlaylistAction, &QAction::triggered, this, [this] { addSelectionToPlaylist(-1); });
    m_bPlaylistMenuLoaded = true;
}

void WTrackMenu::addSelectionToPlaylist(int iPlaylistId) {
    const TrackIdList trackIds = getTrackIds();
    if (trackIds.isEmpty()) {
        qWarning() << "No tracks selected for playlist";
        return;
    }

    PlaylistDAO& playlistDao = m_pLibrary->trackCollectionManager()
                                       ->internalCollection()
                                       ->getPlaylistDAO();

    if (iPlaylistId == -1) { // i.e. a new playlist is suppose to be created
        QString name;
        bool validNameGiven = false;

        do {
            bool ok = false;
            name = QInputDialog::getText(nullptr,
                    tr("Create New Playlist"),
                    tr("Enter name for new playlist:"),
                    QLineEdit::Normal,
                    tr("New Playlist"),
                    &ok)
                           .trimmed();
            if (!ok) {
                return;
            }
            if (playlistDao.getPlaylistIdFromName(name) != -1) {
                QMessageBox::warning(nullptr,
                        tr("Playlist Creation Failed"),
                        tr("A playlist by that name already exists."));
            } else if (name.isEmpty()) {
                QMessageBox::warning(nullptr,
                        tr("Playlist Creation Failed"),
                        tr("A playlist cannot have a blank name."));
            } else {
                validNameGiven = true;
            }
        } while (!validNameGiven);
        iPlaylistId = playlistDao.createPlaylist(name); //-1 is changed to the new playlist ID return from the DAO
        if (iPlaylistId == -1) {
            QMessageBox::warning(nullptr,
                    tr("Playlist Creation Failed"),
                    tr("An unknown error occurred while creating playlist: ") + name);
            return;
        }
    }

    // TODO(XXX): Care whether the append succeeded.
    m_pLibrary->trackCollectionManager()->unhideTracks(trackIds);
    playlistDao.appendTracksToPlaylist(trackIds, iPlaylistId);
}

void WTrackMenu::slotPopulateCrateMenu() {
    // The user may open the Crate submenu, move their cursor away, then
    // return to the Crate submenu before exiting the track context menu.
    // Avoid querying the database multiple times in that case.
    if (m_bCrateMenuLoaded) {
        return;
    }
    m_pCrateMenu->clear();
    const TrackIdList trackIds = getTrackIds();

    CrateSummarySelectResult allCrates(
<<<<<<< HEAD
            m_pLibrary->trackCollectionManager()
                    ->internalCollection()
=======
            m_pTrackCollectionManager->internalCollection()
>>>>>>> dfa313f4
                    ->crates()
                    .selectCratesWithTrackCount(trackIds));

    CrateSummary crate;
    while (allCrates.populateNext(&crate)) {
        auto pAction = make_parented<QWidgetAction>(
                m_pCrateMenu);
        auto pCheckBox = make_parented<QCheckBox>(
                mixxx::escapeTextPropertyWithoutShortcuts(crate.getName()),
                m_pCrateMenu);
        pCheckBox->setProperty("crateId", QVariant::fromValue(crate.getId()));
        pCheckBox->setEnabled(!crate.isLocked());
        // Strangely, the normal styling of QActions does not automatically
        // apply to QWidgetActions. The :selected pseudo-state unfortunately
        // does not work with QWidgetAction. :hover works for selecting items
        // with the mouse, but not with the keyboard. :focus works for the
        // keyboard but with the mouse, the last clicked item keeps the style
        // after the mouse cursor is moved to hover over another item.

        // ronso0 Disabling this stylesheet allows to override the OS style
        // of the :hover and :focus state.
        //        pCheckBox->setStyleSheet(
        //            QString("QCheckBox {color: %1;}").arg(
        //                    pCheckBox->palette().text().color().name()) + "\n" +
        //            QString("QCheckBox:hover {background-color: %1;}").arg(
        //                    pCheckBox->palette().highlight().color().name()));
        pAction->setEnabled(!crate.isLocked());
        pAction->setDefaultWidget(pCheckBox.get());

        if (crate.getTrackCount() == 0) {
            pCheckBox->setChecked(false);
        } else if (crate.getTrackCount() == (uint)trackIds.length()) {
            pCheckBox->setChecked(true);
        } else {
            pCheckBox->setTristate(true);
            pCheckBox->setCheckState(Qt::PartiallyChecked);
        }

        m_pCrateMenu->addAction(pAction.get());
        connect(pAction.get(), &QAction::triggered, this, [this, pCheckBox{pCheckBox.get()}] { updateSelectionCrates(pCheckBox); });
        connect(pCheckBox.get(), &QCheckBox::stateChanged, this, [this, pCheckBox{pCheckBox.get()}] { updateSelectionCrates(pCheckBox); });
    }
    m_pCrateMenu->addSeparator();
    QAction* newCrateAction = new QAction(tr("Add to New Crate"), m_pCrateMenu);
    m_pCrateMenu->addAction(newCrateAction);
    connect(newCrateAction, &QAction::triggered, this, &WTrackMenu::addSelectionToNewCrate);
    m_bCrateMenuLoaded = true;
}

void WTrackMenu::updateSelectionCrates(QWidget* pWidget) {
    auto* pCheckBox = qobject_cast<QCheckBox*>(pWidget);
    VERIFY_OR_DEBUG_ASSERT(pCheckBox) {
        qWarning() << "crateId is not of CrateId type";
        return;
    }
    CrateId crateId = pCheckBox->property("crateId").value<CrateId>();

    const TrackIdList trackIds = getTrackIds();

    if (trackIds.isEmpty()) {
        qWarning() << "No tracks selected for crate";
        return;
    }

    // we need to disable tristate again as the mixed state will now be gone and can't be brought back
    pCheckBox->setTristate(false);
    if (!pCheckBox->isChecked()) {
        if (crateId.isValid()) {
            m_pLibrary->trackCollectionManager()
                    ->internalCollection()
                    ->removeCrateTracks(crateId, trackIds);
        }
    } else {
        if (!crateId.isValid()) { // i.e. a new crate is suppose to be created
            crateId = CrateFeatureHelper(
                    m_pLibrary->trackCollectionManager()->internalCollection(), m_pConfig)
                              .createEmptyCrate();
        }
        if (crateId.isValid()) {
            m_pLibrary->trackCollectionManager()->unhideTracks(trackIds);
            m_pLibrary->trackCollectionManager()
                    ->internalCollection()
                    ->addCrateTracks(crateId, trackIds);
        }
    }
}

void WTrackMenu::addSelectionToNewCrate() {
    const TrackIdList trackIds = getTrackIds();

    if (trackIds.isEmpty()) {
        qWarning() << "No tracks selected for crate";
        return;
    }

    CrateId crateId = CrateFeatureHelper(
            m_pLibrary->trackCollectionManager()->internalCollection(), m_pConfig)
                              .createEmptyCrate();

    if (crateId.isValid()) {
        m_pLibrary->trackCollectionManager()->unhideTracks(trackIds);
        m_pLibrary->trackCollectionManager()
                ->internalCollection()
                ->addCrateTracks(crateId, trackIds);
    }
}

void WTrackMenu::addToAnalysis(AnalyzerTrack::Options options) {
    const TrackIdList trackIds = getTrackIds();
    if (trackIds.empty()) {
        qWarning() << "No tracks selected for analysis";
        return;
    }

    QList<AnalyzerScheduledTrack> tracks;
    for (auto trackId : trackIds) {
        AnalyzerScheduledTrack track(trackId, options);
        tracks.append(track);
    }

    emit m_pLibrary->analyzeTracks(tracks);
}

void WTrackMenu::slotAnalyze() {
    addToAnalysis();
}

void WTrackMenu::slotReanalyze() {
    clearBeats();
    addToAnalysis();
}

void WTrackMenu::slotReanalyzeWithFixedTempo() {
    clearBeats();
    AnalyzerTrack::Options options;
    options.useFixedTempo = true;
    addToAnalysis(options);
}

void WTrackMenu::slotReanalyzeWithVariableTempo() {
    clearBeats();
    AnalyzerTrack::Options options;
    options.useFixedTempo = false;
    addToAnalysis(options);
}

void WTrackMenu::slotLockBpm() {
    lockBpm(true);
}

void WTrackMenu::slotUnlockBpm() {
    lockBpm(false);
}

namespace {

class ScaleBpmTrackPointerOperation : public mixxx::TrackPointerOperation {
  public:
    explicit ScaleBpmTrackPointerOperation(mixxx::Beats::BpmScale bpmScale)
            : m_bpmScale(bpmScale) {
    }

  private:
    void doApply(
            const TrackPointer& pTrack) const override {
        if (pTrack->isBpmLocked()) {
            return;
        }
        const mixxx::BeatsPointer pBeats = pTrack->getBeats();
        if (!pBeats) {
            return;
        }
        const auto scaledBeats = pBeats->tryScale(m_bpmScale);
        if (!scaledBeats) {
            return;
        }
        pTrack->trySetBeats(*scaledBeats);
    }

    const mixxx::Beats::BpmScale m_bpmScale;
};

} // anonymous namespace

void WTrackMenu::slotScaleBpm(mixxx::Beats::BpmScale scale) {
    const auto progressLabelText =
            tr("Scaling BPM of %n track(s)", "", getTrackCount());
    const auto trackOperator =
            ScaleBpmTrackPointerOperation(scale);
    applyTrackPointerOperation(
            progressLabelText,
            &trackOperator);
}

namespace {

class LockBpmTrackPointerOperation : public mixxx::TrackPointerOperation {
  public:
    explicit LockBpmTrackPointerOperation(bool lock)
            : m_lock(lock) {
    }

  private:
    void doApply(
            const TrackPointer& pTrack) const override {
        pTrack->setBpmLocked(m_lock);
    }

    const bool m_lock;
};

} // anonymous namespace

void WTrackMenu::lockBpm(bool lock) {
    const auto progressLabelText = lock
            ? tr("Locking BPM of %n track(s)", "", getTrackCount())
            : tr("Unlocking BPM of %n track(s)", "", getTrackCount());
    const auto trackOperator =
            LockBpmTrackPointerOperation(lock);
    applyTrackPointerOperation(
            progressLabelText,
            &trackOperator);
}

namespace {

class SetColorTrackPointerOperation : public mixxx::TrackPointerOperation {
  public:
    explicit SetColorTrackPointerOperation(const mixxx::RgbColor::optional_t& color)
            : m_color(color) {
    }

  private:
    void doApply(
            const TrackPointer& pTrack) const override {
        pTrack->setColor(m_color);
    }

    const mixxx::RgbColor::optional_t m_color;
};

} // anonymous namespace

void WTrackMenu::slotColorPicked(const mixxx::RgbColor::optional_t& color) {
    const auto progressLabelText =
            tr("Setting color of %n track(s)", "", getTrackCount());
    const auto trackOperator =
            SetColorTrackPointerOperation(color);
    applyTrackPointerOperation(
            progressLabelText,
            &trackOperator);

    hide();
}

void WTrackMenu::loadSelectionToGroup(const QString& group, bool play) {
    TrackPointer pTrack = getFirstTrackPointer();
    if (!pTrack) {
        return;
    }

    // If the track load override is disabled, check to see if a track is
    // playing before trying to load it
    if (!(m_pConfig->getValueString(
                           ConfigKey("[Controls]", "AllowTrackLoadToPlayingDeck"))
                        .toInt())) {
        // TODO(XXX): Check for other than just the first preview deck.
        if (group != "[PreviewDeck1]" &&
                ControlObject::get(ConfigKey(group, "play")) > 0.0) {
            return;
        }
    }

    // TODO: load track from this class without depending on
    // external slot to load track
    emit loadTrackToPlayer(pTrack, group, play);
}

namespace {

class ResetPlayCounterTrackPointerOperation : public mixxx::TrackPointerOperation {
  private:
    void doApply(
            const TrackPointer& pTrack) const override {
        pTrack->resetPlayCounter();
    }
};

} // anonymous namespace

//slot for reset played count, sets count to 0 of one or more tracks
void WTrackMenu::slotClearPlayCount() {
    const auto progressLabelText =
            tr("Resetting play count of %n track(s)", "", getTrackCount());
    const auto trackOperator =
            ResetPlayCounterTrackPointerOperation();
    applyTrackPointerOperation(
            progressLabelText,
            &trackOperator);
}

namespace {

class ResetBeatsTrackPointerOperation : public mixxx::TrackPointerOperation {
  private:
    void doApply(
            const TrackPointer& pTrack) const override {
        pTrack->trySetBeats(mixxx::BeatsPointer());
    }
};

} // anonymous namespace

void WTrackMenu::clearBeats() {
    const auto progressLabelText =
            tr("Resetting beats of %n track(s)", "", getTrackCount());
    const auto trackOperator =
            ResetBeatsTrackPointerOperation();
    applyTrackPointerOperation(
            progressLabelText,
            &trackOperator);
}

void WTrackMenu::slotClearBeats() {
    clearBeats();
}

namespace {

class ResetRatingTrackPointerOperation : public mixxx::TrackPointerOperation {
  private:
    void doApply(
            const TrackPointer& pTrack) const override {
        pTrack->resetRating();
    }
};

} // anonymous namespace

//slot for reset played count, sets count to 0 of one or more tracks
void WTrackMenu::slotClearRating() {
    const auto progressLabelText =
            tr("Clearing rating of %n track(s)", "", getTrackCount());
    const auto trackOperator =
            ResetRatingTrackPointerOperation();
    applyTrackPointerOperation(
            progressLabelText,
            &trackOperator);
}

namespace {

class ClearCommentTrackPointerOperation : public mixxx::TrackPointerOperation {
  private:
    void doApply(
            const TrackPointer& pTrack) const override {
        pTrack->clearComment();
    }
};

} // anonymous namespace

//slot for clearing the comment field of one or more tracks
void WTrackMenu::slotClearComment() {
    const auto progressLabelText =
            tr("Clearing comment of %n track(s)", "", getTrackCount());
    const auto trackOperator =
            ClearCommentTrackPointerOperation();
    applyTrackPointerOperation(
            progressLabelText,
            &trackOperator);
}

namespace {

class RemoveCuesOfTypeTrackPointerOperation : public mixxx::TrackPointerOperation {
  public:
    explicit RemoveCuesOfTypeTrackPointerOperation(mixxx::CueType cueType)
            : m_cueType(cueType) {
    }

  private:
    void doApply(
            const TrackPointer& pTrack) const override {
        pTrack->removeCuesOfType(m_cueType);
    }

    const mixxx::CueType m_cueType;
};

} // anonymous namespace

void WTrackMenu::slotClearMainCue() {
    const auto progressLabelText =
            tr("Removing main cue from %n track(s)", "", getTrackCount());
    const auto trackOperator =
            RemoveCuesOfTypeTrackPointerOperation(mixxx::CueType::MainCue);
    applyTrackPointerOperation(
            progressLabelText,
            &trackOperator);
}

void WTrackMenu::slotClearOutroCue() {
    const auto progressLabelText =
            tr("Removing outro cue from %n track(s)", "", getTrackCount());
    const auto trackOperator =
            RemoveCuesOfTypeTrackPointerOperation(mixxx::CueType::Outro);
    applyTrackPointerOperation(
            progressLabelText,
            &trackOperator);
}

void WTrackMenu::slotClearIntroCue() {
    const auto progressLabelText =
            tr("Removing intro cue from %n track(s)", "", getTrackCount());
    const auto trackOperator =
            RemoveCuesOfTypeTrackPointerOperation(mixxx::CueType::Intro);
    applyTrackPointerOperation(
            progressLabelText,
            &trackOperator);
}

void WTrackMenu::slotClearLoops() {
    const auto progressLabelText =
            tr("Removing loop cues from %n track(s)", "", getTrackCount());
    const auto trackOperator =
            RemoveCuesOfTypeTrackPointerOperation(mixxx::CueType::Loop);
    applyTrackPointerOperation(
            progressLabelText,
            &trackOperator);
}

void WTrackMenu::slotClearHotCues() {
    const auto progressLabelText =
            tr("Removing hot cues from %n track(s)", "", getTrackCount());
    const auto trackOperator =
            RemoveCuesOfTypeTrackPointerOperation(mixxx::CueType::HotCue);
    applyTrackPointerOperation(
            progressLabelText,
            &trackOperator);
}

namespace {

class ResetKeysTrackPointerOperation : public mixxx::TrackPointerOperation {
  private:
    void doApply(
            const TrackPointer& pTrack) const override {
        pTrack->resetKeys();
    }
};

} // anonymous namespace

void WTrackMenu::slotClearKey() {
    const auto progressLabelText =
            tr("Resetting keys of %n track(s)", "", getTrackCount());
    const auto trackOperator =
            ResetKeysTrackPointerOperation();
    applyTrackPointerOperation(
            progressLabelText,
            &trackOperator);
}

namespace {

class ResetReplayGainTrackPointerOperation : public mixxx::TrackPointerOperation {
  private:
    void doApply(
            const TrackPointer& pTrack) const override {
        pTrack->setReplayGain(mixxx::ReplayGain());
    }
};

} // anonymous namespace

void WTrackMenu::slotClearReplayGain() {
    const auto progressLabelText =
            tr("Resetting replay gain of %n track(s)", "", getTrackCount());
    const auto trackOperator =
            ResetReplayGainTrackPointerOperation();
    applyTrackPointerOperation(
            progressLabelText,
            &trackOperator);
}

namespace {

class ResetWaveformTrackPointerOperation : public mixxx::TrackPointerOperation {
  public:
    explicit ResetWaveformTrackPointerOperation(AnalysisDao& analysisDao)
            : m_analysisDao(analysisDao) {
    }

  private:
    void doApply(
            const TrackPointer& pTrack) const override {
        m_analysisDao.deleteAnalysesForTrack(pTrack->getId());
        pTrack->setWaveform(WaveformPointer());
        pTrack->setWaveformSummary(WaveformPointer());
    }

    AnalysisDao& m_analysisDao;
};

} // anonymous namespace

void WTrackMenu::slotClearWaveform() {
    const auto progressLabelText =
            tr("Resetting waveform of %n track(s)", "", getTrackCount());
    AnalysisDao& analysisDao =
            m_pLibrary->trackCollectionManager()->internalCollection()->getAnalysisDAO();
    const auto trackOperator =
            ResetWaveformTrackPointerOperation(analysisDao);
    applyTrackPointerOperation(
            progressLabelText,
            &trackOperator);
}

namespace {

class ClearAllPerformanceMetadataTrackPointerOperation : public mixxx::TrackPointerOperation {
  public:
    explicit ClearAllPerformanceMetadataTrackPointerOperation(AnalysisDao& analysisDao)
            : m_removeMainCue(mixxx::CueType::MainCue),
              m_removeIntroCue(mixxx::CueType::Intro),
              m_removeOutroCue(mixxx::CueType::Outro),
              m_removeHotCues(mixxx::CueType::HotCue),
              m_removeLoopCues(mixxx::CueType::Loop),
              m_resetWaveform(analysisDao) {
    }

  private:
    void doApply(
            const TrackPointer& pTrack) const override {
        m_resetBeats.apply(pTrack);
        m_resetPlayCounter.apply(pTrack);
        m_removeMainCue.apply(pTrack);
        m_removeIntroCue.apply(pTrack);
        m_removeOutroCue.apply(pTrack);
        m_removeHotCues.apply(pTrack);
        m_removeLoopCues.apply(pTrack);
        m_resetKeys.apply(pTrack);
        m_resetReplayGain.apply(pTrack);
        m_resetWaveform.apply(pTrack);
        m_resetRating.apply(pTrack);
    }

    const ResetBeatsTrackPointerOperation m_resetBeats;
    const ResetPlayCounterTrackPointerOperation m_resetPlayCounter;
    const RemoveCuesOfTypeTrackPointerOperation m_removeMainCue;
    const RemoveCuesOfTypeTrackPointerOperation m_removeIntroCue;
    const RemoveCuesOfTypeTrackPointerOperation m_removeOutroCue;
    const RemoveCuesOfTypeTrackPointerOperation m_removeHotCues;
    const RemoveCuesOfTypeTrackPointerOperation m_removeLoopCues;
    const ResetKeysTrackPointerOperation m_resetKeys;
    const ResetReplayGainTrackPointerOperation m_resetReplayGain;
    const ResetWaveformTrackPointerOperation m_resetWaveform;
    const ResetRatingTrackPointerOperation m_resetRating;
};

} // anonymous namespace

void WTrackMenu::slotClearAllMetadata() {
    const auto progressLabelText =
            tr("Resetting all performance metadata of %n track(s)", "", getTrackCount());
    AnalysisDao& analysisDao =
            m_pLibrary->trackCollectionManager()->internalCollection()->getAnalysisDAO();
    const auto trackOperator =
            ClearAllPerformanceMetadataTrackPointerOperation(analysisDao);
    applyTrackPointerOperation(
            progressLabelText,
            &trackOperator);
}

namespace {

class RemoveTrackFilesFromDiskTrackPointerOperation : public mixxx::TrackPointerOperation {
  public:
    const QList<TrackRef>& getTracksToPurge() const {
        return mTracksToPurge;
    }
    const QList<QString>& getTracksToKeep() const {
        return mTracksToKeep;
    }

  private:
    mutable QList<TrackRef> mTracksToPurge;
    mutable QList<QString> mTracksToKeep;

    void doApply(
            const TrackPointer& pTrack) const override {
        auto trackRef = TrackRef::fromFileInfo(
                pTrack->getFileInfo(),
                pTrack->getId());
        VERIFY_OR_DEBUG_ASSERT(trackRef.isValid()) {
            return;
        }
        QString location = pTrack->getLocation();
        QFile file(location);
        if (file.exists() && !file.remove()) {
            // Deletion failed, log warning and queue location for the
            // Failed Deletions warning.
            qWarning()
                    << "Queued file"
                    << location
                    << "could not be deleted. Track is not purged";
            mTracksToKeep.append(location);
        } else {
            // File doesn't exist or was deleted.
            // Note: we must NOT purge every single track here since
            // TrackDAO::afterPurgingTracks would enforce a track model update (select())
            // So we add it to the purge queue and purge all tracks at once
            // in slotRemoveFromDisk() afterwards.
            mTracksToPurge.append(trackRef);
        }
    }
};

} // anonymous namespace

void WTrackMenu::slotRemoveFromDisk() {
    QStringList locations;
    if (m_pTrackModel) {
        const auto trackRefs = getTrackRefs();
        locations.reserve(trackRefs.size());
        for (const auto& trackRef : trackRefs) {
            QString location = trackRef.getLocation();
            locations.append(location);
        }
        locations.removeDuplicates();
    } else if (m_pTrack) {
        QString location = m_pTrack->getLocation();
        locations.append(location);
    } else {
        return;
    }

    {
        // Prepare the delete confirmation dialog
        // List view for the files to be deleted
        // NOTE(ronso0) We could also make this a table to allow showing
        // artist and title if file names don't suffice to identify tracks.
        QListWidget* delListWidget = new QListWidget();
        delListWidget->setSizePolicy(QSizePolicy(QSizePolicy::Minimum,
                QSizePolicy::MinimumExpanding));
        delListWidget->setFocusPolicy(Qt::ClickFocus);
        delListWidget->addItems(locations);
        mixxx::widgethelper::growListWidget(*delListWidget, *this);

        QString delWarningText;
        if (m_pTrackModel) {
            delWarningText = tr("Permanently delete these files from disk?") +
                    QStringLiteral("<br><br><b>") +
                    tr("This can not be undone!") + QStringLiteral("</b>");
        } else {
            delWarningText =
                    tr("Stop the deck and permanently delete this track file from disk?") +
                    QStringLiteral("<br><br><b>") +
                    tr("This can not be undone!") + QStringLiteral("</b>");
        }
        QLabel* delWarning = new QLabel();
        delWarning->setText(delWarningText);
        delWarning->setTextFormat(Qt::RichText);
        delWarning->setSizePolicy(QSizePolicy(QSizePolicy::Minimum,
                QSizePolicy::Minimum));

        QDialogButtonBox* delButtons = new QDialogButtonBox();
        QPushButton* cancelBtn = delButtons->addButton(
                tr("Cancel"),
                QDialogButtonBox::RejectRole);
        QPushButton* deleteBtn = delButtons->addButton(
                tr("Delete Files"),
                QDialogButtonBox::AcceptRole);
        cancelBtn->setDefault(true);

        // Populate the main layout
        QVBoxLayout* delLayout = new QVBoxLayout();
        delLayout->addWidget(delListWidget);
        delLayout->addWidget(delWarning);
        delLayout->addWidget(delButtons);

        QDialog dlgDelConfirm;
        dlgDelConfirm.setModal(true); // just to be sure
        dlgDelConfirm.setWindowTitle(tr("Delete Track Files"));
        // This is required after customizing the buttons, otherwise neither button
        // would close the dialog.
        connect(cancelBtn, &QPushButton::clicked, &dlgDelConfirm, &QDialog::reject);
        connect(deleteBtn, &QPushButton::clicked, &dlgDelConfirm, &QDialog::accept);
        dlgDelConfirm.setLayout(delLayout);

        if (dlgDelConfirm.exec() == QDialog::Rejected) {
            return;
        }
    }

    // If the operation was initiated from a deck's track menu
    // we'll first stop the deck and eject the track.
    if (m_pTrack) {
        ControlObject::set(ConfigKey(m_deckGroup, "stop"), 1.0);
        ControlObject::set(ConfigKey(m_deckGroup, "eject"), 1.0);
    }

    // Set up and initiate the track batch operation
    const auto progressLabelText =
            tr("Removing %1 track file(s) from disk...",
                    "",
                    getTrackCount());
    const auto trackOperator =
            RemoveTrackFilesFromDiskTrackPointerOperation();
    applyTrackPointerOperation(
            progressLabelText,
            &trackOperator);

    // Purge deleted tracks and show deletion summary message.
    const QList<TrackRef> tracksToPurge(trackOperator.getTracksToPurge());
    if (!tracksToPurge.isEmpty()) {
        // Purge only those tracks whose files have actually been deleted.
        m_pLibrary->trackCollectionManager()->purgeTracks(tracksToPurge);

        // Show purge summary message
        QMessageBox msgBoxPurgeTracks;
        msgBoxPurgeTracks.setIcon(QMessageBox::Information);
        QString msgTitle;
        QString msgText;
        if (m_pTrackModel) {
            msgTitle = tr("Track Files Deleted");
            msgText =
                    tr("%1 track files were deleted from disk and purged "
                       "from the Mixxx database.")
                            .arg(QString::number(tracksToPurge.length())) +
                    QStringLiteral("<br><br>") +
                    tr("Note: if you are in Browse or Recording you need to "
                       "click the current view again to see changes.");
        } else {
            msgTitle = tr("Track File Deleted");
            msgText = tr(
                    "Track file was deleted from disk and purged "
                    "from the Mixxx database.");
        }
        msgBoxPurgeTracks.setWindowTitle(msgTitle);
        msgBoxPurgeTracks.setText(msgText);
        msgBoxPurgeTracks.setTextFormat(Qt::RichText);
        msgBoxPurgeTracks.setStandardButtons(QMessageBox::Ok);
        msgBoxPurgeTracks.exec();
    }

    const QList<QString> tracksToKeep(trackOperator.getTracksToKeep());
    if (tracksToKeep.isEmpty()) {
        // All selected tracks could be processed. Finish!
        return;
    }
    // Else show a message with a list of tracks that could not be deleted.
    QLabel* notDeletedLabel = new QLabel;
    QString msgText;
    if (m_pTrackModel) {
        msgText =
                tr("The following %1 file(s) could not be deleted from disk")
                        .arg(QString::number(
                                tracksToKeep.length()));
    } else {
        msgText = tr("This track file could not be deleted from disk");
    }
    notDeletedLabel->setText(msgText);
    notDeletedLabel->setTextFormat(Qt::RichText);

    QListWidget* notDeletedListWidget = new QListWidget;
    notDeletedListWidget->setFocusPolicy(Qt::ClickFocus);
    notDeletedListWidget->addItems(tracksToKeep);
    mixxx::widgethelper::growListWidget(*notDeletedListWidget, *this);

    QDialogButtonBox* notDeletedButtons = new QDialogButtonBox();
    QPushButton* closeBtn = notDeletedButtons->addButton(
            tr("Close"),
            QDialogButtonBox::AcceptRole);

    QVBoxLayout* notDeletedLayout = new QVBoxLayout;
    notDeletedLayout->addWidget(notDeletedLabel);
    notDeletedLayout->addWidget(notDeletedListWidget);
    notDeletedLayout->addWidget(notDeletedButtons);

    QDialog dlgNotDeleted;
    dlgNotDeleted.setModal(true);
    dlgNotDeleted.setWindowTitle(tr("Remaining Track File(s)"));
    dlgNotDeleted.setLayout(notDeletedLayout);
    // Required for being able to close the dialog
    connect(closeBtn, &QPushButton::clicked, &dlgNotDeleted, &QDialog::close);
    dlgNotDeleted.exec();
}

void WTrackMenu::slotShowDlgTrackInfo() {
    if (isEmpty()) {
        return;
    }
    // Create a fresh dialog on invocation
    m_pDlgTrackInfo = std::make_unique<DlgTrackInfo>(
            m_pConfig,
            m_pTrackModel);
    connect(m_pDlgTrackInfo.get(),
            &QDialog::finished,
            this,
            [this]() {
                if (m_pDlgTrackInfo.get() == sender()) {
                    m_pDlgTrackInfo.release()->deleteLater();
                }
            });
    // Method getFirstTrackPointer() is not applicable here!
    if (m_pTrackModel) {
        m_pDlgTrackInfo->loadTrack(m_trackIndexList.at(0));
    } else {
        m_pDlgTrackInfo->loadTrack(m_pTrack);
    }
    m_pDlgTrackInfo->show();
}

void WTrackMenu::slotShowDlgTagFetcher() {
    if (isEmpty()) {
        return;
    }
    // Create a fresh dialog on invocation
    m_pDlgTagFetcher = std::make_unique<DlgTagFetcher>(
            m_pTrackModel);
    connect(m_pDlgTagFetcher.get(),
            &QDialog::finished,
            this,
            [this]() {
                if (m_pDlgTagFetcher.get() == sender()) {
                    m_pDlgTagFetcher.release()->deleteLater();
                }
            });
    // Method getFirstTrackPointer() is not applicable here!
    if (m_pTrackModel) {
        m_pDlgTagFetcher->loadTrack(m_trackIndexList.at(0));
    } else {
        m_pDlgTagFetcher->loadTrack(m_pTrack);
    }
    m_pDlgTagFetcher->show();
}

void WTrackMenu::slotAddToAutoDJBottom() {
    // append to auto DJ
    addToAutoDJ(PlaylistDAO::AutoDJSendLoc::BOTTOM);
}

void WTrackMenu::slotAddToAutoDJTop() {
    addToAutoDJ(PlaylistDAO::AutoDJSendLoc::TOP);
}

void WTrackMenu::slotAddToAutoDJReplace() {
    addToAutoDJ(PlaylistDAO::AutoDJSendLoc::REPLACE);
}

void WTrackMenu::addToAutoDJ(PlaylistDAO::AutoDJSendLoc loc) {
    const TrackIdList trackIds = getTrackIds();
    if (trackIds.empty()) {
        qWarning() << "No tracks selected for AutoDJ";
        return;
    }

    PlaylistDAO& playlistDao = m_pLibrary->trackCollectionManager()
                                       ->internalCollection()
                                       ->getPlaylistDAO();

    // TODO(XXX): Care whether the append succeeded.
    m_pLibrary->trackCollectionManager()->unhideTracks(trackIds);
    playlistDao.addTracksToAutoDJQueue(trackIds, loc);
}

namespace {

class SetCoverInfoTrackPointerOperation : public mixxx::TrackPointerOperation {
  public:
    explicit SetCoverInfoTrackPointerOperation(CoverInfoRelative&& coverInfo)
            : m_coverInfo(std::move(coverInfo)) {
    }

  private:
    void doApply(
            const TrackPointer& pTrack) const override {
        pTrack->setCoverInfo(m_coverInfo);
    }

    const CoverInfoRelative m_coverInfo;
};

} // anonymous namespace

void WTrackMenu::slotCoverInfoSelected(CoverInfoRelative coverInfo) {
    const auto progressLabelText =
            tr("Setting cover art of %n track(s)", "", getTrackCount());
    const auto trackOperator =
            SetCoverInfoTrackPointerOperation(std::move(coverInfo));
    applyTrackPointerOperation(
            progressLabelText,
            &trackOperator);
}

namespace {

class ReloadCoverInfoTrackPointerOperation : public mixxx::TrackPointerOperation {
  private:
    void doApply(
            const TrackPointer& pTrack) const override {
        m_coverInfoGuesser.guessAndSetCoverInfoForTrack(*pTrack);
    }

    mutable CoverInfoGuesser m_coverInfoGuesser;
};

} // anonymous namespace

void WTrackMenu::slotReloadCoverArt() {
    const auto progressLabelText =
            tr("Reloading cover art of %n track(s)", "", getTrackCount());
    const auto trackOperator =
            ReloadCoverInfoTrackPointerOperation();
    applyTrackPointerOperation(
            progressLabelText,
            &trackOperator);
}

void WTrackMenu::slotRemove() {
    if (!m_pTrackModel) {
        return;
    }
    m_pTrackModel->removeTracks(getTrackIndices());
}

void WTrackMenu::slotHide() {
    if (!m_pTrackModel) {
        return;
    }
    m_pTrackModel->hideTracks(getTrackIndices());
}

void WTrackMenu::slotUnhide() {
    if (!m_pTrackModel) {
        return;
    }
    m_pTrackModel->unhideTracks(getTrackIndices());
}

void WTrackMenu::slotPurge() {
    if (!m_pTrackModel) {
        return;
    }
    m_pTrackModel->purgeTracks(getTrackIndices());
}

void WTrackMenu::clearTrackSelection() {
    m_pTrack = nullptr;
    m_deckGroup = QString();
    m_trackIndexList.clear();
}

bool WTrackMenu::featureIsEnabled(Feature flag) const {
    bool optionIsSelected = m_eActiveFeatures.testFlag(flag);
    if (!optionIsSelected) {
        return false;
    }

    if (!m_pTrackModel) {
        return !m_eTrackModelFeatures.testFlag(flag);
    }

    switch (flag) {
    case Feature::AutoDJ:
        return m_pTrackModel->hasCapabilities(TrackModel::Capability::AddToAutoDJ);
    case Feature::LoadTo:
        return m_pTrackModel->hasCapabilities(
                       TrackModel::Capability::LoadToDeck) ||
                m_pTrackModel->hasCapabilities(
                        TrackModel::Capability::LoadToSampler) ||
                m_pTrackModel->hasCapabilities(
                        TrackModel::Capability::LoadToPreviewDeck);
    case Feature::Playlist:
    case Feature::Crate:
        return m_pTrackModel->hasCapabilities(
                TrackModel::Capability::AddToTrackSet);
    case Feature::Remove:
        return m_pTrackModel->hasCapabilities(
                       TrackModel::Capability::Remove) ||
                m_pTrackModel->hasCapabilities(
                        TrackModel::Capability::RemovePlaylist) ||
                m_pTrackModel->hasCapabilities(
                        TrackModel::Capability::RemoveCrate);
    case Feature::Metadata:
        return m_pTrackModel->hasCapabilities(TrackModel::Capability::EditMetadata);
    case Feature::Analyze:
        return m_pTrackModel->hasCapabilities(
                TrackModel::Capability::EditMetadata |
                TrackModel::Capability::Analyze);
    case Feature::Reset:
        return m_pTrackModel->hasCapabilities(
                TrackModel::Capability::EditMetadata |
                TrackModel::Capability::ResetPlayed);
    case Feature::BPM:
        return m_pTrackModel->hasCapabilities(TrackModel::Capability::EditMetadata);
    case Feature::Color:
        return m_pTrackModel->hasCapabilities(TrackModel::Capability::EditMetadata);
    case Feature::HideUnhidePurge:
        return m_pTrackModel->hasCapabilities(TrackModel::Capability::Hide) ||
                m_pTrackModel->hasCapabilities(TrackModel::Capability::Unhide) ||
                m_pTrackModel->hasCapabilities(TrackModel::Capability::Purge);
    case Feature::RemoveFromDisk:
        return m_pTrackModel->hasCapabilities(TrackModel::Capability::RemoveFromDisk);
    case Feature::FileBrowser:
        return true;
    case Feature::FindOnWeb:
        return true;
    case Feature::Properties:
        return m_pTrackModel->hasCapabilities(TrackModel::Capability::EditMetadata);
    case Feature::SearchRelated:
        return m_pLibrary != nullptr;
    case Feature::SelectInLibrary:
        return m_pTrack != nullptr;
    default:
        DEBUG_ASSERT(!"unreachable");
        return false;
    }
}<|MERGE_RESOLUTION|>--- conflicted
+++ resolved
@@ -1200,34 +1200,9 @@
         return;
     }
     m_pPlaylistMenu->clear();
-<<<<<<< HEAD
     const PlaylistDAO& playlistDao = m_pLibrary->trackCollectionManager()
                                              ->internalCollection()
                                              ->getPlaylistDAO();
-    QMap<QString, int> playlists;
-    int numPlaylists = playlistDao.playlistCount();
-    for (int i = 0; i < numPlaylists; ++i) {
-        int iPlaylistId = playlistDao.getPlaylistId(i);
-        playlists.insert(playlistDao.getPlaylistName(iPlaylistId), iPlaylistId);
-    }
-    QMapIterator<QString, int> it(playlists);
-    while (it.hasNext()) {
-        it.next();
-        if (!playlistDao.isHidden(it.value())) {
-            // No leak because making the menu the parent means they will be
-            // auto-deleted
-            auto* pAction = new QAction(
-                    mixxx::escapeTextPropertyWithoutShortcuts(it.key()),
-                    m_pPlaylistMenu);
-            bool locked = playlistDao.isPlaylistLocked(it.value());
-            pAction->setEnabled(!locked);
-            m_pPlaylistMenu->addAction(pAction);
-            int iPlaylistId = it.value();
-            connect(pAction, &QAction::triggered, this, [this, iPlaylistId] { addSelectionToPlaylist(iPlaylistId); });
-        }
-=======
-    PlaylistDAO& playlistDao =
-            m_pTrackCollectionManager->internalCollection()->getPlaylistDAO();
     QList<QPair<int, QString>> playlists =
             playlistDao.getPlaylists(PlaylistDAO::PLHT_NOT_HIDDEN);
 
@@ -1247,7 +1222,6 @@
                 [this, plId] {
                     addSelectionToPlaylist(plId);
                 });
->>>>>>> dfa313f4
     }
     m_pPlaylistMenu->addSeparator();
     QAction* newPlaylistAction = new QAction(tr("Create New Playlist"), m_pPlaylistMenu);
@@ -1320,12 +1294,8 @@
     const TrackIdList trackIds = getTrackIds();
 
     CrateSummarySelectResult allCrates(
-<<<<<<< HEAD
             m_pLibrary->trackCollectionManager()
                     ->internalCollection()
-=======
-            m_pTrackCollectionManager->internalCollection()
->>>>>>> dfa313f4
                     ->crates()
                     .selectCratesWithTrackCount(trackIds));
 
