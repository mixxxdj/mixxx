--- conflicted
+++ resolved
@@ -308,16 +308,6 @@
         connect(m_pAutoDJReplaceAct, &QAction::triggered, this, &WTrackMenu::slotAddToAutoDJReplace);
     }
 
-<<<<<<< HEAD
-=======
-    if (featureIsEnabled(Feature::LoadTo)) {
-        m_pAddToPreviewDeck = make_parented<QAction>(tr("Preview Deck"), m_pLoadToMenu);
-        // currently there is only one preview deck so just map it here.
-        QString previewDeckGroup = PlayerManager::groupForPreviewDeck(0);
-        connect(m_pAddToPreviewDeck, &QAction::triggered, this, [this, previewDeckGroup] { loadSelectionToGroup(previewDeckGroup); });
-    }
-
->>>>>>> 98d5892f
     if (featureIsEnabled(Feature::Remove)) {
         // Keyboard shortcuts are set here just to have them displayed in the menu.
         // Actual keypress is handled in WTrackTableView::keyPressEvent().
@@ -999,7 +989,6 @@
                 bool deckEnabled =
                         (!deckPlaying || allowLoadTrackIntoPlayingDeck) &&
                         singleTrackSelected;
-<<<<<<< HEAD
                 auto pTrack = getFirstTrackPointer();
                 generateTrackLoadMenu(deckGroup,
                         tr("Deck %1").arg(i),
@@ -1007,12 +996,6 @@
                         m_pDeckMenu,
                         true,
                         deckEnabled);
-=======
-                auto pAction = make_parented<QAction>(tr("Deck %1").arg(i), this);
-                pAction->setEnabled(deckEnabled);
-                m_pDeckMenu->addAction(pAction);
-                connect(pAction, &QAction::triggered, this, [this, deckGroup] { loadSelectionToGroup(deckGroup); });
->>>>>>> 98d5892f
             }
         }
         m_pLoadToMenu->addMenu(m_pDeckMenu);
@@ -1039,7 +1022,6 @@
                 bool samplerPlaying = ControlObject::get(
                                               ConfigKey(samplerGroup, "play")) > 0.0;
                 bool samplerEnabled = !samplerPlaying && singleTrackSelected;
-<<<<<<< HEAD
 
                 generateTrackLoadMenu(samplerGroup,
                         samplerTrString(i),
@@ -1047,17 +1029,6 @@
                         pMenu,
                         false,
                         samplerEnabled);
-=======
-                auto pAction = make_parented<QAction>(samplerTrString(i), pMenu);
-                pAction->setEnabled(samplerEnabled);
-                pMenu->addAction(pAction);
-                connect(pAction,
-                        &QAction::triggered,
-                        this,
-                        [this, samplerGroup] {
-                            loadSelectionToGroup(samplerGroup);
-                        });
->>>>>>> 98d5892f
             }
         }
         m_pLoadToMenu->addMenu(m_pSamplerMenu);
