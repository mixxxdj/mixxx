#include "widget/wtrackmenu.h"

#include <QCheckBox>
#include <QDialogButtonBox>
#include <QInputDialog>
#include <QList>
#include <QListWidget>
#include <QModelIndex>
#include <QVBoxLayout>

#include "analyzer/analyzerscheduledtrack.h"
#include "analyzer/analyzersilence.h"
#include "analyzer/analyzertrack.h"
#include "control/controlobject.h"
#include "library/coverartutils.h"
#include "library/dao/trackschema.h"
#include "library/dlgtagfetcher.h"
#include "library/dlgtrackinfo.h"
#include "library/dlgtrackinfomulti.h"
#include "library/dlgtrackmetadataexport.h"
#include "library/externaltrackcollection.h"
#include "library/library.h"
#include "library/trackcollection.h"
#include "library/trackcollectionmanager.h"
#include "library/trackmodel.h"
#include "library/trackmodeliterator.h"
#include "library/trackprocessing.h"
#include "library/trackset/crate/crate.h"
#include "library/trackset/crate/cratefeaturehelper.h"
#include "library/trackset/crate/cratesummary.h"
#include "mixer/playerinfo.h"
#include "mixer/playermanager.h"
#include "moc_wtrackmenu.cpp"
#include "preferences/colorpalettesettings.h"
#include "preferences/configobject.h"
#include "preferences/dialog/dlgprefdeck.h"
#include "sources/soundsourceproxy.h"
#include "track/track.h"
#include "util/defs.h"
#include "util/desktophelper.h"
#include "util/parented_ptr.h"
#include "util/qt.h"
#include "util/widgethelper.h"
#include "widget/findonwebmenufactory.h"
#include "widget/wcolorpickeraction.h"
#include "widget/wcoverartlabel.h"
#include "widget/wcoverartmenu.h"
#include "widget/wfindonwebmenu.h"
#include "widget/wsearchrelatedtracksmenu.h"
// WStarRating is required for DlgTrackInfo
#include "widget/wstarrating.h"
#include "widget/wstarratingaction.h"
#ifdef __STEM__
#include "widget/wtrackstemmenu.h"
#endif

constexpr WTrackMenu::Features WTrackMenu::kDeckTrackMenuFeatures;

namespace {
const QString kAppGroup = QStringLiteral("[App]");

const QString samplerTrString(int i) {
    return QObject::tr("Sampler %1").arg(i);
}

const char* kOrigTrTextProperty = "origTrText";
const char* kBpmScaleProperty = "bpmScale";

void appendBpmPreviewtoBpmAction(QAction* pAction, const double bpm) {
    QString text = pAction->property(kOrigTrTextProperty).toString();
    bool ok = false;
    const double scale = pAction->property(kBpmScaleProperty).toDouble(&ok);
    if (ok && !text.isEmpty()) {
        QString scaledBpm = QString::number(bpm * scale, 'f', 2);
        // This is claimed to be the most performant way to get
        // * 2 decimals for floating point values and
        // * no trailing zero or dot for even numbers
        // https://stackoverflow.com/a/65789182
        while (scaledBpm.back() == '0') {
            scaledBpm.chop(1);
        }
        if (scaledBpm.back() == '.') {
            scaledBpm.chop(1);
        }
        text.append(QStringLiteral(" | %1 BPM").arg(scaledBpm));
        pAction->setText(text);
    }
}

void storeActionTextAndScaleInProperties(QAction* pAction, const double scale) {
    VERIFY_OR_DEBUG_ASSERT(pAction && scale != 0.0) {
        return;
    }
    pAction->setProperty(kOrigTrTextProperty, QVariant::fromValue(pAction->text()));
    pAction->setProperty(kBpmScaleProperty, QVariant(scale));
}

} // namespace

bool WTrackMenu::s_showPurgeSuccessPopup = true;

WTrackMenu::WTrackMenu(
        QWidget* parent,
        UserSettingsPointer pConfig,
        Library* pLibrary,
        Features flags,
        TrackModel* trackModel)
        : QMenu(parent),
          m_pTrackModel(trackModel),
          m_pConfig(pConfig),
          m_pLibrary(pLibrary),
          m_pNumSamplers(kAppGroup, QStringLiteral("num_samplers")),
          m_pNumDecks(kAppGroup, QStringLiteral("num_decks")),
          m_pNumPreviewDecks(kAppGroup, QStringLiteral("num_preview_decks")),
          m_bPlaylistMenuLoaded(false),
          m_bCrateMenuLoaded(false),
          m_eActiveFeatures(flags),
          m_eTrackModelFeatures(Feature::TrackModelFeatures) {
    // Warn if any of the chosen features depend on a TrackModel
    VERIFY_OR_DEBUG_ASSERT(trackModel || (m_eTrackModelFeatures & flags) == 0) {
        // Remove unsupported features
        m_eActiveFeatures &= !m_eTrackModelFeatures;
    }

    createMenus();
    createActions();
    setupActions();
}

WTrackMenu::~WTrackMenu() {
    // ~QPointer() needs the definition of the wrapped type
    // upon deletion! Otherwise the behavior is undefined.
    // The wrapped types of some QPointer members are only
    // forward declared in the header file.
}

int WTrackMenu::getTrackCount() const {
    if (m_pTrackModel) {
        return m_trackIndexList.size();
    } else {
        return m_pTrack ? 1 : 0;
    }
}

const QString WTrackMenu::getDeckGroup() const {
    return m_deckGroup;
}

void WTrackMenu::closeEvent(QCloseEvent* event) {
    // Unfortunately, trackMenuVisible(false) is emitted before the menu is effectively
    // closed, which causes issues in WTrackProperty::slotShowTrackMenuChangeRequest.
    // Explicitly hide() to avoid this.
    hide();
    // Actually the event is accepted by default. doing it explicitly doesn't hurt.
    // If it's not accepted the menu remains open and entire GUI will be blocked!
    event->accept();
    emit trackMenuVisible(false);
}

void WTrackMenu::popup(const QPoint& pos, QAction* at) {
    if (isEmpty()) {
        return;
    }
    QMenu::popup(pos, at);
    emit trackMenuVisible(true);
}

void WTrackMenu::createMenus() {
    if (featureIsEnabled(Feature::LoadTo)) {
        m_pLoadToMenu = make_parented<QMenu>(this);
        m_pLoadToMenu->setTitle(tr("Load to"));
        m_pDeckMenu = make_parented<QMenu>(m_pLoadToMenu);
        m_pDeckMenu->setTitle(tr("Deck"));
        m_pSamplerMenu = make_parented<QMenu>(m_pLoadToMenu);
        m_pSamplerMenu->setTitle(tr("Sampler"));
    }

    if (featureIsEnabled(Feature::Playlist)) {
        m_pPlaylistMenu = make_parented<QMenu>(this);
        m_pPlaylistMenu->setTitle(tr("Add to Playlist"));
        connect(m_pPlaylistMenu, &QMenu::aboutToShow, this, &WTrackMenu::slotPopulatePlaylistMenu);
    }

    if (featureIsEnabled(Feature::Crate)) {
        m_pCrateMenu = make_parented<QMenu>(this);
        m_pCrateMenu->setTitle(tr("Crates"));
        m_pCrateMenu->setObjectName("CratesMenu");
        connect(m_pCrateMenu, &QMenu::aboutToShow, this, &WTrackMenu::slotPopulateCrateMenu);
    }

    if (featureIsEnabled(Feature::Metadata)) {
        m_pMetadataMenu = make_parented<QMenu>(this);
        m_pMetadataMenu->setTitle(tr("Metadata"));

        m_pMetadataUpdateExternalCollectionsMenu = make_parented<QMenu>(m_pMetadataMenu);
        m_pMetadataUpdateExternalCollectionsMenu->setTitle(tr("Update external collections"));

        m_pCoverMenu = make_parented<WCoverArtMenu>(m_pMetadataMenu);
        m_pCoverMenu->setTitle(tr("Cover Art"));
        connect(m_pCoverMenu.get(),
                &WCoverArtMenu::coverInfoSelected,
                this,
                &WTrackMenu::slotCoverInfoSelected);
        connect(m_pCoverMenu.get(),
                &WCoverArtMenu::reloadCoverArt,
                this,
                &WTrackMenu::slotReloadCoverArt);
    }

    if (featureIsEnabled(Feature::BPM)) {
        m_pBPMMenu = make_parented<QMenu>(this);
        m_pBPMMenu->setTitle(tr("Adjust BPM"));
    }

    if (featureIsEnabled(Feature::Color)) {
        m_pColorMenu = make_parented<QMenu>(this);
        m_pColorMenu->setTitle(tr("Select Color"));
        m_pColorMenu->setObjectName(QStringLiteral("TrackColorMenu"));
    }

    m_pHotcueMenu = make_parented<QMenu>(this);
    m_pHotcueMenu->setTitle(tr("Hotcues"));

    if (featureIsEnabled(Feature::Reset)) {
        m_pClearMetadataMenu = make_parented<QMenu>(this);
        //: Reset metadata in right click track context menu in library
        m_pClearMetadataMenu->setTitle(tr("Clear"));
    }

    if (featureIsEnabled(Feature::Analyze)) {
        m_pAnalyzeMenu = make_parented<QMenu>(this);
        m_pAnalyzeMenu->setTitle(tr("Analyze"));
    }

    if (featureIsEnabled(Feature::SearchRelated)) {
        DEBUG_ASSERT(!m_pSearchRelatedMenu);
        m_pSearchRelatedMenu =
                make_parented<WSearchRelatedTracksMenu>(this);
        connect(m_pSearchRelatedMenu,
                &QMenu::aboutToShow,
                this,
                [this] {
                    // TODO When accidentally leaving the menu and reopening it,
                    // the previous check states are cleared.
                    // Clear in closeEvent() only? And create actions on aboutToShow
                    // only if it's empty?
                    m_pSearchRelatedMenu->clear();
                    const auto pTrack = getFirstTrackPointer();
                    if (pTrack) {
                        // Ensure it's enabled, else we can't add actions.
                        VERIFY_OR_DEBUG_ASSERT(m_pSearchRelatedMenu->isEnabled()) {
                            m_pSearchRelatedMenu->setEnabled(true);
                        }
                        m_pSearchRelatedMenu->addActionsForTrack(*pTrack);
                    }
                    m_pSearchRelatedMenu->setEnabled(
                            !m_pSearchRelatedMenu->isEmpty());
                });
        connect(m_pSearchRelatedMenu,
                &WSearchRelatedTracksMenu::triggerSearch,
                this,
                [this](const QString& searchQuery) {
                    m_pLibrary->searchTracksInCollection(searchQuery);
                    hide();
                });
    }

    if (featureIsEnabled(Feature::FindOnWeb)) {
        DEBUG_ASSERT(!m_pFindOnWebMenu);
        m_pFindOnWebMenu = make_parented<WFindOnWebMenu>(this);
        connect(m_pFindOnWebMenu,
                &QMenu::aboutToShow,
                this,
                [this] {
                    m_pFindOnWebMenu->clear();
                    const auto pTrack = getFirstTrackPointer();
                    if (pTrack) {
                        mixxx::library::createFindOnWebSubmenus(
                                m_pFindOnWebMenu,
                                *pTrack);
                    }
                    m_pFindOnWebMenu->setEnabled(
                            !m_pFindOnWebMenu->isEmpty());
                });
    }

    if (featureIsEnabled(Feature::RemoveFromDisk)) {
        // Qt added QFile::MoveToTrash() in 5.15. If that's not available we
        // permanently delete files, put the action into a submenu for safety
        // reasons and display different messages in the delete dialogs.
#if QT_VERSION < QT_VERSION_CHECK(5, 15, 0)
        m_pRemoveFromDiskMenu = make_parented<QMenu>(this);
        m_pRemoveFromDiskMenu->setTitle(tr("Delete Track Files"));
#endif
    }
}

void WTrackMenu::createActions() {
    const auto hideRemoveKeySequence =
            // TODO(XXX): Qt6 replace enum | with QKeyCombination
            QKeySequence(static_cast<int>(kHideRemoveShortcutModifier) |
                    kHideRemoveShortcutKey);

    if (featureIsEnabled(Feature::AutoDJ)) {
        m_pAutoDJBottomAct = make_parented<QAction>(tr("Add to Auto DJ Queue (bottom)"), this);
        connect(m_pAutoDJBottomAct, &QAction::triggered, this, &WTrackMenu::slotAddToAutoDJBottom);

        m_pAutoDJTopAct = make_parented<QAction>(tr("Add to Auto DJ Queue (top)"), this);
        connect(m_pAutoDJTopAct, &QAction::triggered, this, &WTrackMenu::slotAddToAutoDJTop);

        m_pAutoDJReplaceAct = make_parented<QAction>(tr("Add to Auto DJ Queue (replace)"), this);
        connect(m_pAutoDJReplaceAct, &QAction::triggered, this, &WTrackMenu::slotAddToAutoDJReplace);
    }

    if (featureIsEnabled(Feature::Remove)) {
        // Keyboard shortcuts are set here just to have them displayed in the menu.
        // Actual keypress is handled in WTrackTableView::keyPressEvent().
        m_pRemoveAct = make_parented<QAction>(tr("Remove"), this);
        m_pRemoveAct->setShortcut(hideRemoveKeySequence);
        connect(m_pRemoveAct, &QAction::triggered, this, &WTrackMenu::slotRemove);

        m_pRemovePlaylistAct = make_parented<QAction>(tr("Remove from Playlist"), this);
        m_pRemovePlaylistAct->setShortcut(hideRemoveKeySequence);
        connect(m_pRemovePlaylistAct, &QAction::triggered, this, &WTrackMenu::slotRemove);

        m_pRemoveCrateAct = make_parented<QAction>(tr("Remove from Crate"), this);
        m_pRemoveCrateAct->setShortcut(hideRemoveKeySequence);
        connect(m_pRemoveCrateAct, &QAction::triggered, this, &WTrackMenu::slotRemove);
    }

    if (featureIsEnabled(Feature::HideUnhidePurge)) {
        m_pHideAct = make_parented<QAction>(tr("Hide from Library"), this);
        // This is just for having the shortcut displayed next to the action in the menu.
        // The actual keypress is handled in WTrackTableView::keyPressEvent().
        // Note: don't show the hotkey for more than one action
        if (!featureIsEnabled(Feature::Remove)) {
            m_pHideAct->setShortcut(hideRemoveKeySequence);
        }
        connect(m_pHideAct, &QAction::triggered, this, &WTrackMenu::slotHide);

        m_pUnhideAct = make_parented<QAction>(tr("Unhide from Library"), this);
        connect(m_pUnhideAct, &QAction::triggered, this, &WTrackMenu::slotUnhide);

        m_pPurgeAct = make_parented<QAction>(tr("Purge from Library"), this);
        connect(m_pPurgeAct, &QAction::triggered, this, &WTrackMenu::slotPurge);
    }

    if (featureIsEnabled(Feature::RemoveFromDisk)) {
#if QT_VERSION >= QT_VERSION_CHECK(5, 15, 0)
        m_pRemoveFromDiskAct = make_parented<QAction>(tr("Move Track File(s) to Trash"), this);
#else
        m_pRemoveFromDiskAct = make_parented<QAction>(
                tr("Delete Files from Disk"), m_pRemoveFromDiskMenu);
#endif
        connect(m_pRemoveFromDiskAct,
                &QAction::triggered,
                this,
                &WTrackMenu::slotRemoveFromDisk);
    }

    if (featureIsEnabled(Feature::Metadata)) {
        m_pStarRatingAction = make_parented<WStarRatingAction>(this);
        m_pStarRatingAction->setObjectName("RatingAction");
        connect(m_pStarRatingAction,
                &WStarRatingAction::ratingSet,
                this,
                &WTrackMenu::slotSetRating);
    }

    if (featureIsEnabled(Feature::Properties)) {
        m_pPropertiesAct = make_parented<QAction>(tr("Properties"), this);
        // This is just for having the shortcut displayed next to the action
        // when the menu is invoked from the tracks table.
        // The keypress is caught in WTrackTableView::keyPressEvent
        if (m_pTrackModel) {
            m_pPropertiesAct->setShortcut(
                    // TODO(XXX): Qt6 replace enum | with QKeyCombination
                    QKeySequence(
                            static_cast<int>(kPropertiesShortcutModifier) |
                            kPropertiesShortcutKey));
        }
        connect(m_pPropertiesAct, &QAction::triggered, this, &WTrackMenu::slotShowDlgTrackInfo);
    }

    if (featureIsEnabled(Feature::FileBrowser)) {
        m_pFileBrowserAct = make_parented<QAction>(tr("Open in File Browser"), this);
        connect(m_pFileBrowserAct, &QAction::triggered, this, &WTrackMenu::slotOpenInFileBrowser);
    }

    if (featureIsEnabled(Feature::SelectInLibrary)) {
        m_pSelectInLibraryAct = make_parented<QAction>(tr("Select in Library"), this);
        connect(m_pSelectInLibraryAct, &QAction::triggered, this, &WTrackMenu::slotSelectInLibrary);
    }

    if (featureIsEnabled(Feature::Metadata)) {
        m_pImportMetadataFromFileAct =
                make_parented<QAction>(tr("Import From File Tags"), m_pMetadataMenu);
        connect(m_pImportMetadataFromFileAct,
                &QAction::triggered,
                this,
                &WTrackMenu::slotImportMetadataFromFileTags);

        m_pImportMetadataFromMusicBrainzAct =
                make_parented<QAction>(tr("Import From MusicBrainz"), m_pMetadataMenu);
        connect(m_pImportMetadataFromMusicBrainzAct,
                &QAction::triggered,
                this,
                &WTrackMenu::slotShowDlgTagFetcher);

        m_pExportMetadataAct =
                make_parented<QAction>(tr("Export To File Tags"), m_pMetadataMenu);
        connect(m_pExportMetadataAct,
                &QAction::triggered,
                this,
                &WTrackMenu::slotExportMetadataIntoFileTags);

        m_updateInExternalTrackCollections.reserve(
                m_pLibrary->trackCollectionManager()->externalCollections().size());
        for (auto* const pExternalTrackCollection :
                m_pLibrary->trackCollectionManager()->externalCollections()) {
            UpdateExternalTrackCollection updateInExternalTrackCollection;
            updateInExternalTrackCollection.pExternalTrackCollection = pExternalTrackCollection;
            updateInExternalTrackCollection.pAction = make_parented<QAction>(
                    pExternalTrackCollection->name(), m_pMetadataMenu);
            updateInExternalTrackCollection.pAction->setToolTip(
                    pExternalTrackCollection->description());
            m_updateInExternalTrackCollections += updateInExternalTrackCollection;
            connect(updateInExternalTrackCollection.pAction,
                    &QAction::triggered,
                    this,
                    [this, pExternalTrackCollection] {
                        slotUpdateExternalTrackCollection(pExternalTrackCollection);
                    });
        }
    }

    if (featureIsEnabled(Feature::Reset)) {
        // Clear metadata actions
        m_pClearBeatsAction = make_parented<QAction>(tr("BPM and Beatgrid"), m_pClearMetadataMenu);
        connect(m_pClearBeatsAction, &QAction::triggered, this, &WTrackMenu::slotClearBeats);

        m_pClearPlayCountAction = make_parented<QAction>(tr("Play Count"), m_pClearMetadataMenu);
        connect(m_pClearPlayCountAction, &QAction::triggered, this, &WTrackMenu::slotClearPlayCount);

        m_pClearRatingAction = make_parented<QAction>(tr("Rating"), m_pClearMetadataMenu);
        connect(m_pClearRatingAction, &QAction::triggered, this, &WTrackMenu::slotClearRating);

        m_pClearMainCueAction = make_parented<QAction>(tr("Cue Point"), m_pClearMetadataMenu);
        connect(m_pClearMainCueAction, &QAction::triggered, this, &WTrackMenu::slotResetMainCue);

        m_pClearHotCuesAction = make_parented<QAction>(tr("Hotcues"), m_pClearMetadataMenu);
        connect(m_pClearHotCuesAction, &QAction::triggered, this, &WTrackMenu::slotClearHotCues);

        m_pClearIntroCueAction = make_parented<QAction>(tr("Intro"), m_pClearMetadataMenu);
        connect(m_pClearIntroCueAction, &QAction::triggered, this, &WTrackMenu::slotResetIntroCue);

        m_pClearOutroCueAction = make_parented<QAction>(tr("Outro"), m_pClearMetadataMenu);
        connect(m_pClearOutroCueAction, &QAction::triggered, this, &WTrackMenu::slotResetOutroCue);

        m_pClearLoopsAction = make_parented<QAction>(tr("Loops"), m_pClearMetadataMenu);
        connect(m_pClearLoopsAction, &QAction::triggered, this, &WTrackMenu::slotClearLoops);

        m_pClearKeyAction = make_parented<QAction>(tr("Key"), m_pClearMetadataMenu);
        connect(m_pClearKeyAction, &QAction::triggered, this, &WTrackMenu::slotClearKey);

        m_pClearReplayGainAction = make_parented<QAction>(tr("ReplayGain"), m_pClearMetadataMenu);
        connect(m_pClearReplayGainAction, &QAction::triggered, this, &WTrackMenu::slotClearReplayGain);

        m_pClearWaveformAction = make_parented<QAction>(tr("Waveform"), m_pClearMetadataMenu);
        connect(m_pClearWaveformAction, &QAction::triggered, this, &WTrackMenu::slotClearWaveform);

        m_pClearCommentAction = make_parented<QAction>(tr("Comment"), m_pClearMetadataMenu);
        connect(m_pClearCommentAction, &QAction::triggered, this, &WTrackMenu::slotClearComment);

        m_pClearAllMetadataAction = make_parented<QAction>(tr("All"), m_pClearMetadataMenu);
        connect(m_pClearAllMetadataAction, &QAction::triggered, this, &WTrackMenu::slotClearAllMetadata);

        m_pSortHotcuesByPositionCompressAction = make_parented<QAction>(
                tr("Sort hotcues by position (remove offsets)"), m_pHotcueMenu);
        connect(m_pSortHotcuesByPositionCompressAction,
                &QAction::triggered,
                this,
                [this]() {
                    slotSortHotcuesByPosition(HotcueSortMode::RemoveOffsets);
                });
        m_pSortHotcuesByPositionAction = make_parented<QAction>(
                tr("Sort hotcues by position"), m_pHotcueMenu);
        connect(m_pSortHotcuesByPositionAction,
                &QAction::triggered,
                this,
                [this]() {
                    slotSortHotcuesByPosition(HotcueSortMode::KeepOffsets);
                });
    }

    if (featureIsEnabled(Feature::BPM)) {
        m_pBpmLockAction = make_parented<QAction>(tr("Lock BPM"), m_pBPMMenu);
        m_pBpmUnlockAction = make_parented<QAction>(tr("Unlock BPM"), m_pBPMMenu);
        connect(m_pBpmLockAction, &QAction::triggered, this, &WTrackMenu::slotLockBpm);
        connect(m_pBpmUnlockAction, &QAction::triggered, this, &WTrackMenu::slotUnlockBpm);

        //BPM edit actions
        m_pBpmDoubleAction = make_parented<QAction>(tr("Double BPM"), m_pBPMMenu);
        storeActionTextAndScaleInProperties(m_pBpmDoubleAction, 2.0);
        m_pBpmHalveAction = make_parented<QAction>(tr("Halve BPM"), m_pBPMMenu);
        storeActionTextAndScaleInProperties(m_pBpmHalveAction, 0.5);
        m_pBpmTwoThirdsAction = make_parented<QAction>(tr("2/3 BPM"), m_pBPMMenu);
        storeActionTextAndScaleInProperties(m_pBpmTwoThirdsAction, 2.0 / 3.0);
        m_pBpmThreeFourthsAction = make_parented<QAction>(tr("3/4 BPM"), m_pBPMMenu);
        storeActionTextAndScaleInProperties(m_pBpmThreeFourthsAction, 3.0 / 4.0);
        m_pBpmFourThirdsAction = make_parented<QAction>(tr("4/3 BPM"), m_pBPMMenu);
        storeActionTextAndScaleInProperties(m_pBpmFourThirdsAction, 4.0 / 3.0);
        m_pBpmThreeHalvesAction = make_parented<QAction>(tr("3/2 BPM"), m_pBPMMenu);
        storeActionTextAndScaleInProperties(m_pBpmThreeHalvesAction, 3.0 / 2.0);

        connect(m_pBpmDoubleAction, &QAction::triggered, this, [this] {
            slotScaleBpm(mixxx::Beats::BpmScale::Double);
        });
        connect(m_pBpmHalveAction, &QAction::triggered, this, [this] {
            slotScaleBpm(mixxx::Beats::BpmScale::Halve);
        });
        connect(m_pBpmTwoThirdsAction, &QAction::triggered, this, [this] {
            slotScaleBpm(mixxx::Beats::BpmScale::TwoThirds);
        });
        connect(m_pBpmThreeFourthsAction, &QAction::triggered, this, [this] {
            slotScaleBpm(mixxx::Beats::BpmScale::ThreeFourths);
        });
        connect(m_pBpmFourThirdsAction, &QAction::triggered, this, [this] {
            slotScaleBpm(mixxx::Beats::BpmScale::FourThirds);
        });
        connect(m_pBpmThreeHalvesAction, &QAction::triggered, this, [this] {
            slotScaleBpm(mixxx::Beats::BpmScale::ThreeHalves);
        });

        m_pBpmResetAction = make_parented<QAction>(tr("Clear BPM and Beatgrid"), m_pBPMMenu);
        connect(m_pBpmResetAction,
                &QAction::triggered,
                this,
                &WTrackMenu::slotClearBeats);

        m_pBpmUndoAction = make_parented<QAction>(tr("Undo last BPM/beats change"), m_pBPMMenu);
        connect(m_pBpmUndoAction,
                &QAction::triggered,
                this,
                &WTrackMenu::slotUndoBeatsChange);
    }

    if (!m_pTrackModel && featureIsEnabled(Feature::BPM)) {
        m_pTranslateBeatsHalf = make_parented<QAction>(tr("Shift Beatgrid Half Beat"), m_pBPMMenu);
        storeActionTextAndScaleInProperties(m_pTranslateBeatsHalf, 2.0);

        connect(m_pTranslateBeatsHalf, &QAction::triggered, this, [this] {
            slotTranslateBeatsHalf();
        });
    }

    if (featureIsEnabled(Feature::Analyze)) {
        m_pAnalyzeAction = make_parented<QAction>(tr("Analyze"), this);
        connect(m_pAnalyzeAction, &QAction::triggered, this, &WTrackMenu::slotAnalyze);

        m_pReanalyzeAction = make_parented<QAction>(tr("Reanalyze"), this);
        connect(m_pReanalyzeAction, &QAction::triggered, this, &WTrackMenu::slotReanalyze);

        m_pReanalyzeConstBpmAction = make_parented<QAction>(tr("Reanalyze (constant BPM)"), this);
        connect(m_pReanalyzeConstBpmAction,
                &QAction::triggered,
                this,
                &WTrackMenu::slotReanalyzeWithFixedTempo);

        m_pReanalyzeVarBpmAction = make_parented<QAction>(tr("Reanalyze (variable BPM)"), this);
        connect(m_pReanalyzeVarBpmAction,
                &QAction::triggered,
                this,
                &WTrackMenu::slotReanalyzeWithVariableTempo);
    }

    // This action is only usable when m_deckGroup is set. That is true only
    // for WTrackmenu instantiated by WTrackProperty and other deck widgets, thus
    // don't create it if a track model is set.
    if (!m_pTrackModel && featureIsEnabled(Feature::UpdateReplayGainFromPregain)) {
        m_pUpdateReplayGainAct = make_parented<QAction>(
                tr("Update ReplayGain from Deck Gain"), m_pClearMetadataMenu);
        connect(m_pUpdateReplayGainAct,
                &QAction::triggered,
                this,
                &WTrackMenu::slotUpdateReplayGainFromPregain);
    }

    if (featureIsEnabled(Feature::Color)) {
        ColorPaletteSettings colorPaletteSettings(m_pConfig);
        m_pColorPickerAction = make_parented<WColorPickerAction>(WColorPicker::Option::AllowNoColor,
                colorPaletteSettings.getTrackColorPalette(),
                m_pColorMenu);
        m_pColorPickerAction->setObjectName("TrackColorPickerAction");
        connect(m_pColorPickerAction,
                &WColorPickerAction::colorPicked,
                this,
                &WTrackMenu::slotColorPicked);
    }
}

void WTrackMenu::setupActions() {
    addSeparator();
    if (featureIsEnabled(Feature::SearchRelated)) {
        addMenu(m_pSearchRelatedMenu);
    }

    if (featureIsEnabled(Feature::SelectInLibrary)) {
        addAction(m_pSelectInLibraryAct);
    }

    if (featureIsEnabled(Feature::SearchRelated) ||
            featureIsEnabled(Feature::SelectInLibrary)) {
        addSeparator();
    }

    if (featureIsEnabled(Feature::AutoDJ)) {
        addAction(m_pAutoDJBottomAct);
        addAction(m_pAutoDJTopAct);
        addAction(m_pAutoDJReplaceAct);
        addSeparator();
    }

    if (featureIsEnabled(Feature::LoadTo)) {
        addMenu(m_pLoadToMenu);
        addSeparator();
    }

    if (featureIsEnabled(Feature::Playlist)) {
        addMenu(m_pPlaylistMenu);
    }

    if (featureIsEnabled(Feature::Crate)) {
        addMenu(m_pCrateMenu);
    }

    if (featureIsEnabled(Feature::Remove)) {
        if (m_pTrackModel->hasCapabilities(TrackModel::Capability::Remove)) {
            addAction(m_pRemoveAct);
        }
        if (m_pTrackModel->hasCapabilities(TrackModel::Capability::RemovePlaylist)) {
            addAction(m_pRemovePlaylistAct);
        }
        if (m_pTrackModel->hasCapabilities(TrackModel::Capability::RemoveCrate)) {
            addAction(m_pRemoveCrateAct);
        }
    }

    addSeparator();

    if (featureIsEnabled(Feature::BPM)) {
        m_pBPMMenu->addAction(m_pBpmHalveAction);
        m_pBPMMenu->addAction(m_pBpmTwoThirdsAction);
        m_pBPMMenu->addAction(m_pBpmThreeFourthsAction);
        m_pBPMMenu->addAction(m_pBpmFourThirdsAction);
        m_pBPMMenu->addAction(m_pBpmThreeHalvesAction);
        m_pBPMMenu->addAction(m_pBpmDoubleAction);
        if (m_pTranslateBeatsHalf) {
            m_pBPMMenu->addSeparator();
            m_pBPMMenu->addAction(m_pTranslateBeatsHalf);
        }
        m_pBPMMenu->addSeparator();
        m_pBPMMenu->addAction(m_pBpmLockAction);
        m_pBPMMenu->addAction(m_pBpmUnlockAction);
        m_pBPMMenu->addSeparator();
        m_pBPMMenu->addAction(m_pBpmResetAction);
        m_pBPMMenu->addAction(m_pBpmUndoAction);

        addMenu(m_pBPMMenu);
    }

    if (featureIsEnabled(Feature::Metadata)) {
        addAction(m_pStarRatingAction);
    }

    if (featureIsEnabled(Feature::Color)) {
        m_pColorMenu->addAction(m_pColorPickerAction);
        addMenu(m_pColorMenu);
    }

    if (featureIsEnabled(Feature::Metadata)) {
        m_pMetadataMenu->addAction(m_pImportMetadataFromFileAct);
        m_pMetadataMenu->addAction(m_pImportMetadataFromMusicBrainzAct);
        m_pMetadataMenu->addAction(m_pExportMetadataAct);

        for (const auto& updateInExternalTrackCollection :
                std::as_const(m_updateInExternalTrackCollections)) {
            m_pMetadataUpdateExternalCollectionsMenu->addAction(
                    updateInExternalTrackCollection.pAction);
        }
        if (!m_pMetadataUpdateExternalCollectionsMenu->isEmpty()) {
            m_pMetadataMenu->addMenu(m_pMetadataUpdateExternalCollectionsMenu);
            // Enable/disable entries depending on the connection status
            // that may change at runtime.
            connect(m_pMetadataUpdateExternalCollectionsMenu,
                    &QMenu::aboutToShow,
                    this,
                    [this] {
                        for (const auto& updateInExternalTrackCollection :
                                std::as_const(m_updateInExternalTrackCollections)) {
                            updateInExternalTrackCollection.pAction->setEnabled(
                                    updateInExternalTrackCollection
                                            .pExternalTrackCollection
                                            ->isConnected());
                        }
                    });
        }

        m_pMetadataMenu->addMenu(m_pCoverMenu);
        if (featureIsEnabled(Feature::FindOnWeb)) {
            m_pMetadataMenu->addMenu(m_pFindOnWebMenu);
        }

        addSeparator();
        addMenu(m_pMetadataMenu);

        m_pHotcueMenu->addAction(m_pSortHotcuesByPositionCompressAction);
        m_pHotcueMenu->addAction(m_pSortHotcuesByPositionAction);
        addMenu(m_pHotcueMenu);
    }

    if (featureIsEnabled(Feature::Reset)) {
        m_pClearMetadataMenu->addAction(m_pClearBeatsAction);
        m_pClearMetadataMenu->addAction(m_pClearPlayCountAction);
        m_pClearMetadataMenu->addAction(m_pClearRatingAction);
        m_pClearMetadataMenu->addAction(m_pClearCommentAction);
        m_pClearMetadataMenu->addAction(m_pClearMainCueAction);
        m_pClearMetadataMenu->addAction(m_pClearHotCuesAction);
        m_pClearMetadataMenu->addAction(m_pClearIntroCueAction);
        m_pClearMetadataMenu->addAction(m_pClearOutroCueAction);
        m_pClearMetadataMenu->addAction(m_pClearLoopsAction);
        m_pClearMetadataMenu->addAction(m_pClearKeyAction);
        m_pClearMetadataMenu->addAction(m_pClearReplayGainAction);
        m_pClearMetadataMenu->addAction(m_pClearWaveformAction);
        m_pClearMetadataMenu->addSeparator();
        m_pClearMetadataMenu->addSeparator();
        m_pClearMetadataMenu->addAction(m_pClearAllMetadataAction);
        addMenu(m_pClearMetadataMenu);
    }

    if (featureIsEnabled(Feature::Analyze)) {
        m_pAnalyzeMenu->addAction(m_pAnalyzeAction);
        m_pAnalyzeMenu->addAction(m_pReanalyzeAction);
        m_pAnalyzeMenu->addAction(m_pReanalyzeConstBpmAction);
        m_pAnalyzeMenu->addAction(m_pReanalyzeVarBpmAction);
        addMenu(m_pAnalyzeMenu);
    }

    // This action is created only for menus instantiated by deck widgets (e.g.
    // WTrackProperty) and if UpdateReplayGainFromPregain is supported.
    if (m_pUpdateReplayGainAct) {
        addAction(m_pUpdateReplayGainAct);
    }

    addSeparator();

    if (featureIsEnabled(Feature::HideUnhidePurge)) {
        if (m_pTrackModel->hasCapabilities(TrackModel::Capability::Hide)) {
            addAction(m_pHideAct);
        }
        if (m_pTrackModel->hasCapabilities(TrackModel::Capability::Unhide)) {
            addAction(m_pUnhideAct);
        }
        if (m_pTrackModel->hasCapabilities(TrackModel::Capability::Purge)) {
            addAction(m_pPurgeAct);
        }
    }

    if (featureIsEnabled(Feature::RemoveFromDisk)) {
#if QT_VERSION >= QT_VERSION_CHECK(5, 15, 0)
        addAction(m_pRemoveFromDiskAct);
#else
        m_pRemoveFromDiskMenu->addAction(m_pRemoveFromDiskAct);
        addMenu(m_pRemoveFromDiskMenu);
#endif
    }

    if (featureIsEnabled(Feature::FileBrowser)) {
        addAction(m_pFileBrowserAct);
    }

    if (featureIsEnabled(Feature::Properties)) {
        addSeparator();
        addAction(m_pPropertiesAct);
    }
}

std::pair<bool, bool> WTrackMenu::getTrackBpmLockStates() const {
    bool anyBpmLocked = false;
    bool anyBpmNotLocked = false;
    if (m_pTrackModel) {
        const int column = m_pTrackModel->fieldIndex(LIBRARYTABLE_BPM_LOCK);
        for (const auto& trackIndex : m_trackIndexList) {
            QModelIndex bpmLockedIndex = trackIndex.sibling(trackIndex.row(), column);
            if (bpmLockedIndex.data().toBool()) {
                anyBpmLocked = true;
            } else {
                anyBpmNotLocked = true;
            }
            if (anyBpmLocked && anyBpmNotLocked) {
                break;
            }
        }
    } else if (m_pTrack) {
        anyBpmLocked = m_pTrack->isBpmLocked();
        anyBpmNotLocked = !anyBpmLocked;
    }
    return std::pair<bool, bool>(anyBpmLocked, anyBpmNotLocked);
}

int WTrackMenu::getCommonTrackRating() const {
    VERIFY_OR_DEBUG_ASSERT(!isEmpty()) {
        return 0;
    }
    int commonRating = 0;
    if (m_pTrackModel) {
        const int column =
                m_pTrackModel->fieldIndex(LIBRARYTABLE_RATING);
        commonRating = m_trackIndexList.first()
                               .sibling(m_trackIndexList.first().row(), column)
                               .data()
                               .value<StarRating>()
                               .starCount();
        for (const auto& trackIndex : m_trackIndexList) {
            const auto otherRating =
                    trackIndex.sibling(trackIndex.row(), column)
                            .data()
                            .value<StarRating>()
                            .starCount();
            if (commonRating != otherRating) {
                // Multiple, different ratings
                return 0;
            }
        }
    } else {
        if (!m_pTrack) {
            return 0;
        }
        commonRating = m_pTrack->getRating();
    }
    return commonRating;
}

std::optional<std::optional<mixxx::RgbColor>> WTrackMenu::getCommonTrackColor() const {
    VERIFY_OR_DEBUG_ASSERT(!isEmpty()) {
        return std::nullopt;
    }
    std::optional<mixxx::RgbColor> commonColor;
    if (m_pTrackModel) {
        const int column =
                m_pTrackModel->fieldIndex(LIBRARYTABLE_COLOR);
        commonColor = mixxx::RgbColor::fromQVariant(
                m_trackIndexList.first().sibling(m_trackIndexList.first().row(), column).data());
        for (const auto& trackIndex : m_trackIndexList) {
            const auto otherColor = mixxx::RgbColor::fromQVariant(
                    trackIndex.sibling(trackIndex.row(), column).data());
            if (commonColor != otherColor) {
                // Multiple, different colors
                return std::nullopt;
            }
        }
    } else {
        if (!m_pTrack) {
            return std::nullopt;
        }
        commonColor = m_pTrack->getColor();
    }
    return make_optional(commonColor);
}

CoverInfo WTrackMenu::getCoverInfoOfLastTrack() const {
    VERIFY_OR_DEBUG_ASSERT(!isEmpty()) {
        return CoverInfo();
    }
    if (m_pTrackModel) {
        const QModelIndex lastIndex = m_trackIndexList.last();
        CoverInfo coverInfo;
        coverInfo.source = static_cast<CoverInfo::Source>(
                lastIndex
                        .sibling(
                                lastIndex.row(),
                                m_pTrackModel->fieldIndex(LIBRARYTABLE_COVERART_SOURCE))
                        .data()
                        .toInt());
        coverInfo.type = static_cast<CoverInfo::Type>(
                lastIndex
                        .sibling(
                                lastIndex.row(),
                                m_pTrackModel->fieldIndex(LIBRARYTABLE_COVERART_TYPE))
                        .data()
                        .toInt());
        coverInfo.color = mixxx::RgbColor::fromQVariant(
                lastIndex
                        .sibling(
                                lastIndex.row(),
                                m_pTrackModel->fieldIndex(LIBRARYTABLE_COVERART_COLOR))
                        .data());
        const auto imageDigest =
                lastIndex
                        .sibling(
                                lastIndex.row(),
                                m_pTrackModel->fieldIndex(LIBRARYTABLE_COVERART_DIGEST))
                        .data()
                        .toByteArray();
        const auto legacyHash =
                lastIndex
                        .sibling(
                                lastIndex.row(),
                                m_pTrackModel->fieldIndex(LIBRARYTABLE_COVERART_HASH))
                        .data()
                        .toUInt();
        coverInfo.setImageDigest(imageDigest, legacyHash);
        coverInfo.coverLocation =
                lastIndex
                        .sibling(
                                lastIndex.row(),
                                m_pTrackModel->fieldIndex(LIBRARYTABLE_COVERART_LOCATION))
                        .data()
                        .toString();
        coverInfo.trackLocation =
                lastIndex
                        .sibling(
                                lastIndex.row(),
                                m_pTrackModel->fieldIndex(TRACKLOCATIONSTABLE_LOCATION))
                        .data()
                        .toString();
        return coverInfo;
    } else if (m_pTrack) {
        return m_pTrack->getCoverInfoWithLocation();
    } else {
        // No track, no track model
        return CoverInfo();
    }
}

void WTrackMenu::generateTrackLoadMenu(const QString& group,
        const QString& label,
        TrackPointer pTrack,
        QMenu* pParentMenu,
        bool primaryDeck,
        bool enabled) {
#ifdef __STEM__
    if (pTrack && !pTrack->hasStreamInfoFromSource()) {
        // The stem metadata are loaded on stream info refresh, which occurs
        // when the file gets loaded for the time in the session. If there is no
        // stream info from source, when open the file, which lead to loading
        // the stem manifest.
        mixxx::AudioSource::OpenParams config;
        config.setChannelCount(mixxx::kMaxEngineChannelInputCount);
        SoundSourceProxy(pTrack).openAudioSource(config);
    }
    if (enabled && pTrack && pTrack->hasStem()) {
        auto* pStemMenu = new WTrackStemMenu(
                label, pParentMenu, primaryDeck, group, pTrack->getStemInfo());
        connect(pStemMenu,
                &WTrackStemMenu::selectedStem,
                this,
                [this](const QString& group, mixxx::StemChannelSelection stemMask) {
                    loadSelectionToGroup(group, stemMask);
                    close();
                });
        pParentMenu->addMenu(pStemMenu);
    } else
#else
    Q_UNUSED(pTrack)
    Q_UNUSED(primaryDeck)
#endif
    {
        QAction* pAction = new QAction(label, this);
        pAction->setEnabled(enabled);
        pParentMenu->addAction(pAction);
        connect(pAction, &QAction::triggered, this, [this, group] { loadSelectionToGroup(group); });
    }
}

void WTrackMenu::updateMenus() {
    if (isEmpty()) {
        return;
    }

    if (m_pLoadToMenu) {
        m_pLoadToMenu->clear();
    }

    // Gray out some stuff if multiple songs were selected.
    const bool singleTrackSelected = getTrackCount() == 1;

    if (featureIsEnabled(Feature::SearchRelated)) {
        // Enable only if we have one valid track pointer.
        // this prevents the cursor getting stuck on this menu in case it gets
        // disabled when encountering a track nullptr in lambda function
        // connected to aboutToShow() signal (see createMenus()).
        // Note: track nullptr can happen when TrackDAO returns nullptr because
        // the selected track references a file referenced by another cached track.
        DEBUG_ASSERT(m_pSearchRelatedMenu);
        const auto pTrack = getFirstTrackPointer();
        m_pSearchRelatedMenu->setEnabled(pTrack != nullptr);
        // TODO Only enable for single track?
    }

    if (featureIsEnabled(Feature::LoadTo)) {
        // Enable menus only for single track
        int iNumDecks = static_cast<int>(m_pNumDecks.get());
        m_pDeckMenu->clear();
        m_pDeckMenu->setEnabled(singleTrackSelected);
        if (singleTrackSelected && iNumDecks > 0) {
            for (int i = 1; i <= iNumDecks; ++i) {
                // PlayerManager::groupForDeck is 0-indexed.
                QString deckGroup = PlayerManager::groupForDeck(i - 1);
                bool deckPlaying = ControlObject::get(
                                           ConfigKey(deckGroup, "play")) > 0.0;
                bool allowLoadTrackIntoPlayingDeck = false;
                if (m_pConfig->exists(kConfigKeyLoadWhenDeckPlaying)) {
                    int loadWhenDeckPlaying =
                            m_pConfig->getValueString(kConfigKeyLoadWhenDeckPlaying).toInt();
                    switch (static_cast<LoadWhenDeckPlaying>(loadWhenDeckPlaying)) {
                    case LoadWhenDeckPlaying::Allow:
                    case LoadWhenDeckPlaying::AllowButStopDeck:
                        allowLoadTrackIntoPlayingDeck = true;
                        break;
                    case LoadWhenDeckPlaying::Reject:
                        break;
                    }
                } else {
                    // support older version of this flag
                    allowLoadTrackIntoPlayingDeck = m_pConfig->getValue<bool>(
                            ConfigKey("[Controls]", "AllowTrackLoadToPlayingDeck"));
                }
                bool deckEnabled =
                        (!deckPlaying || allowLoadTrackIntoPlayingDeck) &&
                        singleTrackSelected;
                auto pTrack = getFirstTrackPointer();
                generateTrackLoadMenu(deckGroup,
                        tr("Deck %1").arg(i),
                        getFirstTrackPointer(),
                        m_pDeckMenu,
                        true,
                        deckEnabled);
            }
        }
        m_pLoadToMenu->addMenu(m_pDeckMenu);

        int iNumSamplers = static_cast<int>(m_pNumSamplers.get());
        const int maxSamplersPerMenu = 16;
        m_pSamplerMenu->clear();
        m_pSamplerMenu->setEnabled(singleTrackSelected);
        if (singleTrackSelected && iNumSamplers > 0) {
            QMenu* pMenu = m_pSamplerMenu;
            int samplersInMenu = 0;
            TrackPointer pTrack = getFirstTrackPointer();
            for (int i = 1; i <= iNumSamplers; ++i) {
                if (samplersInMenu == maxSamplersPerMenu) {
                    samplersInMenu = 0;
                    int limit = iNumSamplers > i + 15 ? i + 15 : iNumSamplers;
                    const QString label = samplerTrString(i) + QStringLiteral("- %1").arg(limit);
                    pMenu = make_parented<QMenu>(label, m_pSamplerMenu);
                    m_pSamplerMenu->addMenu(pMenu);
                }
                samplersInMenu++;
                // PlayerManager::groupForSampler is 0-indexed.
                QString samplerGroup = PlayerManager::groupForSampler(i - 1);
                bool samplerPlaying = ControlObject::get(
                                              ConfigKey(samplerGroup, "play")) > 0.0;
                bool samplerEnabled = !samplerPlaying && singleTrackSelected;

                generateTrackLoadMenu(samplerGroup,
                        samplerTrString(i),
                        pTrack,
                        pMenu,
                        false,
                        samplerEnabled);
            }
        }
        m_pLoadToMenu->addMenu(m_pSamplerMenu);

        if (m_pNumPreviewDecks.get() > 0.0) {
            // currently there is only one preview deck so just map it here.
            generateTrackLoadMenu(PlayerManager::groupForPreviewDeck(0),
                    tr("Preview Deck"),
                    getFirstTrackPointer(),
                    m_pLoadToMenu,
                    false);
        }
    }

    if (featureIsEnabled(Feature::Playlist)) {
        // Playlist menu is lazy loaded on hover by slotPopulatePlaylistMenu
        // to avoid unnecessary database queries
        m_bPlaylistMenuLoaded = false;
    }

    if (featureIsEnabled(Feature::Crate)) {
        // Crate menu is lazy loaded on hover by slotPopulateCrateMenu
        // to avoid unnecessary database queries
        m_bCrateMenuLoaded = false;
    }

    if (featureIsEnabled(Feature::Remove)) {
        bool locked = m_pTrackModel->hasCapabilities(TrackModel::Capability::Locked);
        if (m_pTrackModel->hasCapabilities(TrackModel::Capability::Remove)) {
            m_pRemoveAct->setEnabled(!locked);
        }
        if (m_pTrackModel->hasCapabilities(TrackModel::Capability::RemovePlaylist)) {
            m_pRemovePlaylistAct->setEnabled(!locked);
        }
        if (m_pTrackModel->hasCapabilities(TrackModel::Capability::RemoveCrate)) {
            m_pRemoveCrateAct->setEnabled(!locked);
        }
    }

    if (featureIsEnabled(Feature::Metadata)) {
        m_pImportMetadataFromMusicBrainzAct->setEnabled(singleTrackSelected);

        // We use the last selected track for the cover art context to be
        // consistent with selectionChanged above.
        m_pCoverMenu->setCoverArt(getCoverInfoOfLastTrack());
        m_pMetadataMenu->addMenu(m_pCoverMenu);
    }

    if (featureIsEnabled(Feature::Analyze)) {
        bool useFixedTempo = m_pConfig->getValue<bool>(
                ConfigKey("[BPM]", "BeatDetectionFixedTempoAssumption"));
        // Since we already have a 'Reanalyze' action that uses the configured
        // default, we hide the redundant menu as per suggestion:
        // https://github.com/mixxxdj/mixxx/pull/10931#issuecomment-1262559750
        m_pReanalyzeConstBpmAction->setVisible(!useFixedTempo);
        m_pReanalyzeVarBpmAction->setVisible(useFixedTempo);
    }

    if (featureIsEnabled(Feature::Reset) ||
            featureIsEnabled(Feature::BPM)) {
        bool anyBpmLocked;
        bool anyBpmNotLocked;
        std::tie(anyBpmLocked, anyBpmNotLocked) = getTrackBpmLockStates();
        if (featureIsEnabled(Feature::Reset)) {
            m_pClearBeatsAction->setEnabled(!anyBpmLocked);
        }
        if (featureIsEnabled(Feature::BPM)) {
            m_pBpmUnlockAction->setEnabled(anyBpmLocked);
            m_pBpmLockAction->setEnabled(anyBpmNotLocked);
            m_pBpmDoubleAction->setEnabled(!anyBpmLocked);
            m_pBpmHalveAction->setEnabled(!anyBpmLocked);
            m_pBpmTwoThirdsAction->setEnabled(!anyBpmLocked);
            m_pBpmThreeFourthsAction->setEnabled(!anyBpmLocked);
            m_pBpmFourThirdsAction->setEnabled(!anyBpmLocked);
            m_pBpmThreeHalvesAction->setEnabled(!anyBpmLocked);
            m_pBpmResetAction->setEnabled(!anyBpmLocked);
            m_pBpmUndoAction->setEnabled(!anyBpmLocked && canUndoBeatsChange());

            // Append scaled BPM preview for single selection
            if (singleTrackSelected) {
                TrackPointer pTrack;
                if (m_pTrackModel) {
                    pTrack = getFirstTrackPointer();
                } else if (m_pTrack) {
                    pTrack = m_pTrack;
                }
                if (pTrack) {
                    const double bpm = pTrack->getBpm();
                    appendBpmPreviewtoBpmAction(m_pBpmDoubleAction, bpm);
                    appendBpmPreviewtoBpmAction(m_pBpmHalveAction, bpm);
                    appendBpmPreviewtoBpmAction(m_pBpmTwoThirdsAction, bpm);
                    appendBpmPreviewtoBpmAction(m_pBpmThreeFourthsAction, bpm);
                    appendBpmPreviewtoBpmAction(m_pBpmFourThirdsAction, bpm);
                    appendBpmPreviewtoBpmAction(m_pBpmThreeHalvesAction, bpm);
                }
            }
        }
    }

    // This action is created only for menus instantiated by deck widgets (e.g.
    // WTrackProperty) and if UpdateReplayGainFromPregain is supported.
    // Disable it if no deck group was set.
    if (m_pUpdateReplayGainAct) {
        m_pUpdateReplayGainAct->setEnabled(!m_deckGroup.isEmpty());
    }

    if (m_pTranslateBeatsHalf) {
        m_pTranslateBeatsHalf->setEnabled(!m_deckGroup.isEmpty());
    }

    if (featureIsEnabled(Feature::Color)) {
        m_pColorPickerAction->setColorPalette(
                ColorPaletteSettings(m_pConfig).getTrackColorPalette());

        // Resize Menu to fit changed palette
        QResizeEvent resizeEvent(QSize(), m_pColorMenu->size());
        qApp->sendEvent(m_pColorMenu, &resizeEvent);

        const auto commonColor = getCommonTrackColor();
        if (commonColor) {
            m_pColorPickerAction->setSelectedColor(*commonColor);
        } else {
            m_pColorPickerAction->resetSelectedColor();
        }
    }

    if (featureIsEnabled(Feature::HideUnhidePurge)) {
        bool locked = m_pTrackModel->hasCapabilities(TrackModel::Capability::Locked);
        // Note: Hide action is enabled regardless the locked state.
        // Like in Tracks, in locked playlists A confirmation dialog pops up:
        // "Hiding track ... will remove it from the following playlists: ..."
        if (m_pTrackModel->hasCapabilities(TrackModel::Capability::Unhide)) {
            m_pUnhideAct->setEnabled(!locked);
        }
        if (m_pTrackModel->hasCapabilities(TrackModel::Capability::Purge)) {
            m_pPurgeAct->setEnabled(!locked);
        }
    }

    if (featureIsEnabled(Feature::RemoveFromDisk)) {
        if (m_pTrackModel) {
            bool locked = m_pTrackModel->hasCapabilities(TrackModel::Capability::Locked);
            if (m_pTrackModel->hasCapabilities(TrackModel::Capability::RemoveFromDisk)) {
                m_pRemoveFromDiskAct->setEnabled(!locked);
            }
        }
    }

    if (featureIsEnabled(Feature::SelectInLibrary)) {
        bool enabled = false;
        if (m_pTrack) {
            enabled = m_pLibrary->isTrackIdInCurrentLibraryView(m_pTrack->getId());
        }
        m_pSelectInLibraryAct->setEnabled(enabled);
    }

    if (featureIsEnabled(Feature::Metadata)) {
        // Might be needed to resize Menu to fit the star rating
        // QResizeEvent resizeEvent(QSize(), m_pStarRatingAction->sizeHint());
        // qApp->sendEvent(m_pStarRatingAction, &resizeEvent);
        m_pStarRatingAction->setRating(getCommonTrackRating());
    }

    if (featureIsEnabled(Feature::Properties)) {
        m_pPropertiesAct->setEnabled(true);
    }

    if (featureIsEnabled(Feature::FindOnWeb)) {
        const auto pTrack = getFirstTrackPointer();
        const bool enableMenu = pTrack ? WFindOnWebMenu::hasEntriesForTrack(*pTrack) : false;
        m_pFindOnWebMenu->setEnabled(enableMenu);
    }
}

void WTrackMenu::loadTrack(
        const TrackPointer& pTrack, const QString& deckGroup) {
    // This asserts that this function is only accessible when a track model is not set,
    // thus maintaining only the TrackPointerList in state and avoiding storing
    // duplicate state with TrackIdList and QModelIndexList.
    VERIFY_OR_DEBUG_ASSERT(!m_pTrackModel) {
        return;
    }

    // Clean all forms of track store
    clearTrackSelection();

    if (!pTrack) {
        return;
    }
    m_pTrack = pTrack;
    m_deckGroup = deckGroup;
    updateMenus();
}

void WTrackMenu::loadTrackModelIndices(
        const QModelIndexList& trackIndexList) {
    // This asserts that this function is only accessible when a track model is set,
    // thus maintaining only the QModelIndexList in state and avoiding storing
    // duplicate state with TrackIdList and TrackPointerList.
    VERIFY_OR_DEBUG_ASSERT(m_pTrackModel) {
        return;
    }

    // Clean all forms of track store
    clearTrackSelection();

    m_trackIndexList = trackIndexList;
    updateMenus();
}

TrackIdList WTrackMenu::getTrackIds() const {
    TrackIdList trackIds;
    if (m_pTrackModel) {
        trackIds.reserve(m_trackIndexList.size());
        for (const auto& index : m_trackIndexList) {
            const auto trackId = m_pTrackModel->getTrackId(index);
            if (!trackId.isValid()) {
                // Skip unavailable tracks
                continue;
            }
            trackIds.push_back(trackId);
        }
    } else {
        if (m_pTrack) {
            const auto trackId = m_pTrack->getId();
            DEBUG_ASSERT(trackId.isValid());
            trackIds.push_back(trackId);
        }
    }
    return trackIds;
}

QList<TrackRef> WTrackMenu::getTrackRefs() const {
    QList<TrackRef> trackRefs;
    if (m_pTrackModel) {
        trackRefs.reserve(m_trackIndexList.size());
        for (const auto& index : m_trackIndexList) {
            auto trackRef = TrackRef::fromFilePath(
                    m_pTrackModel->getTrackLocation(index),
                    m_pTrackModel->getTrackId(index));
            if (!trackRef.isValid()) {
                // Skip unavailable tracks
                continue;
            }
            trackRefs.push_back(std::move(trackRef));
        }
    } else if (m_pTrack) {
        auto trackRef = TrackRef::fromFileInfo(
                m_pTrack->getFileInfo(),
                m_pTrack->getId());
        trackRefs.push_back(std::move(trackRef));
    }
    return trackRefs;
}

TrackPointer WTrackMenu::getFirstTrackPointer() const {
    if (m_pTrackModel) {
        for (const auto& index : m_trackIndexList) {
            const auto pTrack = m_pTrackModel->getTrack(index);
            if (pTrack) {
                return pTrack;
            }
            // Skip unavailable tracks
        }
        return TrackPointer();
    }
    return m_pTrack;
}

TrackPointerList WTrackMenu::getTrackPointers() const {
    TrackPointerList tracks;
    if (m_pTrackModel) {
        for (const auto& index : m_trackIndexList) {
            const auto pTrack = m_pTrackModel->getTrack(index);
            if (pTrack) {
                tracks.append(pTrack);
            }
        }
    } else {
        tracks.append(m_pTrack);
    }
    return tracks;
}

std::unique_ptr<mixxx::TrackPointerIterator> WTrackMenu::newTrackPointerIterator() const {
    if (m_pTrackModel) {
        if (m_trackIndexList.isEmpty()) {
            return nullptr;
        }
        // m_pTrackModel must not be modified during the iteration,
        // neither directly nor indirectly through signals!!!
        return std::make_unique<mixxx::TrackPointerModelIterator>(
                m_pTrackModel,
                m_trackIndexList);
    } else if (m_pTrack) {
        return std::make_unique<mixxx::TrackPointerListIterator>(
                TrackPointerList{m_pTrack});
    }
    return nullptr;
}

int WTrackMenu::applyTrackPointerOperation(
        const QString& progressLabelText,
        const mixxx::TrackPointerOperation* pTrackPointerOperation,
        mixxx::ModalTrackBatchOperationProcessor::Mode operationMode) const {
    const auto pTrackPointerIter = newTrackPointerIterator();
    if (!pTrackPointerIter) {
        // Empty, i.e. nothing to do
        return 0;
    }
    mixxx::ModalTrackBatchOperationProcessor modalOperation(
            pTrackPointerOperation,
            operationMode);
    return modalOperation.processTracks(
            progressLabelText,
            m_pLibrary->trackCollectionManager(),
            pTrackPointerIter.get());
}

const QModelIndexList& WTrackMenu::getTrackIndices() const {
    // Indices are associated with a TrackModel. Can only be obtained
    // if a TrackModel is available.
    DEBUG_ASSERT(m_pTrackModel);
    return m_trackIndexList;
}

void WTrackMenu::slotOpenInFileBrowser() {
    const auto trackRefs = getTrackRefs();
    QStringList locations;
    locations.reserve(trackRefs.size());
    for (const auto& trackRef : trackRefs) {
        locations << trackRef.getLocation();
    }
    mixxx::DesktopHelper::openInFileBrowser(locations);
}

void WTrackMenu::slotSelectInLibrary() {
    if (m_pTrack) {
        emit m_pLibrary->selectTrack(m_pTrack->getId());
    }
}

namespace {

class ImportMetadataFromFileTagsTrackPointerOperation : public mixxx::TrackPointerOperation {
  public:
    explicit ImportMetadataFromFileTagsTrackPointerOperation(
            const UserSettings& userSettings)
            : m_params(SyncTrackMetadataParams::readFromUserSettings(userSettings)) {
    }

  private:
    void doApply(
            const TrackPointer& pTrack) const override {
        // The user has explicitly requested to reload metadata from the file
        // to override the information within Mixxx! Custom cover art must be
        // reloaded separately.
        SoundSourceProxy(pTrack).updateTrackFromSource(
                SoundSourceProxy::UpdateTrackFromSourceMode::Always,
                m_params);
    }

    const SyncTrackMetadataParams m_params;
};

} // anonymous namespace

void WTrackMenu::slotUpdateReplayGainFromPregain() {
    VERIFY_OR_DEBUG_ASSERT(m_pTrack) {
        return;
    }
    VERIFY_OR_DEBUG_ASSERT(!m_deckGroup.isEmpty()) {
        return;
    }

    const double gain = ControlObject::get(ConfigKey(m_deckGroup, "pregain"));
    // Gain is at unity already, ignore and return.
    if (gain == 1.0) {
        return;
    }
    m_pTrack->adjustReplayGainFromPregain(gain);
}

void WTrackMenu::slotTranslateBeatsHalf() {
    VERIFY_OR_DEBUG_ASSERT(m_pTrack) {
        return;
    }
    const mixxx::BeatsPointer pBeats = m_pTrack->getBeats();
    if (!pBeats) {
        return;
    }
    const auto translatedBeats = pBeats->tryTranslateBeats(0.5);
    if (!translatedBeats) {
        return;
    }
    m_pTrack->trySetBeats(*translatedBeats);
}

void WTrackMenu::slotImportMetadataFromFileTags() {
    const auto progressLabelText =
            tr("Importing metadata of %n track(s) from file tags", "", getTrackCount());
    const auto trackOperator =
            ImportMetadataFromFileTagsTrackPointerOperation(*m_pConfig);
    applyTrackPointerOperation(
            progressLabelText,
            &trackOperator,
            // Update the database to reflect the recent changes. This is
            // crucial for additional metadata like custom tags that are
            // directly fetched from the database for certain use cases!
            mixxx::ModalTrackBatchOperationProcessor::Mode::ApplyAndSave);
}

namespace {

class ExportMetadataIntoFileTagsTrackPointerOperation : public mixxx::TrackPointerOperation {
  private:
    void doApply(
            const TrackPointer& pTrack) const override {
        pTrack->markForMetadataExport();
    }
};

} // anonymous namespace

void WTrackMenu::slotExportMetadataIntoFileTags() {
    // Export of metadata is deferred until all references to the
    // corresponding track object have been dropped. Otherwise
    // writing to files that are still used for playback might
    // cause crashes or at least audible glitches!
    mixxx::DlgTrackMetadataExport::showMessageBoxOncePerSession();

    const auto progressLabelText =
            tr("Marking metadata of %n track(s) to be exported into file tags",
                    "",
                    getTrackCount());
    const auto trackOperator =
            ExportMetadataIntoFileTagsTrackPointerOperation();
    applyTrackPointerOperation(
            progressLabelText,
            &trackOperator);
}

void WTrackMenu::slotUpdateExternalTrackCollection(
        ExternalTrackCollection* externalTrackCollection) {
    VERIFY_OR_DEBUG_ASSERT(externalTrackCollection) {
        return;
    }

    externalTrackCollection->updateTracks(getTrackRefs());
}

void WTrackMenu::slotPopulatePlaylistMenu() {
    // The user may open the Playlist submenu, move their cursor away, then
    // return to the Playlist submenu before exiting the track context menu.
    // Avoid querying the database multiple times in that case.
    if (m_bPlaylistMenuLoaded) {
        return;
    }
    m_pPlaylistMenu->clear();
    const PlaylistDAO& playlistDao = m_pLibrary->trackCollectionManager()
                                             ->internalCollection()
                                             ->getPlaylistDAO();
    const QList<QPair<int, QString>> playlists =
            playlistDao.getPlaylists(PlaylistDAO::PLHT_NOT_HIDDEN);

    for (const auto& [id, name] : playlists) {
        // No leak because making the menu the parent means they will be
        // auto-deleted
        int plId = id;
        auto pAction = make_parented<QAction>(
                mixxx::escapeTextPropertyWithoutShortcuts(name),
                m_pPlaylistMenu);
        bool locked = playlistDao.isPlaylistLocked(plId);
        pAction->setEnabled(!locked);
        m_pPlaylistMenu->addAction(pAction);
        connect(pAction,
                &QAction::triggered,
                this,
                [this, plId] {
                    addSelectionToPlaylist(plId);
                });
    }
    m_pPlaylistMenu->addSeparator();
    auto newPlaylistAction = make_parented<QAction>(tr("Create New Playlist"), m_pPlaylistMenu);
    m_pPlaylistMenu->addAction(newPlaylistAction);
    connect(newPlaylistAction, &QAction::triggered, this, [this] { addSelectionToPlaylist(-1); });
    m_bPlaylistMenuLoaded = true;
}

void WTrackMenu::addSelectionToPlaylist(int iPlaylistId) {
    const TrackIdList trackIds = getTrackIds();
    if (trackIds.isEmpty()) {
        qWarning() << "No tracks selected for playlist";
        return;
    }

    PlaylistDAO& playlistDao = m_pLibrary->trackCollectionManager()
                                       ->internalCollection()
                                       ->getPlaylistDAO();

    if (iPlaylistId == -1) { // i.e. a new playlist is suppose to be created
        QString name;
        bool validNameGiven = false;

        do {
            bool ok = false;
            name = QInputDialog::getText(this,
                    tr("Create New Playlist"),
                    tr("Enter name for new playlist:"),
                    QLineEdit::Normal,
                    tr("New Playlist"),
                    &ok)
                           .trimmed();
            if (!ok) {
                return;
            }
            if (playlistDao.getPlaylistIdFromName(name) != -1) {
                QMessageBox::warning(this,
                        tr("Playlist Creation Failed"),
                        tr("A playlist by that name already exists."));
            } else if (name.isEmpty()) {
                QMessageBox::warning(this,
                        tr("Playlist Creation Failed"),
                        tr("A playlist cannot have a blank name."));
            } else {
                validNameGiven = true;
            }
        } while (!validNameGiven);
        iPlaylistId = playlistDao.createPlaylist(name); //-1 is changed to the new playlist ID return from the DAO
        if (iPlaylistId == -1) {
            QMessageBox::warning(this,
                    tr("Playlist Creation Failed"),
                    tr("An unknown error occurred while creating playlist: ") + name);
            return;
        }
    }

    // TODO(XXX): Care whether the append succeeded.
    m_pLibrary->trackCollectionManager()->unhideTracks(trackIds);
    playlistDao.appendTracksToPlaylist(trackIds, iPlaylistId);
}

void WTrackMenu::slotPopulateCrateMenu() {
    // The user may open the Crate submenu, move their cursor away, then
    // return to the Crate submenu before exiting the track context menu.
    // Avoid querying the database multiple times in that case.
    if (m_bCrateMenuLoaded) {
        return;
    }
    m_pCrateMenu->clear();
    const TrackIdList trackIds = getTrackIds();

    CrateSummarySelectResult allCrates(
            m_pLibrary->trackCollectionManager()
                    ->internalCollection()
                    ->crates()
                    .selectCratesWithTrackCount(trackIds));

    CrateSummary crate;
    while (allCrates.populateNext(&crate)) {
        auto pAction = make_parented<QWidgetAction>(
                m_pCrateMenu);
        auto pCheckBox = make_parented<QCheckBox>(
                mixxx::escapeTextPropertyWithoutShortcuts(crate.getName()),
                m_pCrateMenu);
        pCheckBox->setProperty("crateId", QVariant::fromValue(crate.getId()));
        pCheckBox->setEnabled(!crate.isLocked());
        // Strangely, the normal styling of QActions does not automatically
        // apply to QWidgetActions. The :selected pseudo-state unfortunately
        // does not work with QWidgetAction. :hover works for selecting items
        // with the mouse, but not with the keyboard. :focus works for the
        // keyboard but with the mouse, the last clicked item keeps the style
        // after the mouse cursor is moved to hover over another item.

        // ronso0 Disabling this stylesheet allows to override the OS style
        // of the :hover and :focus state.
        //        pCheckBox->setStyleSheet(
        //            QString("QCheckBox {color: %1;}").arg(
        //                    pCheckBox->palette().text().color().name()) + "\n" +
        //            QString("QCheckBox:hover {background-color: %1;}").arg(
        //                    pCheckBox->palette().highlight().color().name()));
        pAction->setEnabled(!crate.isLocked());
        pAction->setDefaultWidget(pCheckBox.get());

        if (crate.getTrackCount() == 0) {
            pCheckBox->setChecked(false);
        } else if (crate.getTrackCount() == (uint)trackIds.length()) {
            pCheckBox->setChecked(true);
        } else {
            pCheckBox->setTristate(true);
            pCheckBox->setCheckState(Qt::PartiallyChecked);
        }

        m_pCrateMenu->addAction(pAction.get());
        connect(pAction.get(), &QAction::triggered, this, [this, pCheckBox{pCheckBox.get()}] { updateSelectionCrates(pCheckBox); });

#if QT_VERSION >= QT_VERSION_CHECK(6, 7, 0)
        connect(pCheckBox.get(),
                &QCheckBox::checkStateChanged,
                this,
                [this, pCheckBox{pCheckBox.get()}] {
                    updateSelectionCrates(pCheckBox);
                });
#else
        connect(pCheckBox.get(), &QCheckBox::stateChanged, this, [this, pCheckBox{pCheckBox.get()}] { updateSelectionCrates(pCheckBox); });
#endif
    }
    m_pCrateMenu->addSeparator();
    auto newCrateAction = make_parented<QAction>(tr("Add to New Crate"), m_pCrateMenu);
    m_pCrateMenu->addAction(newCrateAction);
    connect(newCrateAction, &QAction::triggered, this, &WTrackMenu::addSelectionToNewCrate);
    m_bCrateMenuLoaded = true;
}

void WTrackMenu::updateSelectionCrates(QWidget* pWidget) {
    auto* pCheckBox = qobject_cast<QCheckBox*>(pWidget);
    VERIFY_OR_DEBUG_ASSERT(pCheckBox) {
        qWarning() << "crateId is not of CrateId type";
        return;
    }
    CrateId crateId = pCheckBox->property("crateId").value<CrateId>();

    const TrackIdList trackIds = getTrackIds();

    if (trackIds.isEmpty()) {
        qWarning() << "No tracks selected for crate";
        return;
    }

    // we need to disable tristate again as the mixed state will now be gone and can't be brought back
    pCheckBox->setTristate(false);
    if (!pCheckBox->isChecked()) {
        if (crateId.isValid()) {
            m_pLibrary->trackCollectionManager()
                    ->internalCollection()
                    ->removeCrateTracks(crateId, trackIds);
        }
    } else {
        if (!crateId.isValid()) { // i.e. a new crate is suppose to be created
            crateId = CrateFeatureHelper(
                    m_pLibrary->trackCollectionManager()->internalCollection(), m_pConfig)
                              .createEmptyCrate();
        }
        if (crateId.isValid()) {
            m_pLibrary->trackCollectionManager()->unhideTracks(trackIds);
            m_pLibrary->trackCollectionManager()
                    ->internalCollection()
                    ->addCrateTracks(crateId, trackIds);
        }
    }
}

void WTrackMenu::addSelectionToNewCrate() {
    const TrackIdList trackIds = getTrackIds();

    if (trackIds.isEmpty()) {
        qWarning() << "No tracks selected for crate";
        return;
    }

    CrateId crateId = CrateFeatureHelper(
            m_pLibrary->trackCollectionManager()->internalCollection(), m_pConfig)
                              .createEmptyCrate();

    if (crateId.isValid()) {
        m_pLibrary->trackCollectionManager()->unhideTracks(trackIds);
        m_pLibrary->trackCollectionManager()
                ->internalCollection()
                ->addCrateTracks(crateId, trackIds);
    }
}

void WTrackMenu::addToAnalysis(AnalyzerTrack::Options options) {
    const TrackIdList trackIds = getTrackIds();
    if (trackIds.empty()) {
        qWarning() << "No tracks selected for analysis";
        return;
    }

    QList<AnalyzerScheduledTrack> tracks;
    for (auto trackId : trackIds) {
        AnalyzerScheduledTrack track(trackId, options);
        tracks.append(track);
    }

    emit m_pLibrary->analyzeTracks(tracks);
}

void WTrackMenu::slotAnalyze() {
    addToAnalysis();
}

void WTrackMenu::slotReanalyze() {
    clearBeats();
    addToAnalysis();
}

void WTrackMenu::slotReanalyzeWithFixedTempo() {
    clearBeats();
    AnalyzerTrack::Options options;
    options.useFixedTempo = true;
    addToAnalysis(options);
}

void WTrackMenu::slotReanalyzeWithVariableTempo() {
    clearBeats();
    AnalyzerTrack::Options options;
    options.useFixedTempo = false;
    addToAnalysis(options);
}

void WTrackMenu::slotLockBpm() {
    lockBpm(true);
}

void WTrackMenu::slotUnlockBpm() {
    lockBpm(false);
}

namespace {

class ScaleBpmTrackPointerOperation : public mixxx::TrackPointerOperation {
  public:
    explicit ScaleBpmTrackPointerOperation(mixxx::Beats::BpmScale bpmScale)
            : m_bpmScale(bpmScale) {
    }

  private:
    void doApply(
            const TrackPointer& pTrack) const override {
        if (pTrack->isBpmLocked()) {
            return;
        }
        const mixxx::BeatsPointer pBeats = pTrack->getBeats();
        if (!pBeats) {
            return;
        }
        const auto scaledBeats = pBeats->tryScale(m_bpmScale);
        if (!scaledBeats) {
            return;
        }
        pTrack->trySetBeats(*scaledBeats);
    }

    const mixxx::Beats::BpmScale m_bpmScale;
};

} // anonymous namespace

void WTrackMenu::slotScaleBpm(mixxx::Beats::BpmScale scale) {
    const auto progressLabelText =
            tr("Scaling BPM of %n track(s)", "", getTrackCount());
    const auto trackOperator =
            ScaleBpmTrackPointerOperation(scale);
    applyTrackPointerOperation(
            progressLabelText,
            &trackOperator);
}

namespace {

class UndoBeatsChangeTrackPointerOperation : public mixxx::TrackPointerOperation {
  public:
    explicit UndoBeatsChangeTrackPointerOperation() {
    }

  private:
    void doApply(
            const TrackPointer& pTrack) const override {
        if (pTrack->isBpmLocked()) {
            return;
        }
        pTrack->undoBeatsChange();
    }
};

} // anonymous namespace

void WTrackMenu::slotUndoBeatsChange() {
    const auto progressLabelText =
            tr("Undo BPM/beats change of %n track(s)", "", getTrackCount());
    const auto trackOperator =
            UndoBeatsChangeTrackPointerOperation();
    applyTrackPointerOperation(
            progressLabelText,
            &trackOperator);
}

bool WTrackMenu::canUndoBeatsChange() const {
    const auto pTrackPointerIterator = newTrackPointerIterator();
    if (!pTrackPointerIterator) {
        // Empty, i.e. nothing to do
        return false;
    }
    while (auto nextTrackPointer = pTrackPointerIterator->nextItem()) {
        const auto pTrack = *nextTrackPointer;
        if (!pTrack->canUndoBeatsChange()) {
            return false;
        }
    }
    return true;
}

namespace {

class LockBpmTrackPointerOperation : public mixxx::TrackPointerOperation {
  public:
    explicit LockBpmTrackPointerOperation(bool lock)
            : m_lock(lock) {
    }

  private:
    void doApply(
            const TrackPointer& pTrack) const override {
        pTrack->setBpmLocked(m_lock);
    }

    const bool m_lock;
};

} // anonymous namespace

void WTrackMenu::lockBpm(bool lock) {
    const auto progressLabelText = lock
            ? tr("Locking BPM of %n track(s)", "", getTrackCount())
            : tr("Unlocking BPM of %n track(s)", "", getTrackCount());
    const auto trackOperator =
            LockBpmTrackPointerOperation(lock);
    applyTrackPointerOperation(
            progressLabelText,
            &trackOperator);
}

namespace {

class SetRatingTrackPointerOperation : public mixxx::TrackPointerOperation {
  public:
    explicit SetRatingTrackPointerOperation(const int rating)
            : m_rating(rating) {
    }

  private:
    void doApply(
            const TrackPointer& pTrack) const override {
        pTrack->setRating(m_rating);
    }

    const int m_rating;
};

} // anonymous namespace

void WTrackMenu::slotSetRating(int rating) {
    if (!mixxx::TrackRecord::isValidRating(rating)) {
        return;
    }

    const auto progressLabelText =
            tr("Setting rating of %n track(s)", "", getTrackCount());
    const auto trackOperator =
            SetRatingTrackPointerOperation(rating);
    applyTrackPointerOperation(
            progressLabelText,
            &trackOperator);

    hide();
}

namespace {

class SetColorTrackPointerOperation : public mixxx::TrackPointerOperation {
  public:
    explicit SetColorTrackPointerOperation(const mixxx::RgbColor::optional_t& color)
            : m_color(color) {
    }

  private:
    void doApply(
            const TrackPointer& pTrack) const override {
        pTrack->setColor(m_color);
    }

    const mixxx::RgbColor::optional_t m_color;
};

} // anonymous namespace

void WTrackMenu::slotColorPicked(const mixxx::RgbColor::optional_t& color) {
    const auto progressLabelText =
            tr("Setting color of %n track(s)", "", getTrackCount());
    const auto trackOperator =
            SetColorTrackPointerOperation(color);
    applyTrackPointerOperation(
            progressLabelText,
            &trackOperator);

    hide();
}

#ifdef __STEM__
void WTrackMenu::loadSelectionToGroup(const QString& group,
        mixxx::StemChannelSelection stemMask,
        bool play) {
#else
void WTrackMenu::loadSelectionToGroup(const QString& group,
        bool play) {
#endif
    TrackPointer pTrack = getFirstTrackPointer();
    if (!pTrack) {
        return;
    }

    // If the track load override is disabled, check to see if a track is
    // playing before trying to load it
    if (!(m_pConfig->getValueString(
                           ConfigKey("[Controls]", "AllowTrackLoadToPlayingDeck"))
                        .toInt())) {
        // TODO(XXX): Check for other than just the first preview deck.
        if (group != "[PreviewDeck1]" &&
                ControlObject::get(ConfigKey(group, "play")) > 0.0) {
            return;
        }
    }

    // TODO: load track from this class without depending on
    // external slot to load track
#ifdef __STEM__
    emit loadTrackToPlayer(pTrack, group, stemMask, play);
#else
    emit loadTrackToPlayer(pTrack, group, play);
#endif
}

namespace {

class ResetPlayCounterTrackPointerOperation : public mixxx::TrackPointerOperation {
  private:
    void doApply(
            const TrackPointer& pTrack) const override {
        pTrack->resetPlayCounter();
    }
};

} // anonymous namespace

//slot for reset played count, sets count to 0 of one or more tracks
void WTrackMenu::slotClearPlayCount() {
    const auto progressLabelText =
            tr("Resetting play count of %n track(s)", "", getTrackCount());
    const auto trackOperator =
            ResetPlayCounterTrackPointerOperation();
    applyTrackPointerOperation(
            progressLabelText,
            &trackOperator);
}

namespace {

class ResetBeatsTrackPointerOperation : public mixxx::TrackPointerOperation {
  private:
    void doApply(
            const TrackPointer& pTrack) const override {
        pTrack->trySetBeats(mixxx::BeatsPointer());
    }
};

} // anonymous namespace

void WTrackMenu::clearBeats() {
    const auto progressLabelText =
            tr("Resetting beats of %n track(s)", "", getTrackCount());
    const auto trackOperator =
            ResetBeatsTrackPointerOperation();
    applyTrackPointerOperation(
            progressLabelText,
            &trackOperator);
}

void WTrackMenu::slotClearBeats() {
    clearBeats();
}

namespace {

class ResetRatingTrackPointerOperation : public mixxx::TrackPointerOperation {
  private:
    void doApply(
            const TrackPointer& pTrack) const override {
        pTrack->resetRating();
    }
};

} // anonymous namespace

//slot for reset played count, sets count to 0 of one or more tracks
void WTrackMenu::slotClearRating() {
    const auto progressLabelText =
            tr("Clearing rating of %n track(s)", "", getTrackCount());
    const auto trackOperator =
            ResetRatingTrackPointerOperation();
    applyTrackPointerOperation(
            progressLabelText,
            &trackOperator);
}

namespace {

class ClearCommentTrackPointerOperation : public mixxx::TrackPointerOperation {
  private:
    void doApply(
            const TrackPointer& pTrack) const override {
        pTrack->clearComment();
    }
};

} // anonymous namespace

//slot for clearing the comment field of one or more tracks
void WTrackMenu::slotClearComment() {
    const auto progressLabelText =
            tr("Clearing comment of %n track(s)", "", getTrackCount());
    const auto trackOperator =
            ClearCommentTrackPointerOperation();
    applyTrackPointerOperation(
            progressLabelText,
            &trackOperator);
}

namespace {

class RemoveCuesOfTypeTrackPointerOperation : public mixxx::TrackPointerOperation {
  public:
    explicit RemoveCuesOfTypeTrackPointerOperation(mixxx::CueType cueType)
            : m_cueType(cueType) {
    }

  private:
    void doApply(
            const TrackPointer& pTrack) const override {
        pTrack->removeCuesOfType(m_cueType);
    }

    const mixxx::CueType m_cueType;
};

class ResetMainCueTrackPointerOperation : public mixxx::TrackPointerOperation {
  public:
    explicit ResetMainCueTrackPointerOperation(UserSettingsPointer pConfig)
            : m_pConfig(pConfig) {
    }

  private:
    void doApply(
            const TrackPointer& pTrack) const override {
        pTrack->removeCuesOfType(mixxx::CueType::MainCue);
        CuePointer pN60dBSound = pTrack->findCueByType(mixxx::CueType::N60dBSound);
        if (pN60dBSound) {
            mixxx::audio::FramePos firstSound = pN60dBSound->getPosition();
            if (firstSound.isValid()) {
                AnalyzerSilence::setupMainAndIntroCue(pTrack.get(), firstSound, m_pConfig.data());
            }
        }
    }

    UserSettingsPointer m_pConfig;
};

class ResetIntroTrackPointerOperation : public mixxx::TrackPointerOperation {
  public:
    explicit ResetIntroTrackPointerOperation(UserSettingsPointer pConfig)
            : m_pConfig(pConfig) {
    }

  private:
    void doApply(
            const TrackPointer& pTrack) const override {
        pTrack->removeCuesOfType(mixxx::CueType::Intro);
        CuePointer pN60dBSound = pTrack->findCueByType(mixxx::CueType::N60dBSound);
        if (pN60dBSound) {
            mixxx::audio::FramePos firstSound = pN60dBSound->getPosition();
            if (firstSound.isValid()) {
                AnalyzerSilence::setupMainAndIntroCue(pTrack.get(), firstSound, m_pConfig.data());
            }
        }
    }

    UserSettingsPointer m_pConfig;
};

class ResetOutroTrackPointerOperation : public mixxx::TrackPointerOperation {
  public:
    explicit ResetOutroTrackPointerOperation() {
    }

  private:
    void doApply(
            const TrackPointer& pTrack) const override {
        pTrack->removeCuesOfType(mixxx::CueType::Outro);
        CuePointer pN60dBSound = pTrack->findCueByType(mixxx::CueType::N60dBSound);
        if (pN60dBSound) {
            mixxx::audio::FramePos lastSound = pN60dBSound->getEndPosition();
            if (lastSound.isValid()) {
                AnalyzerSilence::setupOutroCue(pTrack.get(), lastSound);
            }
        }
    }
};

class SortHotcuesByPositionTrackPointerOperation : public mixxx::TrackPointerOperation {
  public:
    explicit SortHotcuesByPositionTrackPointerOperation(HotcueSortMode sortMode)
            : m_sortMode(sortMode) {
    }

  private:
    void doApply(const TrackPointer& pTrack) const override {
        pTrack->setHotcueIndicesSortedByPosition(m_sortMode);
    }
    HotcueSortMode m_sortMode;
};

} // anonymous namespace

void WTrackMenu::slotResetMainCue() {
    const auto progressLabelText =
            tr("Removing main cue from %n track(s)", "", getTrackCount());
    const auto trackOperator =
            ResetMainCueTrackPointerOperation(m_pConfig);
    applyTrackPointerOperation(
            progressLabelText,
            &trackOperator);
}

void WTrackMenu::slotResetOutroCue() {
    const auto progressLabelText =
            tr("Removing outro cue from %n track(s)", "", getTrackCount());
    const auto trackOperator =
            ResetOutroTrackPointerOperation();
    applyTrackPointerOperation(
            progressLabelText,
            &trackOperator);
}

void WTrackMenu::slotResetIntroCue() {
    const auto progressLabelText =
            tr("Removing intro cue from %n track(s)", "", getTrackCount());
    const auto trackOperator =
            ResetIntroTrackPointerOperation(m_pConfig);
    applyTrackPointerOperation(
            progressLabelText,
            &trackOperator);
}

void WTrackMenu::slotClearLoops() {
    const auto progressLabelText =
            tr("Removing loop cues from %n track(s)", "", getTrackCount());
    const auto trackOperator =
            RemoveCuesOfTypeTrackPointerOperation(mixxx::CueType::Loop);
    applyTrackPointerOperation(
            progressLabelText,
            &trackOperator);
}

void WTrackMenu::slotClearHotCues() {
    const auto progressLabelText =
            tr("Removing hot cues from %n track(s)", "", getTrackCount());
    const auto trackOperator =
            RemoveCuesOfTypeTrackPointerOperation(mixxx::CueType::HotCue);
    applyTrackPointerOperation(
            progressLabelText,
            &trackOperator);
}

void WTrackMenu::slotSortHotcuesByPosition(HotcueSortMode sortMode) {
    QString progressLabelText;
    switch (sortMode) {
    case HotcueSortMode::RemoveOffsets:
        progressLabelText = tr(
                "Sorting hotcues of %n track(s) by position (remove offsets)",
                "",
                getTrackCount());
        break;
    case HotcueSortMode::KeepOffsets:
        progressLabelText =
                tr("Sorting hotcues of %n track(s) by position", "", getTrackCount());
        break;
    }
    const auto trackOperator =
            SortHotcuesByPositionTrackPointerOperation(sortMode);
    applyTrackPointerOperation(
            progressLabelText,
            &trackOperator);
}

namespace {

class ResetKeysTrackPointerOperation : public mixxx::TrackPointerOperation {
  private:
    void doApply(
            const TrackPointer& pTrack) const override {
        pTrack->resetKeys();
    }
};

} // anonymous namespace

void WTrackMenu::slotClearKey() {
    const auto progressLabelText =
            tr("Resetting keys of %n track(s)", "", getTrackCount());
    const auto trackOperator =
            ResetKeysTrackPointerOperation();
    applyTrackPointerOperation(
            progressLabelText,
            &trackOperator);
}

namespace {

class ResetReplayGainTrackPointerOperation : public mixxx::TrackPointerOperation {
  private:
    void doApply(
            const TrackPointer& pTrack) const override {
        pTrack->setReplayGain(mixxx::ReplayGain());
    }
};

} // anonymous namespace

void WTrackMenu::slotClearReplayGain() {
    const auto progressLabelText =
            tr("Resetting replay gain of %n track(s)", "", getTrackCount());
    const auto trackOperator =
            ResetReplayGainTrackPointerOperation();
    applyTrackPointerOperation(
            progressLabelText,
            &trackOperator);
}

namespace {

class ResetWaveformTrackPointerOperation : public mixxx::TrackPointerOperation {
  public:
    explicit ResetWaveformTrackPointerOperation(AnalysisDao& analysisDao)
            : m_analysisDao(analysisDao) {
    }

  private:
    void doApply(
            const TrackPointer& pTrack) const override {
        m_analysisDao.deleteAnalysesForTrack(pTrack->getId());
        pTrack->setWaveform(WaveformPointer());
        pTrack->setWaveformSummary(WaveformPointer());
        // We Remove the invisible AudibleSound cue here as well, because the
        // same reasons that apply for reanalyze of the waveforms applies also
        // for the AudibleSound cue.
        pTrack->removeCuesOfType(mixxx::CueType::N60dBSound);
    }

    AnalysisDao& m_analysisDao;
};

} // anonymous namespace

void WTrackMenu::slotClearWaveform() {
    const auto progressLabelText =
            tr("Resetting waveform of %n track(s)", "", getTrackCount());
    AnalysisDao& analysisDao =
            m_pLibrary->trackCollectionManager()->internalCollection()->getAnalysisDAO();
    const auto trackOperator =
            ResetWaveformTrackPointerOperation(analysisDao);
    applyTrackPointerOperation(
            progressLabelText,
            &trackOperator);
}

namespace {

class ClearAllPerformanceMetadataTrackPointerOperation : public mixxx::TrackPointerOperation {
  public:
    explicit ClearAllPerformanceMetadataTrackPointerOperation(AnalysisDao& analysisDao)
            : m_removeMainCue(mixxx::CueType::MainCue),
              m_removeIntroCue(mixxx::CueType::Intro),
              m_removeOutroCue(mixxx::CueType::Outro),
              m_removeHotCues(mixxx::CueType::HotCue),
              m_removeLoopCues(mixxx::CueType::Loop),
              m_resetWaveform(analysisDao) {
    }

  private:
    void doApply(
            const TrackPointer& pTrack) const override {
        m_resetBeats.apply(pTrack);
        m_resetPlayCounter.apply(pTrack);
        m_removeMainCue.apply(pTrack);
        m_removeHotCues.apply(pTrack);
        m_removeLoopCues.apply(pTrack);
        m_resetKeys.apply(pTrack);
        m_resetReplayGain.apply(pTrack);
        m_resetWaveform.apply(pTrack);
        m_resetRating.apply(pTrack);
        m_removeIntroCue.apply(pTrack);
        m_removeOutroCue.apply(pTrack);
    }

    const ResetBeatsTrackPointerOperation m_resetBeats;
    const ResetPlayCounterTrackPointerOperation m_resetPlayCounter;
    const RemoveCuesOfTypeTrackPointerOperation m_removeMainCue;
    const RemoveCuesOfTypeTrackPointerOperation m_removeIntroCue;
    const RemoveCuesOfTypeTrackPointerOperation m_removeOutroCue;
    const RemoveCuesOfTypeTrackPointerOperation m_removeHotCues;
    const RemoveCuesOfTypeTrackPointerOperation m_removeLoopCues;
    const ResetKeysTrackPointerOperation m_resetKeys;
    const ResetReplayGainTrackPointerOperation m_resetReplayGain;
    const ResetWaveformTrackPointerOperation m_resetWaveform;
    const ResetRatingTrackPointerOperation m_resetRating;
};

} // anonymous namespace

void WTrackMenu::slotClearAllMetadata() {
    const auto progressLabelText =
            tr("Resetting all performance metadata of %n track(s)", "", getTrackCount());
    AnalysisDao& analysisDao =
            m_pLibrary->trackCollectionManager()->internalCollection()->getAnalysisDAO();
    const auto trackOperator =
            ClearAllPerformanceMetadataTrackPointerOperation(analysisDao);
    applyTrackPointerOperation(
            progressLabelText,
            &trackOperator);
}

namespace {

class RemoveTrackFilesFromDiskTrackPointerOperation : public mixxx::TrackPointerOperation {
  public:
    const QList<TrackRef>& getTracksToPurge() const {
        return mTracksToPurge;
    }
    const QList<QString>& getTracksToKeep() const {
        return mTracksToKeep;
    }

  private:
    mutable QList<TrackRef> mTracksToPurge;
    mutable QList<QString> mTracksToKeep;

    void doApply(
            const TrackPointer& pTrack) const override {
        auto trackRef = TrackRef::fromFileInfo(
                pTrack->getFileInfo(),
                pTrack->getId());
        VERIFY_OR_DEBUG_ASSERT(trackRef.isValid()) {
            return;
        }
        QString location = pTrack->getLocation();
        QFile file(location);
#if QT_VERSION < QT_VERSION_CHECK(5, 15, 0)
        if (file.exists() && !file.remove()) {
#else
        if (file.exists() && !file.moveToTrash()) {
#endif
            // Deletion failed, log warning and queue location for the
            // Failed Deletions warning.
            qWarning()
                    << "Queued file"
                    << location
                    << "could not be deleted. Track is not purged";
            mTracksToKeep.append(location);
        } else {
            // File doesn't exist or was deleted.
            // Note: we must NOT purge every single track here since
            // TrackDAO::afterPurgingTracks would enforce a track model update (select())
            // So we add it to the purge queue and purge all tracks at once
            // in slotRemoveFromDisk() afterwards.
            mTracksToPurge.append(trackRef);
        }
    }
};

} // anonymous namespace

void WTrackMenu::slotRemoveFromDisk() {
    QStringList locations;
    if (m_pTrackModel) {
        const auto trackRefs = getTrackRefs();
        locations.reserve(trackRefs.size());
        for (const auto& trackRef : trackRefs) {
            QString location = trackRef.getLocation();
            locations.append(location);
        }
        locations.removeDuplicates();
    } else if (m_pTrack) {
        QString location = m_pTrack->getLocation();
        locations.append(location);
    } else {
        return;
    }

    {
        QDialog dlgDelConfirm;

        // Prepare the delete confirmation dialog.
        // First, create the list view for the files to be deleted
        // NOTE(ronso0) We could also make this a table to allow showing
        // artist and title if file names don't suffice to identify tracks.
<<<<<<< HEAD
        QListWidget* delListWidget = new QListWidget(this);
        delListWidget->setSizePolicy(QSizePolicy(QSizePolicy::Minimum,
=======
        auto pDelListWidget = make_parented<QListWidget>(&dlgDelConfirm);
        pDelListWidget->setSizePolicy(QSizePolicy(QSizePolicy::Minimum,
>>>>>>> 520ca65d
                QSizePolicy::MinimumExpanding));
        pDelListWidget->setFocusPolicy(Qt::ClickFocus);
        pDelListWidget->addItems(locations);
        mixxx::widgethelper::growListWidget(*pDelListWidget, *this);

        QString delWarningText;
        if (m_pTrackModel) {
#if QT_VERSION < QT_VERSION_CHECK(5, 15, 0)
            delWarningText = tr("Permanently delete these files from disk?") +
                    QStringLiteral("<br><br><b>") +
                    tr("This can not be undone!") + QStringLiteral("</b>");
#else
            delWarningText = tr("Move these files to the trash bin?");
#endif
        } else { // track menu of track labels
#if QT_VERSION < QT_VERSION_CHECK(5, 15, 0)
            delWarningText =
                    tr("Permanently delete this track file from disk?") +
                    QStringLiteral("<br><br><b>") +
                    tr("This can not be undone!") + QStringLiteral("</b>");
#else
            delWarningText = tr("Move this track file to the trash bin?");
#endif
        }
        delWarningText.append(QStringLiteral("<br><br>"));
        if (m_pTrackModel) {
            delWarningText.append(tr(
                    "All decks where these tracks are loaded will be "
                    "stopped and the tracks will be ejected."));
        } else {
            delWarningText.append(tr(
                    "All decks where this track is loaded will be "
                    "stopped and the track will be ejected."));
        }

        // Setup the warning message and dialog buttons
        auto pDelWarning = make_parented<QLabel>(&dlgDelConfirm);
        pDelWarning->setText(delWarningText);
        pDelWarning->setTextFormat(Qt::RichText);
        pDelWarning->setSizePolicy(QSizePolicy(QSizePolicy::Minimum,
                QSizePolicy::Minimum));

        auto pDelButtons = make_parented<QDialogButtonBox>(&dlgDelConfirm);
        QPushButton* cancelBtn = pDelButtons->addButton(
                tr("Cancel"),
                QDialogButtonBox::RejectRole);
        QPushButton* deleteBtn = pDelButtons->addButton(
#if QT_VERSION < QT_VERSION_CHECK(5, 15, 0)
                tr("Delete Files"),
#else
                tr("Okay"),
#endif
                QDialogButtonBox::AcceptRole);
        cancelBtn->setDefault(true);

        // Populate the main layout
        auto pDelLayout = make_parented<QVBoxLayout>(&dlgDelConfirm);
        pDelLayout->addWidget(pDelListWidget);
        pDelLayout->addWidget(pDelWarning);
        pDelLayout->addWidget(pDelButtons);

<<<<<<< HEAD
        // Create and populate the dialog
        QDialog dlgDelConfirm(this);
=======
>>>>>>> 520ca65d
        dlgDelConfirm.setModal(true); // just to be sure
#if QT_VERSION < QT_VERSION_CHECK(5, 15, 0)
        dlgDelConfirm.setWindowTitle(tr("Delete Track Files"));
#else
        dlgDelConfirm.setWindowTitle(tr("Move Track File(s) to Trash?"));
#endif
        // This is required after customizing the buttons, otherwise neither button
        // would close the dialog.
        connect(cancelBtn, &QPushButton::clicked, &dlgDelConfirm, &QDialog::reject);
        connect(deleteBtn, &QPushButton::clicked, &dlgDelConfirm, &QDialog::accept);
        dlgDelConfirm.setLayout(pDelLayout);

        if (dlgDelConfirm.exec() == QDialog::Rejected) {
            return;
        }
    }

    // Try to keep a usable index for navigation if the track is in the
    // current track view.
    bool restoreViewState = false;
    if (m_pTrack && m_pLibrary->isTrackIdInCurrentLibraryView(m_pTrack->getId())) {
        restoreViewState = true;
        emit saveCurrentViewState();
    }
    // Stop all affected decks and eject tracks.
    const TrackPointerList tracks = getTrackPointers();
    const QStringList groups = PlayerInfo::instance().getPlayerGroupsWithTracksLoaded(tracks);
    for (const QString& group : groups) {
        ControlObject::set(ConfigKey(group, "stop"), 1.0);
        ControlObject::set(ConfigKey(group, "eject"), 1.0);
        ControlObject::set(ConfigKey(group, "eject"), 0.0);
    }

    // Set up and initiate the track batch operation
    const auto progressLabelText =
#if QT_VERSION < QT_VERSION_CHECK(5, 15, 0)
            tr("Removing %n track file(s) from disk...",
#else
            tr("Moving %n track file(s) to trash...",
#endif
                    "",
                    getTrackCount());
    const auto trackOperator =
            RemoveTrackFilesFromDiskTrackPointerOperation();
    applyTrackPointerOperation(
            progressLabelText,
            &trackOperator);

    // Purge deleted tracks and show deletion summary message.
    const QList<TrackRef> tracksToPurge(trackOperator.getTracksToPurge());
    if (!tracksToPurge.isEmpty()) {
        // Purge only those tracks whose files have actually been deleted.
        m_pLibrary->trackCollectionManager()->purgeTracks(tracksToPurge);

        if (s_showPurgeSuccessPopup) {
            // Show purge summary message
            QMessageBox msgBoxPurgeTracks(this);
            msgBoxPurgeTracks.setIcon(QMessageBox::Information);
            QString msgTitle;
            QString msgText;
            if (m_pTrackModel) {
#if QT_VERSION < QT_VERSION_CHECK(5, 15, 0)
                msgTitle = tr("Track Files Deleted");
#else
                msgTitle = tr("Track Files Moved To Trash");
#endif
                msgText =
#if QT_VERSION < QT_VERSION_CHECK(5, 15, 0)
                        tr("%1 track files were deleted from disk and purged "
                           "from the Mixxx database.")
#else
                        tr("%1 track files were moved to trash and purged "
                           "from the Mixxx database.")
#endif
                                .arg(QString::number(tracksToPurge.length())) +
                        QStringLiteral("<br><br>") +
                        tr("Note: if you are in the Computer or Recording view you "
                           "need to click the current view again to see changes.");
            } else {
#if QT_VERSION < QT_VERSION_CHECK(5, 15, 0)
                msgTitle = tr("Track File Deleted");
                msgText = tr(
                        "Track file was deleted from disk and purged "
                        "from the Mixxx database.");
#else
                msgTitle = tr("Track File Moved To Trash");
                msgText = tr(
                        "Track file was moved to trash and purged "
                        "from the Mixxx database.");
#endif
            }
            QCheckBox notAgainCB(tr("Don't show again during this session"));
            notAgainCB.setCheckState(Qt::Unchecked);
            msgBoxPurgeTracks.setWindowTitle(msgTitle);
            msgBoxPurgeTracks.setText(msgText);
            msgBoxPurgeTracks.setTextFormat(Qt::RichText);
            msgBoxPurgeTracks.setCheckBox(&notAgainCB);
            msgBoxPurgeTracks.setStandardButtons(QMessageBox::Ok);
            msgBoxPurgeTracks.exec();

            if (notAgainCB.isChecked()) {
                s_showPurgeSuccessPopup = false;
            }
        }
    }

    const QList<QString> tracksToKeep(trackOperator.getTracksToKeep());
    if (tracksToKeep.isEmpty()) {
        if (m_pTrackModel || restoreViewState) {
            // All selected tracks could be processed. Finish!
            emit restoreCurrentViewStateOrIndex();
        }
        return;
    }

    QDialog dlgNotDeleted;

    // Else show a message with a list of tracks that could not be deleted.
    auto pNotDeletedLabel = make_parented<QLabel>(&dlgNotDeleted);
    QString msgText;
    if (m_pTrackModel) {
        msgText =
#if QT_VERSION < QT_VERSION_CHECK(5, 15, 0)
                tr("The following %1 file(s) could not be deleted from disk")
#else
                tr("The following %1 file(s) could not be moved to trash")
#endif
                        .arg(QString::number(
                                tracksToKeep.length()));
    } else {
#if QT_VERSION < QT_VERSION_CHECK(5, 15, 0)
        msgText = tr("This track file could not be deleted from disk");
#else
        msgText = tr("This track file could not be moved to trash");
#endif
    }
    pNotDeletedLabel->setText(msgText);
    pNotDeletedLabel->setTextFormat(Qt::RichText);

    auto pNotDeletedListWidget = make_parented<QListWidget>(&dlgNotDeleted);
    pNotDeletedListWidget->setFocusPolicy(Qt::ClickFocus);
    pNotDeletedListWidget->addItems(tracksToKeep);
    mixxx::widgethelper::growListWidget(*pNotDeletedListWidget, *this);

    auto pNotDeletedButtons = make_parented<QDialogButtonBox>(&dlgNotDeleted);
    QPushButton* closeBtn = pNotDeletedButtons->addButton(
            tr("Close"),
            QDialogButtonBox::AcceptRole);

    auto pNotDeletedLayout = make_parented<QVBoxLayout>(&dlgNotDeleted);
    pNotDeletedLayout->addWidget(pNotDeletedLabel);
    pNotDeletedLayout->addWidget(pNotDeletedListWidget);
    pNotDeletedLayout->addWidget(pNotDeletedButtons);

<<<<<<< HEAD
    QDialog dlgNotDeleted(this);
=======
>>>>>>> 520ca65d
    dlgNotDeleted.setModal(true);
    dlgNotDeleted.setWindowTitle(tr("Remaining Track File(s)"));
    dlgNotDeleted.setLayout(pNotDeletedLayout);
    // Required for being able to close the dialog
    connect(closeBtn, &QPushButton::clicked, &dlgNotDeleted, &QDialog::close);
    dlgNotDeleted.exec();
    emit restoreCurrentViewStateOrIndex();
}

void WTrackMenu::slotShowDlgTrackInfo() {
    if (isEmpty()) {
        return;
    }

    if (m_pTrackModel && getTrackCount() > 1) {
        // Use the batch editor.
        // Create a fresh dialog on invocation.
        m_pDlgTrackInfoMulti = std::make_unique<DlgTrackInfoMulti>(
                this,
                m_pConfig);
        connect(m_pDlgTrackInfoMulti.get(),
                &QDialog::finished,
                this,
                [this]() {
                    if (m_pDlgTrackInfoMulti.get() == sender()) {
                        m_pDlgTrackInfoMulti.release()->deleteLater();
                        // clear the track property name
                        m_trackProperty.clear();
                    }
                });
        QList<TrackPointer> tracks;
        tracks.reserve(getTrackCount());
        for (int i = 0; i < m_trackIndexList.size(); i++) {
            tracks.append(m_pTrackModel->getTrack(m_trackIndexList.at(i)));
        }
        m_pDlgTrackInfoMulti->loadTracks(tracks);
        m_pDlgTrackInfoMulti->show();
        m_pDlgTrackInfoMulti->focusField(m_trackProperty);
    } else {
        // Use the single-track editor with Next/Prev buttons and DlgTagFetcher.
        // Create a fresh dialog on invocation.
        m_pDlgTrackInfo = std::make_unique<DlgTrackInfo>(
                this,
                m_pConfig,
                m_pTrackModel);
        connect(m_pDlgTrackInfo.get(),
                &QDialog::finished,
                this,
                [this]() {
                    if (m_pDlgTrackInfo.get() == sender()) {
                        m_pDlgTrackInfo.release()->deleteLater();
                        // clear the track property name
                        m_trackProperty.clear();
                    }
                });
        // Method getFirstTrackPointer() is not applicable here!
        // DlgTrackInfo relies on a track model for certain operations,
        // for example show/hide the Next/Prev buttons.
        // It can be loaded with either an index (must have a model),
        // or a TrackPointer (must NOT have a model then).
        if (m_pTrackModel) {
            m_pDlgTrackInfo->loadTrack(m_trackIndexList.at(0));
        } else {
            m_pDlgTrackInfo->loadTrack(m_pTrack);
        }
        m_pDlgTrackInfo->show();
        m_pDlgTrackInfo->focusField(m_trackProperty);
    }
}

void WTrackMenu::slotShowDlgTagFetcher() {
    if (isEmpty()) {
        return;
    }
    // Create a fresh dialog on invocation
    m_pDlgTagFetcher = std::make_unique<DlgTagFetcher>(
            this,
            m_pConfig,
            m_pTrackModel);
    connect(m_pDlgTagFetcher.get(),
            &QDialog::finished,
            this,
            [this]() {
                if (m_pDlgTagFetcher.get() == sender()) {
                    m_pDlgTagFetcher.release()->deleteLater();
                }
            });
    // Method getFirstTrackPointer() is not applicable here!
    if (m_pTrackModel) {
        m_pDlgTagFetcher->loadTrack(m_trackIndexList.at(0));
    } else {
        m_pDlgTagFetcher->loadTrack(m_pTrack);
    }
    m_pDlgTagFetcher->show();
}

void WTrackMenu::slotAddToAutoDJBottom() {
    // append to auto DJ
    addToAutoDJ(PlaylistDAO::AutoDJSendLoc::BOTTOM);
}

void WTrackMenu::slotAddToAutoDJTop() {
    addToAutoDJ(PlaylistDAO::AutoDJSendLoc::TOP);
}

void WTrackMenu::slotAddToAutoDJReplace() {
    addToAutoDJ(PlaylistDAO::AutoDJSendLoc::REPLACE);
}

void WTrackMenu::addToAutoDJ(PlaylistDAO::AutoDJSendLoc loc) {
    const TrackIdList trackIds = getTrackIds();
    if (trackIds.empty()) {
        qWarning() << "No tracks selected for AutoDJ";
        return;
    }

    PlaylistDAO& playlistDao = m_pLibrary->trackCollectionManager()
                                       ->internalCollection()
                                       ->getPlaylistDAO();

    // TODO(XXX): Care whether the append succeeded.
    m_pLibrary->trackCollectionManager()->unhideTracks(trackIds);
    playlistDao.addTracksToAutoDJQueue(trackIds, loc);
}

namespace {

class SetCoverInfoTrackPointerOperation : public mixxx::TrackPointerOperation {
  public:
    explicit SetCoverInfoTrackPointerOperation(CoverInfoRelative&& coverInfo)
            : m_coverInfo(std::move(coverInfo)) {
    }

  private:
    void doApply(
            const TrackPointer& pTrack) const override {
        pTrack->setCoverInfo(m_coverInfo);
    }

    const CoverInfoRelative m_coverInfo;
};

} // anonymous namespace

void WTrackMenu::slotCoverInfoSelected(CoverInfoRelative coverInfo) {
    const auto progressLabelText =
            tr("Setting cover art of %n track(s)", "", getTrackCount());
    const auto trackOperator =
            SetCoverInfoTrackPointerOperation(std::move(coverInfo));
    applyTrackPointerOperation(
            progressLabelText,
            &trackOperator);
}

namespace {

class ReloadCoverInfoTrackPointerOperation : public mixxx::TrackPointerOperation {
  private:
    void doApply(
            const TrackPointer& pTrack) const override {
        m_coverInfoGuesser.guessAndSetCoverInfoForTrack(pTrack);
    }

    mutable CoverInfoGuesser m_coverInfoGuesser;
};

} // anonymous namespace

void WTrackMenu::slotReloadCoverArt() {
    const auto progressLabelText =
            tr("Reloading cover art of %n track(s)", "", getTrackCount());
    const auto trackOperator =
            ReloadCoverInfoTrackPointerOperation();
    applyTrackPointerOperation(
            progressLabelText,
            &trackOperator);
}

void WTrackMenu::slotRemove() {
    if (!m_pTrackModel) {
        return;
    }
    m_pTrackModel->removeTracks(getTrackIndices());
    emit restoreCurrentViewStateOrIndex();
}

void WTrackMenu::slotHide() {
    if (!m_pTrackModel) {
        return;
    }
    m_pTrackModel->hideTracks(getTrackIndices());
    emit restoreCurrentViewStateOrIndex();
}

void WTrackMenu::slotUnhide() {
    if (!m_pTrackModel) {
        return;
    }
    m_pTrackModel->unhideTracks(getTrackIndices());
    emit restoreCurrentViewStateOrIndex();
}

void WTrackMenu::slotPurge() {
    if (!m_pTrackModel) {
        return;
    }
    m_pTrackModel->purgeTracks(getTrackIndices());
    emit restoreCurrentViewStateOrIndex();
}

void WTrackMenu::clearTrackSelection() {
    m_pTrack = nullptr;
    m_deckGroup = QString();
    m_trackIndexList.clear();
}

bool WTrackMenu::featureIsEnabled(Feature flag) const {
    bool optionIsSelected = m_eActiveFeatures.testFlag(flag);
    if (!optionIsSelected) {
        return false;
    }

    if (!m_pTrackModel) {
        return !m_eTrackModelFeatures.testFlag(flag);
    }

    switch (flag) {
    case Feature::AutoDJ:
        return m_pTrackModel->hasCapabilities(TrackModel::Capability::AddToAutoDJ);
    case Feature::LoadTo:
        return m_pTrackModel->hasCapabilities(
                       TrackModel::Capability::LoadToDeck) ||
                m_pTrackModel->hasCapabilities(
                        TrackModel::Capability::LoadToSampler) ||
                m_pTrackModel->hasCapabilities(
                        TrackModel::Capability::LoadToPreviewDeck);
    case Feature::Playlist:
    case Feature::Crate:
        return m_pTrackModel->hasCapabilities(
                TrackModel::Capability::AddToTrackSet);
    case Feature::Remove:
        return m_pTrackModel->hasCapabilities(
                       TrackModel::Capability::Remove) ||
                m_pTrackModel->hasCapabilities(
                        TrackModel::Capability::RemovePlaylist) ||
                m_pTrackModel->hasCapabilities(
                        TrackModel::Capability::RemoveCrate);
    case Feature::Metadata:
        return m_pTrackModel->hasCapabilities(TrackModel::Capability::EditMetadata);
    case Feature::Analyze:
        return m_pTrackModel->hasCapabilities(
                TrackModel::Capability::EditMetadata |
                TrackModel::Capability::Analyze);
    case Feature::Reset:
        return m_pTrackModel->hasCapabilities(
                TrackModel::Capability::EditMetadata |
                TrackModel::Capability::ResetPlayed);
    case Feature::BPM:
        return m_pTrackModel->hasCapabilities(TrackModel::Capability::EditMetadata);
    case Feature::Color:
        return m_pTrackModel->hasCapabilities(TrackModel::Capability::EditMetadata);
    case Feature::HideUnhidePurge:
        return m_pTrackModel->hasCapabilities(TrackModel::Capability::Hide) ||
                m_pTrackModel->hasCapabilities(TrackModel::Capability::Unhide) ||
                m_pTrackModel->hasCapabilities(TrackModel::Capability::Purge);
    case Feature::RemoveFromDisk:
        return m_pTrackModel->hasCapabilities(TrackModel::Capability::RemoveFromDisk);
    case Feature::FileBrowser:
        return true;
    case Feature::FindOnWeb:
        return true;
    case Feature::Properties:
        return m_pTrackModel->hasCapabilities(TrackModel::Capability::Properties);
    case Feature::SearchRelated:
        return m_pLibrary != nullptr;
    case Feature::SelectInLibrary:
        return m_pTrack != nullptr;
    default:
        DEBUG_ASSERT(!"unreachable");
        return false;
    }
}<|MERGE_RESOLUTION|>--- conflicted
+++ resolved
@@ -2468,19 +2468,15 @@
     }
 
     {
-        QDialog dlgDelConfirm;
+        // Create and populate the dialog
+        QDialog dlgDelConfirm(this);
 
         // Prepare the delete confirmation dialog.
         // First, create the list view for the files to be deleted
         // NOTE(ronso0) We could also make this a table to allow showing
         // artist and title if file names don't suffice to identify tracks.
-<<<<<<< HEAD
-        QListWidget* delListWidget = new QListWidget(this);
-        delListWidget->setSizePolicy(QSizePolicy(QSizePolicy::Minimum,
-=======
         auto pDelListWidget = make_parented<QListWidget>(&dlgDelConfirm);
         pDelListWidget->setSizePolicy(QSizePolicy(QSizePolicy::Minimum,
->>>>>>> 520ca65d
                 QSizePolicy::MinimumExpanding));
         pDelListWidget->setFocusPolicy(Qt::ClickFocus);
         pDelListWidget->addItems(locations);
@@ -2542,11 +2538,6 @@
         pDelLayout->addWidget(pDelWarning);
         pDelLayout->addWidget(pDelButtons);
 
-<<<<<<< HEAD
-        // Create and populate the dialog
-        QDialog dlgDelConfirm(this);
-=======
->>>>>>> 520ca65d
         dlgDelConfirm.setModal(true); // just to be sure
 #if QT_VERSION < QT_VERSION_CHECK(5, 15, 0)
         dlgDelConfirm.setWindowTitle(tr("Delete Track Files"));
@@ -2662,7 +2653,7 @@
         return;
     }
 
-    QDialog dlgNotDeleted;
+    QDialog dlgNotDeleted(this);
 
     // Else show a message with a list of tracks that could not be deleted.
     auto pNotDeletedLabel = make_parented<QLabel>(&dlgNotDeleted);
@@ -2701,10 +2692,6 @@
     pNotDeletedLayout->addWidget(pNotDeletedListWidget);
     pNotDeletedLayout->addWidget(pNotDeletedButtons);
 
-<<<<<<< HEAD
-    QDialog dlgNotDeleted(this);
-=======
->>>>>>> 520ca65d
     dlgNotDeleted.setModal(true);
     dlgNotDeleted.setWindowTitle(tr("Remaining Track File(s)"));
     dlgNotDeleted.setLayout(pNotDeletedLayout);
