//
// C++ Implementation: woverview
//
// Description:
//
//
// Author: Tue Haste Andersen <haste@diku.dk>, (C) 2003
//
// Copyright: See COPYING file that comes with this distribution
//
//

#include "woverview.h"

#include <QBrush>
#include <QMimeData>
#include <QMouseEvent>
#include <QPaintEvent>
#include <QPainter>
#include <QUrl>
#include <QtDebug>

#include "analyzer/analyzerprogress.h"
#include "control/controlobject.h"
#include "control/controlproxy.h"
#include "engine/engine.h"
#include "mixer/playermanager.h"
#include "preferences/colorpalettesettings.h"
#include "track/track.h"
#include "util/color/color.h"
#include "util/compatibility.h"
#include "util/dnd.h"
#include "util/duration.h"
#include "util/math.h"
#include "util/painterscope.h"
#include "util/timer.h"
#include "util/widgethelper.h"
#include "waveform/waveform.h"
#include "waveform/waveformwidgetfactory.h"
#include "widget/controlwidgetconnection.h"
#include "wskincolor.h"

WOverview::WOverview(
        const char* group,
        PlayerManager* pPlayerManager,
        UserSettingsPointer pConfig,
        QWidget* parent)
        : WWidget(parent),
          m_actualCompletion(0),
          m_pixmapDone(false),
          m_waveformPeak(-1.0),
          m_diffGain(0),
          m_devicePixelRatio(1.0),
          m_group(group),
          m_pConfig(pConfig),
          m_endOfTrack(false),
          m_bPassthroughEnabled(false),
          m_pCueMenuPopup(make_parented<WCueMenuPopup>(pConfig, this)),
          m_bShowCueTimes(true),
          m_iPosSeconds(0),
          m_bLeftClickDragging(false),
          m_iPickupPos(0),
          m_iPlayPos(0),
          m_pHoveredMark(nullptr),
          m_bTimeRulerActive(false),
          m_orientation(Qt::Horizontal),
          m_iLabelFontSize(10),
          m_a(1.0),
          m_b(0.0),
          m_analyzerProgress(kAnalyzerProgressUnknown),
          m_trackLoaded(false),
          m_scaleFactor(1.0) {
    m_endOfTrackControl = new ControlProxy(
            m_group, "end_of_track", this);
    m_endOfTrackControl->connectValueChanged(this, &WOverview::onEndOfTrackChange);
    m_pRateRatioControl = new ControlProxy(m_group, "rate_ratio", this);
    // Needed to recalculate range durations when rate slider is moved without the deck playing
    m_pRateRatioControl->connectValueChanged(this, &WOverview::onRateRatioChange);
    m_trackSampleRateControl = new ControlProxy(m_group, "track_samplerate", this);
    m_trackSamplesControl =
            new ControlProxy(m_group, "track_samples", this);
    m_playpositionControl = new ControlProxy(m_group, "playposition", this);
    m_pPassthroughControl =
            new ControlProxy(m_group, "passthrough", this);
    m_pPassthroughControl->connectValueChanged(this, &WOverview::onPassthroughChange);
    onPassthroughChange(m_pPassthroughControl->get());

    setAcceptDrops(true);

    setMouseTracking(true);

    connect(pPlayerManager, &PlayerManager::trackAnalyzerProgress,
            this, &WOverview::onTrackAnalyzerProgress);

    connect(m_pCueMenuPopup.get(), &WCueMenuPopup::aboutToHide, this, &WOverview::slotCueMenuPopupAboutToHide);

    m_pPassthroughLabel = new QLabel(this);
    m_pPassthroughLabel->setObjectName("PassthroughLabel");
    m_pPassthroughLabel->setAlignment(Qt::AlignLeft | Qt::AlignVCenter);
    // Shown on the overview waveform when vinyl passthrough is enabled
    m_pPassthroughLabel->setText(tr("Passthrough"));
    m_pPassthroughLabel->hide();
    QVBoxLayout *pPassthroughLayout = new QVBoxLayout(this);
    pPassthroughLayout->setContentsMargins(0,0,0,0);
    pPassthroughLayout->setAlignment(Qt::AlignLeft | Qt::AlignVCenter);
    pPassthroughLayout->addWidget(m_pPassthroughLabel);
    setLayout(pPassthroughLayout);
}

void WOverview::setup(const QDomNode& node, const SkinContext& context) {
    m_scaleFactor = context.getScaleFactor();
    m_signalColors.setup(node, context);

    m_qColorBackground = m_signalColors.getBgColor();

    m_labelBackgroundColor = context.selectColor(node, "LabelBackgroundColor");
    if (!m_labelBackgroundColor.isValid()) {
        m_labelBackgroundColor = m_qColorBackground;
        m_labelBackgroundColor.setAlpha(255 / 2); // 0 == fully transparent
    }

    m_labelTextColor = context.selectColor(node, "LabelTextColor");
    if (!m_labelTextColor.isValid()) {
        m_labelTextColor = Qt::white;
    }

    bool okay = false;
    int labelFontSize = context.selectInt(node, "LabelFontSize", &okay);
    if (okay) {
        m_iLabelFontSize = labelFontSize;
    }

    // Clear the background pixmap, if it exists.
    m_backgroundPixmap = QPixmap();
    m_backgroundPixmapPath = context.selectString(node, "BgPixmap");
    if (!m_backgroundPixmapPath.isEmpty()) {
        m_backgroundPixmap = *WPixmapStore::getPixmapNoCache(
                context.makeSkinPath(m_backgroundPixmapPath),
                m_scaleFactor);
    }

    m_endOfTrackColor = QColor(200, 25, 20);
    const QString endOfTrackColorName = context.selectString(node, "EndOfTrackColor");
    if (!endOfTrackColorName.isNull()) {
        m_endOfTrackColor.setNamedColor(endOfTrackColorName);
        m_endOfTrackColor = WSkinColor::getCorrectColor(m_endOfTrackColor);
    }

    m_passthroughOverlayColor = m_signalColors.getPlayedOverlayColor();

    // setup hotcues and cue and loop(s)
    m_marks.setup(m_group, node, context, m_signalColors);

    ColorPaletteSettings colorPaletteSettings(m_pConfig);
    auto colorPalette = colorPaletteSettings.getHotcueColorPalette();
    m_pCueMenuPopup->setColorPalette(colorPalette);

    for (const auto& pMark: m_marks) {
        if (pMark->isValid()) {
            pMark->connectSamplePositionChanged(this,
                    &WOverview::onMarkChanged);
        }
        if (pMark->hasVisible()) {
            pMark->connectVisibleChanged(this,
                    &WOverview::onMarkChanged);
        }
    }

    QDomNode child = node.firstChild();
    while (!child.isNull()) {
        if (child.nodeName() == "MarkRange") {
            m_markRanges.push_back(WaveformMarkRange(m_group, child, context, m_signalColors));
            WaveformMarkRange& markRange = m_markRanges.back();

            if (markRange.m_markEnabledControl) {
                markRange.m_markEnabledControl->connectValueChanged(
                        this, &WOverview::onMarkRangeChange);
            }
            if (markRange.m_markVisibleControl) {
                markRange.m_markVisibleControl->connectValueChanged(
                        this, &WOverview::onMarkRangeChange);
            }
            if (markRange.m_markStartPointControl) {
                markRange.m_markStartPointControl->connectValueChanged(
                        this, &WOverview::onMarkRangeChange);
            }
            if (markRange.m_markEndPointControl) {
                markRange.m_markEndPointControl->connectValueChanged(
                        this, &WOverview::onMarkRangeChange);
            }
        }
        child = child.nextSibling();
    }

    QString orientationString = context.selectString(node, "Orientation").toLower();
    if (orientationString == "vertical") {
        m_orientation = Qt::Vertical;
    } else {
        m_orientation = Qt::Horizontal;
    }

    m_bShowCueTimes = context.selectBool(node, "ShowCueTimes", true);

    //qDebug() << "WOverview : m_marks" << m_marks.size();
    //qDebug() << "WOverview : m_markRanges" << m_markRanges.size();
    if (!m_connections.isEmpty()) {
        ControlParameterWidgetConnection* defaultConnection = m_connections.at(0);
        if (defaultConnection) {
            if (defaultConnection->getEmitOption() &
                    ControlParameterWidgetConnection::EMIT_DEFAULT) {
                // ON_PRESS means here value change on mouse move during press
                defaultConnection->setEmitOption(
                        ControlParameterWidgetConnection::EMIT_ON_RELEASE);
            }
        }
    }

    setFocusPolicy(Qt::NoFocus);
}

void WOverview::onConnectedControlChanged(double dParameter, double dValue) {
    // this is connected via skin to "playposition"
    Q_UNUSED(dValue);

    // Calculate handle position. Clamp the value within 0-1 because that's
    // all we represent with this widget.
    dParameter = math_clamp(dParameter, 0.0, 1.0);

    bool redraw = false;
    int oldPos = m_iPlayPos;
    m_iPlayPos = valueToPosition(dParameter);
    if (oldPos != m_iPlayPos) {
        redraw = true;
    }

    if (!m_bLeftClickDragging) {
        // if not dragged the pick-up moves with the play position
        m_iPickupPos = m_iPlayPos;
    }

    // In case the user is hovering a cue point or holding right click, the
    // calculated time between the playhead and cue/cursor should be updated at
    // least once per second, regardless of m_iPos which depends on the length
    // of the widget.
    int oldPositionSeconds = m_iPosSeconds;
    m_iPosSeconds = static_cast<int>(dParameter * m_trackSamplesControl->get());
    if ((m_bTimeRulerActive || m_pHoveredMark != nullptr) && oldPositionSeconds != m_iPosSeconds) {
        redraw = true;
    }

    if (redraw) {
        update();
    }
}

void WOverview::slotWaveformSummaryUpdated() {
    //qDebug() << "WOverview::slotWaveformSummaryUpdated()";

    TrackPointer pTrack(m_pCurrentTrack);
    if (!pTrack) {
        return;
    }
    m_pWaveform = pTrack->getWaveformSummary();
    if (m_pWaveform) {
        // If the waveform is already complete, just draw it.
        if (m_pWaveform->getCompletion() == m_pWaveform->getDataSize()) {
            m_actualCompletion = 0;
            if (drawNextPixmapPart()) {
                update();
            }
        }
    } else {
        // Null waveform pointer means waveform was cleared.
        m_waveformSourceImage = QImage();
        m_analyzerProgress = kAnalyzerProgressUnknown;
        m_actualCompletion = 0;
        m_waveformPeak = -1.0;
        m_pixmapDone = false;

        update();
    }
}

void WOverview::onTrackAnalyzerProgress(TrackId trackId, AnalyzerProgress analyzerProgress) {
    if (!m_pCurrentTrack || (m_pCurrentTrack->getId() != trackId)) {
        return;
    }

    bool updateNeeded = drawNextPixmapPart();
    if (updateNeeded || (m_analyzerProgress != analyzerProgress)) {
        m_analyzerProgress = analyzerProgress;
        update();
    }
}

void WOverview::slotTrackLoaded(TrackPointer pTrack) {
    Q_UNUSED(pTrack); // only used in DEBUG_ASSERT
    DEBUG_ASSERT(m_pCurrentTrack == pTrack);
    m_trackLoaded = true;
    if (m_pCurrentTrack) {
        updateCues(m_pCurrentTrack->getCuePoints());
    }
    update();
}

void WOverview::slotLoadingTrack(TrackPointer pNewTrack, TrackPointer pOldTrack) {
    Q_UNUSED(pOldTrack); // only used in DEBUG_ASSERT
    //qDebug() << this << "WOverview::slotLoadingTrack" << pNewTrack.get() << pOldTrack.get();
    DEBUG_ASSERT(m_pCurrentTrack == pOldTrack);
    if (m_pCurrentTrack != nullptr) {
        disconnect(m_pCurrentTrack.get(),
                &Track::waveformSummaryUpdated,
                this,
                &WOverview::slotWaveformSummaryUpdated);
    }

    m_waveformSourceImage = QImage();
    m_analyzerProgress = kAnalyzerProgressUnknown;
    m_actualCompletion = 0;
    m_waveformPeak = -1.0;
    m_pixmapDone = false;
    m_trackLoaded = false;
    m_endOfTrack = false;

    if (pNewTrack) {
        m_pCurrentTrack = pNewTrack;
        m_pWaveform = pNewTrack->getWaveformSummary();

        connect(pNewTrack.get(),
                &Track::waveformSummaryUpdated,
                this,
                &WOverview::slotWaveformSummaryUpdated);
        slotWaveformSummaryUpdated();
        connect(pNewTrack.get(), &Track::cuesUpdated, this, &WOverview::receiveCuesUpdated);
    } else {
        m_pCurrentTrack.reset();
        m_pWaveform.clear();
    }
    update();
}

void WOverview::onEndOfTrackChange(double v) {
    //qDebug() << "WOverview::onEndOfTrackChange()" << v;
    m_endOfTrack = v > 0.0;
    update();
}

void WOverview::onMarkChanged(double v) {
    Q_UNUSED(v);
    //qDebug() << "WOverview::onMarkChanged()" << v;
    if (m_pCurrentTrack) {
        updateCues(m_pCurrentTrack->getCuePoints());
        update();
    }
}

void WOverview::onMarkRangeChange(double v) {
    Q_UNUSED(v);
    //qDebug() << "WOverview::onMarkRangeChange()" << v;
    update();
}

void WOverview::onRateRatioChange(double v) {
    Q_UNUSED(v);
    update();
}

void WOverview::onPassthroughChange(double v) {
    m_bPassthroughEnabled = static_cast<bool>(v);

    if (!m_bPassthroughEnabled) {
        slotWaveformSummaryUpdated();
    }

    // Always call this to trigger a repaint even if not track is loaded
    update();
}

void WOverview::updateCues(const QList<CuePointer> &loadedCues) {
    m_marksToRender.clear();
    for (CuePointer currentCue: loadedCues) {
        const WaveformMarkPointer pMark = m_marks.getHotCueMark(currentCue->getHotCue());

        if (pMark != nullptr && pMark->isValid() && pMark->isVisible()
            && pMark->getSamplePosition() != Cue::kNoPosition) {
            QColor newColor = mixxx::RgbColor::toQColor(currentCue->getColor());
            if (newColor != pMark->fillColor() || newColor != pMark->m_textColor) {
                pMark->setBaseColor(newColor);
            }

            int hotcueNumber = currentCue->getHotCue();
            if (currentCue->getType() == mixxx::CueType::HotCue && hotcueNumber != Cue::kNoHotCue) {
                // Prepend the hotcue number to hotcues' labels
                QString newLabel = currentCue->getLabel();
                if (newLabel.isEmpty()) {
                    newLabel = QString::number(hotcueNumber + 1);
                } else {
                    newLabel = QString("%1: %2").arg(hotcueNumber + 1).arg(newLabel);
                }

                if (pMark->m_text != newLabel) {
                    pMark->m_text = newLabel;
                }
            }

            m_marksToRender.append(pMark);
        }
    }

    // The loop above only adds WaveformMarks for hotcues to m_marksToRender.
    for (const auto& pMark : m_marks) {
        if (!m_marksToRender.contains(pMark) && pMark->isValid() && pMark->getSamplePosition() != Cue::kNoPosition && pMark->isVisible()) {
            m_marksToRender.append(pMark);
        }
    }
    std::sort(m_marksToRender.begin(), m_marksToRender.end());
}

// connecting the tracks cuesUpdated and onMarkChanged is not possible
// due to the incompatible signatures. This is a "wrapper" workaround
void WOverview::receiveCuesUpdated() {
    onMarkChanged(0);
}

void WOverview::mouseMoveEvent(QMouseEvent* e) {
    if (m_bLeftClickDragging) {
        if (m_orientation == Qt::Horizontal) {
            m_iPickupPos = math_clamp(e->x(), 0, width() - 1);
        } else {
            m_iPickupPos = math_clamp(e->y(), 0, height() - 1);
        }
    }

    // Do not activate cue hovering while right click is held down and the
    // button down event was not on a cue.
    if (m_bTimeRulerActive) {
        // Prevent showing times beyond the boundaries of the track when the
        // cursor is dragged outside this widget before releasing right click.
        m_timeRulerPos.setX(math_clamp(e->pos().x(), 0, width()));
        m_timeRulerPos.setY(math_clamp(e->pos().y(), 0, height()));
        update();
        return;
    }

    m_pHoveredMark.clear();

    // Non-hotcue marks (intro/outro cues, main cue, loop in/out) are sorted
    // before hotcues in m_marksToRender so if there is a hotcue in the same
    // location, the hotcue gets rendered on top. When right clicking, the
    // the hotcue rendered on top must be assigned to m_pHoveredMark to show
    // the CueMenuPopup. To accomplish this, m_marksToRender is iterated in
    // reverse and the loop breaks as soon as m_pHoveredMark is set.
    for (int i = m_marksToRender.size() - 1; i >= 0; --i) {
        WaveformMarkPointer pMark = m_marksToRender.at(i);
        if (pMark->contains(e->pos(), m_orientation)) {
            m_pHoveredMark = pMark;
            break;
        }
    }

    //qDebug() << "WOverview::mouseMoveEvent" << e->pos() << m_iPos;
    update();
}

void WOverview::mouseReleaseEvent(QMouseEvent* e) {
    mouseMoveEvent(e);
    //qDebug() << "WOverview::mouseReleaseEvent" << e->pos() << m_iPos << ">>" << dValue;

    if (e->button() == Qt::LeftButton) {
        if (m_bLeftClickDragging) {
            m_iPlayPos = m_iPickupPos;
            double dValue = positionToValue(m_iPickupPos);
            setControlParameterUp(dValue);
            m_bLeftClickDragging = false;
        }
        m_bTimeRulerActive = false;
    } else if (e->button() == Qt::RightButton) {
        // Do not seek when releasing a right click. This is important to
        // prevent accidental seeking when trying to right click a hotcue.
        m_bTimeRulerActive = false;
    }
}

void WOverview::mousePressEvent(QMouseEvent* e) {
    //qDebug() << "WOverview::mousePressEvent" << e->pos();
    mouseMoveEvent(e);
    if (m_pCurrentTrack == nullptr) {
        return;
    }
    if (e->button() == Qt::LeftButton) {
        if (m_orientation == Qt::Horizontal) {
            m_iPickupPos = math_clamp(e->x(), 0, width() - 1);
        } else {
            m_iPickupPos = math_clamp(e->y(), 0, height() - 1);
        }

        double dValue = positionToValue(m_iPickupPos);
        if (m_pHoveredMark != nullptr) {
            dValue = m_pHoveredMark->getSamplePosition() / m_trackSamplesControl->get();
            m_iPickupPos = valueToPosition(dValue);
            m_iPlayPos = m_iPickupPos;
            setControlParameterUp(dValue);
            m_bLeftClickDragging = false;
        } else {
            m_bLeftClickDragging = true;
            m_bTimeRulerActive = true;
            m_timeRulerPos = e->pos();
        }
    } else if (e->button() == Qt::RightButton) {
        if (m_bLeftClickDragging) {
            m_iPickupPos = m_iPlayPos;
            m_bLeftClickDragging = false;
            m_bTimeRulerActive = false;
        } else if (m_pHoveredMark == nullptr) {
            m_bTimeRulerActive = true;
            m_timeRulerPos = e->pos();
        } else if (m_pHoveredMark->getHotCue() != Cue::kNoHotCue) {
            // Currently the only way WaveformMarks can be associated
            // with their respective Cue objects is by using the hotcue
            // number. If cues without assigned hotcue are drawn on
            // WOverview in the future, another way to associate
            // WaveformMarks with Cues will need to be implemented.
            CuePointer pHoveredCue;
            QList<CuePointer> cueList = m_pCurrentTrack->getCuePoints();
            for (const auto& pCue : cueList) {
                if (pCue->getHotCue() == m_pHoveredMark->getHotCue()) {
                    pHoveredCue = pCue;
                    break;
                }
            }
            if (pHoveredCue != nullptr) {
                m_pCueMenuPopup->setTrackAndCue(m_pCurrentTrack, pHoveredCue);
<<<<<<< HEAD
                m_pCueMenuPopup->popup(e->globalPos());
=======

                QPoint cueMenuTopLeft = mixxx::widgethelper::mapPopupToScreen(
                        windowHandle()->screen()->size(),
                        e->globalPos(),
                        m_pCueMenuPopup->size());
                m_pCueMenuPopup->popup(cueMenuTopLeft);

                m_bHotcueMenuShowing = true;
>>>>>>> c2827eee
            }
        }
    }
}

void WOverview::slotCueMenuPopupAboutToHide() {
    m_pHoveredMark.clear();
    update();
}

void WOverview::leaveEvent(QEvent* pEvent) {
    Q_UNUSED(pEvent);
    if (!m_pCueMenuPopup->isVisible()) {
        m_pHoveredMark.clear();
    }
    m_bLeftClickDragging = false;
    m_bTimeRulerActive = false;
    update();
}

void WOverview::paintEvent(QPaintEvent* pEvent) {
    Q_UNUSED(pEvent);
    ScopedTimer t("WOverview::paintEvent");

    QPainter painter(this);
    painter.fillRect(rect(), m_qColorBackground);

    if (!m_backgroundPixmap.isNull()) {
        painter.drawPixmap(rect(), m_backgroundPixmap);
    }

    if (m_pCurrentTrack) {
        // Refer to util/ScopePainter.h to understand the semantics of
        // ScopePainter.
        drawEndOfTrackBackground(&painter);
        drawAxis(&painter);
        drawWaveformPixmap(&painter);
        drawEndOfTrackFrame(&painter);
        drawAnalyzerProgress(&painter);

        double trackSamples = m_trackSamplesControl->get();
        if (m_trackLoaded && trackSamples > 0) {
            const float offset = 1.0f;
            const float gain = static_cast<float>(length() - 2) / m_trackSamplesControl->get();

            drawRangeMarks(&painter, offset, gain);
            drawMarks(&painter, offset, gain);
            drawPickupPosition(&painter);
            drawTimeRuler(&painter);
            drawMarkLabels(&painter, offset, gain);
        }
    }

    if (m_bPassthroughEnabled) {
        drawPassthroughOverlay(&painter);
        m_pPassthroughLabel->show();
    } else {
        m_pPassthroughLabel->hide();
    }
}

void WOverview::drawEndOfTrackBackground(QPainter* pPainter) {
    if (m_endOfTrack) {
        PainterScope painterScope(pPainter);
        pPainter->setOpacity(0.3);
        pPainter->setBrush(m_endOfTrackColor);
        pPainter->drawRect(rect().adjusted(1, 1, -2, -2));
    }
}

void WOverview::drawAxis(QPainter* pPainter) {
    PainterScope painterScope(pPainter);
    pPainter->setPen(QPen(m_signalColors.getAxesColor(), 1 * m_scaleFactor));
    if (m_orientation == Qt::Horizontal) {
        pPainter->drawLine(0, height() / 2, width(), height() / 2);
    } else {
        pPainter->drawLine(width() / 2, 0, width() / 2, height());
    }
}

void WOverview::drawWaveformPixmap(QPainter* pPainter) {
    WaveformWidgetFactory* widgetFactory = WaveformWidgetFactory::instance();
    if (!m_waveformSourceImage.isNull()) {
        PainterScope painterScope(pPainter);
        int diffGain;
        bool normalize = widgetFactory->isOverviewNormalized();
        if (normalize && m_pixmapDone && m_waveformPeak > 1) {
            diffGain = 255 - m_waveformPeak - 1;
        } else {
            const double visualGain = widgetFactory->getVisualGain(WaveformWidgetFactory::All);
            diffGain = 255.0 - 255.0 / visualGain;
        }

        if (m_diffGain != diffGain || m_waveformImageScaled.isNull()) {
            QRect sourceRect(0, diffGain, m_waveformSourceImage.width(), m_waveformSourceImage.height() - 2 * diffGain);
            QImage croppedImage = m_waveformSourceImage.copy(sourceRect);
            if (m_orientation == Qt::Vertical) {
                // Rotate pixmap
                croppedImage = croppedImage.transformed(QTransform(0, 1, 1, 0, 0, 0));
            }
            m_waveformImageScaled = croppedImage.scaled(size() * m_devicePixelRatio,
                    Qt::IgnoreAspectRatio,
                    Qt::SmoothTransformation);
            m_diffGain = diffGain;
        }

        pPainter->drawImage(rect(), m_waveformImageScaled);

        // Overlay the played part of the overview-waveform with a skin defined color
        QColor playedOverlayColor = m_signalColors.getPlayedOverlayColor();
        if (playedOverlayColor.alpha() > 0) {
            if (m_orientation == Qt::Vertical) {
                pPainter->fillRect(0, 0, m_waveformImageScaled.width(), m_iPlayPos, playedOverlayColor);
            } else {
                pPainter->fillRect(0, 0, m_iPlayPos, m_waveformImageScaled.height(), playedOverlayColor);
            }
        }
    }
    if (m_bLeftClickDragging) {
        PainterScope painterScope(pPainter);
        QLineF line;
        if (m_orientation == Qt::Horizontal) {
            line.setLine(m_iPlayPos, 0.0, m_iPlayPos, height());
        } else {
            line.setLine(0.0, m_iPlayPos, width(), m_iPlayPos);
        }
        pPainter->setPen(QPen(m_signalColors.getPlayPosColor(), 1 * m_scaleFactor));
        pPainter->setOpacity(0.5);
        pPainter->drawLine(line);
    }
}

void WOverview::drawEndOfTrackFrame(QPainter* pPainter) {
    if (m_endOfTrack) {
        PainterScope painterScope(pPainter);
        pPainter->setOpacity(0.8);
        pPainter->setPen(QPen(QBrush(m_endOfTrackColor), 1.5 * m_scaleFactor));
        pPainter->setBrush(QColor(0, 0, 0, 0));
        pPainter->drawRect(rect().adjusted(0, 0, -1, -1));
    }
}

void WOverview::drawAnalyzerProgress(QPainter* pPainter) {
    if ((m_analyzerProgress >= kAnalyzerProgressNone) &&
            (m_analyzerProgress < kAnalyzerProgressDone)) {
        PainterScope painterScope(pPainter);
        pPainter->setPen(QPen(m_signalColors.getAxesColor(), 3 * m_scaleFactor));

        if (m_analyzerProgress > kAnalyzerProgressNone) {
            if (m_orientation == Qt::Horizontal) {
                pPainter->drawLine(
                        width() * m_analyzerProgress,
                        height() / 2,
                        width(),
                        height() / 2);
            } else {
                pPainter->drawLine(
                        width() / 2,
                        height() * m_analyzerProgress,
                        width() / 2,
                        height());
            }
        }

        if (m_analyzerProgress <= kAnalyzerProgressHalf) { // remove text after progress by wf is recognizable
            if (m_trackLoaded) {
                //: Text on waveform overview when file is playable but no waveform is visible
                paintText(tr("Ready to play, analyzing .."), pPainter);
            } else {
                //: Text on waveform overview when file is cached from source
                paintText(tr("Loading track .."), pPainter);
            }
        } else if (m_analyzerProgress >= kAnalyzerProgressFinalizing) {
            //: Text on waveform overview during finalizing of waveform analysis
            paintText(tr("Finalizing .."), pPainter);
        }
    } else if (!m_trackLoaded) {
        // This happens if the track samples are not loaded, but we have
        // a cached track
        //: Text on waveform overview when file is cached from source
        paintText(tr("Loading track .."), pPainter);
    }
}

void WOverview::drawRangeMarks(QPainter* pPainter, const float& offset, const float& gain) {
    for (auto&& markRange : m_markRanges) {
        if (!markRange.active() || !markRange.visible()) {
            continue;
        }

        // Active mark ranges by definition have starts/ends that are not
        // disabled.
        const qreal startValue = markRange.start();
        const qreal endValue = markRange.end();

        const qreal startPosition = offset + startValue * gain;
        const qreal endPosition = offset + endValue * gain;

        if (startPosition < 0.0 && endPosition < 0.0) {
            continue;
        }

        PainterScope painterScope(pPainter);

        if (markRange.enabled()) {
            pPainter->setOpacity(0.4);
            pPainter->setPen(markRange.m_activeColor);
            pPainter->setBrush(markRange.m_activeColor);
        } else {
            pPainter->setOpacity(0.2);
            pPainter->setPen(markRange.m_disabledColor);
            pPainter->setBrush(markRange.m_disabledColor);
        }

        // let top and bottom of the rect out of the widget
        if (m_orientation == Qt::Horizontal) {
            pPainter->drawRect(QRectF(QPointF(startPosition, -2.0),
                    QPointF(endPosition, height() + 1.0)));
        } else {
            pPainter->drawRect(QRectF(QPointF(-2.0, startPosition),
                    QPointF(width() + 1.0, endPosition)));
        }
    }
}

void WOverview::drawMarks(QPainter* pPainter, const float offset, const float gain) {
    QFont markerFont = pPainter->font();
    markerFont.setPixelSize(m_iLabelFontSize * m_scaleFactor);
    QFontMetricsF fontMetrics(markerFont);

    // Text labels are rendered so they do not overlap with other WaveformMarks'
    // labels. If the text would be too wide, it is elided. However, the user
    // can hover the mouse cursor over a label to show the whole label text,
    // temporarily hiding any following labels that would be drawn over it.
    // This requires looping over the WaveformMarks twice and the marks must be
    // sorted in the order they appear on the waveform.
    // In the first loop, the lines are drawn and the text to render plus its
    // location are calculated then stored in a WaveformMarkLabel. The text must
    // be drawn in the second loop to prevent the lines of following
    // WaveformMarks getting drawn over it. The second loop is in the separate
    // drawMarkLabels function so it can be called after drawCurrentPosition so
    // the view of labels is not obscured by the playhead.

    bool markHovered = false;
    for (int i = 0; i < m_marksToRender.size(); ++i) {
        WaveformMarkPointer pMark = m_marksToRender.at(i);
        PainterScope painterScope(pPainter);

        const qreal markPosition = math_clamp(
                offset + m_marksToRender.at(i)->getSamplePosition() * gain,
                0.0,
                static_cast<qreal>(width()));
        pMark->m_linePosition = markPosition;

        QPen shadowPen(QBrush(pMark->borderColor()), 2.5 * m_scaleFactor);

        QLineF line;
        if (m_orientation == Qt::Horizontal) {
            line.setLine(markPosition, 0.0, markPosition, height());
        } else {
            line.setLine(0.0, markPosition, width(), markPosition);
        }
        pPainter->setPen(shadowPen);
        pPainter->drawLine(line);

        pPainter->setPen(pMark->fillColor());
        pPainter->drawLine(line);

        if (!pMark->m_text.isEmpty()) {
            Qt::Alignment halign = pMark->m_align & Qt::AlignHorizontal_Mask;
            Qt::Alignment valign = pMark->m_align & Qt::AlignVertical_Mask;

            QString text = pMark->m_text;

            // Only allow the text to overlap the following mark if the mouse is
            // hovering over it. Elide it if it would render over the next
            // label, but do not elide it if the next mark's label is not at the
            // same vertical position.
            if (pMark != m_pHoveredMark && i < m_marksToRender.size() - 1) {
                float nextMarkPosition = -1.0;
                for (int m = i + 1; m < m_marksToRender.size() - 1; ++m) {
                    WaveformMarkPointer otherMark = m_marksToRender.at(m);
                    bool otherAtSameHeight = valign == (otherMark->m_align & Qt::AlignVertical_Mask);
                    // Hotcues always show at least their number.
                    bool otherHasLabel = !otherMark->m_text.isEmpty() || otherMark->getHotCue() != Cue::kNoHotCue;
                    if (otherAtSameHeight && otherHasLabel) {
                        nextMarkPosition = offset + otherMark->getSamplePosition() * gain;
                        break;
                    }
                }
                if (nextMarkPosition != -1.0) {
                    text = fontMetrics.elidedText(text, Qt::ElideRight, nextMarkPosition - markPosition - 5);
                }
            }
            // Sometimes QFontMetrics::elidedText turns the QString into just an
            // ellipsis character, so always show at least the hotcue number if
            // the label does not fit.
            if ((text.isEmpty() || text == "…") && pMark->getHotCue() != Cue::kNoHotCue) {
                text = QString::number(pMark->getHotCue() + 1);
            }

            QRectF textRect = fontMetrics.boundingRect(text);
            QPointF textPoint;
            if (m_orientation == Qt::Horizontal) {
                if (halign == Qt::AlignLeft) {
                    textPoint.setX(markPosition - textRect.width() - 5.5);
                } else if (halign == Qt::AlignHCenter) {
                    textPoint.setX(markPosition - textRect.width() / 2);
                } else { // AlignRight
                    textPoint.setX(markPosition + 1.5);
                }

                if (valign == Qt::AlignTop) {
                    textPoint.setY(fontMetrics.height());
                } else if (valign == Qt::AlignVCenter) {
                    textPoint.setY((textRect.height() + height()) / 2);
                } else { // AlignBottom
                    textPoint.setY(float(height()) - 0.5f);
                }
            } else { // Vertical
                if (halign == Qt::AlignLeft) {
                    textPoint.setX(1.0f);
                } else if (halign == Qt::AlignHCenter) {
                    textPoint.setX((width() - textRect.width()) / 2);
                } else { // AlignRight
                    textPoint.setX(width() - textRect.width());
                }

                if (valign == Qt::AlignTop) {
                    textPoint.setY(markPosition - 1.0f);
                } else if (valign == Qt::AlignVCenter) {
                    textPoint.setY(markPosition + textRect.height() / 2);
                } else { // AlignBottom
                    textPoint.setY(markPosition + fontMetrics.ascent());
                }
            }

            pMark->m_label.prerender(textPoint, QPixmap(), text, markerFont, m_labelTextColor, m_labelBackgroundColor, width(), getDevicePixelRatioF(this));
        }

        // Show cue position when hovered
        // The area it will be drawn in needs to be calculated here
        // before drawMarkLabels so drawMarkLabels can avoid drawing
        // labels over the cue position.
        // This can happen for example if the user shows the cue position
        // of a hotcue which is near the intro end position because the
        // intro_end_position WaveformMark label is drawn at the top.
        // However, the drawing of this text needs to happen in
        // drawMarkLabels so none of the WaveformMark lines are drawn
        // on top of the position text.

        // WaveformMark::m_align refers to the alignment of the label,
        // so if the label is on bottom draw the position text on top and
        // vice versa.
        if (pMark == m_pHoveredMark) {
            Qt::Alignment valign = pMark->m_align & Qt::AlignVertical_Mask;
            QPointF positionTextPoint(markPosition + 1.5, 0);
            if (valign == Qt::AlignTop) {
                positionTextPoint.setY(float(height()) - 0.5f);
            } else {
                positionTextPoint.setY(fontMetrics.height());
            }

            double markSamples = pMark->getSamplePosition();
            double trackSamples = m_trackSamplesControl->get();
            double currentPositionSamples = m_playpositionControl->get() * trackSamples;
            double markTime = samplePositionToSeconds(markSamples);
            double markTimeRemaining = samplePositionToSeconds(trackSamples - markSamples);
            double markTimeDistance = samplePositionToSeconds(markSamples - currentPositionSamples);
            QString cuePositionText = mixxx::Duration::formatTime(markTime) + " -" +
                    mixxx::Duration::formatTime(markTimeRemaining);
            QString cueTimeDistanceText = mixxx::Duration::formatTime(fabs(markTimeDistance));
            // Cast to int to avoid confusingly switching from -0:00 to 0:00 as
            // the playhead passes the cue
            if (static_cast<int>(markTimeDistance) < 0) {
                cueTimeDistanceText = "-" + cueTimeDistanceText;
            }

            m_cuePositionLabel.prerender(positionTextPoint, QPixmap(), cuePositionText, markerFont, m_labelTextColor, m_labelBackgroundColor, width(), getDevicePixelRatioF(this));

            QPointF timeDistancePoint(positionTextPoint.x(), (fontMetrics.height() + height()) / 2);
            m_cueTimeDistanceLabel.prerender(timeDistancePoint, QPixmap(), cueTimeDistanceText, markerFont, m_labelTextColor, m_labelBackgroundColor, width(), getDevicePixelRatioF(this));
            markHovered = true;
        }
    }
    if (!markHovered) {
        m_cuePositionLabel.clear();
        m_cueTimeDistanceLabel.clear();
    }
}

void WOverview::drawPickupPosition(QPainter* pPainter) {
    PainterScope painterScope(pPainter);

    if (m_orientation == Qt::Vertical) {
        pPainter->setTransform(QTransform(0, 1, 1, 0, 0, 0));
    }

    pPainter->setPen(QPen(QBrush(m_qColorBackground), 1 * m_scaleFactor));
    pPainter->setOpacity(0.5);
    pPainter->drawLine(m_iPickupPos + 1, 0, m_iPickupPos + 1, breadth());
    pPainter->drawLine(m_iPickupPos - 1, 0, m_iPickupPos - 1, breadth());

    pPainter->setPen(QPen(m_signalColors.getPlayPosColor(), 1 * m_scaleFactor));
    pPainter->setOpacity(1.0);
    pPainter->drawLine(m_iPickupPos, 0, m_iPickupPos, breadth());

    pPainter->drawLine(m_iPickupPos - 2, 0, m_iPickupPos, 2);
    pPainter->drawLine(m_iPickupPos, 2, m_iPickupPos + 2, 0);
    pPainter->drawLine(m_iPickupPos - 2, 0, m_iPickupPos + 2, 0);

    pPainter->drawLine(m_iPickupPos - 2, breadth() - 1, m_iPickupPos, breadth() - 3);
    pPainter->drawLine(m_iPickupPos, breadth() - 3, m_iPickupPos + 2, breadth() - 1);
    pPainter->drawLine(m_iPickupPos - 2, breadth() - 1, m_iPickupPos + 2, breadth() - 1);
}

void WOverview::drawTimeRuler(QPainter* pPainter) {
    QFont markerFont = pPainter->font();
    markerFont.setPixelSize(m_iLabelFontSize * m_scaleFactor);
    QFontMetricsF fontMetrics(markerFont);

    QFont shadowFont = pPainter->font();
    shadowFont.setWeight(99);
    shadowFont.setPixelSize(m_iLabelFontSize * m_scaleFactor);
    QPen shadowPen(Qt::black, 2.5 * m_scaleFactor);

    if (m_bTimeRulerActive) {
        if (!m_bLeftClickDragging) {
            QLineF line;
            if (m_orientation == Qt::Horizontal) {
                line.setLine(m_timeRulerPos.x(), 0.0, m_timeRulerPos.x(), height());
            } else {
                line.setLine(0.0, m_timeRulerPos.x(), width(), m_timeRulerPos.x());
            }
            pPainter->setPen(shadowPen);
            pPainter->drawLine(line);

            pPainter->setPen(QPen(m_signalColors.getPlayPosColor(), 1 * m_scaleFactor));
            pPainter->drawLine(line);
        }

        QPointF textPoint = m_timeRulerPos;
        QPointF textPointDistance = m_timeRulerPos;
        qreal widgetPositionFraction;
        qreal padding = 1.0; // spacing between line and text
        if (m_orientation == Qt::Horizontal) {
            textPoint = QPointF(textPoint.x() + padding, fontMetrics.height());
            textPointDistance = QPointF(textPointDistance.x() + padding,
                    (fontMetrics.height() + height()) / 2);
            widgetPositionFraction = m_timeRulerPos.x() / width();
        } else {
            textPoint.setX(0);
            textPointDistance.setX(0);
            widgetPositionFraction = m_timeRulerPos.y() / height();
        }
        qreal trackSamples = m_trackSamplesControl->get();
        qreal timePosition = samplePositionToSeconds(
                widgetPositionFraction * trackSamples);
        qreal timePositionTillEnd = samplePositionToSeconds(
                (1 - widgetPositionFraction) * trackSamples);
        qreal timeDistance = samplePositionToSeconds(
                (widgetPositionFraction - m_playpositionControl->get()) * trackSamples);

        QString timeText = mixxx::Duration::formatTime(timePosition) + " -" + mixxx::Duration::formatTime(timePositionTillEnd);

        m_timeRulerPositionLabel.prerender(textPoint, QPixmap(), timeText, markerFont, m_labelTextColor, m_labelBackgroundColor, width(), getDevicePixelRatioF(this));
        m_timeRulerPositionLabel.draw(pPainter);

        QString timeDistanceText = mixxx::Duration::formatTime(fabs(timeDistance));
        // Cast to int to avoid confusingly switching from -0:00 to 0:00 as
        // the playhead passes the point
        if (static_cast<int>(timeDistance) < 0) {
            timeDistanceText = "-" + timeDistanceText;
        }
        m_timeRulerDistanceLabel.prerender(textPointDistance, QPixmap(), timeDistanceText, markerFont, m_labelTextColor, m_labelBackgroundColor, width(), getDevicePixelRatioF(this));
        m_timeRulerDistanceLabel.draw(pPainter);
    } else {
        m_timeRulerPositionLabel.clear();
        m_timeRulerDistanceLabel.clear();
    }
}

void WOverview::drawMarkLabels(QPainter* pPainter, const float offset, const float gain) {
    QFont markerFont = pPainter->font();
    markerFont.setPixelSize(m_iLabelFontSize * m_scaleFactor);
    QFontMetricsF fontMetrics(markerFont);

    // Draw WaveformMark labels
    for (const auto& pMark : m_marksToRender) {
        if (m_pHoveredMark != nullptr && pMark != m_pHoveredMark) {
            if (pMark->m_label.intersects(m_pHoveredMark->m_label)) {
                continue;
            }
        }
        if (m_bShowCueTimes &&
                (pMark->m_label.intersects(m_cuePositionLabel) || pMark->m_label.intersects(m_cueTimeDistanceLabel))) {
            continue;
        }
        if (pMark->m_label.intersects(m_timeRulerPositionLabel) || pMark->m_label.intersects(m_timeRulerDistanceLabel)) {
            continue;
        }

        pMark->m_label.draw(pPainter);
    }

    if (m_bShowCueTimes) {
        m_cuePositionLabel.draw(pPainter);
        m_cueTimeDistanceLabel.draw(pPainter);
    }

    // draw duration of WaveformMarkRanges
    for (auto&& markRange : m_markRanges) {
        if (markRange.showDuration() && markRange.active() && markRange.visible()) {
            // Active mark ranges by definition have starts/ends that are not
            // disabled.
            const qreal startValue = markRange.start();
            const qreal endValue = markRange.end();

            const qreal startPosition = offset + startValue * gain;
            const qreal endPosition = offset + endValue * gain;

            if (startPosition < 0.0 && endPosition < 0.0) {
                continue;
            }
            QString duration = mixxx::Duration::formatTime(
                    samplePositionToSeconds(endValue - startValue));

            QRectF durationRect = fontMetrics.boundingRect(duration);
            qreal x;

            WaveformMarkRange::DurationTextLocation textLocation = markRange.durationTextLocation();
            if (textLocation == WaveformMarkRange::DurationTextLocation::Before) {
                x = startPosition - durationRect.width() - 5.5;
            } else {
                x = endPosition + 1.5;
            }

            QPointF durationBottomLeft(x, fontMetrics.height());

            markRange.m_durationLabel.prerender(durationBottomLeft, QPixmap(), duration, markerFont, m_labelTextColor, m_labelBackgroundColor, width(), getDevicePixelRatioF(this));

            if (!(markRange.m_durationLabel.intersects(m_cuePositionLabel) || markRange.m_durationLabel.intersects(m_cueTimeDistanceLabel) || markRange.m_durationLabel.intersects(m_timeRulerPositionLabel) || markRange.m_durationLabel.intersects(m_timeRulerDistanceLabel))) {
                markRange.m_durationLabel.draw(pPainter);
            }
        }
    }
}

void WOverview::drawPassthroughOverlay(QPainter* pPainter) {
    if (!m_waveformSourceImage.isNull() && m_passthroughOverlayColor.alpha() > 0) {
        // Overlay the entire overview-waveform with a skin defined color
        pPainter->fillRect(rect(), m_passthroughOverlayColor);
    }
}

void WOverview::paintText(const QString& text, QPainter* pPainter) {
    PainterScope painterScope(pPainter);
    QColor lowColor = m_signalColors.getLowColor();
    lowColor.setAlphaF(0.5);
    QPen lowColorPen(
            QBrush(lowColor), 1.25 * m_scaleFactor,
            Qt::SolidLine, Qt::RoundCap);
    pPainter->setPen(lowColorPen);
    QFont font = pPainter->font();
    QFontMetrics fm(font);

    // TODO: The following use of QFontMetrics::width(const QString&, int) const
    // is deprecated and should be replaced with
    // QFontMetrics::horizontalAdvance(const QString&, int) const. However, the
    // proposed alternative has just been introduced in Qt 5.11.
    // Until the minimum required Qt version of Mixx is increased, we need a
    // version check here.
    #if (QT_VERSION < QT_VERSION_CHECK(5, 11, 0))
    int textWidth = fm.width(text);
    #else
    int textWidth = fm.horizontalAdvance(text);
    #endif

    if (textWidth > length()) {
        qreal pointSize = font.pointSizeF();
        pointSize = pointSize * (length() - 5 * m_scaleFactor) / textWidth;
        if (pointSize < 6 * m_scaleFactor) {
            pointSize = 6 * m_scaleFactor;
        }
        font.setPointSizeF(pointSize);
        pPainter->setFont(font);
    }
    if (m_orientation == Qt::Vertical) {
        pPainter->setTransform(QTransform(0, 1, -1, 0, width(), 0));
    }
    pPainter->drawText(10 * m_scaleFactor, 12 * m_scaleFactor, text);
    pPainter->resetTransform();
}

double WOverview::samplePositionToSeconds(double sample) {
    double trackTime = sample /
            (m_trackSampleRateControl->get() * mixxx::kEngineChannelCount);
    return trackTime / m_pRateRatioControl->get();
}

void WOverview::resizeEvent(QResizeEvent* pEvent) {
    Q_UNUSED(pEvent);
    // Play-position potmeters range from 0 to 1 but they allow out-of-range
    // sets. This is to give VC access to the pre-roll area.
    const double kMaxPlayposRange = 1.0;
    const double kMinPlayposRange = 0.0;

    // Values of zero and one in normalized space.
    const double zero = (0.0 - kMinPlayposRange) / (kMaxPlayposRange - kMinPlayposRange);
    const double one = (1.0 - kMinPlayposRange) / (kMaxPlayposRange - kMinPlayposRange);

    // These coefficients convert between widget space and normalized value
    // space.
    m_a = (length() - 1) / (one - zero);
    m_b = zero * m_a;

    m_devicePixelRatio = getDevicePixelRatioF(this);

    m_waveformImageScaled = QImage();
    m_diffGain = 0;
    Init();
}

void WOverview::dragEnterEvent(QDragEnterEvent* pEvent) {
    DragAndDropHelper::handleTrackDragEnterEvent(pEvent, m_group, m_pConfig);
}
void WOverview::dropEvent(QDropEvent* pEvent) {
    DragAndDropHelper::handleTrackDropEvent(pEvent, *this, m_group, m_pConfig);
}<|MERGE_RESOLUTION|>--- conflicted
+++ resolved
@@ -530,18 +530,11 @@
             }
             if (pHoveredCue != nullptr) {
                 m_pCueMenuPopup->setTrackAndCue(m_pCurrentTrack, pHoveredCue);
-<<<<<<< HEAD
-                m_pCueMenuPopup->popup(e->globalPos());
-=======
-
                 QPoint cueMenuTopLeft = mixxx::widgethelper::mapPopupToScreen(
                         windowHandle()->screen()->size(),
                         e->globalPos(),
                         m_pCueMenuPopup->size());
                 m_pCueMenuPopup->popup(cueMenuTopLeft);
-
-                m_bHotcueMenuShowing = true;
->>>>>>> c2827eee
             }
         }
     }
