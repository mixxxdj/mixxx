#include "woverview.h"

#include <QBrush>
#include <QColor>
#include <QMouseEvent>
#include <QPaintEvent>
#include <QPainter>
#include <QPen>
#include <QVBoxLayout>

#include "analyzer/analyzerprogress.h"
#include "control/controlproxy.h"
#include "engine/engine.h"
#include "mixer/playermanager.h"
#include "moc_woverview.cpp"
#include "preferences/colorpalettesettings.h"
#include "track/track.h"
#include "util/colorcomponents.h"
#include "util/dnd.h"
#include "util/duration.h"
#include "util/math.h"
#include "util/painterscope.h"
#include "util/timer.h"
#include "waveform/waveform.h"
#include "waveform/waveformwidgetfactory.h"
#include "widget/controlwidgetconnection.h"
#include "wskincolor.h"

WOverview::WOverview(
        const QString& group,
        PlayerManager* pPlayerManager,
        UserSettingsPointer pConfig,
        QWidget* parent)
        : WWidget(parent),
          m_group(group),
          m_pConfig(pConfig),
          m_type(Type::RGB),
          m_actualCompletion(0),
          m_pixmapDone(false),
          m_waveformPeak(-1.0),
          m_diffGain(0),
          m_devicePixelRatio(1.0),
          m_endOfTrack(false),
          m_bPassthroughEnabled(false),
          m_pCueMenuPopup(make_parented<WCueMenuPopup>(pConfig, this)),
          m_bShowCueTimes(true),
          m_iPosSeconds(0),
          m_bLeftClickDragging(false),
          m_iPickupPos(0),
          m_iPlayPos(0),
          m_bTimeRulerActive(false),
          m_orientation(Qt::Horizontal),
          m_iLabelFontSize(10),
          m_a(1.0),
          m_b(0.0),
          m_analyzerProgress(kAnalyzerProgressUnknown),
          m_trackLoaded(false),
          m_pHoveredMark(nullptr),
          m_scaleFactor(1.0),
          m_trackSampleRateControl(
                  m_group,
                  QStringLiteral("track_samplerate")),
          m_trackSamplesControl(
                  m_group,
                  QStringLiteral("track_samples")),
          m_playpositionControl(
                  m_group,
                  QStringLiteral("playposition")) {
    m_endOfTrackControl = make_parented<ControlProxy>(
            m_group, QStringLiteral("end_of_track"), this, ControlFlag::NoAssertIfMissing);
    m_endOfTrackControl->connectValueChanged(this, &WOverview::onEndOfTrackChange);
    m_pRateRatioControl = make_parented<ControlProxy>(
            m_group, QStringLiteral("rate_ratio"), this, ControlFlag::NoAssertIfMissing);
    // Needed to recalculate range durations when rate slider is moved without the deck playing
    m_pRateRatioControl->connectValueChanged(
            this, &WOverview::onRateRatioChange);
    m_pPassthroughControl = make_parented<ControlProxy>(
            m_group, QStringLiteral("passthrough"), this, ControlFlag::NoAssertIfMissing);
    m_pPassthroughControl->connectValueChanged(this, &WOverview::onPassthroughChange);
    m_bPassthroughEnabled = m_pPassthroughControl->toBool();

    m_pTypeControl = make_parented<ControlProxy>(
            QStringLiteral("[Waveform]"),
            QStringLiteral("WaveformOverviewType"),
            this);
    m_pTypeControl->connectValueChanged(this, &WOverview::slotTypeControlChanged);
    slotTypeControlChanged(m_pTypeControl->get());

    m_pMinuteMarkersControl = make_parented<ControlProxy>(
            QStringLiteral("[Waveform]"),
            QStringLiteral("DrawOverviewMinuteMarkers"),
            this);
    m_pMinuteMarkersControl->connectValueChanged(this, &WOverview::slotMinuteMarkersChanged);
    slotMinuteMarkersChanged(static_cast<bool>(m_pMinuteMarkersControl->get()));

    m_pPassthroughLabel = make_parented<QLabel>(this);

    setAcceptDrops(true);

    setMouseTracking(true);

    connect(pPlayerManager, &PlayerManager::trackAnalyzerProgress,
            this, &WOverview::onTrackAnalyzerProgress);

    connect(m_pCueMenuPopup.get(), &WCueMenuPopup::aboutToHide, this, &WOverview::slotCueMenuPopupAboutToHide);
}

void WOverview::setup(const QDomNode& node, const SkinContext& context) {
    m_scaleFactor = context.getScaleFactor();
    m_signalColors.setup(node, context);

    m_backgroundColor = m_signalColors.getBgColor();
    m_axesColor = m_signalColors.getAxesColor();
    m_playPosColor = m_signalColors.getPlayPosColor();
    m_passthroughOverlayColor = m_signalColors.getPassthroughOverlayColor();
    m_playedOverlayColor = m_signalColors.getPlayedOverlayColor();
    m_lowColor = m_signalColors.getLowColor();
    m_dimBrightThreshold = m_signalColors.getDimBrightThreshold();

    m_labelBackgroundColor = context.selectColor(node, "LabelBackgroundColor");
    if (!m_labelBackgroundColor.isValid()) {
        m_labelBackgroundColor = m_backgroundColor;
        m_labelBackgroundColor.setAlpha(255 / 2); // 0 == fully transparent
    }

    m_labelTextColor = context.selectColor(node, "LabelTextColor");
    if (!m_labelTextColor.isValid()) {
        m_labelTextColor = Qt::white;
    }

    bool okay = false;
    int labelFontSize = context.selectInt(node, "LabelFontSize", &okay);
    if (okay) {
        m_iLabelFontSize = labelFontSize;
    }

    // Clear the background pixmap, if it exists.
    m_backgroundPixmap = QPixmap();
    m_backgroundPixmapPath = context.selectString(node, "BgPixmap");
    if (!m_backgroundPixmapPath.isEmpty()) {
        auto pPixmap = WPixmapStore::getPixmapNoCache(
                context.makeSkinPath(m_backgroundPixmapPath),
                m_scaleFactor);
        if (pPixmap) {
            m_backgroundPixmap = *pPixmap;
        }
    }

    m_endOfTrackColor = QColor(200, 25, 20);
    const QString endOfTrackColorName = context.selectString(node, "EndOfTrackColor");
    if (!endOfTrackColorName.isNull()) {
        m_endOfTrackColor = QColor(endOfTrackColorName);
        m_endOfTrackColor = WSkinColor::getCorrectColor(m_endOfTrackColor);
    }

    // setup hotcues and cue and loop(s)
    m_marks.setup(m_group, node, context, m_signalColors);

    ColorPaletteSettings colorPaletteSettings(m_pConfig);
    auto colorPalette = colorPaletteSettings.getHotcueColorPalette();
    m_pCueMenuPopup->setColorPalette(colorPalette);

    m_marks.connectSamplePositionChanged(this, &WOverview::onMarkChanged);
    m_marks.connectSampleEndPositionChanged(this, &WOverview::onMarkChanged);
    m_marks.connectVisibleChanged(this, &WOverview::onMarkChanged);

    QDomNode child = node.firstChild();
    while (!child.isNull()) {
        if (child.nodeName() == "MarkRange") {
            m_markRanges.push_back(WaveformMarkRange(m_group, child, context, m_signalColors));
            WaveformMarkRange& markRange = m_markRanges.back();

            if (markRange.m_markEnabledControl) {
                markRange.m_markEnabledControl->connectValueChanged(
                        this, &WOverview::onMarkRangeChange);
            }
            if (markRange.m_markVisibleControl) {
                markRange.m_markVisibleControl->connectValueChanged(
                        this, &WOverview::onMarkRangeChange);
            }
            if (markRange.m_markStartPointControl) {
                markRange.m_markStartPointControl->connectValueChanged(
                        this, &WOverview::onMarkRangeChange);
            }
            if (markRange.m_markEndPointControl) {
                markRange.m_markEndPointControl->connectValueChanged(
                        this, &WOverview::onMarkRangeChange);
            }
        }
        child = child.nextSibling();
    }

    DEBUG_ASSERT(m_pPassthroughLabel.get() != nullptr);
    m_pPassthroughLabel->setAlignment(Qt::AlignLeft | Qt::AlignVCenter);
    // Shown on the overview waveform when vinyl passthrough is enabled
    m_pPassthroughLabel->setText(tr("Passthrough"));
    m_pPassthroughLabel->setStyleSheet(
            QStringLiteral("QLabel{"
                           "font-family: 'Open Sans';"
                           "font-size: %1px;"
                           "font-weight: bold;"
                           "color: %2;"
                           "margin-left };")
                    .arg(QString::number(int(m_iLabelFontSize * 1.5)),
                            QColor(m_signalColors.getPassthroughLabelColor())
                                    .name(QColor::HexRgb)));
    m_pPassthroughLabel->hide();
    QVBoxLayout* pPassthroughLayout = new QVBoxLayout(this);
    pPassthroughLayout->setContentsMargins(m_iLabelFontSize, 0, 0, 0); // l, t, r, b
    pPassthroughLayout->setAlignment(Qt::AlignLeft | Qt::AlignVCenter);
    pPassthroughLayout->addWidget(m_pPassthroughLabel);
    setLayout(pPassthroughLayout);

    QString orientationString = context.selectString(node, "Orientation").toLower();
    if (orientationString == "vertical") {
        m_orientation = Qt::Vertical;
    } else {
        m_orientation = Qt::Horizontal;
    }

    m_bShowCueTimes = context.selectBool(node, "ShowCueTimes", true);

    // qDebug() << "WOverview : std::as_const(m_marks)" << m_marks.size();
    // qDebug() << "WOverview : m_markRanges" << m_markRanges.size();
    if (!m_connections.isEmpty()) {
        ControlParameterWidgetConnection* defaultConnection = m_connections.at(0);
        if (defaultConnection) {
            if (defaultConnection->getEmitOption() &
                    ControlParameterWidgetConnection::EMIT_DEFAULT) {
                // ON_PRESS means here value change on mouse move during press
                defaultConnection->setEmitOption(
                        ControlParameterWidgetConnection::EMIT_ON_RELEASE);
            }
        }
    }

    setFocusPolicy(Qt::NoFocus);
}

void WOverview::initWithTrack(TrackPointer pTrack) {
    Init();
    if (pTrack) {
        // if a track already loaded (after skin change)
        slotLoadingTrack(pTrack, TrackPointer());
        slotTrackLoaded(pTrack);
        slotWaveformSummaryUpdated();
    }
}

void WOverview::onConnectedControlChanged(double dParameter, double dValue) {
    // this is connected via skin to "playposition"
    Q_UNUSED(dValue);

    // Calculate handle position. Clamp the value within 0-1 because that's
    // all we represent with this widget.
    dParameter = math_clamp(dParameter, 0.0, 1.0);

    bool redraw = false;
    int oldPos = m_iPlayPos;
    m_iPlayPos = valueToPosition(dParameter);
    if (oldPos != m_iPlayPos) {
        redraw = true;
    }

    if (!m_bLeftClickDragging) {
        // if not dragged the pick-up moves with the play position
        m_iPickupPos = m_iPlayPos;
    }

    // In case the user is hovering a cue point or holding right click, the
    // calculated time between the playhead and cue/cursor should be updated at
    // least once per second, regardless of m_iPos which depends on the length
    // of the widget.
    int oldPositionSeconds = m_iPosSeconds;
    m_iPosSeconds = static_cast<int>(dParameter * getTrackSamples());
    if ((m_bTimeRulerActive || m_pHoveredMark != nullptr) && oldPositionSeconds != m_iPosSeconds) {
        redraw = true;
    }

    if (redraw) {
        update();
    }
}

void WOverview::slotWaveformSummaryUpdated() {
    //qDebug() << "WOverview::slotWaveformSummaryUpdated()";

    TrackPointer pTrack(m_pCurrentTrack);
    if (!pTrack) {
        return;
    }
    m_pWaveform = pTrack->getWaveformSummary();
    if (m_pWaveform) {
        // If the waveform is already complete, just draw it.
        if (m_pWaveform->getCompletion() == m_pWaveform->getDataSize()) {
            m_actualCompletion = 0;
            if (drawNextPixmapPart()) {
                update();
            }
        }
    } else {
        // Null waveform pointer means waveform was cleared.
        m_waveformSourceImage = QImage();
        m_analyzerProgress = kAnalyzerProgressUnknown;
        m_actualCompletion = 0;
        m_waveformPeak = -1.0;
        m_pixmapDone = false;

        update();
    }
}

void WOverview::onTrackAnalyzerProgress(TrackId trackId, AnalyzerProgress analyzerProgress) {
    if (!m_pCurrentTrack || (m_pCurrentTrack->getId() != trackId)) {
        return;
    }

    bool updateNeeded = drawNextPixmapPart();
    if (updateNeeded || (m_analyzerProgress != analyzerProgress)) {
        m_analyzerProgress = analyzerProgress;
        update();
    }
}

void WOverview::slotTrackLoaded(TrackPointer pTrack) {
    Q_UNUSED(pTrack); // only used in DEBUG_ASSERT
    //qDebug() << "WOverview::slotTrackLoaded()" << m_pCurrentTrack.get() << pTrack.get();
    DEBUG_ASSERT(m_pCurrentTrack == pTrack);
    m_trackLoaded = true;
    if (m_pCurrentTrack) {
        updateCues(m_pCurrentTrack->getCuePoints());
    }
    update();
}

void WOverview::slotLoadingTrack(TrackPointer pNewTrack, TrackPointer pOldTrack) {
    Q_UNUSED(pOldTrack); // only used in DEBUG_ASSERT
    //qDebug() << this << "WOverview::slotLoadingTrack" << pNewTrack.get() << pOldTrack.get();
    DEBUG_ASSERT(m_pCurrentTrack == pOldTrack);
    if (m_pCurrentTrack != nullptr) {
        disconnect(m_pCurrentTrack.get(),
                &Track::waveformSummaryUpdated,
                this,
                &WOverview::slotWaveformSummaryUpdated);
        disconnect(m_pCurrentTrack.get(),
                &Track::cuesUpdated,
                this,
                &WOverview::receiveCuesUpdated);
    }

    m_waveformSourceImage = QImage();
    m_analyzerProgress = kAnalyzerProgressUnknown;
    m_actualCompletion = 0;
    m_waveformPeak = -1.0;
    m_pixmapDone = false;
    // Note: Here we already have the new track, but the engine and it's
    // Control Objects may still have the old one until the slotTrackLoaded()
    // signal has been received.
    m_trackLoaded = false;
    m_endOfTrack = false;

    if (pNewTrack) {
        m_pCurrentTrack = pNewTrack;
        m_pWaveform = pNewTrack->getWaveformSummary();

        connect(pNewTrack.get(),
                &Track::waveformSummaryUpdated,
                this,
                &WOverview::slotWaveformSummaryUpdated);
        slotWaveformSummaryUpdated();
        connect(pNewTrack.get(), &Track::cuesUpdated, this, &WOverview::receiveCuesUpdated);
    } else {
        m_pCurrentTrack.reset();
        m_pWaveform.clear();
    }
    update();
}

void WOverview::onEndOfTrackChange(double v) {
    //qDebug() << "WOverview::onEndOfTrackChange()" << v;
    m_endOfTrack = v > 0.0;
    update();
}

void WOverview::onMarkChanged(double v) {
    Q_UNUSED(v);
    //qDebug() << "WOverview::onMarkChanged()" << v;
    if (m_pCurrentTrack) {
        updateCues(m_pCurrentTrack->getCuePoints());
        update();
    }
}

void WOverview::onMarkRangeChange(double v) {
    Q_UNUSED(v);
    //qDebug() << "WOverview::onMarkRangeChange()" << v;
    update();
}

void WOverview::onRateRatioChange(double v) {
    Q_UNUSED(v);
    update();
}

void WOverview::onPassthroughChange(double v) {
    m_bPassthroughEnabled = static_cast<bool>(v);

    if (!m_bPassthroughEnabled) {
        slotWaveformSummaryUpdated();
    }

    // Always call this to trigger a repaint even if not track is loaded
    update();
}

void WOverview::slotTypeControlChanged(double v) {
    // Assert that v is in enum range to prevent UB.
    DEBUG_ASSERT(v >= 0 && v < QMetaEnum::fromType<Type>().keyCount());
    Type type = static_cast<Type>(static_cast<int>(v));
    if (type == m_type) {
        return;
    }

    m_type = type;
    m_pWaveform.clear();
    slotWaveformSummaryUpdated();
}

void WOverview::slotMinuteMarkersChanged(bool /*unused*/) {
    update();
}

void WOverview::updateCues(const QList<CuePointer> &loadedCues) {
    for (const CuePointer& currentCue : loadedCues) {
        const WaveformMarkPointer pMark = m_marks.getHotCueMark(currentCue->getHotCue());

        if (pMark != nullptr && pMark->isValid() && pMark->isVisible()
            && pMark->getSamplePosition() != Cue::kNoPosition) {
            QColor newColor = mixxx::RgbColor::toQColor(currentCue->getColor());
            if (newColor != pMark->fillColor() || newColor != pMark->m_textColor) {
                pMark->setBaseColor(newColor, m_dimBrightThreshold);
            }

            int hotcueNumber = currentCue->getHotCue();
            if ((currentCue->getType() == mixxx::CueType::HotCue ||
                        currentCue->getType() == mixxx::CueType::Loop) &&
                    hotcueNumber != Cue::kNoHotCue) {
                // Prepend the hotcue number to hotcues' labels
                QString newLabel = currentCue->getLabel();
                if (newLabel.isEmpty()) {
                    newLabel = QString::number(hotcueNumber + 1);
                } else {
                    newLabel = QString("%1: %2").arg(hotcueNumber + 1).arg(newLabel);
                }

                if (pMark->m_text != newLabel) {
                    pMark->m_text = newLabel;
                }
            }
        }
    }

    m_marks.update();
}

// connecting the tracks cuesUpdated and onMarkChanged is not possible
// due to the incompatible signatures. This is a "wrapper" workaround
void WOverview::receiveCuesUpdated() {
    onMarkChanged(0);
}

void WOverview::mouseMoveEvent(QMouseEvent* e) {
    if (m_bLeftClickDragging) {
        if (m_orientation == Qt::Horizontal) {
#if QT_VERSION >= QT_VERSION_CHECK(6, 0, 0)
            m_iPickupPos = math_clamp(static_cast<int>(e->position().x()), 0, width() - 1);
#else
            m_iPickupPos = math_clamp(e->x(), 0, width() - 1);
#endif
        } else {
#if QT_VERSION >= QT_VERSION_CHECK(6, 0, 0)
            m_iPickupPos = math_clamp(static_cast<int>(e->position().y()), 0, height() - 1);
#else
            m_iPickupPos = math_clamp(e->y(), 0, height() - 1);
#endif
        }
    }

    // Do not activate cue hovering while right click is held down and the
    // button down event was not on a cue.
    if (m_bTimeRulerActive) {
        // Prevent showing times beyond the boundaries of the track when the
        // cursor is dragged outside this widget before releasing right click.
        m_timeRulerPos.setX(math_clamp(e->pos().x(), 0, width()));
        m_timeRulerPos.setY(math_clamp(e->pos().y(), 0, height()));
        update();
        return;
    }

    m_pHoveredMark = m_marks.findHoveredMark(e->pos(), m_orientation);

    //qDebug() << "WOverview::mouseMoveEvent" << e->pos() << m_iPos;
    update();
}

void WOverview::mouseReleaseEvent(QMouseEvent* e) {
    mouseMoveEvent(e);
    if (m_bPassthroughEnabled) {
        m_bLeftClickDragging = false;
        return;
    }
    //qDebug() << "WOverview::mouseReleaseEvent" << e->pos() << m_iPos << ">>" << dValue;

    if (e->button() == Qt::LeftButton) {
        if (m_bLeftClickDragging) {
            m_iPlayPos = m_iPickupPos;
            double dValue = positionToValue(m_iPickupPos);
            setControlParameterUp(dValue);
            m_bLeftClickDragging = false;
        }
        m_bTimeRulerActive = false;
    } else if (e->button() == Qt::RightButton) {
        // Do not seek when releasing a right click. This is important to
        // prevent accidental seeking when trying to right click a hotcue.
        m_bTimeRulerActive = false;
    }
}

void WOverview::mousePressEvent(QMouseEvent* e) {
    //qDebug() << "WOverview::mousePressEvent" << e->pos();
    mouseMoveEvent(e);
    if (m_bPassthroughEnabled) {
        m_bLeftClickDragging = false;
        return;
    }
    double trackSamples = getTrackSamples();
    if (m_pCurrentTrack == nullptr || trackSamples <= 0) {
        return;
    }
    if (e->button() == Qt::LeftButton) {
        if (m_orientation == Qt::Horizontal) {
#if QT_VERSION >= QT_VERSION_CHECK(6, 0, 0)
            m_iPickupPos = math_clamp(static_cast<int>(e->position().x()), 0, width() - 1);
#else
            m_iPickupPos = math_clamp(e->x(), 0, width() - 1);
#endif
        } else {
#if QT_VERSION >= QT_VERSION_CHECK(6, 0, 0)
            m_iPickupPos = math_clamp(static_cast<int>(e->position().y()), 0, height() - 1);
#else
            m_iPickupPos = math_clamp(e->y(), 0, height() - 1);
#endif
        }

        if (m_pHoveredMark != nullptr) {
            double dValue = m_pHoveredMark->getSamplePosition() / trackSamples;
            m_iPickupPos = valueToPosition(dValue);
            m_iPlayPos = m_iPickupPos;
            setControlParameterUp(dValue);
            m_bLeftClickDragging = false;
        } else {
            m_bLeftClickDragging = true;
            m_bTimeRulerActive = true;
            m_timeRulerPos = e->pos();
        }
    } else if (e->button() == Qt::RightButton) {
        if (m_bLeftClickDragging) {
            m_iPickupPos = m_iPlayPos;
            m_bLeftClickDragging = false;
            m_bTimeRulerActive = false;
        } else if (m_pHoveredMark == nullptr) {
            m_bTimeRulerActive = true;
            m_timeRulerPos = e->pos();
        } else if (m_pHoveredMark->getHotCue() != Cue::kNoHotCue) {
            // Currently the only way WaveformMarks can be associated
            // with their respective Cue objects is by using the hotcue
            // number. If cues without assigned hotcue are drawn on
            // WOverview in the future, another way to associate
            // WaveformMarks with Cues will need to be implemented.
            CuePointer pHoveredCue;
            QList<CuePointer> cueList = m_pCurrentTrack->getCuePoints();
            for (const auto& pCue : cueList) {
                if (pCue->getHotCue() == m_pHoveredMark->getHotCue()) {
                    pHoveredCue = pCue;
                    break;
                }
            }
            if (pHoveredCue != nullptr) {
                if (e->modifiers().testFlag(Qt::ShiftModifier)) {
                    m_pCurrentTrack->removeCue(pHoveredCue);
                    return;
                } else {
                    m_pCueMenuPopup->setTrackCueGroup(m_pCurrentTrack, pHoveredCue, m_group);
#if QT_VERSION >= QT_VERSION_CHECK(6, 0, 0)
                    m_pCueMenuPopup->popup(e->globalPosition().toPoint());
#else
                    m_pCueMenuPopup->popup(e->globalPos());
#endif
                }
            }
        }
    }
}

void WOverview::slotCueMenuPopupAboutToHide() {
    m_pHoveredMark.clear();
    update();
}

void WOverview::leaveEvent(QEvent* pEvent) {
    Q_UNUSED(pEvent);
    if (!m_pCueMenuPopup->isVisible()) {
        m_pHoveredMark.clear();
    }
    m_bLeftClickDragging = false;
    m_bTimeRulerActive = false;
    update();
}

void WOverview::paintEvent(QPaintEvent* pEvent) {
    Q_UNUSED(pEvent);
    ScopedTimer t(QStringLiteral("WOverview::paintEvent"));

    QPainter painter(this);
    painter.fillRect(rect(), m_backgroundColor);

    if (!m_backgroundPixmap.isNull()) {
        painter.drawPixmap(rect(), m_backgroundPixmap);
    }

    if (m_pCurrentTrack) {
        // Refer to util/ScopePainter.h to understand the semantics of
        // ScopePainter.
        drawEndOfTrackBackground(&painter);
        drawAxis(&painter);
        drawWaveformPixmap(&painter);
        drawMinuteMarkers(&painter);
        drawPlayedOverlay(&painter);
        drawPlayPosition(&painter);
        drawEndOfTrackFrame(&painter);
        drawAnalyzerProgress(&painter);

        double trackSamples = getTrackSamples();
        if (trackSamples > 0) {
            const float offset = 1.0f;
            const auto gain = static_cast<CSAMPLE_GAIN>(length() - 2) /
                    static_cast<CSAMPLE_GAIN>(trackSamples);

            drawRangeMarks(&painter, offset, gain);
            drawMarks(&painter, offset, gain);
            drawPickupPosition(&painter);
            drawTimeRuler(&painter);
            drawMarkLabels(&painter, offset, gain);
        }
    }

    if (m_bPassthroughEnabled) {
        drawPassthroughOverlay(&painter);
        m_pPassthroughLabel->show();
    } else {
        m_pPassthroughLabel->hide();
    }
}

void WOverview::drawEndOfTrackBackground(QPainter* pPainter) {
    if (m_endOfTrack) {
        PainterScope painterScope(pPainter);
        pPainter->setOpacity(0.3);
        pPainter->setBrush(m_endOfTrackColor);
        pPainter->drawRect(rect().adjusted(1, 1, -2, -2));
    }
}

void WOverview::drawAxis(QPainter* pPainter) {
    PainterScope painterScope(pPainter);
    pPainter->setPen(QPen(m_axesColor, m_scaleFactor));
    if (m_orientation == Qt::Horizontal) {
        pPainter->drawLine(0, height() / 2, width(), height() / 2);
    } else {
        pPainter->drawLine(width() / 2, 0, width() / 2, height());
    }
}

void WOverview::drawWaveformPixmap(QPainter* pPainter) {
    WaveformWidgetFactory* widgetFactory = WaveformWidgetFactory::instance();
    if (!m_waveformSourceImage.isNull()) {
        PainterScope painterScope(pPainter);
        float diffGain;
        bool normalize = widgetFactory->isOverviewNormalized();
        if (normalize && m_pixmapDone && m_waveformPeak > 1) {
            diffGain = 255 - m_waveformPeak - 1;
        } else {
            const auto visualGain = static_cast<float>(
                    widgetFactory->getVisualGain(WaveformWidgetFactory::All));
            diffGain = 255.0f - (255.0f / visualGain);
        }

        if (m_diffGain != diffGain || m_waveformImageScaled.isNull()) {
            QRect sourceRect(0,
                    static_cast<int>(diffGain),
                    m_waveformSourceImage.width(),
                    m_waveformSourceImage.height() -
                            2 * static_cast<int>(diffGain));
            QImage croppedImage = m_waveformSourceImage.copy(sourceRect);
            if (m_orientation == Qt::Vertical) {
                // Rotate pixmap
                croppedImage = croppedImage.transformed(QTransform(0, 1, 1, 0, 0, 0));
            }
            m_waveformImageScaled = croppedImage.scaled(size() * m_devicePixelRatio,
                    Qt::IgnoreAspectRatio,
                    Qt::SmoothTransformation);
            m_diffGain = diffGain;
        }

        pPainter->drawImage(rect(), m_waveformImageScaled);
    }
}

void WOverview::drawMinuteMarkers(QPainter* pPainter) {
    if (!m_trackLoaded) {
        return;
    }

    if (!static_cast<bool>(m_pMinuteMarkersControl->get())) {
        return;
    }

    // Faster than track->getDuration() and already has playback speed ratio compensated for
    const double trackSeconds = samplePositionToSeconds(getTrackSamples());

    QLineF line;
    pPainter->setPen(QPen(m_axesColor, m_scaleFactor));
    pPainter->setOpacity(1.0);

    const double overviewHeight = m_orientation == Qt::Horizontal ? height() : width();
    const double markerHeight = overviewHeight * 0.08;
    const double lowerMarkerYPos = overviewHeight * 0.92;
    double currentMarkerXPos;
    const int iWidth = m_orientation == Qt::Horizontal ? width() : height();
    for (double currentMarkerSeconds = 60; currentMarkerSeconds < trackSeconds;
            currentMarkerSeconds += 60) {
        currentMarkerXPos = currentMarkerSeconds / trackSeconds * iWidth;

        if (m_orientation == Qt::Horizontal) {
            line.setLine(currentMarkerXPos, 0.0, currentMarkerXPos, markerHeight);
            pPainter->drawLine(line);
            line.setLine(currentMarkerXPos, lowerMarkerYPos, currentMarkerXPos, overviewHeight);
            pPainter->drawLine(line);
        } else {
            // untested, best effort basis
            line.setLine(0.0, currentMarkerXPos, markerHeight, currentMarkerXPos);
            pPainter->drawLine(line);
            line.setLine(lowerMarkerYPos, currentMarkerXPos, overviewHeight, currentMarkerXPos);
            pPainter->drawLine(line);
        }
    }
}

void WOverview::drawPlayedOverlay(QPainter* pPainter) {
    // Overlay the played part of the overview-waveform with a skin defined color
    if (!m_waveformSourceImage.isNull() && m_playedOverlayColor.alpha() > 0) {
        if (m_orientation == Qt::Vertical) {
            pPainter->fillRect(0,
                    0,
                    m_waveformImageScaled.width(),
                    m_iPlayPos,
                    m_playedOverlayColor);
        } else {
            pPainter->fillRect(0,
                    0,
                    m_iPlayPos,
                    m_waveformImageScaled.height(),
                    m_playedOverlayColor);
        }
    }
}

void WOverview::drawPlayPosition(QPainter* pPainter) {
    // When the position line is currently dragged with the left mouse button
    // draw a thin line -without triangles or shadow- at the playposition.
    // The new playposition is drawn by drawPickupPosition()
    if (m_bLeftClickDragging) {
        PainterScope painterScope(pPainter);
        QLineF line;
        if (m_orientation == Qt::Horizontal) {
            line.setLine(m_iPlayPos, 0.0, m_iPlayPos, height());
        } else {
            line.setLine(0.0, m_iPlayPos, width(), m_iPlayPos);
        }
        pPainter->setPen(QPen(m_playPosColor, m_scaleFactor));
        pPainter->setOpacity(0.5);
        pPainter->drawLine(line);
    }
}

void WOverview::drawEndOfTrackFrame(QPainter* pPainter) {
    if (m_endOfTrack) {
        PainterScope painterScope(pPainter);
        pPainter->setOpacity(0.8);
        pPainter->setPen(QPen(QBrush(m_endOfTrackColor), 1.5 * m_scaleFactor));
        pPainter->setBrush(QColor(0, 0, 0, 0));
        pPainter->drawRect(rect().adjusted(0, 0, -1, -1));
    }
}

void WOverview::drawAnalyzerProgress(QPainter* pPainter) {
    if ((m_analyzerProgress >= kAnalyzerProgressNone) &&
            (m_analyzerProgress < kAnalyzerProgressDone)) {
        PainterScope painterScope(pPainter);
        pPainter->setPen(QPen(m_playPosColor, 3 * m_scaleFactor));

        if (m_analyzerProgress > kAnalyzerProgressNone) {
            if (m_orientation == Qt::Horizontal) {
                pPainter->drawLine(QLineF(width() * m_analyzerProgress,
                        height() / 2,
                        width(),
                        height() / 2));
            } else {
                pPainter->drawLine(QLineF(width() / 2,
                        height() * m_analyzerProgress,
                        width() / 2,
                        height()));
            }
        }

        if (m_analyzerProgress <= kAnalyzerProgressHalf) { // remove text after progress by wf is recognizable
            if (m_trackLoaded) {
                //: Text on waveform overview when file is playable but no waveform is visible
                paintText(tr("Ready to play, analyzing..."), pPainter);
            } else {
                //: Text on waveform overview when file is cached from source
                paintText(tr("Loading track..."), pPainter);
            }
        } else if (m_analyzerProgress >= kAnalyzerProgressFinalizing) {
            //: Text on waveform overview during finalizing of waveform analysis
            paintText(tr("Finalizing..."), pPainter);
        }
    } else if (!m_trackLoaded) {
        // This happens if the track samples are not loaded, but we have
        // a cached track
        //: Text on waveform overview when file is cached from source
        paintText(tr("Loading track..."), pPainter);
    }
}

void WOverview::drawRangeMarks(QPainter* pPainter, const float& offset, const float& gain) {
    for (auto&& markRange : m_markRanges) {
        if (!markRange.active() || !markRange.visible()) {
            continue;
        }

        // Active mark ranges by definition have starts/ends that are not
        // disabled.
        const qreal startValue = markRange.start();
        const qreal endValue = markRange.end();

        const qreal startPosition = offset + startValue * gain;
        const qreal endPosition = offset + endValue * gain;

        if (startPosition < 0.0 && endPosition < 0.0) {
            continue;
        }

        PainterScope painterScope(pPainter);

        if (markRange.enabled()) {
            pPainter->setOpacity(markRange.m_enabledOpacity);
            pPainter->setPen(markRange.m_activeColor);
            pPainter->setBrush(markRange.m_activeColor);
        } else {
            pPainter->setOpacity(markRange.m_disabledOpacity);
            pPainter->setPen(markRange.m_disabledColor);
            pPainter->setBrush(markRange.m_disabledColor);
        }

        // let top and bottom of the rect out of the widget
        if (m_orientation == Qt::Horizontal) {
            pPainter->drawRect(QRectF(QPointF(startPosition, -2.0),
                    QPointF(endPosition, height() + 1.0)));
        } else {
            pPainter->drawRect(QRectF(QPointF(-2.0, startPosition),
                    QPointF(width() + 1.0, endPosition)));
        }
    }
}

void WOverview::drawMarks(QPainter* pPainter, const float offset, const float gain) {
    QFont markerFont = pPainter->font();
    markerFont.setPixelSize(static_cast<int>(m_iLabelFontSize * m_scaleFactor));
    QFontMetricsF fontMetrics(markerFont);

    // Text labels are rendered so they do not overlap with other WaveformMarks'
    // labels. If the text would be too wide, it is elided. However, the user
    // can hover the mouse cursor over a label to show the whole label text,
    // temporarily hiding any following labels that would be drawn over it.
    // This requires looping over the WaveformMarks twice and the marks must be
    // sorted in the order they appear on the waveform.
    // In the first loop, the lines are drawn and the text to render plus its
    // location are calculated then stored in a WaveformMarkLabel. The text must
    // be drawn in the second loop to prevent the lines of following
    // WaveformMarks getting drawn over it. The second loop is in the separate
    // drawMarkLabels function so it can be called after drawCurrentPosition so
    // the view of labels is not obscured by the playhead.

    bool markHovered = false;

    for (auto it = m_marks.cbegin(); it != m_marks.cend(); ++it) {
        PainterScope painterScope(pPainter);
        const WaveformMarkPointer& pMark = *it;
        double samplePosition = pMark->getSamplePosition();
        const float markPosition = math_clamp(
                offset + static_cast<float>(samplePosition) * gain,
                0.0f,
                static_cast<float>(width()));
        pMark->m_linePosition = markPosition;

        QLineF line;
        QLineF bgLine;
        if (m_orientation == Qt::Horizontal) {
            line.setLine(markPosition, 0.0, markPosition, height());
            bgLine.setLine(markPosition - 1.0, 0.0, markPosition - 1.0, height());
        } else {
            line.setLine(0.0, markPosition, width(), markPosition);
            bgLine.setLine(0.0, markPosition - 1.0, width(), markPosition - 1.0);
        }

        QRectF rect;
        double sampleEndPosition = pMark->getSampleEndPosition();
        if (sampleEndPosition > 0) {
            const float markEndPosition = math_clamp(
                    offset + static_cast<float>(sampleEndPosition) * gain,
                    0.0f,
                    static_cast<float>(width()));

            if (m_orientation == Qt::Horizontal) {
                rect.setCoords(markPosition, 0, markEndPosition, height());
            } else {
                rect.setCoords(0, markPosition, width(), markEndPosition);
            }
        }

        pPainter->setPen(pMark->borderColor());
        pPainter->drawLine(bgLine);

        pPainter->setPen(pMark->fillColor());
        pPainter->drawLine(line);

        if (rect.isValid()) {
            QColor loopColor = pMark->fillColor();
            loopColor.setAlphaF(0.5f);
            pPainter->fillRect(rect, loopColor);
        }

        if (!pMark->m_text.isEmpty()) {
            Qt::Alignment halign = pMark->m_align & Qt::AlignHorizontal_Mask;
            Qt::Alignment valign = pMark->m_align & Qt::AlignVertical_Mask;

            QString text = pMark->m_text;

            // Only allow the text to overlap the following mark if the mouse is
            // hovering over it. Elide it if it would render over the next
            // label, but do not elide it if the next mark's label is not at the
            // same vertical position.

            if (pMark != m_pHoveredMark) {
                float nextMarkPosition = -1.0f;
                for (auto m = std::next(it); m != m_marks.cend(); ++m) {
                    const WaveformMarkPointer& otherMark = *m;
                    bool otherAtSameHeight = valign == (otherMark->m_align & Qt::AlignVertical_Mask);
                    // Hotcues always show at least their number.
                    bool otherHasLabel = !otherMark->m_text.isEmpty() || otherMark->getHotCue() != Cue::kNoHotCue;
                    if (otherAtSameHeight && otherHasLabel) {
                        nextMarkPosition = offset +
                                static_cast<float>(
                                        otherMark->getSamplePosition()) *
                                        gain;
                        break;
                    }
                }
                if (nextMarkPosition != -1.0) {
                    text = fontMetrics.elidedText(text, Qt::ElideRight, nextMarkPosition - markPosition - 5);
                }
            }
            // Sometimes QFontMetrics::elidedText turns the QString into just an
            // ellipsis character, so always show at least the hotcue number if
            // the label does not fit.
            if ((text.isEmpty() || text == "…") && pMark->getHotCue() != Cue::kNoHotCue) {
                text = QString::number(pMark->getHotCue() + 1);
            }

            QRectF textRect = fontMetrics.boundingRect(text);
            QPointF textPoint;
            if (m_orientation == Qt::Horizontal) {
                if (halign == Qt::AlignLeft) {
                    textPoint.setX(markPosition - textRect.width() - 5.5);
                } else if (halign == Qt::AlignHCenter) {
                    textPoint.setX(markPosition - textRect.width() / 2);
                } else { // AlignRight
                    textPoint.setX(markPosition + 1.5);
                }

                if (valign == Qt::AlignTop) {
                    textPoint.setY(fontMetrics.height());
                } else if (valign == Qt::AlignVCenter) {
                    textPoint.setY((textRect.height() + height()) / 2);
                } else { // AlignBottom
                    textPoint.setY(float(height()) - 0.5f);
                }
            } else { // Vertical
                if (halign == Qt::AlignLeft) {
                    textPoint.setX(1.0f);
                } else if (halign == Qt::AlignHCenter) {
                    textPoint.setX((width() - textRect.width()) / 2);
                } else { // AlignRight
                    textPoint.setX(width() - textRect.width());
                }

                if (valign == Qt::AlignTop) {
                    textPoint.setY(markPosition - 1.0f);
                } else if (valign == Qt::AlignVCenter) {
                    textPoint.setY(markPosition + textRect.height() / 2);
                } else { // AlignBottom
                    textPoint.setY(markPosition + fontMetrics.ascent());
                }
            }

            pMark->m_label.prerender(textPoint,
                    QPixmap(),
                    text,
                    markerFont,
                    m_labelTextColor,
                    m_labelBackgroundColor,
                    width(),
                    devicePixelRatioF());
        }

        // Show cue position when hovered
        // The area it will be drawn in needs to be calculated here
        // before drawMarkLabels so drawMarkLabels can avoid drawing
        // labels over the cue position.
        // This can happen for example if the user shows the cue position
        // of a hotcue which is near the intro end position because the
        // intro_end_position WaveformMark label is drawn at the top.
        // However, the drawing of this text needs to happen in
        // drawMarkLabels so none of the WaveformMark lines are drawn
        // on top of the position text.

        // WaveformMark::m_align refers to the alignment of the label,
        // so if the label is on bottom draw the position text on top and
        // vice versa.
        if (pMark == m_pHoveredMark) {
            Qt::Alignment valign = pMark->m_align & Qt::AlignVertical_Mask;
            QPointF positionTextPoint(markPosition + 1.5, 0);
            if (valign == Qt::AlignTop) {
                positionTextPoint.setY(float(height()) - 0.5f);
            } else {
                positionTextPoint.setY(fontMetrics.height());
            }

            double markSamples = pMark->getSamplePosition();
            double trackSamples = getTrackSamples();
            double currentPositionSamples = m_playpositionControl.get() * trackSamples;
            double markTime = samplePositionToSeconds(markSamples);
            double markTimeRemaining = samplePositionToSeconds(trackSamples - markSamples);
            double markTimeDistance = samplePositionToSeconds(markSamples - currentPositionSamples);
            QString cuePositionText = mixxx::Duration::formatTime(markTime) + " -" +
                    mixxx::Duration::formatTime(markTimeRemaining);
            QString cueTimeDistanceText = mixxx::Duration::formatTime(fabs(markTimeDistance));
            // Cast to int to avoid confusingly switching from -0:00 to 0:00 as
            // the playhead passes the cue
            if (static_cast<int>(markTimeDistance) < 0) {
                cueTimeDistanceText = "-" + cueTimeDistanceText;
            }

            m_cuePositionLabel.prerender(positionTextPoint,
                    QPixmap(),
                    cuePositionText,
                    markerFont,
                    m_labelTextColor,
                    m_labelBackgroundColor,
                    width(),
                    devicePixelRatioF());

            QPointF timeDistancePoint(positionTextPoint.x(),
                    (fontMetrics.height() + height()) / 2);

            m_cueTimeDistanceLabel.prerender(timeDistancePoint,
                    QPixmap(),
                    cueTimeDistanceText,
                    markerFont,
                    m_labelTextColor,
                    m_labelBackgroundColor,
                    width(),
                    devicePixelRatioF());
            markHovered = true;
        }
    }
    if (!markHovered) {
        m_cuePositionLabel.clear();
        m_cueTimeDistanceLabel.clear();
    }
}

void WOverview::drawPickupPosition(QPainter* pPainter) {
    PainterScope painterScope(pPainter);

    if (m_orientation == Qt::Vertical) {
        pPainter->setTransform(QTransform(0, 1, 1, 0, 0, 0));
    }

    // draw dark play position outlines
    pPainter->setPen(QPen(QBrush(m_backgroundColor), m_scaleFactor));
    pPainter->setOpacity(0.5);
    pPainter->drawLine(m_iPickupPos + 1, 0, m_iPickupPos + 1, breadth());
    pPainter->drawLine(m_iPickupPos - 1, 0, m_iPickupPos - 1, breadth());

    // draw colored play position line
    pPainter->setPen(QPen(m_playPosColor, m_scaleFactor));
    pPainter->setOpacity(1.0);
    pPainter->drawLine(m_iPickupPos, 0, m_iPickupPos, breadth());

    // draw triangle at the top
    pPainter->drawLine(m_iPickupPos - 2, 0, m_iPickupPos, 2);
    pPainter->drawLine(m_iPickupPos, 2, m_iPickupPos + 2, 0);
    pPainter->drawLine(m_iPickupPos - 2, 0, m_iPickupPos + 2, 0);

    // draw triangle at the bottom
    pPainter->drawLine(m_iPickupPos - 2, breadth() - 1, m_iPickupPos, breadth() - 3);
    pPainter->drawLine(m_iPickupPos, breadth() - 3, m_iPickupPos + 2, breadth() - 1);
    pPainter->drawLine(m_iPickupPos - 2, breadth() - 1, m_iPickupPos + 2, breadth() - 1);
}

void WOverview::drawTimeRuler(QPainter* pPainter) {
    QFont markerFont = pPainter->font();
    markerFont.setPixelSize(static_cast<int>(m_iLabelFontSize * m_scaleFactor));
    QFontMetricsF fontMetrics(markerFont);

    QFont shadowFont = pPainter->font();
#if QT_VERSION < QT_VERSION_CHECK(6, 0, 0)
    shadowFont.setWeight(99);
#else
    shadowFont.setWeight(QFont::Black);
#endif
    shadowFont.setPixelSize(static_cast<int>(m_iLabelFontSize * m_scaleFactor));
    QPen shadowPen(Qt::black, 2.5 * m_scaleFactor);

    if (m_bTimeRulerActive) {
        if (!m_bLeftClickDragging) {
            QLineF line;
            if (m_orientation == Qt::Horizontal) {
                line.setLine(m_timeRulerPos.x(), 0.0, m_timeRulerPos.x(), height());
            } else {
                line.setLine(0.0, m_timeRulerPos.x(), width(), m_timeRulerPos.x());
            }
            pPainter->setPen(shadowPen);
            pPainter->drawLine(line);

            pPainter->setPen(QPen(m_playPosColor, m_scaleFactor));
            pPainter->drawLine(line);
        }

        QPointF textPoint = m_timeRulerPos;
        QPointF textPointDistance = m_timeRulerPos;
        qreal widgetPositionFraction;
        qreal padding = 1.0; // spacing between line and text
        if (m_orientation == Qt::Horizontal) {
            textPoint = QPointF(textPoint.x() + padding, fontMetrics.height());
            textPointDistance = QPointF(textPointDistance.x() + padding,
                    (fontMetrics.height() + height()) / 2);
            widgetPositionFraction = m_timeRulerPos.x() / width();
        } else {
            textPoint.setX(0);
            textPointDistance.setX(0);
            widgetPositionFraction = m_timeRulerPos.y() / height();
        }
        qreal trackSamples = getTrackSamples();
        qreal timePosition = samplePositionToSeconds(
                widgetPositionFraction * trackSamples);
        qreal timePositionTillEnd = samplePositionToSeconds(
                (1 - widgetPositionFraction) * trackSamples);
        qreal timeDistance = samplePositionToSeconds(
                (widgetPositionFraction - m_playpositionControl.get()) * trackSamples);

        QString timeText = mixxx::Duration::formatTime(timePosition) + " -" + mixxx::Duration::formatTime(timePositionTillEnd);

        m_timeRulerPositionLabel.prerender(textPoint,
                QPixmap(),
                timeText,
                markerFont,
                m_labelTextColor,
                m_labelBackgroundColor,
                width(),
                devicePixelRatioF());
        m_timeRulerPositionLabel.draw(pPainter);

        QString timeDistanceText = mixxx::Duration::formatTime(fabs(timeDistance));
        // Cast to int to avoid confusingly switching from -0:00 to 0:00 as
        // the playhead passes the point
        if (static_cast<int>(timeDistance) < 0) {
            timeDistanceText = "-" + timeDistanceText;
        }
        m_timeRulerDistanceLabel.prerender(textPointDistance,
                QPixmap(),
                timeDistanceText,
                markerFont,
                m_labelTextColor,
                m_labelBackgroundColor,
                width(),
                devicePixelRatioF());
        m_timeRulerDistanceLabel.draw(pPainter);
    } else {
        m_timeRulerPositionLabel.clear();
        m_timeRulerDistanceLabel.clear();
    }
}

void WOverview::drawMarkLabels(QPainter* pPainter, const float offset, const float gain) {
    QFont markerFont = pPainter->font();
    markerFont.setPixelSize(static_cast<int>(m_iLabelFontSize * m_scaleFactor));
    QFontMetricsF fontMetrics(markerFont);

    // Draw WaveformMark labels
    for (const auto& pMark : std::as_const(m_marks)) {
        if (m_pHoveredMark != nullptr && pMark != m_pHoveredMark) {
            if (pMark->m_label.intersects(m_pHoveredMark->m_label)) {
                continue;
            }
        }
        if (m_bShowCueTimes &&
                (pMark->m_label.intersects(m_cuePositionLabel) || pMark->m_label.intersects(m_cueTimeDistanceLabel))) {
            continue;
        }
        if (pMark->m_label.intersects(m_timeRulerPositionLabel) || pMark->m_label.intersects(m_timeRulerDistanceLabel)) {
            continue;
        }

        pMark->m_label.draw(pPainter);
    }

    if (m_bShowCueTimes) {
        m_cuePositionLabel.draw(pPainter);
        m_cueTimeDistanceLabel.draw(pPainter);
    }

    // draw duration of WaveformMarkRanges
    for (auto&& markRange : m_markRanges) {
        if (markRange.showDuration() && markRange.active() && markRange.visible()) {
            // Active mark ranges by definition have starts/ends that are not
            // disabled.
            const qreal startValue = markRange.start();
            const qreal endValue = markRange.end();

            const qreal startPosition = offset + startValue * gain;
            const qreal endPosition = offset + endValue * gain;

            if (startPosition < 0.0 && endPosition < 0.0) {
                continue;
            }
            QString duration = mixxx::Duration::formatTime(
                    samplePositionToSeconds(endValue - startValue));

            QRectF durationRect = fontMetrics.boundingRect(duration);
            qreal x;

            WaveformMarkRange::DurationTextLocation textLocation = markRange.durationTextLocation();
            if (textLocation == WaveformMarkRange::DurationTextLocation::Before) {
                x = startPosition - durationRect.width() - 5.5;
            } else {
                x = endPosition + 1.5;
            }

            QPointF durationBottomLeft(x, fontMetrics.height());

            markRange.m_durationLabel.prerender(durationBottomLeft,
                    QPixmap(),
                    duration,
                    markerFont,
                    m_labelTextColor,
                    m_labelBackgroundColor,
                    width(),
                    devicePixelRatioF());

            if (!(markRange.m_durationLabel.intersects(m_cuePositionLabel) || markRange.m_durationLabel.intersects(m_cueTimeDistanceLabel) || markRange.m_durationLabel.intersects(m_timeRulerPositionLabel) || markRange.m_durationLabel.intersects(m_timeRulerDistanceLabel))) {
                markRange.m_durationLabel.draw(pPainter);
            }
        }
    }
}

void WOverview::drawPassthroughOverlay(QPainter* pPainter) {
    if (!m_waveformSourceImage.isNull() && m_passthroughOverlayColor.alpha() > 0) {
        // Overlay the entire overview-waveform with a skin defined color
        pPainter->fillRect(rect(), m_passthroughOverlayColor);
    }
}

bool WOverview::drawNextPixmapPart() {
    ConstWaveformPointer pWaveform = getWaveform();
    if (!pWaveform) {
        return false;
    }

    const int dataSize = pWaveform->getDataSize();
    const double audioVisualRatio = pWaveform->getAudioVisualRatio();
    const double trackSamples = getTrackSamples();
    if (dataSize <= 0 || audioVisualRatio <= 0 || trackSamples <= 0) {
        return false;
    }

    if (m_waveformSourceImage.isNull()) {
        // Waveform pixmap twice the height of the viewport to be scalable
        // by total_gain
        // We keep full range waveform data to scale it on paint
        m_waveformSourceImage = QImage(
                static_cast<int>(trackSamples / audioVisualRatio / 2) + 1,
                2 * 255,
                QImage::Format_ARGB32_Premultiplied);
        m_waveformSourceImage.fill(QColor(0, 0, 0, 0).value());
        if (dataSize / 2 != m_waveformSourceImage.width()) {
            qWarning() << "Track duration has changed since last analysis"
                       << m_waveformSourceImage.width() << "!=" << dataSize / 2;
        }
    }
    DEBUG_ASSERT(!m_waveformSourceImage.isNull());

    // Always multiple of 2
    const int waveformCompletion = pWaveform->getCompletion();
    // Test if there is some new to draw (at least of pixel width)
    const int completionIncrement = waveformCompletion - m_actualCompletion;

    int visiblePixelIncrement = completionIncrement * length() / dataSize;
    if (waveformCompletion < (dataSize - 2) &&
            (completionIncrement < 2 || visiblePixelIncrement == 0)) {
        return false;
    }

    const int nextCompletion = m_actualCompletion + completionIncrement;

    // qDebug() << "WOverview::drawNextPixmapPart() - nextCompletion:"
    //  << nextCompletion
    //  << "m_actualCompletion:" << m_actualCompletion
    //  << "waveformCompletion:" << waveformCompletion
    //  << "completionIncrement:" << completionIncrement;

    QPainter painter(&m_waveformSourceImage);
    painter.translate(0.0, static_cast<double>(m_waveformSourceImage.height()) / 2.0);

    if (m_type == Type::Filtered) {
        drawNextPixmapPartLMH(&painter, pWaveform, nextCompletion);
    } else if (m_type == Type::HSV) {
        drawNextPixmapPartHSV(&painter, pWaveform, nextCompletion);
    } else { // Type::RGB:
        drawNextPixmapPartRGB(&painter, pWaveform, nextCompletion);
    }

    m_waveformImageScaled = QImage();
    m_diffGain = 0;

    // Test if the complete waveform is done
    if (m_actualCompletion >= dataSize - 2) {
        m_pixmapDone = true;
        // qDebug() << "m_waveformPeakRatio" << m_waveformPeak;
    }

    return true;
}

void WOverview::drawNextPixmapPartHSV(QPainter* pPainter,
        ConstWaveformPointer pWaveform,
        const int nextCompletion) {
    DEBUG_ASSERT(!m_waveformSourceImage.isNull());
    ScopedTimer t(QStringLiteral("WOverview::drawNextPixmapPartHSV"));

    // Get HSV of low color.
    float h, s, v;
    getHsvF(m_signalColors.getLowColor(), &h, &s, &v);

    QColor color;
    float lo, hi, total;

    unsigned char maxLow[2] = {0, 0};
    unsigned char maxHigh[2] = {0, 0};
    unsigned char maxMid[2] = {0, 0};
    unsigned char maxAll[2] = {0, 0};

    int currentCompletion = 0;
    for (int currentCompletion = m_actualCompletion;
            currentCompletion < nextCompletion;
            currentCompletion += 2) {
        maxAll[0] = pWaveform->getAll(currentCompletion);
        maxAll[1] = pWaveform->getAll(currentCompletion + 1);
        if (maxAll[0] || maxAll[1]) {
            maxLow[0] = pWaveform->getLow(currentCompletion);
            maxLow[1] = pWaveform->getLow(currentCompletion + 1);
            maxMid[0] = pWaveform->getMid(currentCompletion);
            maxMid[1] = pWaveform->getMid(currentCompletion + 1);
            maxHigh[0] = pWaveform->getHigh(currentCompletion);
            maxHigh[1] = pWaveform->getHigh(currentCompletion + 1);

            total = (maxLow[0] + maxLow[1] + maxMid[0] + maxMid[1] +
                            maxHigh[0] + maxHigh[1]) *
                    1.2f;

            // Prevent division by zero
            if (total > 0) {
                // Normalize low and high
                // (mid not need, because it not change the color)
                lo = (maxLow[0] + maxLow[1]) / total;
                hi = (maxHigh[0] + maxHigh[1]) / total;
            } else {
                lo = hi = 0.0;
            }

            // Set color
            color.setHsvF(h, 1.0f - hi, 1.0f - lo);

            pPainter->setPen(color);
            pPainter->drawLine(QPoint(currentCompletion / 2, -maxAll[0]),
                    QPoint(currentCompletion / 2, maxAll[1]));
        }
    }

    // Evaluate waveform ratio peak
    for (currentCompletion = m_actualCompletion;
            currentCompletion < nextCompletion;
            currentCompletion += 2) {
        m_waveformPeak = math_max3(
                m_waveformPeak,
                static_cast<float>(pWaveform->getAll(currentCompletion)),
                static_cast<float>(pWaveform->getAll(currentCompletion + 1)));
    }

    m_actualCompletion = nextCompletion;
}

void WOverview::drawNextPixmapPartLMH(QPainter* pPainter,
        ConstWaveformPointer pWaveform,
        const int nextCompletion) {
    DEBUG_ASSERT(!m_waveformSourceImage.isNull());
    ScopedTimer t(QStringLiteral("WOverview::drawNextPixmapPartLMH"));

    QColor lowColor = m_signalColors.getLowColor();
    QPen lowColorPen(QBrush(lowColor), 1);

    QColor midColor = m_signalColors.getMidColor();
    QPen midColorPen(QBrush(midColor), 1);

    QColor highColor = m_signalColors.getHighColor();
    QPen highColorPen(QBrush(highColor), 1);

    int currentCompletion = 0;
    for (currentCompletion = m_actualCompletion;
            currentCompletion < nextCompletion;
            currentCompletion += 2) {
        unsigned char lowNeg = pWaveform->getLow(currentCompletion);
        unsigned char lowPos = pWaveform->getLow(currentCompletion + 1);
        if (lowPos || lowNeg) {
            pPainter->setPen(lowColorPen);
            pPainter->drawLine(QPoint(currentCompletion / 2, -lowNeg),
                    QPoint(currentCompletion / 2, lowPos));
        }
    }

    for (currentCompletion = m_actualCompletion;
            currentCompletion < nextCompletion;
            currentCompletion += 2) {
        pPainter->setPen(midColorPen);
        pPainter->drawLine(QPoint(currentCompletion / 2,
                                   -pWaveform->getMid(currentCompletion)),
                QPoint(currentCompletion / 2,
                        pWaveform->getMid(currentCompletion + 1)));
    }

    for (currentCompletion = m_actualCompletion;
            currentCompletion < nextCompletion;
            currentCompletion += 2) {
        pPainter->setPen(highColorPen);
        pPainter->drawLine(QPoint(currentCompletion / 2,
                                   -pWaveform->getHigh(currentCompletion)),
                QPoint(currentCompletion / 2,
                        pWaveform->getHigh(currentCompletion + 1)));
    }

    // Evaluate waveform ratio peak

    for (currentCompletion = m_actualCompletion;
            currentCompletion < nextCompletion;
            currentCompletion += 2) {
        m_waveformPeak = math_max3(
                m_waveformPeak,
                static_cast<float>(pWaveform->getAll(currentCompletion)),
                static_cast<float>(pWaveform->getAll(currentCompletion + 1)));
    }

    m_actualCompletion = nextCompletion;
}

void WOverview::drawNextPixmapPartRGB(QPainter* pPainter,
        ConstWaveformPointer pWaveform,
        const int nextCompletion) {
    DEBUG_ASSERT(!m_waveformSourceImage.isNull());
    ScopedTimer t(QStringLiteral("WOverview::drawNextPixmapPartRGB"));

    QColor color;

    float lowColor_r, lowColor_g, lowColor_b;
    getRgbF(m_signalColors.getRgbLowColor(), &lowColor_r, &lowColor_g, &lowColor_b);

    float midColor_r, midColor_g, midColor_b;
    getRgbF(m_signalColors.getRgbMidColor(), &midColor_r, &midColor_g, &midColor_b);

    float highColor_r, highColor_g, highColor_b;
    getRgbF(m_signalColors.getRgbHighColor(), &highColor_r, &highColor_g, &highColor_b);

    int currentCompletion = 0;
    for (currentCompletion = m_actualCompletion;
            currentCompletion < nextCompletion;
            currentCompletion += 2) {
        unsigned char left = pWaveform->getAll(currentCompletion);
        unsigned char right = pWaveform->getAll(currentCompletion + 1);

        // Retrieve "raw" LMH values from waveform
        float low = static_cast<float>(pWaveform->getLow(currentCompletion));
        float mid = static_cast<float>(pWaveform->getMid(currentCompletion));
        float high = static_cast<float>(pWaveform->getHigh(currentCompletion));

        // Do matrix multiplication
        float red = low * lowColor_r + mid * midColor_r + high * highColor_r;
        float green = low * lowColor_g + mid * midColor_g + high * highColor_g;
        float blue = low * lowColor_b + mid * midColor_b + high * highColor_b;

        // Normalize and draw
        float max = math_max3(red, green, blue);
        if (max > 0.0) {
            color.setRgbF(red / max, green / max, blue / max);
            pPainter->setPen(color);
            pPainter->drawLine(QPointF(currentCompletion / 2, -left),
                    QPointF(currentCompletion / 2, 0));
        }

        // Retrieve "raw" LMH values from waveform
        low = static_cast<float>(pWaveform->getLow(currentCompletion + 1));
        mid = static_cast<float>(pWaveform->getMid(currentCompletion + 1));
        high = static_cast<float>(pWaveform->getHigh(currentCompletion + 1));

        // Do matrix multiplication
        red = low * lowColor_r + mid * midColor_r + high * highColor_r;
        green = low * lowColor_g + mid * midColor_g + high * highColor_g;
        blue = low * lowColor_b + mid * midColor_b + high * highColor_b;

        // Normalize and draw
        max = math_max3(red, green, blue);
        if (max > 0.0) {
            color.setRgbF(red / max, green / max, blue / max);
            pPainter->setPen(color);
            pPainter->drawLine(QPointF(currentCompletion / 2, 0),
                    QPointF(currentCompletion / 2, right));
        }
    }

    // Evaluate waveform ratio peak
    for (currentCompletion = m_actualCompletion;
            currentCompletion < nextCompletion;
            currentCompletion += 2) {
        m_waveformPeak = math_max3(
                m_waveformPeak,
                static_cast<float>(pWaveform->getAll(currentCompletion)),
                static_cast<float>(pWaveform->getAll(currentCompletion + 1)));
    }

    m_actualCompletion = nextCompletion;
}

void WOverview::paintText(const QString& text, QPainter* pPainter) {
    PainterScope painterScope(pPainter);
    m_lowColor.setAlphaF(0.5f);
    QPen lowColorPen(
            QBrush(m_lowColor), 1.25 * m_scaleFactor, Qt::SolidLine, Qt::RoundCap);
    pPainter->setPen(lowColorPen);
    QFont font = pPainter->font();
    QFontMetrics fm(font);

    int textWidth = fm.horizontalAdvance(text);

    if (textWidth > length()) {
        qreal pointSize = font.pointSizeF();
        pointSize = pointSize * (length() - 5 * m_scaleFactor) / textWidth;
        if (pointSize < 6 * m_scaleFactor) {
            pointSize = 6 * m_scaleFactor;
        }
        font.setPointSizeF(pointSize);
        pPainter->setFont(font);
    }
    if (m_orientation == Qt::Vertical) {
        pPainter->setTransform(QTransform(0, 1, -1, 0, width(), 0));
    }
    pPainter->drawText(QPointF(10 * m_scaleFactor, 12 * m_scaleFactor), text);
    pPainter->resetTransform();
}

double WOverview::samplePositionToSeconds(double sample) {
    double trackTime = sample /
<<<<<<< HEAD
            (m_trackSampleRateControl->get() * mixxx::kEngineChannelOutputCount);
=======
            (m_trackSampleRateControl.get() * mixxx::kEngineChannelCount);
>>>>>>> 2e26433c
    return trackTime / m_pRateRatioControl->get();
}

void WOverview::resizeEvent(QResizeEvent* pEvent) {
    Q_UNUSED(pEvent);
    // Play-position potmeters range from 0 to 1 but they allow out-of-range
    // sets. This is to give VC access to the pre-roll area.
    constexpr double kMaxPlayposRange = 1.0;
    constexpr double kMinPlayposRange = 0.0;

    // Values of zero and one in normalized space.
    const double zero = (0.0 - kMinPlayposRange) / (kMaxPlayposRange - kMinPlayposRange);
    const double one = (1.0 - kMinPlayposRange) / (kMaxPlayposRange - kMinPlayposRange);

    // These coefficients convert between widget space and normalized value
    // space.
    m_a = (length() - 1) / (one - zero);
    m_b = zero * m_a;

    m_devicePixelRatio = devicePixelRatioF();

    m_waveformImageScaled = QImage();
    m_diffGain = 0;
    Init();
}

void WOverview::dragEnterEvent(QDragEnterEvent* pEvent) {
    DragAndDropHelper::handleTrackDragEnterEvent(pEvent, m_group, m_pConfig);
}

void WOverview::dropEvent(QDropEvent* pEvent) {
    DragAndDropHelper::handleTrackDropEvent(pEvent, *this, m_group, m_pConfig);
}<|MERGE_RESOLUTION|>--- conflicted
+++ resolved
@@ -1600,11 +1600,7 @@
 
 double WOverview::samplePositionToSeconds(double sample) {
     double trackTime = sample /
-<<<<<<< HEAD
-            (m_trackSampleRateControl->get() * mixxx::kEngineChannelOutputCount);
-=======
-            (m_trackSampleRateControl.get() * mixxx::kEngineChannelCount);
->>>>>>> 2e26433c
+            (m_trackSampleRateControl.get() * mixxx::kEngineChannelOutputCount);
     return trackTime / m_pRateRatioControl->get();
 }
 
