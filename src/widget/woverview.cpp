//
// C++ Implementation: woverview
//
// Description:
//
//
// Author: Tue Haste Andersen <haste@diku.dk>, (C) 2003
//
// Copyright: See COPYING file that comes with this distribution
//
//

#include "woverview.h"

#include <QBrush>
#include <QMimeData>
#include <QMouseEvent>
#include <QPaintEvent>
#include <QPainter>
#include <QPixmap>
#include <QUrl>
#include <QtDebug>

#include "analyzer/analyzerprogress.h"
#include "control/controlobject.h"
#include "control/controlproxy.h"
#include "engine/engine.h"
#include "mixer/playermanager.h"
#include "preferences/colorpalettesettings.h"
#include "track/track.h"
#include "util/color/color.h"
#include "util/compatibility.h"
#include "util/dnd.h"
#include "util/duration.h"
#include "util/math.h"
#include "util/painterscope.h"
#include "util/timer.h"
#include "waveform/waveform.h"
#include "waveform/waveformwidgetfactory.h"
#include "widget/controlwidgetconnection.h"
#include "wskincolor.h"

WOverview::WOverview(
        const char* group,
        PlayerManager* pPlayerManager,
        UserSettingsPointer pConfig,
        QWidget* parent)
        : WWidget(parent),
          m_actualCompletion(0),
          m_pixmapDone(false),
          m_waveformPeak(-1.0),
          m_diffGain(0),
          m_devicePixelRatio(1.0),
          m_group(group),
          m_pConfig(pConfig),
          m_endOfTrack(false),
<<<<<<< HEAD
          m_bPassthroughEnabled(false),
          m_pCueMenuPopup(std::make_unique<WCueMenuPopup>(pConfig, this)),
=======
          m_pCueMenuPopup(make_parented<WCueMenuPopup>(pConfig, this)),
>>>>>>> 041222c0
          m_bShowCueTimes(true),
          m_iPosSeconds(0),
          m_bLeftClickDragging(false),
          m_iPickupPos(0),
          m_iPlayPos(0),
          m_pHoveredMark(nullptr),
          m_bHotcueMenuShowing(false),
          m_bTimeRulerActive(false),
          m_orientation(Qt::Horizontal),
          m_iLabelFontSize(10),
          m_a(1.0),
          m_b(0.0),
          m_analyzerProgress(kAnalyzerProgressUnknown),
          m_trackLoaded(false),
          m_scaleFactor(1.0) {
    m_endOfTrackControl = new ControlProxy(
            m_group, "end_of_track", this);
    m_endOfTrackControl->connectValueChanged(this, &WOverview::onEndOfTrackChange);
    m_pRateRatioControl = new ControlProxy(m_group, "rate_ratio", this);
    // Needed to recalculate range durations when rate slider is moved without the deck playing
    m_pRateRatioControl->connectValueChanged(this, &WOverview::onRateRatioChange);
    m_trackSampleRateControl = new ControlProxy(m_group, "track_samplerate", this);
    m_trackSamplesControl =
            new ControlProxy(m_group, "track_samples", this);
    m_playpositionControl = new ControlProxy(m_group, "playposition", this);
    m_pPassthroughControl =
            new ControlProxy(m_group, "passthrough", this);
    m_pPassthroughControl->connectValueChanged(this, &WOverview::onPassthroughChange);
    onPassthroughChange(m_pPassthroughControl->get());

    setAcceptDrops(true);

    setMouseTracking(true);

    connect(pPlayerManager, &PlayerManager::trackAnalyzerProgress,
            this, &WOverview::onTrackAnalyzerProgress);

    connect(m_pCueMenuPopup.get(), &WCueMenuPopup::aboutToHide, this, &WOverview::slotCueMenuPopupAboutToHide);
}

void WOverview::setup(const QDomNode& node, const SkinContext& context) {
    m_scaleFactor = context.getScaleFactor();
    m_signalColors.setup(node, context);

    m_qColorBackground = m_signalColors.getBgColor();

    m_labelBackgroundColor = context.selectColor(node, "LabelBackgroundColor");
    if (!m_labelBackgroundColor.isValid()) {
        m_labelBackgroundColor = m_qColorBackground;
        m_labelBackgroundColor.setAlpha(255 / 2); // 0 == fully transparent
    }

    m_labelTextColor = context.selectColor(node, "LabelTextColor");
    if (!m_labelTextColor.isValid()) {
        m_labelTextColor = Qt::white;
    }

    bool okay = false;
    int labelFontSize = context.selectInt(node, "LabelFontSize", &okay);
    if (okay) {
        m_iLabelFontSize = labelFontSize;
    }

    // Clear the background pixmap, if it exists.
    m_backgroundPixmap = QPixmap();
    m_backgroundPixmapPath = context.selectString(node, "BgPixmap");
    if (!m_backgroundPixmapPath.isEmpty()) {
        m_backgroundPixmap = *WPixmapStore::getPixmapNoCache(
                context.makeSkinPath(m_backgroundPixmapPath),
                m_scaleFactor);
    }

    m_endOfTrackColor = QColor(200, 25, 20);
    const QString endOfTrackColorName = context.selectString(node, "EndOfTrackColor");
    if (!endOfTrackColorName.isNull()) {
        m_endOfTrackColor.setNamedColor(endOfTrackColorName);
        m_endOfTrackColor = WSkinColor::getCorrectColor(m_endOfTrackColor);
    }

    // setup hotcues and cue and loop(s)
    m_marks.setup(m_group, node, context, m_signalColors);

    ColorPaletteSettings colorPaletteSettings(m_pConfig);
    auto colorPalette = colorPaletteSettings.getHotcueColorPalette();
    m_pCueMenuPopup->setColorPalette(colorPalette);

    for (const auto& pMark: m_marks) {
        if (pMark->isValid()) {
            pMark->connectSamplePositionChanged(this,
                    &WOverview::onMarkChanged);
        }
        if (pMark->hasVisible()) {
            pMark->connectVisibleChanged(this,
                    &WOverview::onMarkChanged);
        }
    }

    QDomNode child = node.firstChild();
    while (!child.isNull()) {
        if (child.nodeName() == "MarkRange") {
            m_markRanges.push_back(WaveformMarkRange(m_group, child, context, m_signalColors));
            WaveformMarkRange& markRange = m_markRanges.back();

            if (markRange.m_markEnabledControl) {
                markRange.m_markEnabledControl->connectValueChanged(
                        this, &WOverview::onMarkRangeChange);
            }
            if (markRange.m_markVisibleControl) {
                markRange.m_markVisibleControl->connectValueChanged(
                        this, &WOverview::onMarkRangeChange);
            }
            if (markRange.m_markStartPointControl) {
                markRange.m_markStartPointControl->connectValueChanged(
                        this, &WOverview::onMarkRangeChange);
            }
            if (markRange.m_markEndPointControl) {
                markRange.m_markEndPointControl->connectValueChanged(
                        this, &WOverview::onMarkRangeChange);
            }
        }
        child = child.nextSibling();
    }

    QString orientationString = context.selectString(node, "Orientation").toLower();
    if (orientationString == "vertical") {
        m_orientation = Qt::Vertical;
    } else {
        m_orientation = Qt::Horizontal;
    }

    m_bShowCueTimes = context.selectBool(node, "ShowCueTimes", true);

    //qDebug() << "WOverview : m_marks" << m_marks.size();
    //qDebug() << "WOverview : m_markRanges" << m_markRanges.size();
    if (!m_connections.isEmpty()) {
        ControlParameterWidgetConnection* defaultConnection = m_connections.at(0);
        if (defaultConnection) {
            if (defaultConnection->getEmitOption() &
                    ControlParameterWidgetConnection::EMIT_DEFAULT) {
                // ON_PRESS means here value change on mouse move during press
                defaultConnection->setEmitOption(
                        ControlParameterWidgetConnection::EMIT_ON_RELEASE);
            }
        }
    }

    setFocusPolicy(Qt::NoFocus);
}

void WOverview::onConnectedControlChanged(double dParameter, double dValue) {
    // this is connected via skin to "playposition"
    Q_UNUSED(dValue);

    // Calculate handle position. Clamp the value within 0-1 because that's
    // all we represent with this widget.
    dParameter = math_clamp(dParameter, 0.0, 1.0);

    bool redraw = false;
    int oldPos = m_iPlayPos;
    m_iPlayPos = valueToPosition(dParameter);
    if (oldPos != m_iPlayPos) {
        redraw = true;
    }

    if (!m_bLeftClickDragging) {
        // if not dragged the pick-up moves with the play position
        m_iPickupPos = m_iPlayPos;
    }

    // In case the user is hovering a cue point or holding right click, the
    // calculated time between the playhead and cue/cursor should be updated at
    // least once per second, regardless of m_iPos which depends on the length
    // of the widget.
    int oldPositionSeconds = m_iPosSeconds;
    m_iPosSeconds = static_cast<int>(dParameter * m_trackSamplesControl->get());
    if ((m_bTimeRulerActive || m_pHoveredMark != nullptr) && oldPositionSeconds != m_iPosSeconds) {
        redraw = true;
    }

    if (redraw) {
        update();
    }
}

void WOverview::slotWaveformSummaryUpdated() {
    //qDebug() << "WOverview::slotWaveformSummaryUpdated()";

    // Do not draw the waveform when passthrough is enabled
    if (m_bPassthroughEnabled) {
        return;
    }

    TrackPointer pTrack(m_pCurrentTrack);
    if (!pTrack) {
        return;
    }
    m_pWaveform = pTrack->getWaveformSummary();
    if (m_pWaveform) {
        // If the waveform is already complete, just draw it.
        if (m_pWaveform->getCompletion() == m_pWaveform->getDataSize()) {
            m_actualCompletion = 0;
            if (drawNextPixmapPart()) {
                update();
            }
        }
    } else {
        // Null waveform pointer means waveform was cleared.
        m_waveformSourceImage = QImage();
        m_analyzerProgress = kAnalyzerProgressUnknown;
        m_actualCompletion = 0;
        m_waveformPeak = -1.0;
        m_pixmapDone = false;

        update();
    }
}

void WOverview::onTrackAnalyzerProgress(TrackId trackId, AnalyzerProgress analyzerProgress) {
    if (!m_pCurrentTrack || (m_pCurrentTrack->getId() != trackId)) {
        return;
    }

    bool updateNeeded = drawNextPixmapPart();
    if (updateNeeded || (m_analyzerProgress != analyzerProgress)) {
        m_analyzerProgress = analyzerProgress;
        update();
    }
}

void WOverview::slotTrackLoaded(TrackPointer pTrack) {
    Q_UNUSED(pTrack); // only used in DEBUG_ASSERT
    DEBUG_ASSERT(m_pCurrentTrack == pTrack);
    m_trackLoaded = true;
    if (m_pCurrentTrack) {
        updateCues(m_pCurrentTrack->getCuePoints());
    }
    update();
}

void WOverview::slotLoadingTrack(TrackPointer pNewTrack, TrackPointer pOldTrack) {
    Q_UNUSED(pOldTrack); // only used in DEBUG_ASSERT
    //qDebug() << this << "WOverview::slotLoadingTrack" << pNewTrack.get() << pOldTrack.get();
    DEBUG_ASSERT(m_pCurrentTrack == pOldTrack);
    if (m_pCurrentTrack != nullptr) {
        disconnect(m_pCurrentTrack.get(), SIGNAL(waveformSummaryUpdated()),
                   this, SLOT(slotWaveformSummaryUpdated()));
    }

    m_waveformSourceImage = QImage();
    m_analyzerProgress = kAnalyzerProgressUnknown;
    m_actualCompletion = 0;
    m_waveformPeak = -1.0;
    m_pixmapDone = false;
    m_trackLoaded = false;
    m_endOfTrack = false;

    if (pNewTrack) {
        m_pCurrentTrack = pNewTrack;
        m_pWaveform = pNewTrack->getWaveformSummary();

        connect(pNewTrack.get(), SIGNAL(waveformSummaryUpdated()),
                this, SLOT(slotWaveformSummaryUpdated()));
        slotWaveformSummaryUpdated();
        connect(pNewTrack.get(), SIGNAL(cuesUpdated()),
                this, SLOT(receiveCuesUpdated()));
    } else {
        m_pCurrentTrack.reset();
        m_pWaveform.clear();
    }
    update();
}

void WOverview::onEndOfTrackChange(double v) {
    //qDebug() << "WOverview::onEndOfTrackChange()" << v;
    m_endOfTrack = v > 0.0;
    update();
}

void WOverview::onMarkChanged(double v) {
    Q_UNUSED(v);
    //qDebug() << "WOverview::onMarkChanged()" << v;
    if (m_pCurrentTrack) {
        updateCues(m_pCurrentTrack->getCuePoints());
        update();
    }
}

void WOverview::onMarkRangeChange(double v) {
    Q_UNUSED(v);
    //qDebug() << "WOverview::onMarkRangeChange()" << v;
    update();
}

void WOverview::onRateRatioChange(double v) {
    Q_UNUSED(v);
    update();
}

void WOverview::onPassthroughChange(double v) {
    m_bPassthroughEnabled = static_cast<bool>(v);

    if (m_bPassthroughEnabled) {
        update();
    } else {
        slotWaveformSummaryUpdated();
    }
}

void WOverview::updateCues(const QList<CuePointer> &loadedCues) {
    m_marksToRender.clear();
    for (CuePointer currentCue: loadedCues) {
        const WaveformMarkPointer pMark = m_marks.getHotCueMark(currentCue->getHotCue());

        if (pMark != nullptr && pMark->isValid() && pMark->isVisible()
            && pMark->getSamplePosition() != Cue::kNoPosition) {
            QColor newColor = mixxx::RgbColor::toQColor(currentCue->getColor());
            if (newColor != pMark->fillColor() || newColor != pMark->m_textColor) {
                pMark->setBaseColor(newColor);
            }

            int hotcueNumber = currentCue->getHotCue();
            if (currentCue->getType() == mixxx::CueType::HotCue && hotcueNumber != Cue::kNoHotCue) {
                // Prepend the hotcue number to hotcues' labels
                QString newLabel = currentCue->getLabel();
                if (newLabel.isEmpty()) {
                    newLabel = QString::number(hotcueNumber + 1);
                } else {
                    newLabel = QString("%1: %2").arg(hotcueNumber + 1).arg(newLabel);
                }

                if (pMark->m_text != newLabel) {
                    pMark->m_text = newLabel;
                }
            }

            m_marksToRender.append(pMark);
        }
    }

    // The loop above only adds WaveformMarks for hotcues to m_marksToRender.
    for (const auto& pMark : m_marks) {
        if (!m_marksToRender.contains(pMark) && pMark->isValid() && pMark->getSamplePosition() != Cue::kNoPosition && pMark->isVisible()) {
            m_marksToRender.append(pMark);
        }
    }
    std::sort(m_marksToRender.begin(), m_marksToRender.end());
}

// connecting the tracks cuesUpdated and onMarkChanged is not possible
// due to the incompatible signatures. This is a "wrapper" workaround
void WOverview::receiveCuesUpdated() {
    onMarkChanged(0);
}

void WOverview::mouseMoveEvent(QMouseEvent* e) {
    if (m_bLeftClickDragging) {
        if (m_orientation == Qt::Horizontal) {
            m_iPickupPos = math_clamp(e->x(), 0, width() - 1);
        } else {
            m_iPickupPos = math_clamp(e->y(), 0, height() - 1);
        }
    }

    // Do not activate cue hovering while right click is held down and the
    // button down event was not on a cue.
    if (m_bTimeRulerActive) {
        // Prevent showing times beyond the boundaries of the track when the
        // cursor is dragged outside this widget before releasing right click.
        m_timeRulerPos.setX(math_clamp(e->pos().x(), 0, width()));
        m_timeRulerPos.setY(math_clamp(e->pos().y(), 0, height()));
        update();
        return;
    }

    m_pHoveredMark.clear();
    // Without some padding, the user would only have a single pixel width that
    // would count as hovering over the WaveformMark.
    float lineHoverPadding = 5.0;
    // Non-hotcue marks (intro/outro cues, main cue, loop in/out) are sorted
    // before hotcues in m_marksToRender so if there is a hotcue in the same
    // location, the hotcue gets rendered on top. When right clicking, the
    // the hotcue rendered on top must be assigned to m_pHoveredMark to show
    // the CueMenuPopup. To accomplish this, m_marksToRender is iterated in
    // reverse and the loop breaks as soon as m_pHoveredMark is set.
    for (int i = m_marksToRender.size() - 1; i >= 0; --i) {
        WaveformMarkPointer pMark = m_marksToRender.at(i);
        int hoveredPosition;
        if (m_orientation == Qt::Horizontal) {
            hoveredPosition = e->x();
        } else {
            hoveredPosition = e->y();
        }
        bool lineHovered =
                pMark->m_linePosition >= hoveredPosition - lineHoverPadding && pMark->m_linePosition <= hoveredPosition + lineHoverPadding;

        if (pMark->m_label.area().contains(e->pos()) || lineHovered) {
            m_pHoveredMark = pMark;
            break;
        }
    }

    //qDebug() << "WOverview::mouseMoveEvent" << e->pos() << m_iPos;
    update();
}

void WOverview::mouseReleaseEvent(QMouseEvent* e) {
    mouseMoveEvent(e);
    //qDebug() << "WOverview::mouseReleaseEvent" << e->pos() << m_iPos << ">>" << dValue;

    if (e->button() == Qt::LeftButton) {
        if (m_bLeftClickDragging) {
            m_iPlayPos = m_iPickupPos;
            double dValue = positionToValue(m_iPickupPos);
            setControlParameterUp(dValue);
            m_bLeftClickDragging = false;
        }
        m_bTimeRulerActive = false;
    } else if (e->button() == Qt::RightButton) {
        // Do not seek when releasing a right click. This is important to
        // prevent accidental seeking when trying to right click a hotcue.
        m_bTimeRulerActive = false;
    }
}

void WOverview::mousePressEvent(QMouseEvent* e) {
    //qDebug() << "WOverview::mousePressEvent" << e->pos();
    mouseMoveEvent(e);
    if (m_pCurrentTrack == nullptr) {
        return;
    }
    if (e->button() == Qt::LeftButton) {
        if (m_orientation == Qt::Horizontal) {
            m_iPickupPos = math_clamp(e->x(), 0, width() - 1);
        } else {
            m_iPickupPos = math_clamp(e->y(), 0, height() - 1);
        }

        double dValue = positionToValue(m_iPickupPos);
        if (m_pHoveredMark != nullptr) {
            dValue = m_pHoveredMark->getSamplePosition() / m_trackSamplesControl->get();
            m_iPickupPos = valueToPosition(dValue);
            setControlParameterUp(dValue);
            m_bLeftClickDragging = false;
        } else {
            m_bLeftClickDragging = true;
            m_bTimeRulerActive = true;
            m_timeRulerPos = e->pos();
        }
    } else if (e->button() == Qt::RightButton) {
        if (m_bLeftClickDragging) {
            m_iPickupPos = m_iPlayPos;
            m_bLeftClickDragging = false;
            m_bTimeRulerActive = false;
        } else if (m_pHoveredMark == nullptr) {
            m_bTimeRulerActive = true;
            m_timeRulerPos = e->pos();
        } else if (m_pHoveredMark->getHotCue() != Cue::kNoHotCue) {
            // Currently the only way WaveformMarks can be associated
            // with their respective Cue objects is by using the hotcue
            // number. If cues without assigned hotcue are drawn on
            // WOverview in the future, another way to associate
            // WaveformMarks with Cues will need to be implemented.
            CuePointer pHoveredCue;
            QList<CuePointer> cueList = m_pCurrentTrack->getCuePoints();
            for (const auto& pCue : cueList) {
                if (pCue->getHotCue() == m_pHoveredMark->getHotCue()) {
                    pHoveredCue = pCue;
                    break;
                }
            }
            if (pHoveredCue != nullptr) {
                m_pCueMenuPopup->setTrackAndCue(m_pCurrentTrack, pHoveredCue);
                m_pCueMenuPopup->popup(e->globalPos());
                m_bHotcueMenuShowing = true;
            }
        }
    }
}

void WOverview::slotCueMenuPopupAboutToHide() {
    m_bHotcueMenuShowing = false;
    m_pHoveredMark.clear();
    update();
}

void WOverview::leaveEvent(QEvent* pEvent) {
    Q_UNUSED(pEvent);
    if (!m_bHotcueMenuShowing) {
        m_pHoveredMark.clear();
    }
    m_bLeftClickDragging = false;
    m_bTimeRulerActive = false;
    update();
}

void WOverview::paintEvent(QPaintEvent* pEvent) {
    Q_UNUSED(pEvent);
    ScopedTimer t("WOverview::paintEvent");

    QPainter painter(this);
    painter.fillRect(rect(), m_qColorBackground);

    if (!m_backgroundPixmap.isNull()) {
        painter.drawPixmap(rect(), m_backgroundPixmap);
    }

    if (m_bPassthroughEnabled) {
        paintText(tr("Passthrough"), &painter);
        return;
    }

    if (m_pCurrentTrack) {
        // Refer to util/ScopePainter.h to understand the semantics of
        // ScopePainter.
        drawEndOfTrackBackground(&painter);
        drawAxis(&painter);
        drawWaveformPixmap(&painter);
        drawEndOfTrackFrame(&painter);
        drawAnalyzerProgress(&painter);

        double trackSamples = m_trackSamplesControl->get();
        if (m_trackLoaded && trackSamples > 0) {
            const float offset = 1.0f;
            const float gain = static_cast<float>(length() - 2) / m_trackSamplesControl->get();

            drawRangeMarks(&painter, offset, gain);
            drawMarks(&painter, offset, gain);
            drawPickupPosition(&painter);
            drawTimeRuler(&painter);
            drawMarkLabels(&painter, offset, gain);
        }
    }
}
void WOverview::drawEndOfTrackBackground(QPainter* pPainter) {
    if (m_endOfTrack) {
        PainterScope painterScope(pPainter);
        pPainter->setOpacity(0.3);
        pPainter->setBrush(m_endOfTrackColor);
        pPainter->drawRect(rect().adjusted(1, 1, -2, -2));
    }
}

void WOverview::drawAxis(QPainter* pPainter) {
    PainterScope painterScope(pPainter);
    pPainter->setPen(QPen(m_signalColors.getAxesColor(), 1 * m_scaleFactor));
    if (m_orientation == Qt::Horizontal) {
        pPainter->drawLine(0, height() / 2, width(), height() / 2);
    } else {
        pPainter->drawLine(width() / 2, 0, width() / 2, height());
    }
}

void WOverview::drawWaveformPixmap(QPainter* pPainter) {
    WaveformWidgetFactory* widgetFactory = WaveformWidgetFactory::instance();
    if (!m_waveformSourceImage.isNull()) {
        PainterScope painterScope(pPainter);
        int diffGain;
        bool normalize = widgetFactory->isOverviewNormalized();
        if (normalize && m_pixmapDone && m_waveformPeak > 1) {
            diffGain = 255 - m_waveformPeak - 1;
        } else {
            const double visualGain = widgetFactory->getVisualGain(WaveformWidgetFactory::All);
            diffGain = 255.0 - 255.0 / visualGain;
        }

        if (m_diffGain != diffGain || m_waveformImageScaled.isNull()) {
            QRect sourceRect(0, diffGain, m_waveformSourceImage.width(), m_waveformSourceImage.height() - 2 * diffGain);
            QImage croppedImage = m_waveformSourceImage.copy(sourceRect);
            if (m_orientation == Qt::Vertical) {
                // Rotate pixmap
                croppedImage = croppedImage.transformed(QTransform(0, 1, 1, 0, 0, 0));
            }
            m_waveformImageScaled = croppedImage.scaled(size() * m_devicePixelRatio,
                    Qt::IgnoreAspectRatio,
                    Qt::SmoothTransformation);
            m_diffGain = diffGain;
        }

        pPainter->drawImage(rect(), m_waveformImageScaled);

        // Overlay the played part of the overview-waveform with a skin defined color
        QColor playedOverlayColor = m_signalColors.getPlayedOverlayColor();
        if (playedOverlayColor.alpha() > 0) {
            if (m_orientation == Qt::Vertical) {
                pPainter->fillRect(0, 0, m_waveformImageScaled.width(), m_iPlayPos, playedOverlayColor);
            } else {
                pPainter->fillRect(0, 0, m_iPlayPos, m_waveformImageScaled.height(), playedOverlayColor);
            }
        }
    }
    if (m_bLeftClickDragging) {
        PainterScope painterScope(pPainter);
        QLineF line;
        if (m_orientation == Qt::Horizontal) {
            line.setLine(m_iPlayPos, 0.0, m_iPlayPos, height());
        } else {
            line.setLine(0.0, m_iPlayPos, width(), m_iPlayPos);
        }
        pPainter->setPen(QPen(m_signalColors.getPlayPosColor(), 1 * m_scaleFactor));
        pPainter->setOpacity(0.5);
        pPainter->drawLine(line);
    }
}

void WOverview::drawEndOfTrackFrame(QPainter* pPainter) {
    if (m_endOfTrack) {
        PainterScope painterScope(pPainter);
        pPainter->setOpacity(0.8);
        pPainter->setPen(QPen(QBrush(m_endOfTrackColor), 1.5 * m_scaleFactor));
        pPainter->setBrush(QColor(0, 0, 0, 0));
        pPainter->drawRect(rect().adjusted(0, 0, -1, -1));
    }
}

void WOverview::drawAnalyzerProgress(QPainter* pPainter) {
    if ((m_analyzerProgress >= kAnalyzerProgressNone) &&
            (m_analyzerProgress < kAnalyzerProgressDone)) {
        PainterScope painterScope(pPainter);
        pPainter->setPen(QPen(m_signalColors.getAxesColor(), 3 * m_scaleFactor));

        if (m_analyzerProgress > kAnalyzerProgressNone) {
            if (m_orientation == Qt::Horizontal) {
                pPainter->drawLine(
                        width() * m_analyzerProgress,
                        height() / 2,
                        width(),
                        height() / 2);
            } else {
                pPainter->drawLine(
                        width() / 2,
                        height() * m_analyzerProgress,
                        width() / 2,
                        height());
            }
        }

        if (m_analyzerProgress <= kAnalyzerProgressHalf) { // remove text after progress by wf is recognizable
            if (m_trackLoaded) {
                //: Text on waveform overview when file is playable but no waveform is visible
                paintText(tr("Ready to play, analyzing .."), pPainter);
            } else {
                //: Text on waveform overview when file is cached from source
                paintText(tr("Loading track .."), pPainter);
            }
        } else if (m_analyzerProgress >= kAnalyzerProgressFinalizing) {
            //: Text on waveform overview during finalizing of waveform analysis
            paintText(tr("Finalizing .."), pPainter);
        }
    } else if (!m_trackLoaded) {
        // This happens if the track samples are not loaded, but we have
        // a cached track
        //: Text on waveform overview when file is cached from source
        paintText(tr("Loading track .."), pPainter);
    }
}

void WOverview::drawRangeMarks(QPainter* pPainter, const float& offset, const float& gain) {
    for (auto&& markRange : m_markRanges) {
        if (!markRange.active() || !markRange.visible()) {
            continue;
        }

        // Active mark ranges by definition have starts/ends that are not
        // disabled.
        const qreal startValue = markRange.start();
        const qreal endValue = markRange.end();

        const qreal startPosition = offset + startValue * gain;
        const qreal endPosition = offset + endValue * gain;

        if (startPosition < 0.0 && endPosition < 0.0) {
            continue;
        }

        PainterScope painterScope(pPainter);

        if (markRange.enabled()) {
            pPainter->setOpacity(0.4);
            pPainter->setPen(markRange.m_activeColor);
            pPainter->setBrush(markRange.m_activeColor);
        } else {
            pPainter->setOpacity(0.2);
            pPainter->setPen(markRange.m_disabledColor);
            pPainter->setBrush(markRange.m_disabledColor);
        }

        // let top and bottom of the rect out of the widget
        if (m_orientation == Qt::Horizontal) {
            pPainter->drawRect(QRectF(QPointF(startPosition, -2.0),
                    QPointF(endPosition, height() + 1.0)));
        } else {
            pPainter->drawRect(QRectF(QPointF(-2.0, startPosition),
                    QPointF(width() + 1.0, endPosition)));
        }
    }
}

void WOverview::drawMarks(QPainter* pPainter, const float offset, const float gain) {
    QFont markerFont = pPainter->font();
    markerFont.setPixelSize(m_iLabelFontSize * m_scaleFactor);
    QFontMetricsF fontMetrics(markerFont);

    // Text labels are rendered so they do not overlap with other WaveformMarks'
    // labels. If the text would be too wide, it is elided. However, the user
    // can hover the mouse cursor over a label to show the whole label text,
    // temporarily hiding any following labels that would be drawn over it.
    // This requires looping over the WaveformMarks twice and the marks must be
    // sorted in the order they appear on the waveform.
    // In the first loop, the lines are drawn and the text to render plus its
    // location are calculated then stored in a WaveformMarkLabel. The text must
    // be drawn in the second loop to prevent the lines of following
    // WaveformMarks getting drawn over it. The second loop is in the separate
    // drawMarkLabels function so it can be called after drawCurrentPosition so
    // the view of labels is not obscured by the playhead.

    bool markHovered = false;
    for (int i = 0; i < m_marksToRender.size(); ++i) {
        WaveformMarkPointer pMark = m_marksToRender.at(i);
        PainterScope painterScope(pPainter);

        const qreal markPosition = math_clamp(
                offset + m_marksToRender.at(i)->getSamplePosition() * gain,
                0.0,
                static_cast<qreal>(width()));
        pMark->m_linePosition = markPosition;

        QPen shadowPen(QBrush(pMark->borderColor()), 2.5 * m_scaleFactor);

        QLineF line;
        if (m_orientation == Qt::Horizontal) {
            line.setLine(markPosition, 0.0, markPosition, height());
        } else {
            line.setLine(0.0, markPosition, width(), markPosition);
        }
        pPainter->setPen(shadowPen);
        pPainter->drawLine(line);

        pPainter->setPen(pMark->fillColor());
        pPainter->drawLine(line);

        if (!pMark->m_text.isEmpty()) {
            Qt::Alignment halign = pMark->m_align & Qt::AlignHorizontal_Mask;
            Qt::Alignment valign = pMark->m_align & Qt::AlignVertical_Mask;

            QString text = pMark->m_text;

            // Only allow the text to overlap the following mark if the mouse is
            // hovering over it. Elide it if it would render over the next
            // label, but do not elide it if the next mark's label is not at the
            // same vertical position.
            if (pMark != m_pHoveredMark && i < m_marksToRender.size() - 1) {
                float nextMarkPosition = -1.0;
                for (int m = i + 1; m < m_marksToRender.size() - 1; ++m) {
                    WaveformMarkPointer otherMark = m_marksToRender.at(m);
                    bool otherAtSameHeight = valign == (otherMark->m_align & Qt::AlignVertical_Mask);
                    // Hotcues always show at least their number.
                    bool otherHasLabel = !otherMark->m_text.isEmpty() || otherMark->getHotCue() != Cue::kNoHotCue;
                    if (otherAtSameHeight && otherHasLabel) {
                        nextMarkPosition = offset + otherMark->getSamplePosition() * gain;
                        break;
                    }
                }
                if (nextMarkPosition != -1.0) {
                    text = fontMetrics.elidedText(text, Qt::ElideRight, nextMarkPosition - markPosition - 5);
                }
            }
            // Sometimes QFontMetrics::elidedText turns the QString into just an
            // elipsis character, so always show at least the hotcue number if
            // the label does not fit.
            if ((text.isEmpty() || text == "…") && pMark->getHotCue() != Cue::kNoHotCue) {
                text = QString::number(pMark->getHotCue() + 1);
            }

            QRectF textRect = fontMetrics.boundingRect(text);
            QPointF textPoint;
            if (m_orientation == Qt::Horizontal) {
                if (halign == Qt::AlignLeft) {
                    textPoint.setX(markPosition - textRect.width() - 5.5);
                } else if (halign == Qt::AlignHCenter) {
                    textPoint.setX(markPosition - textRect.width() / 2);
                } else { // AlignRight
                    textPoint.setX(markPosition + 1.5);
                }

                if (valign == Qt::AlignTop) {
                    textPoint.setY(fontMetrics.height());
                } else if (valign == Qt::AlignVCenter) {
                    textPoint.setY((textRect.height() + height()) / 2);
                } else { // AlignBottom
                    textPoint.setY(float(height()) - 0.5f);
                }
            } else { // Vertical
                if (halign == Qt::AlignLeft) {
                    textPoint.setX(1.0f);
                } else if (halign == Qt::AlignHCenter) {
                    textPoint.setX((width() - textRect.width()) / 2);
                } else { // AlignRight
                    textPoint.setX(width() - textRect.width());
                }

                if (valign == Qt::AlignTop) {
                    textPoint.setY(markPosition - 1.0f);
                } else if (valign == Qt::AlignVCenter) {
                    textPoint.setY(markPosition + textRect.height() / 2);
                } else { // AlignBottom
                    textPoint.setY(markPosition + fontMetrics.ascent());
                }
            }

            pMark->m_label.prerender(textPoint, QPixmap(), text, markerFont, m_labelTextColor, m_labelBackgroundColor, width(), getDevicePixelRatioF(this));
        }

        // Show cue position when hovered
        // The area it will be drawn in needs to be calculated here
        // before drawMarkLabels so drawMarkLabels can avoid drawing
        // labels over the cue position.
        // This can happen for example if the user shows the cue position
        // of a hotcue which is near the intro end position because the
        // intro_end_position WaveformMark label is drawn at the top.
        // However, the drawing of this text needs to happen in
        // drawMarkLabels so none of the WaveformMark lines are drawn
        // on top of the position text.

        // WaveformMark::m_align refers to the alignment of the label,
        // so if the label is on bottom draw the position text on top and
        // vice versa.
        if (pMark == m_pHoveredMark) {
            Qt::Alignment valign = pMark->m_align & Qt::AlignVertical_Mask;
            QPointF positionTextPoint(markPosition + 1.5, 0);
            if (valign == Qt::AlignTop) {
                positionTextPoint.setY(float(height()) - 0.5f);
            } else {
                positionTextPoint.setY(fontMetrics.height());
            }

            double markSamples = pMark->getSamplePosition();
            double trackSamples = m_trackSamplesControl->get();
            double currentPositionSamples = m_playpositionControl->get() * trackSamples;
            double markTime = samplePositionToSeconds(markSamples);
            double markTimeRemaining = samplePositionToSeconds(trackSamples - markSamples);
            double markTimeDistance = samplePositionToSeconds(markSamples - currentPositionSamples);
            QString cuePositionText = mixxx::Duration::formatTime(markTime) + " -" +
                    mixxx::Duration::formatTime(markTimeRemaining);
            QString cueTimeDistanceText = mixxx::Duration::formatTime(fabs(markTimeDistance));
            // Cast to int to avoid confusingly switching from -0:00 to 0:00 as
            // the playhead passes the cue
            if (static_cast<int>(markTimeDistance) < 0) {
                cueTimeDistanceText = "-" + cueTimeDistanceText;
            }

            m_cuePositionLabel.prerender(positionTextPoint, QPixmap(), cuePositionText, markerFont, m_labelTextColor, m_labelBackgroundColor, width(), getDevicePixelRatioF(this));

            QPointF timeDistancePoint(positionTextPoint.x(), (fontMetrics.height() + height()) / 2);
            m_cueTimeDistanceLabel.prerender(timeDistancePoint, QPixmap(), cueTimeDistanceText, markerFont, m_labelTextColor, m_labelBackgroundColor, width(), getDevicePixelRatioF(this));
            markHovered = true;
        }
    }
    if (!markHovered) {
        m_cuePositionLabel.clear();
        m_cueTimeDistanceLabel.clear();
    }
}

void WOverview::drawPickupPosition(QPainter* pPainter) {
    PainterScope painterScope(pPainter);

    if (m_orientation == Qt::Vertical) {
        pPainter->setTransform(QTransform(0, 1, 1, 0, 0, 0));
    }

    pPainter->setPen(QPen(QBrush(m_qColorBackground), 1 * m_scaleFactor));
    pPainter->setOpacity(0.5);
    pPainter->drawLine(m_iPickupPos + 1, 0, m_iPickupPos + 1, breadth());
    pPainter->drawLine(m_iPickupPos - 1, 0, m_iPickupPos - 1, breadth());

    pPainter->setPen(QPen(m_signalColors.getPlayPosColor(), 1 * m_scaleFactor));
    pPainter->setOpacity(1.0);
    pPainter->drawLine(m_iPickupPos, 0, m_iPickupPos, breadth());

    pPainter->drawLine(m_iPickupPos - 2, 0, m_iPickupPos, 2);
    pPainter->drawLine(m_iPickupPos, 2, m_iPickupPos + 2, 0);
    pPainter->drawLine(m_iPickupPos - 2, 0, m_iPickupPos + 2, 0);

    pPainter->drawLine(m_iPickupPos - 2, breadth() - 1, m_iPickupPos, breadth() - 3);
    pPainter->drawLine(m_iPickupPos, breadth() - 3, m_iPickupPos + 2, breadth() - 1);
    pPainter->drawLine(m_iPickupPos - 2, breadth() - 1, m_iPickupPos + 2, breadth() - 1);
}

void WOverview::drawTimeRuler(QPainter* pPainter) {
    QFont markerFont = pPainter->font();
    markerFont.setPixelSize(m_iLabelFontSize * m_scaleFactor);
    QFontMetricsF fontMetrics(markerFont);

    QFont shadowFont = pPainter->font();
    shadowFont.setWeight(99);
    shadowFont.setPixelSize(m_iLabelFontSize * m_scaleFactor);
    QPen shadowPen(Qt::black, 2.5 * m_scaleFactor);

    if (m_bTimeRulerActive) {
        if (!m_bLeftClickDragging) {
            QLineF line;
            if (m_orientation == Qt::Horizontal) {
                line.setLine(m_timeRulerPos.x(), 0.0, m_timeRulerPos.x(), height());
            } else {
                line.setLine(0.0, m_timeRulerPos.x(), width(), m_timeRulerPos.x());
            }
            pPainter->setPen(shadowPen);
            pPainter->drawLine(line);

            pPainter->setPen(QPen(m_signalColors.getPlayPosColor(), 1 * m_scaleFactor));
            pPainter->drawLine(line);
        }

        QPointF textPoint = m_timeRulerPos;
        QPointF textPointDistance = m_timeRulerPos;
        qreal widgetPositionFraction;
        qreal padding = 1.0; // spacing between line and text
        if (m_orientation == Qt::Horizontal) {
            textPoint = QPointF(textPoint.x() + padding, fontMetrics.height());
            textPointDistance = QPointF(textPointDistance.x() + padding,
                    (fontMetrics.height() + height()) / 2);
            widgetPositionFraction = m_timeRulerPos.x() / width();
        } else {
            textPoint.setX(0);
            textPointDistance.setX(0);
            widgetPositionFraction = m_timeRulerPos.y() / height();
        }
        qreal trackSamples = m_trackSamplesControl->get();
        qreal timePosition = samplePositionToSeconds(
                widgetPositionFraction * trackSamples);
        qreal timePositionTillEnd = samplePositionToSeconds(
                (1 - widgetPositionFraction) * trackSamples);
        qreal timeDistance = samplePositionToSeconds(
                (widgetPositionFraction - m_playpositionControl->get()) * trackSamples);

        QString timeText = mixxx::Duration::formatTime(timePosition) + " -" + mixxx::Duration::formatTime(timePositionTillEnd);

        m_timeRulerPositionLabel.prerender(textPoint, QPixmap(), timeText, markerFont, m_labelTextColor, m_labelBackgroundColor, width(), getDevicePixelRatioF(this));
        m_timeRulerPositionLabel.draw(pPainter);

        QString timeDistanceText = mixxx::Duration::formatTime(fabs(timeDistance));
        // Cast to int to avoid confusingly switching from -0:00 to 0:00 as
        // the playhead passes the point
        if (static_cast<int>(timeDistance) < 0) {
            timeDistanceText = "-" + timeDistanceText;
        }
        m_timeRulerDistanceLabel.prerender(textPointDistance, QPixmap(), timeDistanceText, markerFont, m_labelTextColor, m_labelBackgroundColor, width(), getDevicePixelRatioF(this));
        m_timeRulerDistanceLabel.draw(pPainter);
    } else {
        m_timeRulerPositionLabel.clear();
        m_timeRulerDistanceLabel.clear();
    }
}

void WOverview::drawMarkLabels(QPainter* pPainter, const float offset, const float gain) {
    QFont markerFont = pPainter->font();
    markerFont.setPixelSize(m_iLabelFontSize * m_scaleFactor);
    QFontMetricsF fontMetrics(markerFont);

    // Draw WaveformMark labels
    for (const auto& pMark : m_marksToRender) {
        if (m_pHoveredMark != nullptr && pMark != m_pHoveredMark) {
            if (pMark->m_label.intersects(m_pHoveredMark->m_label)) {
                continue;
            }
        }
        if (m_bShowCueTimes &&
                (pMark->m_label.intersects(m_cuePositionLabel) || pMark->m_label.intersects(m_cueTimeDistanceLabel))) {
            continue;
        }
        if (pMark->m_label.intersects(m_timeRulerPositionLabel) || pMark->m_label.intersects(m_timeRulerDistanceLabel)) {
            continue;
        }

        pMark->m_label.draw(pPainter);
    }

    if (m_bShowCueTimes) {
        m_cuePositionLabel.draw(pPainter);
        m_cueTimeDistanceLabel.draw(pPainter);
    }

    // draw duration of WaveformMarkRanges
    for (auto&& markRange : m_markRanges) {
        if (markRange.showDuration() && markRange.active() && markRange.visible()) {
            // Active mark ranges by definition have starts/ends that are not
            // disabled.
            const qreal startValue = markRange.start();
            const qreal endValue = markRange.end();

            const qreal startPosition = offset + startValue * gain;
            const qreal endPosition = offset + endValue * gain;

            if (startPosition < 0.0 && endPosition < 0.0) {
                continue;
            }
            QString duration = mixxx::Duration::formatTime(
                    samplePositionToSeconds(endValue - startValue));

            QRectF durationRect = fontMetrics.boundingRect(duration);
            qreal x;

            WaveformMarkRange::DurationTextLocation textLocation = markRange.durationTextLocation();
            if (textLocation == WaveformMarkRange::DurationTextLocation::Before) {
                x = startPosition - durationRect.width() - 5.5;
            } else {
                x = endPosition + 1.5;
            }

            QPointF durationBottomLeft(x, fontMetrics.height());

            markRange.m_durationLabel.prerender(durationBottomLeft, QPixmap(), duration, markerFont, m_labelTextColor, m_labelBackgroundColor, width(), getDevicePixelRatioF(this));

            if (!(markRange.m_durationLabel.intersects(m_cuePositionLabel) || markRange.m_durationLabel.intersects(m_cueTimeDistanceLabel) || markRange.m_durationLabel.intersects(m_timeRulerPositionLabel) || markRange.m_durationLabel.intersects(m_timeRulerDistanceLabel))) {
                markRange.m_durationLabel.draw(pPainter);
            }
        }
    }
}

void WOverview::paintText(const QString& text, QPainter* pPainter) {
    PainterScope painterScope(pPainter);
    QColor lowColor = m_signalColors.getLowColor();
    lowColor.setAlphaF(0.5);
    QPen lowColorPen(
            QBrush(lowColor), 1.25 * m_scaleFactor,
            Qt::SolidLine, Qt::RoundCap);
    pPainter->setPen(lowColorPen);
    QFont font = pPainter->font();
    QFontMetrics fm(font);

    // TODO: The following use of QFontMetrics::width(const QString&, int) const
    // is deprecated and should be replaced with
    // QFontMetrics::horizontalAdvance(const QString&, int) const. However, the
    // proposed alternative has just been introduced in Qt 5.11.
    // Until the minimum required Qt version of Mixx is increased, we need a
    // version check here.
    #if (QT_VERSION < QT_VERSION_CHECK(5, 11, 0))
    int textWidth = fm.width(text);
    #else
    int textWidth = fm.horizontalAdvance(text);
    #endif

    if (textWidth > length()) {
        qreal pointSize = font.pointSizeF();
        pointSize = pointSize * (length() - 5 * m_scaleFactor) / textWidth;
        if (pointSize < 6 * m_scaleFactor) {
            pointSize = 6 * m_scaleFactor;
        }
        font.setPointSizeF(pointSize);
        pPainter->setFont(font);
    }
    if (m_orientation == Qt::Vertical) {
        pPainter->setTransform(QTransform(0, 1, -1, 0, width(), 0));
    }
    pPainter->drawText(10 * m_scaleFactor, 12 * m_scaleFactor, text);
    pPainter->resetTransform();
}

double WOverview::samplePositionToSeconds(double sample) {
    double trackTime = sample /
            (m_trackSampleRateControl->get() * mixxx::kEngineChannelCount);
    return trackTime / m_pRateRatioControl->get();
}

void WOverview::resizeEvent(QResizeEvent* pEvent) {
    Q_UNUSED(pEvent);
    // Play-position potmeters range from 0 to 1 but they allow out-of-range
    // sets. This is to give VC access to the pre-roll area.
    const double kMaxPlayposRange = 1.0;
    const double kMinPlayposRange = 0.0;

    // Values of zero and one in normalized space.
    const double zero = (0.0 - kMinPlayposRange) / (kMaxPlayposRange - kMinPlayposRange);
    const double one = (1.0 - kMinPlayposRange) / (kMaxPlayposRange - kMinPlayposRange);

    // These coefficients convert between widget space and normalized value
    // space.
    m_a = (length() - 1) / (one - zero);
    m_b = zero * m_a;

    m_devicePixelRatio = getDevicePixelRatioF(this);

    m_waveformImageScaled = QImage();
    m_diffGain = 0;
    Init();
}

void WOverview::dragEnterEvent(QDragEnterEvent* pEvent) {
    DragAndDropHelper::handleTrackDragEnterEvent(pEvent, m_group, m_pConfig);
}
void WOverview::dropEvent(QDropEvent* pEvent) {
    DragAndDropHelper::handleTrackDropEvent(pEvent, *this, m_group, m_pConfig);
}<|MERGE_RESOLUTION|>--- conflicted
+++ resolved
@@ -54,12 +54,8 @@
           m_group(group),
           m_pConfig(pConfig),
           m_endOfTrack(false),
-<<<<<<< HEAD
           m_bPassthroughEnabled(false),
-          m_pCueMenuPopup(std::make_unique<WCueMenuPopup>(pConfig, this)),
-=======
           m_pCueMenuPopup(make_parented<WCueMenuPopup>(pConfig, this)),
->>>>>>> 041222c0
           m_bShowCueTimes(true),
           m_iPosSeconds(0),
           m_bLeftClickDragging(false),
