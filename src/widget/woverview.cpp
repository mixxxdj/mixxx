//
// C++ Implementation: woverview
//
// Description:
//
//
// Author: Tue Haste Andersen <haste@diku.dk>, (C) 2003
//
// Copyright: See COPYING file that comes with this distribution
//
//

#include "woverview.h"

#include <QBrush>
#include <QMimeData>
#include <QMouseEvent>
#include <QPaintEvent>
#include <QPainter>
#include <QUrl>
#include <QtDebug>

#include "analyzer/analyzerprogress.h"
#include "control/controlobject.h"
#include "control/controlproxy.h"
#include "engine/engine.h"
#include "mixer/playermanager.h"
#include "preferences/colorpalettesettings.h"
#include "track/track.h"
#include "util/color/color.h"
#include "util/compatibility.h"
#include "util/dnd.h"
#include "util/duration.h"
#include "util/math.h"
#include "util/painterscope.h"
#include "util/timer.h"
#include "waveform/waveform.h"
#include "waveform/waveformwidgetfactory.h"
#include "widget/controlwidgetconnection.h"
#include "wskincolor.h"

WOverview::WOverview(
        const QString& group,
        PlayerManager* pPlayerManager,
        UserSettingsPointer pConfig,
        QWidget* parent)
        : WWidget(parent),
          m_actualCompletion(0),
          m_pixmapDone(false),
          m_waveformPeak(-1.0),
          m_diffGain(0),
          m_devicePixelRatio(1.0),
          m_group(group),
          m_pConfig(pConfig),
          m_endOfTrack(false),
          m_bPassthroughEnabled(false),
          m_pCueMenuPopup(make_parented<WCueMenuPopup>(pConfig, this)),
          m_bShowCueTimes(true),
          m_iPosSeconds(0),
          m_bLeftClickDragging(false),
          m_iPickupPos(0),
          m_iPlayPos(0),
          m_pHoveredMark(nullptr),
          m_bTimeRulerActive(false),
          m_orientation(Qt::Horizontal),
          m_iLabelFontSize(10),
          m_a(1.0),
          m_b(0.0),
          m_analyzerProgress(kAnalyzerProgressUnknown),
          m_trackLoaded(false),
          m_scaleFactor(1.0) {
    m_endOfTrackControl = new ControlProxy(
            m_group, "end_of_track", this, ControlFlag::NoAssertIfMissing);
    m_endOfTrackControl->connectValueChanged(this, &WOverview::onEndOfTrackChange);
    m_pRateRatioControl = new ControlProxy(
            m_group, "rate_ratio", this, ControlFlag::NoAssertIfMissing);
    // Needed to recalculate range durations when rate slider is moved without the deck playing
    m_pRateRatioControl->connectValueChanged(
            this, &WOverview::onRateRatioChange);
    m_trackSampleRateControl = new ControlProxy(
            m_group, "track_samplerate", this, ControlFlag::NoAssertIfMissing);
    m_trackSamplesControl = new ControlProxy(m_group, "track_samples", this);
    m_playpositionControl = new ControlProxy(
            m_group, "playposition", this, ControlFlag::NoAssertIfMissing);
    m_pPassthroughControl =
            new ControlProxy(m_group, "passthrough", this, ControlFlag::NoAssertIfMissing);
    m_pPassthroughControl->connectValueChanged(this, &WOverview::onPassthroughChange);
    m_bPassthroughEnabled = static_cast<bool>(m_pPassthroughControl->get());

    setAcceptDrops(true);

    setMouseTracking(true);

    connect(pPlayerManager, &PlayerManager::trackAnalyzerProgress,
            this, &WOverview::onTrackAnalyzerProgress);

    connect(m_pCueMenuPopup.get(), &WCueMenuPopup::aboutToHide, this, &WOverview::slotCueMenuPopupAboutToHide);

    m_pPassthroughLabel = new QLabel(this);
    m_pPassthroughLabel->setObjectName("PassthroughLabel");
    m_pPassthroughLabel->setAlignment(Qt::AlignLeft | Qt::AlignVCenter);
    // Shown on the overview waveform when vinyl passthrough is enabled
    m_pPassthroughLabel->setText(tr("Passthrough"));
    m_pPassthroughLabel->hide();
    QVBoxLayout *pPassthroughLayout = new QVBoxLayout(this);
    pPassthroughLayout->setContentsMargins(0,0,0,0);
    pPassthroughLayout->setAlignment(Qt::AlignLeft | Qt::AlignVCenter);
    pPassthroughLayout->addWidget(m_pPassthroughLabel);
    setLayout(pPassthroughLayout);
}

void WOverview::setup(const QDomNode& node, const SkinContext& context) {
    m_scaleFactor = context.getScaleFactor();
    m_signalColors.setup(node, context);

    m_backgroundColor = m_signalColors.getBgColor();
    m_axesColor = m_signalColors.getAxesColor();
    m_playPosColor = m_signalColors.getPlayPosColor();
    m_passthroughOverlayColor = m_signalColors.getPassthroughOverlayColor();
    m_playedOverlayColor = m_signalColors.getPlayedOverlayColor();
    m_lowColor = m_signalColors.getLowColor();

    m_labelBackgroundColor = context.selectColor(node, "LabelBackgroundColor");
    if (!m_labelBackgroundColor.isValid()) {
        m_labelBackgroundColor = m_backgroundColor;
        m_labelBackgroundColor.setAlpha(255 / 2); // 0 == fully transparent
    }

    m_labelTextColor = context.selectColor(node, "LabelTextColor");
    if (!m_labelTextColor.isValid()) {
        m_labelTextColor = Qt::white;
    }

    bool okay = false;
    int labelFontSize = context.selectInt(node, "LabelFontSize", &okay);
    if (okay) {
        m_iLabelFontSize = labelFontSize;
    }

    // Clear the background pixmap, if it exists.
    m_backgroundPixmap = QPixmap();
    m_backgroundPixmapPath = context.selectString(node, "BgPixmap");
    if (!m_backgroundPixmapPath.isEmpty()) {
        m_backgroundPixmap = *WPixmapStore::getPixmapNoCache(
                context.makeSkinPath(m_backgroundPixmapPath),
                m_scaleFactor);
    }

    m_endOfTrackColor = QColor(200, 25, 20);
    const QString endOfTrackColorName = context.selectString(node, "EndOfTrackColor");
    if (!endOfTrackColorName.isNull()) {
        m_endOfTrackColor.setNamedColor(endOfTrackColorName);
        m_endOfTrackColor = WSkinColor::getCorrectColor(m_endOfTrackColor);
    }

    // setup hotcues and cue and loop(s)
    m_marks.setup(m_group, node, context, m_signalColors);

    ColorPaletteSettings colorPaletteSettings(m_pConfig);
    auto colorPalette = colorPaletteSettings.getHotcueColorPalette();
    m_pCueMenuPopup->setColorPalette(colorPalette);

    for (const auto& pMark: m_marks) {
        if (pMark->isValid()) {
            pMark->connectSamplePositionChanged(this,
                    &WOverview::onMarkChanged);
            pMark->connectSampleEndPositionChanged(this,
                    &WOverview::onMarkChanged);
        }
        if (pMark->hasVisible()) {
            pMark->connectVisibleChanged(this,
                    &WOverview::onMarkChanged);
        }
    }

    QDomNode child = node.firstChild();
    while (!child.isNull()) {
        if (child.nodeName() == "MarkRange") {
            m_markRanges.push_back(WaveformMarkRange(m_group, child, context, m_signalColors));
            WaveformMarkRange& markRange = m_markRanges.back();

            if (markRange.m_markEnabledControl) {
                markRange.m_markEnabledControl->connectValueChanged(
                        this, &WOverview::onMarkRangeChange);
            }
            if (markRange.m_markVisibleControl) {
                markRange.m_markVisibleControl->connectValueChanged(
                        this, &WOverview::onMarkRangeChange);
            }
            if (markRange.m_markStartPointControl) {
                markRange.m_markStartPointControl->connectValueChanged(
                        this, &WOverview::onMarkRangeChange);
            }
            if (markRange.m_markEndPointControl) {
                markRange.m_markEndPointControl->connectValueChanged(
                        this, &WOverview::onMarkRangeChange);
            }
        }
        child = child.nextSibling();
    }

    QString orientationString = context.selectString(node, "Orientation").toLower();
    if (orientationString == "vertical") {
        m_orientation = Qt::Vertical;
    } else {
        m_orientation = Qt::Horizontal;
    }

    m_bShowCueTimes = context.selectBool(node, "ShowCueTimes", true);

    //qDebug() << "WOverview : m_marks" << m_marks.size();
    //qDebug() << "WOverview : m_markRanges" << m_markRanges.size();
    if (!m_connections.isEmpty()) {
        ControlParameterWidgetConnection* defaultConnection = m_connections.at(0);
        if (defaultConnection) {
            if (defaultConnection->getEmitOption() &
                    ControlParameterWidgetConnection::EMIT_DEFAULT) {
                // ON_PRESS means here value change on mouse move during press
                defaultConnection->setEmitOption(
                        ControlParameterWidgetConnection::EMIT_ON_RELEASE);
            }
        }
    }

    setFocusPolicy(Qt::NoFocus);
}

void WOverview::onConnectedControlChanged(double dParameter, double dValue) {
    // this is connected via skin to "playposition"
    Q_UNUSED(dValue);

    // Calculate handle position. Clamp the value within 0-1 because that's
    // all we represent with this widget.
    dParameter = math_clamp(dParameter, 0.0, 1.0);

    bool redraw = false;
    int oldPos = m_iPlayPos;
    m_iPlayPos = valueToPosition(dParameter);
    if (oldPos != m_iPlayPos) {
        redraw = true;
    }

    if (!m_bLeftClickDragging) {
        // if not dragged the pick-up moves with the play position
        m_iPickupPos = m_iPlayPos;
    }

    // In case the user is hovering a cue point or holding right click, the
    // calculated time between the playhead and cue/cursor should be updated at
    // least once per second, regardless of m_iPos which depends on the length
    // of the widget.
    int oldPositionSeconds = m_iPosSeconds;
    m_iPosSeconds = static_cast<int>(dParameter * m_trackSamplesControl->get());
    if ((m_bTimeRulerActive || m_pHoveredMark != nullptr) && oldPositionSeconds != m_iPosSeconds) {
        redraw = true;
    }

    if (redraw) {
        update();
    }
}

void WOverview::slotWaveformSummaryUpdated() {
    //qDebug() << "WOverview::slotWaveformSummaryUpdated()";

    TrackPointer pTrack(m_pCurrentTrack);
    if (!pTrack) {
        return;
    }
    m_pWaveform = pTrack->getWaveformSummary();
    if (m_pWaveform) {
        // If the waveform is already complete, just draw it.
        if (m_pWaveform->getCompletion() == m_pWaveform->getDataSize()) {
            m_actualCompletion = 0;
            if (drawNextPixmapPart()) {
                update();
            }
        }
    } else {
        // Null waveform pointer means waveform was cleared.
        m_waveformSourceImage = QImage();
        m_analyzerProgress = kAnalyzerProgressUnknown;
        m_actualCompletion = 0;
        m_waveformPeak = -1.0;
        m_pixmapDone = false;

        update();
    }
}

void WOverview::onTrackAnalyzerProgress(TrackId trackId, AnalyzerProgress analyzerProgress) {
    if (!m_pCurrentTrack || (m_pCurrentTrack->getId() != trackId)) {
        return;
    }

    bool updateNeeded = drawNextPixmapPart();
    if (updateNeeded || (m_analyzerProgress != analyzerProgress)) {
        m_analyzerProgress = analyzerProgress;
        update();
    }
}

void WOverview::slotTrackLoaded(TrackPointer pTrack) {
    Q_UNUSED(pTrack); // only used in DEBUG_ASSERT
    DEBUG_ASSERT(m_pCurrentTrack == pTrack);
    m_trackLoaded = true;
    if (m_pCurrentTrack) {
        updateCues(m_pCurrentTrack->getCuePoints());
    }
    update();
}

void WOverview::slotLoadingTrack(TrackPointer pNewTrack, TrackPointer pOldTrack) {
    Q_UNUSED(pOldTrack); // only used in DEBUG_ASSERT
    //qDebug() << this << "WOverview::slotLoadingTrack" << pNewTrack.get() << pOldTrack.get();
    DEBUG_ASSERT(m_pCurrentTrack == pOldTrack);
    if (m_pCurrentTrack != nullptr) {
        disconnect(m_pCurrentTrack.get(),
                &Track::waveformSummaryUpdated,
                this,
                &WOverview::slotWaveformSummaryUpdated);
    }

    m_waveformSourceImage = QImage();
    m_analyzerProgress = kAnalyzerProgressUnknown;
    m_actualCompletion = 0;
    m_waveformPeak = -1.0;
    m_pixmapDone = false;
    m_trackLoaded = false;
    m_endOfTrack = false;

    if (pNewTrack) {
        m_pCurrentTrack = pNewTrack;
        m_pWaveform = pNewTrack->getWaveformSummary();

        connect(pNewTrack.get(),
                &Track::waveformSummaryUpdated,
                this,
                &WOverview::slotWaveformSummaryUpdated);
        slotWaveformSummaryUpdated();
        connect(pNewTrack.get(), &Track::cuesUpdated, this, &WOverview::receiveCuesUpdated);
    } else {
        m_pCurrentTrack.reset();
        m_pWaveform.clear();
    }
    update();
}

void WOverview::onEndOfTrackChange(double v) {
    //qDebug() << "WOverview::onEndOfTrackChange()" << v;
    m_endOfTrack = v > 0.0;
    update();
}

void WOverview::onMarkChanged(double v) {
    Q_UNUSED(v);
    //qDebug() << "WOverview::onMarkChanged()" << v;
    if (m_pCurrentTrack) {
        updateCues(m_pCurrentTrack->getCuePoints());
        update();
    }
}

void WOverview::onMarkRangeChange(double v) {
    Q_UNUSED(v);
    //qDebug() << "WOverview::onMarkRangeChange()" << v;
    update();
}

void WOverview::onRateRatioChange(double v) {
    Q_UNUSED(v);
    update();
}

void WOverview::onPassthroughChange(double v) {
    m_bPassthroughEnabled = static_cast<bool>(v);

    if (!m_bPassthroughEnabled) {
        slotWaveformSummaryUpdated();
    }

    // Always call this to trigger a repaint even if not track is loaded
    update();
}

void WOverview::updateCues(const QList<CuePointer> &loadedCues) {
    m_marksToRender.clear();
    for (CuePointer currentCue: loadedCues) {
        const WaveformMarkPointer pMark = m_marks.getHotCueMark(currentCue->getHotCue());

        if (pMark != nullptr && pMark->isValid() && pMark->isVisible()
            && pMark->getSamplePosition() != Cue::kNoPosition) {
            QColor newColor = mixxx::RgbColor::toQColor(currentCue->getColor());
            if (newColor != pMark->fillColor() || newColor != pMark->m_textColor) {
                pMark->setBaseColor(newColor);
            }

            int hotcueNumber = currentCue->getHotCue();
            if ((currentCue->getType() == mixxx::CueType::HotCue ||
                        currentCue->getType() == mixxx::CueType::Loop) &&
                    hotcueNumber != Cue::kNoHotCue) {
                // Prepend the hotcue number to hotcues' labels
                QString newLabel = currentCue->getLabel();
                if (newLabel.isEmpty()) {
                    newLabel = QString::number(hotcueNumber + 1);
                } else {
                    newLabel = QString("%1: %2").arg(hotcueNumber + 1).arg(newLabel);
                }

                if (pMark->m_text != newLabel) {
                    pMark->m_text = newLabel;
                }
            }

            m_marksToRender.append(pMark);
        }
    }

    // The loop above only adds WaveformMarks for hotcues to m_marksToRender.
    for (const auto& pMark : m_marks) {
        if (!m_marksToRender.contains(pMark) && pMark->isValid() && pMark->getSamplePosition() != Cue::kNoPosition && pMark->isVisible()) {
            m_marksToRender.append(pMark);
        }
    }
    std::sort(m_marksToRender.begin(), m_marksToRender.end());
}

// connecting the tracks cuesUpdated and onMarkChanged is not possible
// due to the incompatible signatures. This is a "wrapper" workaround
void WOverview::receiveCuesUpdated() {
    onMarkChanged(0);
}

void WOverview::mouseMoveEvent(QMouseEvent* e) {
    if (m_bLeftClickDragging) {
        if (m_orientation == Qt::Horizontal) {
            m_iPickupPos = math_clamp(e->x(), 0, width() - 1);
        } else {
            m_iPickupPos = math_clamp(e->y(), 0, height() - 1);
        }
    }

    // Do not activate cue hovering while right click is held down and the
    // button down event was not on a cue.
    if (m_bTimeRulerActive) {
        // Prevent showing times beyond the boundaries of the track when the
        // cursor is dragged outside this widget before releasing right click.
        m_timeRulerPos.setX(math_clamp(e->pos().x(), 0, width()));
        m_timeRulerPos.setY(math_clamp(e->pos().y(), 0, height()));
        update();
        return;
    }

    m_pHoveredMark.clear();

    // Non-hotcue marks (intro/outro cues, main cue, loop in/out) are sorted
    // before hotcues in m_marksToRender so if there is a hotcue in the same
    // location, the hotcue gets rendered on top. When right clicking, the
    // the hotcue rendered on top must be assigned to m_pHoveredMark to show
    // the CueMenuPopup. To accomplish this, m_marksToRender is iterated in
    // reverse and the loop breaks as soon as m_pHoveredMark is set.
    for (int i = m_marksToRender.size() - 1; i >= 0; --i) {
        WaveformMarkPointer pMark = m_marksToRender.at(i);
        if (pMark->contains(e->pos(), m_orientation)) {
            m_pHoveredMark = pMark;
            break;
        }
    }

    //qDebug() << "WOverview::mouseMoveEvent" << e->pos() << m_iPos;
    update();
}

void WOverview::mouseReleaseEvent(QMouseEvent* e) {
    mouseMoveEvent(e);
    //qDebug() << "WOverview::mouseReleaseEvent" << e->pos() << m_iPos << ">>" << dValue;

    if (e->button() == Qt::LeftButton) {
        if (m_bLeftClickDragging) {
            m_iPlayPos = m_iPickupPos;
            double dValue = positionToValue(m_iPickupPos);
            setControlParameterUp(dValue);
            m_bLeftClickDragging = false;
        }
        m_bTimeRulerActive = false;
    } else if (e->button() == Qt::RightButton) {
        // Do not seek when releasing a right click. This is important to
        // prevent accidental seeking when trying to right click a hotcue.
        m_bTimeRulerActive = false;
    }
}

void WOverview::mousePressEvent(QMouseEvent* e) {
    //qDebug() << "WOverview::mousePressEvent" << e->pos();
    mouseMoveEvent(e);
    if (m_pCurrentTrack == nullptr) {
        return;
    }
    if (e->button() == Qt::LeftButton) {
        if (m_orientation == Qt::Horizontal) {
            m_iPickupPos = math_clamp(e->x(), 0, width() - 1);
        } else {
            m_iPickupPos = math_clamp(e->y(), 0, height() - 1);
        }

        if (m_pHoveredMark != nullptr) {
            double dValue = m_pHoveredMark->getSamplePosition() / m_trackSamplesControl->get();
            m_iPickupPos = valueToPosition(dValue);
            m_iPlayPos = m_iPickupPos;
            setControlParameterUp(dValue);
            m_bLeftClickDragging = false;
        } else {
            m_bLeftClickDragging = true;
            m_bTimeRulerActive = true;
            m_timeRulerPos = e->pos();
        }
    } else if (e->button() == Qt::RightButton) {
        if (m_bLeftClickDragging) {
            m_iPickupPos = m_iPlayPos;
            m_bLeftClickDragging = false;
            m_bTimeRulerActive = false;
        } else if (m_pHoveredMark == nullptr) {
            m_bTimeRulerActive = true;
            m_timeRulerPos = e->pos();
        } else if (m_pHoveredMark->getHotCue() != Cue::kNoHotCue) {
            // Currently the only way WaveformMarks can be associated
            // with their respective Cue objects is by using the hotcue
            // number. If cues without assigned hotcue are drawn on
            // WOverview in the future, another way to associate
            // WaveformMarks with Cues will need to be implemented.
            CuePointer pHoveredCue;
            QList<CuePointer> cueList = m_pCurrentTrack->getCuePoints();
            for (const auto& pCue : cueList) {
                if (pCue->getHotCue() == m_pHoveredMark->getHotCue()) {
                    pHoveredCue = pCue;
                    break;
                }
            }
            if (pHoveredCue != nullptr) {
                m_pCueMenuPopup->setTrackAndCue(m_pCurrentTrack, pHoveredCue);
                m_pCueMenuPopup->popup(e->globalPos());
            }
        }
    }
}

void WOverview::slotCueMenuPopupAboutToHide() {
    m_pHoveredMark.clear();
    update();
}

void WOverview::leaveEvent(QEvent* pEvent) {
    Q_UNUSED(pEvent);
    if (!m_pCueMenuPopup->isVisible()) {
        m_pHoveredMark.clear();
    }
    m_bLeftClickDragging = false;
    m_bTimeRulerActive = false;
    update();
}

void WOverview::paintEvent(QPaintEvent* pEvent) {
    Q_UNUSED(pEvent);
    ScopedTimer t("WOverview::paintEvent");

    QPainter painter(this);
    painter.fillRect(rect(), m_backgroundColor);

    if (!m_backgroundPixmap.isNull()) {
        painter.drawPixmap(rect(), m_backgroundPixmap);
    }

    if (m_pCurrentTrack) {
        // Refer to util/ScopePainter.h to understand the semantics of
        // ScopePainter.
        drawEndOfTrackBackground(&painter);
        drawAxis(&painter);
        drawWaveformPixmap(&painter);
        drawPlayedOverlay(&painter);
        drawPlayPosition(&painter);
        drawEndOfTrackFrame(&painter);
        drawAnalyzerProgress(&painter);

        double trackSamples = m_trackSamplesControl->get();
        if (m_trackLoaded && trackSamples > 0) {
            const float offset = 1.0f;
            const auto gain = static_cast<CSAMPLE_GAIN>(length() - 2) /
                    static_cast<CSAMPLE_GAIN>(m_trackSamplesControl->get());

            drawRangeMarks(&painter, offset, gain);
            drawMarks(&painter, offset, gain);
            drawPickupPosition(&painter);
            drawTimeRuler(&painter);
            drawMarkLabels(&painter, offset, gain);
        }
    }

    if (m_bPassthroughEnabled) {
        drawPassthroughOverlay(&painter);
        m_pPassthroughLabel->show();
    } else {
        m_pPassthroughLabel->hide();
    }
}

void WOverview::drawEndOfTrackBackground(QPainter* pPainter) {
    if (m_endOfTrack) {
        PainterScope painterScope(pPainter);
        pPainter->setOpacity(0.3);
        pPainter->setBrush(m_endOfTrackColor);
        pPainter->drawRect(rect().adjusted(1, 1, -2, -2));
    }
}

void WOverview::drawAxis(QPainter* pPainter) {
    PainterScope painterScope(pPainter);
    pPainter->setPen(QPen(m_axesColor, m_scaleFactor));
    if (m_orientation == Qt::Horizontal) {
        pPainter->drawLine(0, height() / 2, width(), height() / 2);
    } else {
        pPainter->drawLine(width() / 2, 0, width() / 2, height());
    }
}

void WOverview::drawWaveformPixmap(QPainter* pPainter) {
    WaveformWidgetFactory* widgetFactory = WaveformWidgetFactory::instance();
    if (!m_waveformSourceImage.isNull()) {
        PainterScope painterScope(pPainter);
        float diffGain;
        bool normalize = widgetFactory->isOverviewNormalized();
        if (normalize && m_pixmapDone && m_waveformPeak > 1) {
            diffGain = 255 - m_waveformPeak - 1;
        } else {
            const auto visualGain = static_cast<float>(
                    widgetFactory->getVisualGain(WaveformWidgetFactory::All));
            diffGain = 255.0f - (255.0f / visualGain);
        }

        if (m_diffGain != diffGain || m_waveformImageScaled.isNull()) {
            QRect sourceRect(0,
                    static_cast<int>(diffGain),
                    m_waveformSourceImage.width(),
                    m_waveformSourceImage.height() -
                            2 * static_cast<int>(diffGain));
            QImage croppedImage = m_waveformSourceImage.copy(sourceRect);
            if (m_orientation == Qt::Vertical) {
                // Rotate pixmap
                croppedImage = croppedImage.transformed(QTransform(0, 1, 1, 0, 0, 0));
            }
            m_waveformImageScaled = croppedImage.scaled(size() * m_devicePixelRatio,
                    Qt::IgnoreAspectRatio,
                    Qt::SmoothTransformation);
            m_diffGain = diffGain;
        }

        pPainter->drawImage(rect(), m_waveformImageScaled);
    }
}

void WOverview::drawPlayedOverlay(QPainter* pPainter) {
    // Overlay the played part of the overview-waveform with a skin defined color
    if (!m_waveformSourceImage.isNull() && m_playedOverlayColor.alpha() > 0) {
        if (m_orientation == Qt::Vertical) {
            pPainter->fillRect(0,
                    0,
                    m_waveformImageScaled.width(),
                    m_iPlayPos,
                    m_playedOverlayColor);
        } else {
            pPainter->fillRect(0,
                    0,
                    m_iPlayPos,
                    m_waveformImageScaled.height(),
                    m_playedOverlayColor);
        }
    }
}

void WOverview::drawPlayPosition(QPainter* pPainter) {
    // When the position line is currently dragged with the left mouse button
    // draw a thin line -without triangles or shadow- at the playposition.
    // The new playposition is drawn by drawPickupPosition()
    if (m_bLeftClickDragging) {
        PainterScope painterScope(pPainter);
        QLineF line;
        if (m_orientation == Qt::Horizontal) {
            line.setLine(m_iPlayPos, 0.0, m_iPlayPos, height());
        } else {
            line.setLine(0.0, m_iPlayPos, width(), m_iPlayPos);
        }
        pPainter->setPen(QPen(m_playPosColor, m_scaleFactor));
        pPainter->setOpacity(0.5);
        pPainter->drawLine(line);
    }
}

void WOverview::drawEndOfTrackFrame(QPainter* pPainter) {
    if (m_endOfTrack) {
        PainterScope painterScope(pPainter);
        pPainter->setOpacity(0.8);
        pPainter->setPen(QPen(QBrush(m_endOfTrackColor), 1.5 * m_scaleFactor));
        pPainter->setBrush(QColor(0, 0, 0, 0));
        pPainter->drawRect(rect().adjusted(0, 0, -1, -1));
    }
}

void WOverview::drawAnalyzerProgress(QPainter* pPainter) {
    if ((m_analyzerProgress >= kAnalyzerProgressNone) &&
            (m_analyzerProgress < kAnalyzerProgressDone)) {
        PainterScope painterScope(pPainter);
        pPainter->setPen(QPen(m_playPosColor, 3 * m_scaleFactor));

        if (m_analyzerProgress > kAnalyzerProgressNone) {
            if (m_orientation == Qt::Horizontal) {
                pPainter->drawLine(QLineF(width() * m_analyzerProgress,
                        height() / 2,
                        width(),
                        height() / 2));
            } else {
                pPainter->drawLine(QLineF(width() / 2,
                        height() * m_analyzerProgress,
                        width() / 2,
                        height()));
            }
        }

        if (m_analyzerProgress <= kAnalyzerProgressHalf) { // remove text after progress by wf is recognizable
            if (m_trackLoaded) {
                //: Text on waveform overview when file is playable but no waveform is visible
                paintText(tr("Ready to play, analyzing .."), pPainter);
            } else {
                //: Text on waveform overview when file is cached from source
                paintText(tr("Loading track .."), pPainter);
            }
        } else if (m_analyzerProgress >= kAnalyzerProgressFinalizing) {
            //: Text on waveform overview during finalizing of waveform analysis
            paintText(tr("Finalizing .."), pPainter);
        }
    } else if (!m_trackLoaded) {
        // This happens if the track samples are not loaded, but we have
        // a cached track
        //: Text on waveform overview when file is cached from source
        paintText(tr("Loading track .."), pPainter);
    }
}

void WOverview::drawRangeMarks(QPainter* pPainter, const float& offset, const float& gain) {
    for (auto&& markRange : m_markRanges) {
        if (!markRange.active() || !markRange.visible()) {
            continue;
        }

        // Active mark ranges by definition have starts/ends that are not
        // disabled.
        const qreal startValue = markRange.start();
        const qreal endValue = markRange.end();

        const qreal startPosition = offset + startValue * gain;
        const qreal endPosition = offset + endValue * gain;

        if (startPosition < 0.0 && endPosition < 0.0) {
            continue;
        }

        PainterScope painterScope(pPainter);

        if (markRange.enabled()) {
            pPainter->setOpacity(markRange.m_enabledOpacity);
            pPainter->setPen(markRange.m_activeColor);
            pPainter->setBrush(markRange.m_activeColor);
        } else {
            pPainter->setOpacity(markRange.m_disabledOpacity);
            pPainter->setPen(markRange.m_disabledColor);
            pPainter->setBrush(markRange.m_disabledColor);
        }

        // let top and bottom of the rect out of the widget
        if (m_orientation == Qt::Horizontal) {
            pPainter->drawRect(QRectF(QPointF(startPosition, -2.0),
                    QPointF(endPosition, height() + 1.0)));
        } else {
            pPainter->drawRect(QRectF(QPointF(-2.0, startPosition),
                    QPointF(width() + 1.0, endPosition)));
        }
    }
}

void WOverview::drawMarks(QPainter* pPainter, const float offset, const float gain) {
    QFont markerFont = pPainter->font();
    markerFont.setPixelSize(static_cast<int>(m_iLabelFontSize * m_scaleFactor));
    QFontMetricsF fontMetrics(markerFont);

    // Text labels are rendered so they do not overlap with other WaveformMarks'
    // labels. If the text would be too wide, it is elided. However, the user
    // can hover the mouse cursor over a label to show the whole label text,
    // temporarily hiding any following labels that would be drawn over it.
    // This requires looping over the WaveformMarks twice and the marks must be
    // sorted in the order they appear on the waveform.
    // In the first loop, the lines are drawn and the text to render plus its
    // location are calculated then stored in a WaveformMarkLabel. The text must
    // be drawn in the second loop to prevent the lines of following
    // WaveformMarks getting drawn over it. The second loop is in the separate
    // drawMarkLabels function so it can be called after drawCurrentPosition so
    // the view of labels is not obscured by the playhead.

    bool markHovered = false;
    for (int i = 0; i < m_marksToRender.size(); ++i) {
        WaveformMarkPointer pMark = m_marksToRender.at(i);
        PainterScope painterScope(pPainter);

<<<<<<< HEAD
        double samplePosition = m_marksToRender.at(i)->getSamplePosition();
        const qreal markPosition = math_clamp(
                offset + samplePosition * gain,
                0.0,
                static_cast<qreal>(width()));
=======
        const float markPosition = math_clamp(
                offset + static_cast<float>(m_marksToRender.at(i)->getSamplePosition()) * gain,
                0.0f,
                static_cast<float>(width()));
>>>>>>> bf66732e
        pMark->m_linePosition = markPosition;

        QLineF line;
        QLineF bgLine;
        if (m_orientation == Qt::Horizontal) {
            line.setLine(markPosition, 0.0, markPosition, height());
            bgLine.setLine(markPosition - 1.0, 0.0, markPosition - 1.0, height());
        } else {
            line.setLine(0.0, markPosition, width(), markPosition);
            bgLine.setLine(0.0, markPosition - 1.0, width(), markPosition - 1.0);
        }

        QRectF rect;
        double sampleEndPosition = m_marksToRender.at(i)->getSampleEndPosition();
        if (sampleEndPosition > 0) {
            const qreal markEndPosition = math_clamp(
                    offset + sampleEndPosition * gain,
                    0.0,
                    static_cast<qreal>(width()));

            if (m_orientation == Qt::Horizontal) {
                rect.setCoords(markPosition, 0, markEndPosition, height());
            } else {
                rect.setCoords(0, markPosition, width(), markEndPosition);
            }
        }

        pPainter->setPen(pMark->borderColor());
        pPainter->drawLine(bgLine);

        pPainter->setPen(pMark->fillColor());
        pPainter->drawLine(line);

        if (rect.isValid()) {
            QColor loopColor = pMark->fillColor();
            loopColor.setAlphaF(0.5);
            pPainter->fillRect(rect, loopColor);
        }

        if (!pMark->m_text.isEmpty()) {
            Qt::Alignment halign = pMark->m_align & Qt::AlignHorizontal_Mask;
            Qt::Alignment valign = pMark->m_align & Qt::AlignVertical_Mask;

            QString text = pMark->m_text;

            // Only allow the text to overlap the following mark if the mouse is
            // hovering over it. Elide it if it would render over the next
            // label, but do not elide it if the next mark's label is not at the
            // same vertical position.
            if (pMark != m_pHoveredMark && i < m_marksToRender.size() - 1) {
                float nextMarkPosition = -1.0f;
                for (int m = i + 1; m < m_marksToRender.size() - 1; ++m) {
                    WaveformMarkPointer otherMark = m_marksToRender.at(m);
                    bool otherAtSameHeight = valign == (otherMark->m_align & Qt::AlignVertical_Mask);
                    // Hotcues always show at least their number.
                    bool otherHasLabel = !otherMark->m_text.isEmpty() || otherMark->getHotCue() != Cue::kNoHotCue;
                    if (otherAtSameHeight && otherHasLabel) {
                        nextMarkPosition = offset +
                                static_cast<float>(
                                        otherMark->getSamplePosition()) *
                                        gain;
                        break;
                    }
                }
                if (nextMarkPosition != -1.0) {
                    text = fontMetrics.elidedText(text, Qt::ElideRight, nextMarkPosition - markPosition - 5);
                }
            }
            // Sometimes QFontMetrics::elidedText turns the QString into just an
            // ellipsis character, so always show at least the hotcue number if
            // the label does not fit.
            if ((text.isEmpty() || text == "…") && pMark->getHotCue() != Cue::kNoHotCue) {
                text = QString::number(pMark->getHotCue() + 1);
            }

            QRectF textRect = fontMetrics.boundingRect(text);
            QPointF textPoint;
            if (m_orientation == Qt::Horizontal) {
                if (halign == Qt::AlignLeft) {
                    textPoint.setX(markPosition - textRect.width() - 5.5);
                } else if (halign == Qt::AlignHCenter) {
                    textPoint.setX(markPosition - textRect.width() / 2);
                } else { // AlignRight
                    textPoint.setX(markPosition + 1.5);
                }

                if (valign == Qt::AlignTop) {
                    textPoint.setY(fontMetrics.height());
                } else if (valign == Qt::AlignVCenter) {
                    textPoint.setY((textRect.height() + height()) / 2);
                } else { // AlignBottom
                    textPoint.setY(float(height()) - 0.5f);
                }
            } else { // Vertical
                if (halign == Qt::AlignLeft) {
                    textPoint.setX(1.0f);
                } else if (halign == Qt::AlignHCenter) {
                    textPoint.setX((width() - textRect.width()) / 2);
                } else { // AlignRight
                    textPoint.setX(width() - textRect.width());
                }

                if (valign == Qt::AlignTop) {
                    textPoint.setY(markPosition - 1.0f);
                } else if (valign == Qt::AlignVCenter) {
                    textPoint.setY(markPosition + textRect.height() / 2);
                } else { // AlignBottom
                    textPoint.setY(markPosition + fontMetrics.ascent());
                }
            }

            pMark->m_label.prerender(textPoint,
                    QPixmap(),
                    text,
                    markerFont,
                    m_labelTextColor,
                    m_labelBackgroundColor,
                    width(),
                    getDevicePixelRatioF(this));
        }

        // Show cue position when hovered
        // The area it will be drawn in needs to be calculated here
        // before drawMarkLabels so drawMarkLabels can avoid drawing
        // labels over the cue position.
        // This can happen for example if the user shows the cue position
        // of a hotcue which is near the intro end position because the
        // intro_end_position WaveformMark label is drawn at the top.
        // However, the drawing of this text needs to happen in
        // drawMarkLabels so none of the WaveformMark lines are drawn
        // on top of the position text.

        // WaveformMark::m_align refers to the alignment of the label,
        // so if the label is on bottom draw the position text on top and
        // vice versa.
        if (pMark == m_pHoveredMark) {
            Qt::Alignment valign = pMark->m_align & Qt::AlignVertical_Mask;
            QPointF positionTextPoint(markPosition + 1.5, 0);
            if (valign == Qt::AlignTop) {
                positionTextPoint.setY(float(height()) - 0.5f);
            } else {
                positionTextPoint.setY(fontMetrics.height());
            }

            double markSamples = pMark->getSamplePosition();
            double trackSamples = m_trackSamplesControl->get();
            double currentPositionSamples = m_playpositionControl->get() * trackSamples;
            double markTime = samplePositionToSeconds(markSamples);
            double markTimeRemaining = samplePositionToSeconds(trackSamples - markSamples);
            double markTimeDistance = samplePositionToSeconds(markSamples - currentPositionSamples);
            QString cuePositionText = mixxx::Duration::formatTime(markTime) + " -" +
                    mixxx::Duration::formatTime(markTimeRemaining);
            QString cueTimeDistanceText = mixxx::Duration::formatTime(fabs(markTimeDistance));
            // Cast to int to avoid confusingly switching from -0:00 to 0:00 as
            // the playhead passes the cue
            if (static_cast<int>(markTimeDistance) < 0) {
                cueTimeDistanceText = "-" + cueTimeDistanceText;
            }

            m_cuePositionLabel.prerender(positionTextPoint,
                    QPixmap(),
                    cuePositionText,
                    markerFont,
                    m_labelTextColor,
                    m_labelBackgroundColor,
                    width(),
                    getDevicePixelRatioF(this));

            QPointF timeDistancePoint(positionTextPoint.x(),
                    (fontMetrics.height() + height()) / 2);

            m_cueTimeDistanceLabel.prerender(timeDistancePoint,
                    QPixmap(),
                    cueTimeDistanceText,
                    markerFont,
                    m_labelTextColor,
                    m_labelBackgroundColor,
                    width(),
                    getDevicePixelRatioF(this));
            markHovered = true;
        }
    }
    if (!markHovered) {
        m_cuePositionLabel.clear();
        m_cueTimeDistanceLabel.clear();
    }
}

void WOverview::drawPickupPosition(QPainter* pPainter) {
    PainterScope painterScope(pPainter);

    if (m_orientation == Qt::Vertical) {
        pPainter->setTransform(QTransform(0, 1, 1, 0, 0, 0));
    }

    // draw dark play position outlines
    pPainter->setPen(QPen(QBrush(m_backgroundColor), m_scaleFactor));
    pPainter->setOpacity(0.5);
    pPainter->drawLine(m_iPickupPos + 1, 0, m_iPickupPos + 1, breadth());
    pPainter->drawLine(m_iPickupPos - 1, 0, m_iPickupPos - 1, breadth());

    // draw colored play position line
    pPainter->setPen(QPen(m_playPosColor, m_scaleFactor));
    pPainter->setOpacity(1.0);
    pPainter->drawLine(m_iPickupPos, 0, m_iPickupPos, breadth());

    // draw triangle at the top
    pPainter->drawLine(m_iPickupPos - 2, 0, m_iPickupPos, 2);
    pPainter->drawLine(m_iPickupPos, 2, m_iPickupPos + 2, 0);
    pPainter->drawLine(m_iPickupPos - 2, 0, m_iPickupPos + 2, 0);

    // draw triangle at the bottom
    pPainter->drawLine(m_iPickupPos - 2, breadth() - 1, m_iPickupPos, breadth() - 3);
    pPainter->drawLine(m_iPickupPos, breadth() - 3, m_iPickupPos + 2, breadth() - 1);
    pPainter->drawLine(m_iPickupPos - 2, breadth() - 1, m_iPickupPos + 2, breadth() - 1);
}

void WOverview::drawTimeRuler(QPainter* pPainter) {
    QFont markerFont = pPainter->font();
    markerFont.setPixelSize(static_cast<int>(m_iLabelFontSize * m_scaleFactor));
    QFontMetricsF fontMetrics(markerFont);

    QFont shadowFont = pPainter->font();
    shadowFont.setWeight(99);
    shadowFont.setPixelSize(static_cast<int>(m_iLabelFontSize * m_scaleFactor));
    QPen shadowPen(Qt::black, 2.5 * m_scaleFactor);

    if (m_bTimeRulerActive) {
        if (!m_bLeftClickDragging) {
            QLineF line;
            if (m_orientation == Qt::Horizontal) {
                line.setLine(m_timeRulerPos.x(), 0.0, m_timeRulerPos.x(), height());
            } else {
                line.setLine(0.0, m_timeRulerPos.x(), width(), m_timeRulerPos.x());
            }
            pPainter->setPen(shadowPen);
            pPainter->drawLine(line);

            pPainter->setPen(QPen(m_playPosColor, m_scaleFactor));
            pPainter->drawLine(line);
        }

        QPointF textPoint = m_timeRulerPos;
        QPointF textPointDistance = m_timeRulerPos;
        qreal widgetPositionFraction;
        qreal padding = 1.0; // spacing between line and text
        if (m_orientation == Qt::Horizontal) {
            textPoint = QPointF(textPoint.x() + padding, fontMetrics.height());
            textPointDistance = QPointF(textPointDistance.x() + padding,
                    (fontMetrics.height() + height()) / 2);
            widgetPositionFraction = m_timeRulerPos.x() / width();
        } else {
            textPoint.setX(0);
            textPointDistance.setX(0);
            widgetPositionFraction = m_timeRulerPos.y() / height();
        }
        qreal trackSamples = m_trackSamplesControl->get();
        qreal timePosition = samplePositionToSeconds(
                widgetPositionFraction * trackSamples);
        qreal timePositionTillEnd = samplePositionToSeconds(
                (1 - widgetPositionFraction) * trackSamples);
        qreal timeDistance = samplePositionToSeconds(
                (widgetPositionFraction - m_playpositionControl->get()) * trackSamples);

        QString timeText = mixxx::Duration::formatTime(timePosition) + " -" + mixxx::Duration::formatTime(timePositionTillEnd);

        m_timeRulerPositionLabel.prerender(textPoint,
                QPixmap(),
                timeText,
                markerFont,
                m_labelTextColor,
                m_labelBackgroundColor,
                width(),
                getDevicePixelRatioF(this));
        m_timeRulerPositionLabel.draw(pPainter);

        QString timeDistanceText = mixxx::Duration::formatTime(fabs(timeDistance));
        // Cast to int to avoid confusingly switching from -0:00 to 0:00 as
        // the playhead passes the point
        if (static_cast<int>(timeDistance) < 0) {
            timeDistanceText = "-" + timeDistanceText;
        }
        m_timeRulerDistanceLabel.prerender(textPointDistance,
                QPixmap(),
                timeDistanceText,
                markerFont,
                m_labelTextColor,
                m_labelBackgroundColor,
                width(),
                getDevicePixelRatioF(this));
        m_timeRulerDistanceLabel.draw(pPainter);
    } else {
        m_timeRulerPositionLabel.clear();
        m_timeRulerDistanceLabel.clear();
    }
}

void WOverview::drawMarkLabels(QPainter* pPainter, const float offset, const float gain) {
    QFont markerFont = pPainter->font();
    markerFont.setPixelSize(static_cast<int>(m_iLabelFontSize * m_scaleFactor));
    QFontMetricsF fontMetrics(markerFont);

    // Draw WaveformMark labels
    for (const auto& pMark : m_marksToRender) {
        if (m_pHoveredMark != nullptr && pMark != m_pHoveredMark) {
            if (pMark->m_label.intersects(m_pHoveredMark->m_label)) {
                continue;
            }
        }
        if (m_bShowCueTimes &&
                (pMark->m_label.intersects(m_cuePositionLabel) || pMark->m_label.intersects(m_cueTimeDistanceLabel))) {
            continue;
        }
        if (pMark->m_label.intersects(m_timeRulerPositionLabel) || pMark->m_label.intersects(m_timeRulerDistanceLabel)) {
            continue;
        }

        pMark->m_label.draw(pPainter);
    }

    if (m_bShowCueTimes) {
        m_cuePositionLabel.draw(pPainter);
        m_cueTimeDistanceLabel.draw(pPainter);
    }

    // draw duration of WaveformMarkRanges
    for (auto&& markRange : m_markRanges) {
        if (markRange.showDuration() && markRange.active() && markRange.visible()) {
            // Active mark ranges by definition have starts/ends that are not
            // disabled.
            const qreal startValue = markRange.start();
            const qreal endValue = markRange.end();

            const qreal startPosition = offset + startValue * gain;
            const qreal endPosition = offset + endValue * gain;

            if (startPosition < 0.0 && endPosition < 0.0) {
                continue;
            }
            QString duration = mixxx::Duration::formatTime(
                    samplePositionToSeconds(endValue - startValue));

            QRectF durationRect = fontMetrics.boundingRect(duration);
            qreal x;

            WaveformMarkRange::DurationTextLocation textLocation = markRange.durationTextLocation();
            if (textLocation == WaveformMarkRange::DurationTextLocation::Before) {
                x = startPosition - durationRect.width() - 5.5;
            } else {
                x = endPosition + 1.5;
            }

            QPointF durationBottomLeft(x, fontMetrics.height());

            markRange.m_durationLabel.prerender(durationBottomLeft,
                    QPixmap(),
                    duration,
                    markerFont,
                    m_labelTextColor,
                    m_labelBackgroundColor,
                    width(),
                    getDevicePixelRatioF(this));

            if (!(markRange.m_durationLabel.intersects(m_cuePositionLabel) || markRange.m_durationLabel.intersects(m_cueTimeDistanceLabel) || markRange.m_durationLabel.intersects(m_timeRulerPositionLabel) || markRange.m_durationLabel.intersects(m_timeRulerDistanceLabel))) {
                markRange.m_durationLabel.draw(pPainter);
            }
        }
    }
}

void WOverview::drawPassthroughOverlay(QPainter* pPainter) {
    if (!m_waveformSourceImage.isNull() && m_passthroughOverlayColor.alpha() > 0) {
        // Overlay the entire overview-waveform with a skin defined color
        pPainter->fillRect(rect(), m_passthroughOverlayColor);
    }
}

void WOverview::paintText(const QString& text, QPainter* pPainter) {
    PainterScope painterScope(pPainter);
    m_lowColor.setAlphaF(0.5);
    QPen lowColorPen(
            QBrush(m_lowColor), 1.25 * m_scaleFactor, Qt::SolidLine, Qt::RoundCap);
    pPainter->setPen(lowColorPen);
    QFont font = pPainter->font();
    QFontMetrics fm(font);

    // TODO: The following use of QFontMetrics::width(const QString&, int) const
    // is deprecated and should be replaced with
    // QFontMetrics::horizontalAdvance(const QString&, int) const. However, the
    // proposed alternative has just been introduced in Qt 5.11.
    // Until the minimum required Qt version of Mixx is increased, we need a
    // version check here.
    #if (QT_VERSION < QT_VERSION_CHECK(5, 11, 0))
    int textWidth = fm.width(text);
    #else
    int textWidth = fm.horizontalAdvance(text);
    #endif

    if (textWidth > length()) {
        qreal pointSize = font.pointSizeF();
        pointSize = pointSize * (length() - 5 * m_scaleFactor) / textWidth;
        if (pointSize < 6 * m_scaleFactor) {
            pointSize = 6 * m_scaleFactor;
        }
        font.setPointSizeF(pointSize);
        pPainter->setFont(font);
    }
    if (m_orientation == Qt::Vertical) {
        pPainter->setTransform(QTransform(0, 1, -1, 0, width(), 0));
    }
    pPainter->drawText(QPointF(10 * m_scaleFactor, 12 * m_scaleFactor), text);
    pPainter->resetTransform();
}

double WOverview::samplePositionToSeconds(double sample) {
    double trackTime = sample /
            (m_trackSampleRateControl->get() * mixxx::kEngineChannelCount);
    return trackTime / m_pRateRatioControl->get();
}

void WOverview::resizeEvent(QResizeEvent* pEvent) {
    Q_UNUSED(pEvent);
    // Play-position potmeters range from 0 to 1 but they allow out-of-range
    // sets. This is to give VC access to the pre-roll area.
    const double kMaxPlayposRange = 1.0;
    const double kMinPlayposRange = 0.0;

    // Values of zero and one in normalized space.
    const double zero = (0.0 - kMinPlayposRange) / (kMaxPlayposRange - kMinPlayposRange);
    const double one = (1.0 - kMinPlayposRange) / (kMaxPlayposRange - kMinPlayposRange);

    // These coefficients convert between widget space and normalized value
    // space.
    m_a = (length() - 1) / (one - zero);
    m_b = zero * m_a;

    m_devicePixelRatio = getDevicePixelRatioF(this);

    m_waveformImageScaled = QImage();
    m_diffGain = 0;
    Init();
}

void WOverview::dragEnterEvent(QDragEnterEvent* pEvent) {
    DragAndDropHelper::handleTrackDragEnterEvent(pEvent, m_group, m_pConfig);
}
void WOverview::dropEvent(QDropEvent* pEvent) {
    DragAndDropHelper::handleTrackDropEvent(pEvent, *this, m_group, m_pConfig);
}<|MERGE_RESOLUTION|>--- conflicted
+++ resolved
@@ -808,18 +808,11 @@
         WaveformMarkPointer pMark = m_marksToRender.at(i);
         PainterScope painterScope(pPainter);
 
-<<<<<<< HEAD
         double samplePosition = m_marksToRender.at(i)->getSamplePosition();
-        const qreal markPosition = math_clamp(
-                offset + samplePosition * gain,
-                0.0,
-                static_cast<qreal>(width()));
-=======
         const float markPosition = math_clamp(
-                offset + static_cast<float>(m_marksToRender.at(i)->getSamplePosition()) * gain,
+                offset + static_cast<float>(samplePosition) * gain,
                 0.0f,
                 static_cast<float>(width()));
->>>>>>> bf66732e
         pMark->m_linePosition = markPosition;
 
         QLineF line;
@@ -835,10 +828,10 @@
         QRectF rect;
         double sampleEndPosition = m_marksToRender.at(i)->getSampleEndPosition();
         if (sampleEndPosition > 0) {
-            const qreal markEndPosition = math_clamp(
-                    offset + sampleEndPosition * gain,
-                    0.0,
-                    static_cast<qreal>(width()));
+            const float markEndPosition = math_clamp(
+                    offset + static_cast<float>(sampleEndPosition) * gain,
+                    0.0f,
+                    static_cast<float>(width()));
 
             if (m_orientation == Qt::Horizontal) {
                 rect.setCoords(markPosition, 0, markEndPosition, height());
