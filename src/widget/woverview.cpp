//
// C++ Implementation: woverview
//
// Description:
//
//
// Author: Tue Haste Andersen <haste@diku.dk>, (C) 2003
//
// Copyright: See COPYING file that comes with this distribution
//
//

#include "woverview.h"

#include <QBrush>
#include <QMimeData>
#include <QMouseEvent>
#include <QPaintEvent>
#include <QPainter>
#include <QUrl>
#include <QtDebug>

#include "analyzer/analyzerprogress.h"
#include "control/controlobject.h"
#include "control/controlproxy.h"
#include "engine/engine.h"
#include "mixer/playermanager.h"
#include "moc_woverview.cpp"
#include "preferences/colorpalettesettings.h"
#include "track/track.h"
#include "util/color/color.h"
#include "util/dnd.h"
#include "util/duration.h"
#include "util/math.h"
#include "util/painterscope.h"
#include "util/timer.h"
#include "waveform/waveform.h"
#include "waveform/waveformwidgetfactory.h"
#include "widget/controlwidgetconnection.h"
#include "wskincolor.h"

WOverview::WOverview(
        const QString& group,
        PlayerManager* pPlayerManager,
        UserSettingsPointer pConfig,
        QWidget* parent)
        : WWidget(parent),
          m_actualCompletion(0),
          m_pixmapDone(false),
          m_waveformPeak(-1.0),
          m_diffGain(0),
          m_devicePixelRatio(1.0),
          m_group(group),
          m_pConfig(pConfig),
          m_endOfTrack(false),
          m_bPassthroughEnabled(false),
          m_pCueMenuPopup(make_parented<WCueMenuPopup>(pConfig, this)),
          m_bShowCueTimes(true),
          m_iPosSeconds(0),
          m_bLeftClickDragging(false),
          m_iPickupPos(0),
          m_iPlayPos(0),
          m_pHoveredMark(nullptr),
          m_bTimeRulerActive(false),
          m_orientation(Qt::Horizontal),
          m_iLabelFontSize(10),
          m_a(1.0),
          m_b(0.0),
          m_analyzerProgress(kAnalyzerProgressUnknown),
          m_trackLoaded(false),
          m_scaleFactor(1.0) {
    m_endOfTrackControl = new ControlProxy(
            m_group, "end_of_track", this, ControlFlag::NoAssertIfMissing);
    m_endOfTrackControl->connectValueChanged(this, &WOverview::onEndOfTrackChange);
    m_pRateRatioControl = new ControlProxy(
            m_group, "rate_ratio", this, ControlFlag::NoAssertIfMissing);
    // Needed to recalculate range durations when rate slider is moved without the deck playing
    m_pRateRatioControl->connectValueChanged(
            this, &WOverview::onRateRatioChange);
    m_trackSampleRateControl = new ControlProxy(
            m_group, "track_samplerate", this, ControlFlag::NoAssertIfMissing);
    m_trackSamplesControl = new ControlProxy(m_group, "track_samples", this);
    m_playpositionControl = new ControlProxy(
            m_group, "playposition", this, ControlFlag::NoAssertIfMissing);
    m_pPassthroughControl =
            new ControlProxy(m_group, "passthrough", this, ControlFlag::NoAssertIfMissing);
    m_pPassthroughControl->connectValueChanged(this, &WOverview::onPassthroughChange);
    m_bPassthroughEnabled = m_pPassthroughControl->toBool();

    m_pPassthroughLabel = new QLabel(this);

    setAcceptDrops(true);

    setMouseTracking(true);

    connect(pPlayerManager, &PlayerManager::trackAnalyzerProgress,
            this, &WOverview::onTrackAnalyzerProgress);

    connect(m_pCueMenuPopup.get(), &WCueMenuPopup::aboutToHide, this, &WOverview::slotCueMenuPopupAboutToHide);
}

void WOverview::setup(const QDomNode& node, const SkinContext& context) {
    m_scaleFactor = context.getScaleFactor();
    m_signalColors.setup(node, context);

    m_backgroundColor = m_signalColors.getBgColor();
    m_axesColor = m_signalColors.getAxesColor();
    m_playPosColor = m_signalColors.getPlayPosColor();
    m_passthroughOverlayColor = m_signalColors.getPassthroughOverlayColor();
    m_playedOverlayColor = m_signalColors.getPlayedOverlayColor();
    m_lowColor = m_signalColors.getLowColor();
    m_dimBrightThreshold = m_signalColors.getDimBrightThreshold();

    m_labelBackgroundColor = context.selectColor(node, "LabelBackgroundColor");
    if (!m_labelBackgroundColor.isValid()) {
        m_labelBackgroundColor = m_backgroundColor;
        m_labelBackgroundColor.setAlpha(255 / 2); // 0 == fully transparent
    }

    m_labelTextColor = context.selectColor(node, "LabelTextColor");
    if (!m_labelTextColor.isValid()) {
        m_labelTextColor = Qt::white;
    }

    bool okay = false;
    int labelFontSize = context.selectInt(node, "LabelFontSize", &okay);
    if (okay) {
        m_iLabelFontSize = labelFontSize;
    }

    // Clear the background pixmap, if it exists.
    m_backgroundPixmap = QPixmap();
    m_backgroundPixmapPath = context.selectString(node, "BgPixmap");
    if (!m_backgroundPixmapPath.isEmpty()) {
        m_backgroundPixmap = *WPixmapStore::getPixmapNoCache(
                context.makeSkinPath(m_backgroundPixmapPath),
                m_scaleFactor);
    }

    m_endOfTrackColor = QColor(200, 25, 20);
    const QString endOfTrackColorName = context.selectString(node, "EndOfTrackColor");
    if (!endOfTrackColorName.isNull()) {
        m_endOfTrackColor.setNamedColor(endOfTrackColorName);
        m_endOfTrackColor = WSkinColor::getCorrectColor(m_endOfTrackColor);
    }

    // setup hotcues and cue and loop(s)
    m_marks.setup(m_group, node, context, m_signalColors);

    ColorPaletteSettings colorPaletteSettings(m_pConfig);
    auto colorPalette = colorPaletteSettings.getHotcueColorPalette();
    m_pCueMenuPopup->setColorPalette(colorPalette);

    for (const auto& pMark: m_marks) {
        if (pMark->isValid()) {
            pMark->connectSamplePositionChanged(this,
                    &WOverview::onMarkChanged);
            pMark->connectSampleEndPositionChanged(this,
                    &WOverview::onMarkChanged);
        }
        if (pMark->hasVisible()) {
            pMark->connectVisibleChanged(this,
                    &WOverview::onMarkChanged);
        }
    }

    QDomNode child = node.firstChild();
    while (!child.isNull()) {
        if (child.nodeName() == "MarkRange") {
            m_markRanges.push_back(WaveformMarkRange(m_group, child, context, m_signalColors));
            WaveformMarkRange& markRange = m_markRanges.back();

            if (markRange.m_markEnabledControl) {
                markRange.m_markEnabledControl->connectValueChanged(
                        this, &WOverview::onMarkRangeChange);
            }
            if (markRange.m_markVisibleControl) {
                markRange.m_markVisibleControl->connectValueChanged(
                        this, &WOverview::onMarkRangeChange);
            }
            if (markRange.m_markStartPointControl) {
                markRange.m_markStartPointControl->connectValueChanged(
                        this, &WOverview::onMarkRangeChange);
            }
            if (markRange.m_markEndPointControl) {
                markRange.m_markEndPointControl->connectValueChanged(
                        this, &WOverview::onMarkRangeChange);
            }
        }
        child = child.nextSibling();
    }

    DEBUG_ASSERT(m_pPassthroughLabel != nullptr);
    m_pPassthroughLabel->setAlignment(Qt::AlignLeft | Qt::AlignVCenter);
    // Shown on the overview waveform when vinyl passthrough is enabled
    m_pPassthroughLabel->setText(tr("Passthrough"));
    m_pPassthroughLabel->setStyleSheet(
            QStringLiteral("QLabel{"
                           "font-family: 'Open Sans';"
                           "font-size: %1px;"
                           "font-weight: bold;"
                           "color: %2;"
                           "margin-left };")
                    .arg(QString::number(int(m_iLabelFontSize * 1.5)),
                            QColor(m_signalColors.getPassthroughLabelColor())
                                    .name(QColor::HexRgb)));
    m_pPassthroughLabel->hide();
    QVBoxLayout* pPassthroughLayout = new QVBoxLayout(this);
    pPassthroughLayout->setContentsMargins(m_iLabelFontSize, 0, 0, 0); // l, t, r, b
    pPassthroughLayout->setAlignment(Qt::AlignLeft | Qt::AlignVCenter);
    pPassthroughLayout->addWidget(m_pPassthroughLabel);
    setLayout(pPassthroughLayout);

    QString orientationString = context.selectString(node, "Orientation").toLower();
    if (orientationString == "vertical") {
        m_orientation = Qt::Vertical;
    } else {
        m_orientation = Qt::Horizontal;
    }

    m_bShowCueTimes = context.selectBool(node, "ShowCueTimes", true);

    //qDebug() << "WOverview : m_marks" << m_marks.size();
    //qDebug() << "WOverview : m_markRanges" << m_markRanges.size();
    if (!m_connections.isEmpty()) {
        ControlParameterWidgetConnection* defaultConnection = m_connections.at(0);
        if (defaultConnection) {
            if (defaultConnection->getEmitOption() &
                    ControlParameterWidgetConnection::EMIT_DEFAULT) {
                // ON_PRESS means here value change on mouse move during press
                defaultConnection->setEmitOption(
                        ControlParameterWidgetConnection::EMIT_ON_RELEASE);
            }
        }
    }

    setFocusPolicy(Qt::NoFocus);
}

void WOverview::initWithTrack(TrackPointer pTrack) {
    Init();
    if (pTrack) {
        // if a track already loaded (after skin change)
        slotLoadingTrack(pTrack, TrackPointer());
        slotTrackLoaded(pTrack);
        slotWaveformSummaryUpdated();
    }
}

void WOverview::onConnectedControlChanged(double dParameter, double dValue) {
    // this is connected via skin to "playposition"
    Q_UNUSED(dValue);

    // Calculate handle position. Clamp the value within 0-1 because that's
    // all we represent with this widget.
    dParameter = math_clamp(dParameter, 0.0, 1.0);

    bool redraw = false;
    int oldPos = m_iPlayPos;
    m_iPlayPos = valueToPosition(dParameter);
    if (oldPos != m_iPlayPos) {
        redraw = true;
    }

    if (!m_bLeftClickDragging) {
        // if not dragged the pick-up moves with the play position
        m_iPickupPos = m_iPlayPos;
    }

    // In case the user is hovering a cue point or holding right click, the
    // calculated time between the playhead and cue/cursor should be updated at
    // least once per second, regardless of m_iPos which depends on the length
    // of the widget.
    int oldPositionSeconds = m_iPosSeconds;
    m_iPosSeconds = static_cast<int>(dParameter * getTrackSamples());
    if ((m_bTimeRulerActive || m_pHoveredMark != nullptr) && oldPositionSeconds != m_iPosSeconds) {
        redraw = true;
    }

    if (redraw) {
        update();
    }
}

void WOverview::slotWaveformSummaryUpdated() {
    //qDebug() << "WOverview::slotWaveformSummaryUpdated()";

    TrackPointer pTrack(m_pCurrentTrack);
    if (!pTrack) {
        return;
    }
    m_pWaveform = pTrack->getWaveformSummary();
    if (m_pWaveform) {
        // If the waveform is already complete, just draw it.
        if (m_pWaveform->getCompletion() == m_pWaveform->getDataSize()) {
            m_actualCompletion = 0;
            if (drawNextPixmapPart()) {
                update();
            }
        }
    } else {
        // Null waveform pointer means waveform was cleared.
        m_waveformSourceImage = QImage();
        m_analyzerProgress = kAnalyzerProgressUnknown;
        m_actualCompletion = 0;
        m_waveformPeak = -1.0;
        m_pixmapDone = false;

        update();
    }
}

void WOverview::onTrackAnalyzerProgress(TrackId trackId, AnalyzerProgress analyzerProgress) {
    if (!m_pCurrentTrack || (m_pCurrentTrack->getId() != trackId)) {
        return;
    }

    bool updateNeeded = drawNextPixmapPart();
    if (updateNeeded || (m_analyzerProgress != analyzerProgress)) {
        m_analyzerProgress = analyzerProgress;
        update();
    }
}

void WOverview::slotTrackLoaded(TrackPointer pTrack) {
    Q_UNUSED(pTrack); // only used in DEBUG_ASSERT
    //qDebug() << "WOverview::slotTrackLoaded()" << m_pCurrentTrack.get() << pTrack.get();
    DEBUG_ASSERT(m_pCurrentTrack == pTrack);
    m_trackLoaded = true;
    if (m_pCurrentTrack) {
        updateCues(m_pCurrentTrack->getCuePoints());
    }
    update();
}

void WOverview::slotLoadingTrack(TrackPointer pNewTrack, TrackPointer pOldTrack) {
    Q_UNUSED(pOldTrack); // only used in DEBUG_ASSERT
    //qDebug() << this << "WOverview::slotLoadingTrack" << pNewTrack.get() << pOldTrack.get();
    DEBUG_ASSERT(m_pCurrentTrack == pOldTrack);
    if (m_pCurrentTrack != nullptr) {
        disconnect(m_pCurrentTrack.get(),
                &Track::waveformSummaryUpdated,
                this,
                &WOverview::slotWaveformSummaryUpdated);
        disconnect(m_pCurrentTrack.get(),
                &Track::cuesUpdated,
                this,
                &WOverview::receiveCuesUpdated);
    }

    m_waveformSourceImage = QImage();
    m_analyzerProgress = kAnalyzerProgressUnknown;
    m_actualCompletion = 0;
    m_waveformPeak = -1.0;
    m_pixmapDone = false;
    // Note: Here we already have the new track, but the engine and it's
    // Control Objects may still have the old one until the slotTrackLoaded()
    // signal has been received.
    m_trackLoaded = false;
    m_endOfTrack = false;

    if (pNewTrack) {
        m_pCurrentTrack = pNewTrack;
        m_pWaveform = pNewTrack->getWaveformSummary();

        connect(pNewTrack.get(),
                &Track::waveformSummaryUpdated,
                this,
                &WOverview::slotWaveformSummaryUpdated);
        slotWaveformSummaryUpdated();
        connect(pNewTrack.get(), &Track::cuesUpdated, this, &WOverview::receiveCuesUpdated);
    } else {
        m_pCurrentTrack.reset();
        m_pWaveform.clear();
    }
    update();
}

void WOverview::onEndOfTrackChange(double v) {
    //qDebug() << "WOverview::onEndOfTrackChange()" << v;
    m_endOfTrack = v > 0.0;
    update();
}

void WOverview::onMarkChanged(double v) {
    Q_UNUSED(v);
    //qDebug() << "WOverview::onMarkChanged()" << v;
    if (m_pCurrentTrack) {
        updateCues(m_pCurrentTrack->getCuePoints());
        update();
    }
}

void WOverview::onMarkRangeChange(double v) {
    Q_UNUSED(v);
    //qDebug() << "WOverview::onMarkRangeChange()" << v;
    update();
}

void WOverview::onRateRatioChange(double v) {
    Q_UNUSED(v);
    update();
}

void WOverview::onPassthroughChange(double v) {
    m_bPassthroughEnabled = static_cast<bool>(v);

    if (!m_bPassthroughEnabled) {
        slotWaveformSummaryUpdated();
    }

    // Always call this to trigger a repaint even if not track is loaded
    update();
}

void WOverview::updateCues(const QList<CuePointer> &loadedCues) {
    m_marksToRender.clear();
    for (const CuePointer& currentCue : loadedCues) {
        const WaveformMarkPointer pMark = m_marks.getHotCueMark(currentCue->getHotCue());

        if (pMark != nullptr && pMark->isValid() && pMark->isVisible()
            && pMark->getSamplePosition() != Cue::kNoPosition) {
            QColor newColor = mixxx::RgbColor::toQColor(currentCue->getColor());
            if (newColor != pMark->fillColor() || newColor != pMark->m_textColor) {
                pMark->setBaseColor(newColor, m_dimBrightThreshold);
            }

            int hotcueNumber = currentCue->getHotCue();
            if ((currentCue->getType() == mixxx::CueType::HotCue ||
                        currentCue->getType() == mixxx::CueType::Loop) &&
                    hotcueNumber != Cue::kNoHotCue) {
                // Prepend the hotcue number to hotcues' labels
                QString newLabel = currentCue->getLabel();
                if (newLabel.isEmpty()) {
                    newLabel = QString::number(hotcueNumber + 1);
                } else {
                    newLabel = QString("%1: %2").arg(hotcueNumber + 1).arg(newLabel);
                }

                if (pMark->m_text != newLabel) {
                    pMark->m_text = newLabel;
                }
            }
        }
    }

    for (const auto& pMark : m_marks) {
        if (pMark->isValid() && pMark->isVisible()) {
            double samplePosition = pMark->getSamplePosition();
            if (samplePosition != Cue::kNoPosition) {
                // Create a stable key for sorting, because the WaveformMark's samplePosition is a
                // ControlObject which can change at any time by other threads. Such a change causes
                // another updateCues() call, rebuilding m_marksToRender.
                auto key = WaveformMarkSortKey(samplePosition, pMark->getHotCue());
                m_marksToRender.emplace(key, pMark);
            }
        }
    }
}

// connecting the tracks cuesUpdated and onMarkChanged is not possible
// due to the incompatible signatures. This is a "wrapper" workaround
void WOverview::receiveCuesUpdated() {
    onMarkChanged(0);
}

void WOverview::mouseMoveEvent(QMouseEvent* e) {
    if (m_bLeftClickDragging) {
        if (m_orientation == Qt::Horizontal) {
#if QT_VERSION >= QT_VERSION_CHECK(6, 0, 0)
            m_iPickupPos = math_clamp(e->position().x(), 0, width() - 1);
#else
            m_iPickupPos = math_clamp(e->x(), 0, width() - 1);
#endif
        } else {
#if QT_VERSION >= QT_VERSION_CHECK(6, 0, 0)
            m_iPickupPos = math_clamp(e->position().y(), 0, height() - 1);
#else
            m_iPickupPos = math_clamp(e->y(), 0, height() - 1);
#endif
        }
    }

    // Do not activate cue hovering while right click is held down and the
    // button down event was not on a cue.
    if (m_bTimeRulerActive) {
        // Prevent showing times beyond the boundaries of the track when the
        // cursor is dragged outside this widget before releasing right click.
        m_timeRulerPos.setX(math_clamp(e->pos().x(), 0, width()));
        m_timeRulerPos.setY(math_clamp(e->pos().y(), 0, height()));
        update();
        return;
    }

    m_pHoveredMark.clear();

    // Non-hotcue marks (intro/outro cues, main cue, loop in/out) are sorted
    // before hotcues in m_marksToRender so if there is a hotcue in the same
    // location, the hotcue gets rendered on top. When right clicking, the
    // the hotcue rendered on top must be assigned to m_pHoveredMark to show
    // the CueMenuPopup. To accomplish this, m_marksToRender is iterated in
    // reverse and the loop breaks as soon as m_pHoveredMark is set.
    for (auto i = m_marksToRender.crbegin(); i != m_marksToRender.crend(); ++i) {
        const WaveformMarkPointer& pMark = i->second;
        if (pMark->contains(e->pos(), m_orientation)) {
            m_pHoveredMark = pMark;
            break;
        }
    }

    //qDebug() << "WOverview::mouseMoveEvent" << e->pos() << m_iPos;
    update();
}

void WOverview::mouseReleaseEvent(QMouseEvent* e) {
    mouseMoveEvent(e);
    if (m_bPassthroughEnabled) {
        m_bLeftClickDragging = false;
        return;
    }
    //qDebug() << "WOverview::mouseReleaseEvent" << e->pos() << m_iPos << ">>" << dValue;

    if (e->button() == Qt::LeftButton) {
        if (m_bLeftClickDragging) {
            m_iPlayPos = m_iPickupPos;
            double dValue = positionToValue(m_iPickupPos);
            setControlParameterUp(dValue);
            m_bLeftClickDragging = false;
        }
        m_bTimeRulerActive = false;
    } else if (e->button() == Qt::RightButton) {
        // Do not seek when releasing a right click. This is important to
        // prevent accidental seeking when trying to right click a hotcue.
        m_bTimeRulerActive = false;
    }
}

void WOverview::mousePressEvent(QMouseEvent* e) {
    //qDebug() << "WOverview::mousePressEvent" << e->pos();
    mouseMoveEvent(e);
    if (m_bPassthroughEnabled) {
        m_bLeftClickDragging = false;
        return;
    }
    double trackSamples = getTrackSamples();
    if (m_pCurrentTrack == nullptr || trackSamples <= 0) {
        return;
    }
    if (e->button() == Qt::LeftButton) {
        if (m_orientation == Qt::Horizontal) {
#if QT_VERSION >= QT_VERSION_CHECK(6, 0, 0)
            m_iPickupPos = math_clamp(e->position().x(), 0, width() - 1);
#else
            m_iPickupPos = math_clamp(e->x(), 0, width() - 1);
#endif
        } else {
#if QT_VERSION >= QT_VERSION_CHECK(6, 0, 0)
            m_iPickupPos = math_clamp(e->position().y(), 0, height() - 1);
#else
            m_iPickupPos = math_clamp(e->y(), 0, height() - 1);
#endif
        }

        if (m_pHoveredMark != nullptr) {
            double dValue = m_pHoveredMark->getSamplePosition() / trackSamples;
            m_iPickupPos = valueToPosition(dValue);
            m_iPlayPos = m_iPickupPos;
            setControlParameterUp(dValue);
            m_bLeftClickDragging = false;
        } else {
            m_bLeftClickDragging = true;
            m_bTimeRulerActive = true;
            m_timeRulerPos = e->pos();
        }
    } else if (e->button() == Qt::RightButton) {
        if (m_bLeftClickDragging) {
            m_iPickupPos = m_iPlayPos;
            m_bLeftClickDragging = false;
            m_bTimeRulerActive = false;
        } else if (m_pHoveredMark == nullptr) {
            m_bTimeRulerActive = true;
            m_timeRulerPos = e->pos();
        } else if (m_pHoveredMark->getHotCue() != Cue::kNoHotCue) {
            // Currently the only way WaveformMarks can be associated
            // with their respective Cue objects is by using the hotcue
            // number. If cues without assigned hotcue are drawn on
            // WOverview in the future, another way to associate
            // WaveformMarks with Cues will need to be implemented.
            CuePointer pHoveredCue;
            QList<CuePointer> cueList = m_pCurrentTrack->getCuePoints();
            for (const auto& pCue : cueList) {
                if (pCue->getHotCue() == m_pHoveredMark->getHotCue()) {
                    pHoveredCue = pCue;
                    break;
                }
            }
            if (pHoveredCue != nullptr) {
                if (e->modifiers().testFlag(Qt::ShiftModifier)) {
                    m_pCurrentTrack->removeCue(pHoveredCue);
                    return;
                } else {
                    m_pCueMenuPopup->setTrackAndCue(m_pCurrentTrack, pHoveredCue);
#if QT_VERSION >= QT_VERSION_CHECK(6, 0, 0)
                    m_pCueMenuPopup->popup(e->globalPosition().toPoint());
#else
                    m_pCueMenuPopup->popup(e->globalPos());
#endif
                }
            }
        }
    }
}

void WOverview::slotCueMenuPopupAboutToHide() {
    m_pHoveredMark.clear();
    update();
}

void WOverview::leaveEvent(QEvent* pEvent) {
    Q_UNUSED(pEvent);
    if (!m_pCueMenuPopup->isVisible()) {
        m_pHoveredMark.clear();
    }
    m_bLeftClickDragging = false;
    m_bTimeRulerActive = false;
    update();
}

void WOverview::paintEvent(QPaintEvent* pEvent) {
    Q_UNUSED(pEvent);
    ScopedTimer t("WOverview::paintEvent");

    QPainter painter(this);
    painter.fillRect(rect(), m_backgroundColor);

    if (!m_backgroundPixmap.isNull()) {
        painter.drawPixmap(rect(), m_backgroundPixmap);
    }

    if (m_pCurrentTrack) {
        // Refer to util/ScopePainter.h to understand the semantics of
        // ScopePainter.
        drawEndOfTrackBackground(&painter);
        drawAxis(&painter);
        drawWaveformPixmap(&painter);
        drawPlayedOverlay(&painter);
        drawPlayPosition(&painter);
        drawEndOfTrackFrame(&painter);
        drawAnalyzerProgress(&painter);

        double trackSamples = getTrackSamples();
        if (trackSamples > 0) {
            const float offset = 1.0f;
            const auto gain = static_cast<CSAMPLE_GAIN>(length() - 2) /
                    static_cast<CSAMPLE_GAIN>(trackSamples);

            drawRangeMarks(&painter, offset, gain);
            drawMarks(&painter, offset, gain);
            drawPickupPosition(&painter);
            drawTimeRuler(&painter);
            drawMarkLabels(&painter, offset, gain);
        }
    }

    if (m_bPassthroughEnabled) {
        drawPassthroughOverlay(&painter);
        m_pPassthroughLabel->show();
    } else {
        m_pPassthroughLabel->hide();
    }
}

void WOverview::drawEndOfTrackBackground(QPainter* pPainter) {
    if (m_endOfTrack) {
        PainterScope painterScope(pPainter);
        pPainter->setOpacity(0.3);
        pPainter->setBrush(m_endOfTrackColor);
        pPainter->drawRect(rect().adjusted(1, 1, -2, -2));
    }
}

void WOverview::drawAxis(QPainter* pPainter) {
    PainterScope painterScope(pPainter);
    pPainter->setPen(QPen(m_axesColor, m_scaleFactor));
    if (m_orientation == Qt::Horizontal) {
        pPainter->drawLine(0, height() / 2, width(), height() / 2);
    } else {
        pPainter->drawLine(width() / 2, 0, width() / 2, height());
    }
}

void WOverview::drawWaveformPixmap(QPainter* pPainter) {
    WaveformWidgetFactory* widgetFactory = WaveformWidgetFactory::instance();
    if (!m_waveformSourceImage.isNull()) {
        PainterScope painterScope(pPainter);
        float diffGain;
        bool normalize = widgetFactory->isOverviewNormalized();
        if (normalize && m_pixmapDone && m_waveformPeak > 1) {
            diffGain = 255 - m_waveformPeak - 1;
        } else {
            const auto visualGain = static_cast<float>(
                    widgetFactory->getVisualGain(WaveformWidgetFactory::All));
            diffGain = 255.0f - (255.0f / visualGain);
        }

        if (m_diffGain != diffGain || m_waveformImageScaled.isNull()) {
            QRect sourceRect(0,
                    static_cast<int>(diffGain),
                    m_waveformSourceImage.width(),
                    m_waveformSourceImage.height() -
                            2 * static_cast<int>(diffGain));
            QImage croppedImage = m_waveformSourceImage.copy(sourceRect);
            if (m_orientation == Qt::Vertical) {
                // Rotate pixmap
                croppedImage = croppedImage.transformed(QTransform(0, 1, 1, 0, 0, 0));
            }
            m_waveformImageScaled = croppedImage.scaled(size() * m_devicePixelRatio,
                    Qt::IgnoreAspectRatio,
                    Qt::SmoothTransformation);
            m_diffGain = diffGain;
        }

        pPainter->drawImage(rect(), m_waveformImageScaled);
    }
}

void WOverview::drawPlayedOverlay(QPainter* pPainter) {
    // Overlay the played part of the overview-waveform with a skin defined color
    if (!m_waveformSourceImage.isNull() && m_playedOverlayColor.alpha() > 0) {
        if (m_orientation == Qt::Vertical) {
            pPainter->fillRect(0,
                    0,
                    m_waveformImageScaled.width(),
                    m_iPlayPos,
                    m_playedOverlayColor);
        } else {
            pPainter->fillRect(0,
                    0,
                    m_iPlayPos,
                    m_waveformImageScaled.height(),
                    m_playedOverlayColor);
        }
    }
}

void WOverview::drawPlayPosition(QPainter* pPainter) {
    // When the position line is currently dragged with the left mouse button
    // draw a thin line -without triangles or shadow- at the playposition.
    // The new playposition is drawn by drawPickupPosition()
    if (m_bLeftClickDragging) {
        PainterScope painterScope(pPainter);
        QLineF line;
        if (m_orientation == Qt::Horizontal) {
            line.setLine(m_iPlayPos, 0.0, m_iPlayPos, height());
        } else {
            line.setLine(0.0, m_iPlayPos, width(), m_iPlayPos);
        }
        pPainter->setPen(QPen(m_playPosColor, m_scaleFactor));
        pPainter->setOpacity(0.5);
        pPainter->drawLine(line);
    }
}

void WOverview::drawEndOfTrackFrame(QPainter* pPainter) {
    if (m_endOfTrack) {
        PainterScope painterScope(pPainter);
        pPainter->setOpacity(0.8);
        pPainter->setPen(QPen(QBrush(m_endOfTrackColor), 1.5 * m_scaleFactor));
        pPainter->setBrush(QColor(0, 0, 0, 0));
        pPainter->drawRect(rect().adjusted(0, 0, -1, -1));
    }
}

void WOverview::drawAnalyzerProgress(QPainter* pPainter) {
    if ((m_analyzerProgress >= kAnalyzerProgressNone) &&
            (m_analyzerProgress < kAnalyzerProgressDone)) {
        PainterScope painterScope(pPainter);
        pPainter->setPen(QPen(m_playPosColor, 3 * m_scaleFactor));

        if (m_analyzerProgress > kAnalyzerProgressNone) {
            if (m_orientation == Qt::Horizontal) {
                pPainter->drawLine(QLineF(width() * m_analyzerProgress,
                        height() / 2,
                        width(),
                        height() / 2));
            } else {
                pPainter->drawLine(QLineF(width() / 2,
                        height() * m_analyzerProgress,
                        width() / 2,
                        height()));
            }
        }

        if (m_analyzerProgress <= kAnalyzerProgressHalf) { // remove text after progress by wf is recognizable
            if (m_trackLoaded) {
                //: Text on waveform overview when file is playable but no waveform is visible
                paintText(tr("Ready to play, analyzing..."), pPainter);
            } else {
                //: Text on waveform overview when file is cached from source
                paintText(tr("Loading track..."), pPainter);
            }
        } else if (m_analyzerProgress >= kAnalyzerProgressFinalizing) {
            //: Text on waveform overview during finalizing of waveform analysis
            paintText(tr("Finalizing..."), pPainter);
        }
    } else if (!m_trackLoaded) {
        // This happens if the track samples are not loaded, but we have
        // a cached track
        //: Text on waveform overview when file is cached from source
        paintText(tr("Loading track..."), pPainter);
    }
}

void WOverview::drawRangeMarks(QPainter* pPainter, const float& offset, const float& gain) {
    for (auto&& markRange : m_markRanges) {
        if (!markRange.active() || !markRange.visible()) {
            continue;
        }

        // Active mark ranges by definition have starts/ends that are not
        // disabled.
        const qreal startValue = markRange.start();
        const qreal endValue = markRange.end();

        const qreal startPosition = offset + startValue * gain;
        const qreal endPosition = offset + endValue * gain;

        if (startPosition < 0.0 && endPosition < 0.0) {
            continue;
        }

        PainterScope painterScope(pPainter);

        if (markRange.enabled()) {
            pPainter->setOpacity(markRange.m_enabledOpacity);
            pPainter->setPen(markRange.m_activeColor);
            pPainter->setBrush(markRange.m_activeColor);
        } else {
            pPainter->setOpacity(markRange.m_disabledOpacity);
            pPainter->setPen(markRange.m_disabledColor);
            pPainter->setBrush(markRange.m_disabledColor);
        }

        // let top and bottom of the rect out of the widget
        if (m_orientation == Qt::Horizontal) {
            pPainter->drawRect(QRectF(QPointF(startPosition, -2.0),
                    QPointF(endPosition, height() + 1.0)));
        } else {
            pPainter->drawRect(QRectF(QPointF(-2.0, startPosition),
                    QPointF(width() + 1.0, endPosition)));
        }
    }
}

void WOverview::drawMarks(QPainter* pPainter, const float offset, const float gain) {
    QFont markerFont = pPainter->font();
    markerFont.setPixelSize(static_cast<int>(m_iLabelFontSize * m_scaleFactor));
    QFontMetricsF fontMetrics(markerFont);

    // Text labels are rendered so they do not overlap with other WaveformMarks'
    // labels. If the text would be too wide, it is elided. However, the user
    // can hover the mouse cursor over a label to show the whole label text,
    // temporarily hiding any following labels that would be drawn over it.
    // This requires looping over the WaveformMarks twice and the marks must be
    // sorted in the order they appear on the waveform.
    // In the first loop, the lines are drawn and the text to render plus its
    // location are calculated then stored in a WaveformMarkLabel. The text must
    // be drawn in the second loop to prevent the lines of following
    // WaveformMarks getting drawn over it. The second loop is in the separate
    // drawMarkLabels function so it can be called after drawCurrentPosition so
    // the view of labels is not obscured by the playhead.

    bool markHovered = false;

<<<<<<< HEAD
        double samplePosition = m_marksToRender.at(i)->getSamplePosition();
=======
    for (auto i = m_marksToRender.cbegin(); i != m_marksToRender.cend(); ++i) {
        PainterScope painterScope(pPainter);
        const WaveformMarkPointer& pMark = i->second;
        double samplePosition = pMark->getSamplePosition();
>>>>>>> 66b768fb
        const float markPosition = math_clamp(
                offset + static_cast<float>(samplePosition) * gain,
                0.0f,
                static_cast<float>(width()));
        pMark->m_linePosition = markPosition;

        QLineF line;
        QLineF bgLine;
        if (m_orientation == Qt::Horizontal) {
            line.setLine(markPosition, 0.0, markPosition, height());
            bgLine.setLine(markPosition - 1.0, 0.0, markPosition - 1.0, height());
        } else {
            line.setLine(0.0, markPosition, width(), markPosition);
            bgLine.setLine(0.0, markPosition - 1.0, width(), markPosition - 1.0);
        }

        QRectF rect;
        double sampleEndPosition = m_marksToRender.at(i)->getSampleEndPosition();
        if (sampleEndPosition > 0) {
            const float markEndPosition = math_clamp(
                    offset + static_cast<float>(sampleEndPosition) * gain,
                    0.0f,
                    static_cast<float>(width()));

            if (m_orientation == Qt::Horizontal) {
                rect.setCoords(markPosition, 0, markEndPosition, height());
            } else {
                rect.setCoords(0, markPosition, width(), markEndPosition);
            }
        }

        pPainter->setPen(pMark->borderColor());
        pPainter->drawLine(bgLine);

        pPainter->setPen(pMark->fillColor());
        pPainter->drawLine(line);

        if (rect.isValid()) {
            QColor loopColor = pMark->fillColor();
            loopColor.setAlphaF(0.5);
            pPainter->fillRect(rect, loopColor);
        }

        if (!pMark->m_text.isEmpty()) {
            Qt::Alignment halign = pMark->m_align & Qt::AlignHorizontal_Mask;
            Qt::Alignment valign = pMark->m_align & Qt::AlignVertical_Mask;

            QString text = pMark->m_text;

            // Only allow the text to overlap the following mark if the mouse is
            // hovering over it. Elide it if it would render over the next
            // label, but do not elide it if the next mark's label is not at the
            // same vertical position.

            if (pMark != m_pHoveredMark) {
                float nextMarkPosition = -1.0f;
                for (auto m = std::next(i); m != m_marksToRender.cend(); ++m) {
                    const WaveformMarkPointer& otherMark = m->second;
                    bool otherAtSameHeight = valign == (otherMark->m_align & Qt::AlignVertical_Mask);
                    // Hotcues always show at least their number.
                    bool otherHasLabel = !otherMark->m_text.isEmpty() || otherMark->getHotCue() != Cue::kNoHotCue;
                    if (otherAtSameHeight && otherHasLabel) {
                        nextMarkPosition = offset +
                                static_cast<float>(
                                        otherMark->getSamplePosition()) *
                                        gain;
                        break;
                    }
                }
                if (nextMarkPosition != -1.0) {
                    text = fontMetrics.elidedText(text, Qt::ElideRight, nextMarkPosition - markPosition - 5);
                }
            }
            // Sometimes QFontMetrics::elidedText turns the QString into just an
            // ellipsis character, so always show at least the hotcue number if
            // the label does not fit.
            if ((text.isEmpty() || text == "…") && pMark->getHotCue() != Cue::kNoHotCue) {
                text = QString::number(pMark->getHotCue() + 1);
            }

            QRectF textRect = fontMetrics.boundingRect(text);
            QPointF textPoint;
            if (m_orientation == Qt::Horizontal) {
                if (halign == Qt::AlignLeft) {
                    textPoint.setX(markPosition - textRect.width() - 5.5);
                } else if (halign == Qt::AlignHCenter) {
                    textPoint.setX(markPosition - textRect.width() / 2);
                } else { // AlignRight
                    textPoint.setX(markPosition + 1.5);
                }

                if (valign == Qt::AlignTop) {
                    textPoint.setY(fontMetrics.height());
                } else if (valign == Qt::AlignVCenter) {
                    textPoint.setY((textRect.height() + height()) / 2);
                } else { // AlignBottom
                    textPoint.setY(float(height()) - 0.5f);
                }
            } else { // Vertical
                if (halign == Qt::AlignLeft) {
                    textPoint.setX(1.0f);
                } else if (halign == Qt::AlignHCenter) {
                    textPoint.setX((width() - textRect.width()) / 2);
                } else { // AlignRight
                    textPoint.setX(width() - textRect.width());
                }

                if (valign == Qt::AlignTop) {
                    textPoint.setY(markPosition - 1.0f);
                } else if (valign == Qt::AlignVCenter) {
                    textPoint.setY(markPosition + textRect.height() / 2);
                } else { // AlignBottom
                    textPoint.setY(markPosition + fontMetrics.ascent());
                }
            }

            pMark->m_label.prerender(textPoint,
                    QPixmap(),
                    text,
                    markerFont,
                    m_labelTextColor,
                    m_labelBackgroundColor,
                    width(),
                    devicePixelRatioF());
        }

        // Show cue position when hovered
        // The area it will be drawn in needs to be calculated here
        // before drawMarkLabels so drawMarkLabels can avoid drawing
        // labels over the cue position.
        // This can happen for example if the user shows the cue position
        // of a hotcue which is near the intro end position because the
        // intro_end_position WaveformMark label is drawn at the top.
        // However, the drawing of this text needs to happen in
        // drawMarkLabels so none of the WaveformMark lines are drawn
        // on top of the position text.

        // WaveformMark::m_align refers to the alignment of the label,
        // so if the label is on bottom draw the position text on top and
        // vice versa.
        if (pMark == m_pHoveredMark) {
            Qt::Alignment valign = pMark->m_align & Qt::AlignVertical_Mask;
            QPointF positionTextPoint(markPosition + 1.5, 0);
            if (valign == Qt::AlignTop) {
                positionTextPoint.setY(float(height()) - 0.5f);
            } else {
                positionTextPoint.setY(fontMetrics.height());
            }

            double markSamples = pMark->getSamplePosition();
            double trackSamples = getTrackSamples();
            double currentPositionSamples = m_playpositionControl->get() * trackSamples;
            double markTime = samplePositionToSeconds(markSamples);
            double markTimeRemaining = samplePositionToSeconds(trackSamples - markSamples);
            double markTimeDistance = samplePositionToSeconds(markSamples - currentPositionSamples);
            QString cuePositionText = mixxx::Duration::formatTime(markTime) + " -" +
                    mixxx::Duration::formatTime(markTimeRemaining);
            QString cueTimeDistanceText = mixxx::Duration::formatTime(fabs(markTimeDistance));
            // Cast to int to avoid confusingly switching from -0:00 to 0:00 as
            // the playhead passes the cue
            if (static_cast<int>(markTimeDistance) < 0) {
                cueTimeDistanceText = "-" + cueTimeDistanceText;
            }

            m_cuePositionLabel.prerender(positionTextPoint,
                    QPixmap(),
                    cuePositionText,
                    markerFont,
                    m_labelTextColor,
                    m_labelBackgroundColor,
                    width(),
                    devicePixelRatioF());

            QPointF timeDistancePoint(positionTextPoint.x(),
                    (fontMetrics.height() + height()) / 2);

            m_cueTimeDistanceLabel.prerender(timeDistancePoint,
                    QPixmap(),
                    cueTimeDistanceText,
                    markerFont,
                    m_labelTextColor,
                    m_labelBackgroundColor,
                    width(),
                    devicePixelRatioF());
            markHovered = true;
        }
    }
    if (!markHovered) {
        m_cuePositionLabel.clear();
        m_cueTimeDistanceLabel.clear();
    }
}

void WOverview::drawPickupPosition(QPainter* pPainter) {
    PainterScope painterScope(pPainter);

    if (m_orientation == Qt::Vertical) {
        pPainter->setTransform(QTransform(0, 1, 1, 0, 0, 0));
    }

    // draw dark play position outlines
    pPainter->setPen(QPen(QBrush(m_backgroundColor), m_scaleFactor));
    pPainter->setOpacity(0.5);
    pPainter->drawLine(m_iPickupPos + 1, 0, m_iPickupPos + 1, breadth());
    pPainter->drawLine(m_iPickupPos - 1, 0, m_iPickupPos - 1, breadth());

    // draw colored play position line
    pPainter->setPen(QPen(m_playPosColor, m_scaleFactor));
    pPainter->setOpacity(1.0);
    pPainter->drawLine(m_iPickupPos, 0, m_iPickupPos, breadth());

    // draw triangle at the top
    pPainter->drawLine(m_iPickupPos - 2, 0, m_iPickupPos, 2);
    pPainter->drawLine(m_iPickupPos, 2, m_iPickupPos + 2, 0);
    pPainter->drawLine(m_iPickupPos - 2, 0, m_iPickupPos + 2, 0);

    // draw triangle at the bottom
    pPainter->drawLine(m_iPickupPos - 2, breadth() - 1, m_iPickupPos, breadth() - 3);
    pPainter->drawLine(m_iPickupPos, breadth() - 3, m_iPickupPos + 2, breadth() - 1);
    pPainter->drawLine(m_iPickupPos - 2, breadth() - 1, m_iPickupPos + 2, breadth() - 1);
}

void WOverview::drawTimeRuler(QPainter* pPainter) {
    QFont markerFont = pPainter->font();
    markerFont.setPixelSize(static_cast<int>(m_iLabelFontSize * m_scaleFactor));
    QFontMetricsF fontMetrics(markerFont);

    QFont shadowFont = pPainter->font();
    shadowFont.setWeight(99);
    shadowFont.setPixelSize(static_cast<int>(m_iLabelFontSize * m_scaleFactor));
    QPen shadowPen(Qt::black, 2.5 * m_scaleFactor);

    if (m_bTimeRulerActive) {
        if (!m_bLeftClickDragging) {
            QLineF line;
            if (m_orientation == Qt::Horizontal) {
                line.setLine(m_timeRulerPos.x(), 0.0, m_timeRulerPos.x(), height());
            } else {
                line.setLine(0.0, m_timeRulerPos.x(), width(), m_timeRulerPos.x());
            }
            pPainter->setPen(shadowPen);
            pPainter->drawLine(line);

            pPainter->setPen(QPen(m_playPosColor, m_scaleFactor));
            pPainter->drawLine(line);
        }

        QPointF textPoint = m_timeRulerPos;
        QPointF textPointDistance = m_timeRulerPos;
        qreal widgetPositionFraction;
        qreal padding = 1.0; // spacing between line and text
        if (m_orientation == Qt::Horizontal) {
            textPoint = QPointF(textPoint.x() + padding, fontMetrics.height());
            textPointDistance = QPointF(textPointDistance.x() + padding,
                    (fontMetrics.height() + height()) / 2);
            widgetPositionFraction = m_timeRulerPos.x() / width();
        } else {
            textPoint.setX(0);
            textPointDistance.setX(0);
            widgetPositionFraction = m_timeRulerPos.y() / height();
        }
        qreal trackSamples = getTrackSamples();
        qreal timePosition = samplePositionToSeconds(
                widgetPositionFraction * trackSamples);
        qreal timePositionTillEnd = samplePositionToSeconds(
                (1 - widgetPositionFraction) * trackSamples);
        qreal timeDistance = samplePositionToSeconds(
                (widgetPositionFraction - m_playpositionControl->get()) * trackSamples);

        QString timeText = mixxx::Duration::formatTime(timePosition) + " -" + mixxx::Duration::formatTime(timePositionTillEnd);

        m_timeRulerPositionLabel.prerender(textPoint,
                QPixmap(),
                timeText,
                markerFont,
                m_labelTextColor,
                m_labelBackgroundColor,
                width(),
                devicePixelRatioF());
        m_timeRulerPositionLabel.draw(pPainter);

        QString timeDistanceText = mixxx::Duration::formatTime(fabs(timeDistance));
        // Cast to int to avoid confusingly switching from -0:00 to 0:00 as
        // the playhead passes the point
        if (static_cast<int>(timeDistance) < 0) {
            timeDistanceText = "-" + timeDistanceText;
        }
        m_timeRulerDistanceLabel.prerender(textPointDistance,
                QPixmap(),
                timeDistanceText,
                markerFont,
                m_labelTextColor,
                m_labelBackgroundColor,
                width(),
                devicePixelRatioF());
        m_timeRulerDistanceLabel.draw(pPainter);
    } else {
        m_timeRulerPositionLabel.clear();
        m_timeRulerDistanceLabel.clear();
    }
}

void WOverview::drawMarkLabels(QPainter* pPainter, const float offset, const float gain) {
    QFont markerFont = pPainter->font();
    markerFont.setPixelSize(static_cast<int>(m_iLabelFontSize * m_scaleFactor));
    QFontMetricsF fontMetrics(markerFont);

    // Draw WaveformMark labels
    for (const auto& pair : m_marksToRender) {
        const WaveformMarkPointer& pMark = pair.second;
        if (m_pHoveredMark != nullptr && pMark != m_pHoveredMark) {
            if (pMark->m_label.intersects(m_pHoveredMark->m_label)) {
                continue;
            }
        }
        if (m_bShowCueTimes &&
                (pMark->m_label.intersects(m_cuePositionLabel) || pMark->m_label.intersects(m_cueTimeDistanceLabel))) {
            continue;
        }
        if (pMark->m_label.intersects(m_timeRulerPositionLabel) || pMark->m_label.intersects(m_timeRulerDistanceLabel)) {
            continue;
        }

        pMark->m_label.draw(pPainter);
    }

    if (m_bShowCueTimes) {
        m_cuePositionLabel.draw(pPainter);
        m_cueTimeDistanceLabel.draw(pPainter);
    }

    // draw duration of WaveformMarkRanges
    for (auto&& markRange : m_markRanges) {
        if (markRange.showDuration() && markRange.active() && markRange.visible()) {
            // Active mark ranges by definition have starts/ends that are not
            // disabled.
            const qreal startValue = markRange.start();
            const qreal endValue = markRange.end();

            const qreal startPosition = offset + startValue * gain;
            const qreal endPosition = offset + endValue * gain;

            if (startPosition < 0.0 && endPosition < 0.0) {
                continue;
            }
            QString duration = mixxx::Duration::formatTime(
                    samplePositionToSeconds(endValue - startValue));

            QRectF durationRect = fontMetrics.boundingRect(duration);
            qreal x;

            WaveformMarkRange::DurationTextLocation textLocation = markRange.durationTextLocation();
            if (textLocation == WaveformMarkRange::DurationTextLocation::Before) {
                x = startPosition - durationRect.width() - 5.5;
            } else {
                x = endPosition + 1.5;
            }

            QPointF durationBottomLeft(x, fontMetrics.height());

            markRange.m_durationLabel.prerender(durationBottomLeft,
                    QPixmap(),
                    duration,
                    markerFont,
                    m_labelTextColor,
                    m_labelBackgroundColor,
                    width(),
                    devicePixelRatioF());

            if (!(markRange.m_durationLabel.intersects(m_cuePositionLabel) || markRange.m_durationLabel.intersects(m_cueTimeDistanceLabel) || markRange.m_durationLabel.intersects(m_timeRulerPositionLabel) || markRange.m_durationLabel.intersects(m_timeRulerDistanceLabel))) {
                markRange.m_durationLabel.draw(pPainter);
            }
        }
    }
}

void WOverview::drawPassthroughOverlay(QPainter* pPainter) {
    if (!m_waveformSourceImage.isNull() && m_passthroughOverlayColor.alpha() > 0) {
        // Overlay the entire overview-waveform with a skin defined color
        pPainter->fillRect(rect(), m_passthroughOverlayColor);
    }
}

void WOverview::paintText(const QString& text, QPainter* pPainter) {
    PainterScope painterScope(pPainter);
    m_lowColor.setAlphaF(0.5);
    QPen lowColorPen(
            QBrush(m_lowColor), 1.25 * m_scaleFactor, Qt::SolidLine, Qt::RoundCap);
    pPainter->setPen(lowColorPen);
    QFont font = pPainter->font();
    QFontMetrics fm(font);

    int textWidth = fm.horizontalAdvance(text);

    if (textWidth > length()) {
        qreal pointSize = font.pointSizeF();
        pointSize = pointSize * (length() - 5 * m_scaleFactor) / textWidth;
        if (pointSize < 6 * m_scaleFactor) {
            pointSize = 6 * m_scaleFactor;
        }
        font.setPointSizeF(pointSize);
        pPainter->setFont(font);
    }
    if (m_orientation == Qt::Vertical) {
        pPainter->setTransform(QTransform(0, 1, -1, 0, width(), 0));
    }
    pPainter->drawText(QPointF(10 * m_scaleFactor, 12 * m_scaleFactor), text);
    pPainter->resetTransform();
}

double WOverview::samplePositionToSeconds(double sample) {
    double trackTime = sample /
            (m_trackSampleRateControl->get() * mixxx::kEngineChannelCount);
    return trackTime / m_pRateRatioControl->get();
}

void WOverview::resizeEvent(QResizeEvent* pEvent) {
    Q_UNUSED(pEvent);
    // Play-position potmeters range from 0 to 1 but they allow out-of-range
    // sets. This is to give VC access to the pre-roll area.
    constexpr double kMaxPlayposRange = 1.0;
    constexpr double kMinPlayposRange = 0.0;

    // Values of zero and one in normalized space.
    const double zero = (0.0 - kMinPlayposRange) / (kMaxPlayposRange - kMinPlayposRange);
    const double one = (1.0 - kMinPlayposRange) / (kMaxPlayposRange - kMinPlayposRange);

    // These coefficients convert between widget space and normalized value
    // space.
    m_a = (length() - 1) / (one - zero);
    m_b = zero * m_a;

    m_devicePixelRatio = devicePixelRatioF();

    m_waveformImageScaled = QImage();
    m_diffGain = 0;
    Init();
}

void WOverview::dragEnterEvent(QDragEnterEvent* pEvent) {
    DragAndDropHelper::handleTrackDragEnterEvent(pEvent, m_group, m_pConfig);
}
void WOverview::dropEvent(QDropEvent* pEvent) {
    DragAndDropHelper::handleTrackDropEvent(pEvent, *this, m_group, m_pConfig);
}<|MERGE_RESOLUTION|>--- conflicted
+++ resolved
@@ -872,14 +872,10 @@
 
     bool markHovered = false;
 
-<<<<<<< HEAD
-        double samplePosition = m_marksToRender.at(i)->getSamplePosition();
-=======
     for (auto i = m_marksToRender.cbegin(); i != m_marksToRender.cend(); ++i) {
         PainterScope painterScope(pPainter);
         const WaveformMarkPointer& pMark = i->second;
         double samplePosition = pMark->getSamplePosition();
->>>>>>> 66b768fb
         const float markPosition = math_clamp(
                 offset + static_cast<float>(samplePosition) * gain,
                 0.0f,
@@ -897,7 +893,7 @@
         }
 
         QRectF rect;
-        double sampleEndPosition = m_marksToRender.at(i)->getSampleEndPosition();
+        double sampleEndPosition = pMark->getSampleEndPosition();
         if (sampleEndPosition > 0) {
             const float markEndPosition = math_clamp(
                     offset + static_cast<float>(sampleEndPosition) * gain,
