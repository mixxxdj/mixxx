--- conflicted
+++ resolved
@@ -734,12 +734,7 @@
 
 void WOverview::drawWaveformPixmap(QPainter* pPainter) {
     if (!m_waveformSourceImage.isNull()) {
-<<<<<<< HEAD
-        WaveformWidgetFactory* widgetFactory = WaveformWidgetFactory::instance();
-        PainterScope painterScope(pPainter);
-=======
         WaveformWidgetFactory* pWidgetFactory = WaveformWidgetFactory::instance();
->>>>>>> 8d6137b9
         float diffGain;
         bool normalize = pWidgetFactory->isOverviewNormalized();
         if (normalize && m_pixmapDone && m_waveformPeak > 1) {
