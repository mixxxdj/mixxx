//
// C++ Implementation: woverview
//
// Description:
//
//
// Author: Tue Haste Andersen <haste@diku.dk>, (C) 2003
//
// Copyright: See COPYING file that comes with this distribution
//
//

#include "woverview.h"

#include <QBrush>
#include <QMimeData>
#include <QMouseEvent>
#include <QPaintEvent>
#include <QPainter>
#include <QUrl>
#include <QtDebug>

#include "analyzer/analyzerprogress.h"
#include "control/controlobject.h"
#include "control/controlproxy.h"
#include "engine/engine.h"
#include "mixer/playermanager.h"
#include "preferences/colorpalettesettings.h"
#include "track/track.h"
#include "util/color/color.h"
#include "util/compatibility.h"
#include "util/dnd.h"
#include "util/duration.h"
#include "util/math.h"
#include "util/painterscope.h"
#include "util/timer.h"
#include "waveform/waveform.h"
#include "waveform/waveformwidgetfactory.h"
#include "widget/controlwidgetconnection.h"
#include "wskincolor.h"

WOverview::WOverview(
        const QString& group,
        PlayerManager* pPlayerManager,
        UserSettingsPointer pConfig,
        QWidget* parent)
        : WWidget(parent),
          m_actualCompletion(0),
          m_pixmapDone(false),
          m_waveformPeak(-1.0),
          m_diffGain(0),
          m_devicePixelRatio(1.0),
          m_group(group),
          m_pConfig(pConfig),
          m_endOfTrack(false),
          m_bPassthroughEnabled(false),
          m_pCueMenuPopup(make_parented<WCueMenuPopup>(pConfig, this)),
          m_bShowCueTimes(true),
          m_iPosSeconds(0),
          m_bLeftClickDragging(false),
          m_iPickupPos(0),
          m_iPlayPos(0),
          m_pHoveredMark(nullptr),
          m_bTimeRulerActive(false),
          m_orientation(Qt::Horizontal),
          m_iLabelFontSize(10),
          m_a(1.0),
          m_b(0.0),
          m_analyzerProgress(kAnalyzerProgressUnknown),
          m_trackLoaded(false),
          m_scaleFactor(1.0) {
    m_endOfTrackControl = new ControlProxy(
            m_group, "end_of_track", this, ControlFlag::NoAssertIfMissing);
    m_endOfTrackControl->connectValueChanged(this, &WOverview::onEndOfTrackChange);
    m_pRateRatioControl = new ControlProxy(
            m_group, "rate_ratio", this, ControlFlag::NoAssertIfMissing);
    // Needed to recalculate range durations when rate slider is moved without the deck playing
    m_pRateRatioControl->connectValueChanged(
            this, &WOverview::onRateRatioChange);
    m_trackSampleRateControl = new ControlProxy(
            m_group, "track_samplerate", this, ControlFlag::NoAssertIfMissing);
    m_trackSamplesControl = new ControlProxy(m_group, "track_samples", this);
    m_playpositionControl = new ControlProxy(
            m_group, "playposition", this, ControlFlag::NoAssertIfMissing);
    m_pPassthroughControl =
            new ControlProxy(m_group, "passthrough", this, ControlFlag::NoAssertIfMissing);
    m_pPassthroughControl->connectValueChanged(this, &WOverview::onPassthroughChange);
    m_bPassthroughEnabled = static_cast<bool>(m_pPassthroughControl->get());

    setAcceptDrops(true);

    setMouseTracking(true);

    connect(pPlayerManager, &PlayerManager::trackAnalyzerProgress,
            this, &WOverview::onTrackAnalyzerProgress);

    connect(m_pCueMenuPopup.get(), &WCueMenuPopup::aboutToHide, this, &WOverview::slotCueMenuPopupAboutToHide);

    m_pPassthroughLabel = new QLabel(this);
    m_pPassthroughLabel->setObjectName("PassthroughLabel");
    m_pPassthroughLabel->setAlignment(Qt::AlignLeft | Qt::AlignVCenter);
    // Shown on the overview waveform when vinyl passthrough is enabled
    m_pPassthroughLabel->setText(tr("Passthrough"));
    m_pPassthroughLabel->hide();
    QVBoxLayout *pPassthroughLayout = new QVBoxLayout(this);
    pPassthroughLayout->setContentsMargins(0,0,0,0);
    pPassthroughLayout->setAlignment(Qt::AlignLeft | Qt::AlignVCenter);
    pPassthroughLayout->addWidget(m_pPassthroughLabel);
    setLayout(pPassthroughLayout);
}

void WOverview::setup(const QDomNode& node, const SkinContext& context) {
    m_scaleFactor = context.getScaleFactor();
    m_signalColors.setup(node, context);

    m_backgroundColor = m_signalColors.getBgColor();
    m_axesColor = m_signalColors.getAxesColor();
    m_playPosColor = m_signalColors.getPlayPosColor();
    m_passthroughOverlayColor = m_signalColors.getPassthroughOverlayColor();
    m_playedOverlayColor = m_signalColors.getPlayedOverlayColor();
    m_lowColor = m_signalColors.getLowColor();

    m_labelBackgroundColor = context.selectColor(node, "LabelBackgroundColor");
    if (!m_labelBackgroundColor.isValid()) {
        m_labelBackgroundColor = m_backgroundColor;
        m_labelBackgroundColor.setAlpha(255 / 2); // 0 == fully transparent
    }

    m_labelTextColor = context.selectColor(node, "LabelTextColor");
    if (!m_labelTextColor.isValid()) {
        m_labelTextColor = Qt::white;
    }

    bool okay = false;
    int labelFontSize = context.selectInt(node, "LabelFontSize", &okay);
    if (okay) {
        m_iLabelFontSize = labelFontSize;
    }

    // Clear the background pixmap, if it exists.
    m_backgroundPixmap = QPixmap();
    m_backgroundPixmapPath = context.selectString(node, "BgPixmap");
    if (!m_backgroundPixmapPath.isEmpty()) {
        m_backgroundPixmap = *WPixmapStore::getPixmapNoCache(
                context.makeSkinPath(m_backgroundPixmapPath),
                m_scaleFactor);
    }

    m_endOfTrackColor = QColor(200, 25, 20);
    const QString endOfTrackColorName = context.selectString(node, "EndOfTrackColor");
    if (!endOfTrackColorName.isNull()) {
        m_endOfTrackColor.setNamedColor(endOfTrackColorName);
        m_endOfTrackColor = WSkinColor::getCorrectColor(m_endOfTrackColor);
    }

    // setup hotcues and cue and loop(s)
    m_marks.setup(m_group, node, context, m_signalColors);

    ColorPaletteSettings colorPaletteSettings(m_pConfig);
    auto colorPalette = colorPaletteSettings.getHotcueColorPalette();
    m_pCueMenuPopup->setColorPalette(colorPalette);

    for (const auto& pMark: m_marks) {
        if (pMark->isValid()) {
            pMark->connectSamplePositionChanged(this,
                    &WOverview::onMarkChanged);
        }
        if (pMark->hasVisible()) {
            pMark->connectVisibleChanged(this,
                    &WOverview::onMarkChanged);
        }
    }

    QDomNode child = node.firstChild();
    while (!child.isNull()) {
        if (child.nodeName() == "MarkRange") {
            m_markRanges.push_back(WaveformMarkRange(m_group, child, context, m_signalColors));
            WaveformMarkRange& markRange = m_markRanges.back();

            if (markRange.m_markEnabledControl) {
                markRange.m_markEnabledControl->connectValueChanged(
                        this, &WOverview::onMarkRangeChange);
            }
            if (markRange.m_markVisibleControl) {
                markRange.m_markVisibleControl->connectValueChanged(
                        this, &WOverview::onMarkRangeChange);
            }
            if (markRange.m_markStartPointControl) {
                markRange.m_markStartPointControl->connectValueChanged(
                        this, &WOverview::onMarkRangeChange);
            }
            if (markRange.m_markEndPointControl) {
                markRange.m_markEndPointControl->connectValueChanged(
                        this, &WOverview::onMarkRangeChange);
            }
        }
        child = child.nextSibling();
    }

    QString orientationString = context.selectString(node, "Orientation").toLower();
    if (orientationString == "vertical") {
        m_orientation = Qt::Vertical;
    } else {
        m_orientation = Qt::Horizontal;
    }

    m_bShowCueTimes = context.selectBool(node, "ShowCueTimes", true);

    //qDebug() << "WOverview : m_marks" << m_marks.size();
    //qDebug() << "WOverview : m_markRanges" << m_markRanges.size();
    if (!m_connections.isEmpty()) {
        ControlParameterWidgetConnection* defaultConnection = m_connections.at(0);
        if (defaultConnection) {
            if (defaultConnection->getEmitOption() &
                    ControlParameterWidgetConnection::EMIT_DEFAULT) {
                // ON_PRESS means here value change on mouse move during press
                defaultConnection->setEmitOption(
                        ControlParameterWidgetConnection::EMIT_ON_RELEASE);
            }
        }
    }

    setFocusPolicy(Qt::NoFocus);
}

void WOverview::onConnectedControlChanged(double dParameter, double dValue) {
    // this is connected via skin to "playposition"
    Q_UNUSED(dValue);

    // Calculate handle position. Clamp the value within 0-1 because that's
    // all we represent with this widget.
    dParameter = math_clamp(dParameter, 0.0, 1.0);

    bool redraw = false;
    int oldPos = m_iPlayPos;
    m_iPlayPos = valueToPosition(dParameter);
    if (oldPos != m_iPlayPos) {
        redraw = true;
    }

    if (!m_bLeftClickDragging) {
        // if not dragged the pick-up moves with the play position
        m_iPickupPos = m_iPlayPos;
    }

    // In case the user is hovering a cue point or holding right click, the
    // calculated time between the playhead and cue/cursor should be updated at
    // least once per second, regardless of m_iPos which depends on the length
    // of the widget.
    int oldPositionSeconds = m_iPosSeconds;
    m_iPosSeconds = static_cast<int>(dParameter * m_trackSamplesControl->get());
    if ((m_bTimeRulerActive || m_pHoveredMark != nullptr) && oldPositionSeconds != m_iPosSeconds) {
        redraw = true;
    }

    if (redraw) {
        update();
    }
}

void WOverview::slotWaveformSummaryUpdated() {
    //qDebug() << "WOverview::slotWaveformSummaryUpdated()";

    TrackPointer pTrack(m_pCurrentTrack);
    if (!pTrack) {
        return;
    }
    m_pWaveform = pTrack->getWaveformSummary();
    if (m_pWaveform) {
        // If the waveform is already complete, just draw it.
        if (m_pWaveform->getCompletion() == m_pWaveform->getDataSize()) {
            m_actualCompletion = 0;
            if (drawNextPixmapPart()) {
                update();
            }
        }
    } else {
        // Null waveform pointer means waveform was cleared.
        m_waveformSourceImage = QImage();
        m_analyzerProgress = kAnalyzerProgressUnknown;
        m_actualCompletion = 0;
        m_waveformPeak = -1.0;
        m_pixmapDone = false;

        update();
    }
}

void WOverview::onTrackAnalyzerProgress(TrackId trackId, AnalyzerProgress analyzerProgress) {
    if (!m_pCurrentTrack || (m_pCurrentTrack->getId() != trackId)) {
        return;
    }

    bool updateNeeded = drawNextPixmapPart();
    if (updateNeeded || (m_analyzerProgress != analyzerProgress)) {
        m_analyzerProgress = analyzerProgress;
        update();
    }
}

void WOverview::slotTrackLoaded(TrackPointer pTrack) {
    Q_UNUSED(pTrack); // only used in DEBUG_ASSERT
    DEBUG_ASSERT(m_pCurrentTrack == pTrack);
    m_trackLoaded = true;
    if (m_pCurrentTrack) {
        updateCues(m_pCurrentTrack->getCuePoints());
    }
    update();
}

void WOverview::slotLoadingTrack(TrackPointer pNewTrack, TrackPointer pOldTrack) {
    Q_UNUSED(pOldTrack); // only used in DEBUG_ASSERT
    //qDebug() << this << "WOverview::slotLoadingTrack" << pNewTrack.get() << pOldTrack.get();
    DEBUG_ASSERT(m_pCurrentTrack == pOldTrack);
    if (m_pCurrentTrack != nullptr) {
        disconnect(m_pCurrentTrack.get(),
                &Track::waveformSummaryUpdated,
                this,
                &WOverview::slotWaveformSummaryUpdated);
    }

    m_waveformSourceImage = QImage();
    m_analyzerProgress = kAnalyzerProgressUnknown;
    m_actualCompletion = 0;
    m_waveformPeak = -1.0;
    m_pixmapDone = false;
    m_trackLoaded = false;
    m_endOfTrack = false;

    if (pNewTrack) {
        m_pCurrentTrack = pNewTrack;
        m_pWaveform = pNewTrack->getWaveformSummary();

        connect(pNewTrack.get(),
                &Track::waveformSummaryUpdated,
                this,
                &WOverview::slotWaveformSummaryUpdated);
        slotWaveformSummaryUpdated();
        connect(pNewTrack.get(), &Track::cuesUpdated, this, &WOverview::receiveCuesUpdated);
    } else {
        m_pCurrentTrack.reset();
        m_pWaveform.clear();
    }
    update();
}

void WOverview::onEndOfTrackChange(double v) {
    //qDebug() << "WOverview::onEndOfTrackChange()" << v;
    m_endOfTrack = v > 0.0;
    update();
}

void WOverview::onMarkChanged(double v) {
    Q_UNUSED(v);
    //qDebug() << "WOverview::onMarkChanged()" << v;
    if (m_pCurrentTrack) {
        updateCues(m_pCurrentTrack->getCuePoints());
        update();
    }
}

void WOverview::onMarkRangeChange(double v) {
    Q_UNUSED(v);
    //qDebug() << "WOverview::onMarkRangeChange()" << v;
    update();
}

void WOverview::onRateRatioChange(double v) {
    Q_UNUSED(v);
    update();
}

void WOverview::onPassthroughChange(double v) {
    m_bPassthroughEnabled = static_cast<bool>(v);

    if (!m_bPassthroughEnabled) {
        slotWaveformSummaryUpdated();
    }

    // Always call this to trigger a repaint even if not track is loaded
    update();
}

void WOverview::updateCues(const QList<CuePointer> &loadedCues) {
    m_marksToRender.clear();
    for (CuePointer currentCue: loadedCues) {
        const WaveformMarkPointer pMark = m_marks.getHotCueMark(currentCue->getHotCue());

        if (pMark != nullptr && pMark->isValid() && pMark->isVisible()
            && pMark->getSamplePosition() != Cue::kNoPosition) {
            QColor newColor = mixxx::RgbColor::toQColor(currentCue->getColor());
            if (newColor != pMark->fillColor() || newColor != pMark->m_textColor) {
                pMark->setBaseColor(newColor);
            }

            int hotcueNumber = currentCue->getHotCue();
            if (currentCue->getType() == mixxx::CueType::HotCue && hotcueNumber != Cue::kNoHotCue) {
                // Prepend the hotcue number to hotcues' labels
                QString newLabel = currentCue->getLabel();
                if (newLabel.isEmpty()) {
                    newLabel = QString::number(hotcueNumber + 1);
                } else {
                    newLabel = QString("%1: %2").arg(hotcueNumber + 1).arg(newLabel);
                }

                if (pMark->m_text != newLabel) {
                    pMark->m_text = newLabel;
                }
            }

            m_marksToRender.append(pMark);
        }
    }

    // The loop above only adds WaveformMarks for hotcues to m_marksToRender.
    for (const auto& pMark : m_marks) {
        if (!m_marksToRender.contains(pMark) && pMark->isValid() && pMark->getSamplePosition() != Cue::kNoPosition && pMark->isVisible()) {
            m_marksToRender.append(pMark);
        }
    }
    std::sort(m_marksToRender.begin(), m_marksToRender.end());
}

// connecting the tracks cuesUpdated and onMarkChanged is not possible
// due to the incompatible signatures. This is a "wrapper" workaround
void WOverview::receiveCuesUpdated() {
    onMarkChanged(0);
}

void WOverview::mouseMoveEvent(QMouseEvent* e) {
    if (m_bLeftClickDragging) {
        if (m_orientation == Qt::Horizontal) {
            m_iPickupPos = math_clamp(e->x(), 0, width() - 1);
        } else {
            m_iPickupPos = math_clamp(e->y(), 0, height() - 1);
        }
    }

    // Do not activate cue hovering while right click is held down and the
    // button down event was not on a cue.
    if (m_bTimeRulerActive) {
        // Prevent showing times beyond the boundaries of the track when the
        // cursor is dragged outside this widget before releasing right click.
        m_timeRulerPos.setX(math_clamp(e->pos().x(), 0, width()));
        m_timeRulerPos.setY(math_clamp(e->pos().y(), 0, height()));
        update();
        return;
    }

    m_pHoveredMark.clear();

    // Non-hotcue marks (intro/outro cues, main cue, loop in/out) are sorted
    // before hotcues in m_marksToRender so if there is a hotcue in the same
    // location, the hotcue gets rendered on top. When right clicking, the
    // the hotcue rendered on top must be assigned to m_pHoveredMark to show
    // the CueMenuPopup. To accomplish this, m_marksToRender is iterated in
    // reverse and the loop breaks as soon as m_pHoveredMark is set.
    for (int i = m_marksToRender.size() - 1; i >= 0; --i) {
        WaveformMarkPointer pMark = m_marksToRender.at(i);
        if (pMark->contains(e->pos(), m_orientation)) {
            m_pHoveredMark = pMark;
            break;
        }
    }

    //qDebug() << "WOverview::mouseMoveEvent" << e->pos() << m_iPos;
    update();
}

void WOverview::mouseReleaseEvent(QMouseEvent* e) {
    mouseMoveEvent(e);
    //qDebug() << "WOverview::mouseReleaseEvent" << e->pos() << m_iPos << ">>" << dValue;

    if (e->button() == Qt::LeftButton) {
        if (m_bLeftClickDragging) {
            m_iPlayPos = m_iPickupPos;
            double dValue = positionToValue(m_iPickupPos);
            setControlParameterUp(dValue);
            m_bLeftClickDragging = false;
        }
        m_bTimeRulerActive = false;
    } else if (e->button() == Qt::RightButton) {
        // Do not seek when releasing a right click. This is important to
        // prevent accidental seeking when trying to right click a hotcue.
        m_bTimeRulerActive = false;
    }
}

void WOverview::mousePressEvent(QMouseEvent* e) {
    //qDebug() << "WOverview::mousePressEvent" << e->pos();
    mouseMoveEvent(e);
    if (m_pCurrentTrack == nullptr) {
        return;
    }
    if (e->button() == Qt::LeftButton) {
        if (m_orientation == Qt::Horizontal) {
            m_iPickupPos = math_clamp(e->x(), 0, width() - 1);
        } else {
            m_iPickupPos = math_clamp(e->y(), 0, height() - 1);
        }

        if (m_pHoveredMark != nullptr) {
            double dValue = m_pHoveredMark->getSamplePosition() / m_trackSamplesControl->get();
            m_iPickupPos = valueToPosition(dValue);
            m_iPlayPos = m_iPickupPos;
            setControlParameterUp(dValue);
            m_bLeftClickDragging = false;
        } else {
            m_bLeftClickDragging = true;
            m_bTimeRulerActive = true;
            m_timeRulerPos = e->pos();
        }
    } else if (e->button() == Qt::RightButton) {
        if (m_bLeftClickDragging) {
            m_iPickupPos = m_iPlayPos;
            m_bLeftClickDragging = false;
            m_bTimeRulerActive = false;
        } else if (m_pHoveredMark == nullptr) {
            m_bTimeRulerActive = true;
            m_timeRulerPos = e->pos();
        } else if (m_pHoveredMark->getHotCue() != Cue::kNoHotCue) {
            // Currently the only way WaveformMarks can be associated
            // with their respective Cue objects is by using the hotcue
            // number. If cues without assigned hotcue are drawn on
            // WOverview in the future, another way to associate
            // WaveformMarks with Cues will need to be implemented.
            CuePointer pHoveredCue;
            QList<CuePointer> cueList = m_pCurrentTrack->getCuePoints();
            for (const auto& pCue : cueList) {
                if (pCue->getHotCue() == m_pHoveredMark->getHotCue()) {
                    pHoveredCue = pCue;
                    break;
                }
            }
            if (pHoveredCue != nullptr) {
                m_pCueMenuPopup->setTrackAndCue(m_pCurrentTrack, pHoveredCue);
                m_pCueMenuPopup->popup(e->globalPos());
            }
        }
    }
}

void WOverview::slotCueMenuPopupAboutToHide() {
    m_pHoveredMark.clear();
    update();
}

void WOverview::leaveEvent(QEvent* pEvent) {
    Q_UNUSED(pEvent);
    if (!m_pCueMenuPopup->isVisible()) {
        m_pHoveredMark.clear();
    }
    m_bLeftClickDragging = false;
    m_bTimeRulerActive = false;
    update();
}

void WOverview::paintEvent(QPaintEvent* pEvent) {
    Q_UNUSED(pEvent);
    ScopedTimer t("WOverview::paintEvent");

    QPainter painter(this);
    painter.fillRect(rect(), m_backgroundColor);

    if (!m_backgroundPixmap.isNull()) {
        painter.drawPixmap(rect(), m_backgroundPixmap);
    }

    if (m_pCurrentTrack) {
        // Refer to util/ScopePainter.h to understand the semantics of
        // ScopePainter.
        drawEndOfTrackBackground(&painter);
        drawAxis(&painter);
        drawWaveformPixmap(&painter);
        drawPlayedOverlay(&painter);
        drawPlayPosition(&painter);
        drawEndOfTrackFrame(&painter);
        drawAnalyzerProgress(&painter);

        double trackSamples = m_trackSamplesControl->get();
        if (m_trackLoaded && trackSamples > 0) {
            const float offset = 1.0f;
            const float gain = static_cast<float>(length() - 2) / m_trackSamplesControl->get();

            drawRangeMarks(&painter, offset, gain);
            drawMarks(&painter, offset, gain);
            drawPickupPosition(&painter);
            drawTimeRuler(&painter);
            drawMarkLabels(&painter, offset, gain);
        }
    }

    if (m_bPassthroughEnabled) {
        drawPassthroughOverlay(&painter);
        m_pPassthroughLabel->show();
    } else {
        m_pPassthroughLabel->hide();
    }
}

void WOverview::drawEndOfTrackBackground(QPainter* pPainter) {
    if (m_endOfTrack) {
        PainterScope painterScope(pPainter);
        pPainter->setOpacity(0.3);
        pPainter->setBrush(m_endOfTrackColor);
        pPainter->drawRect(rect().adjusted(1, 1, -2, -2));
    }
}

void WOverview::drawAxis(QPainter* pPainter) {
    PainterScope painterScope(pPainter);
    pPainter->setPen(QPen(m_axesColor, m_scaleFactor));
    if (m_orientation == Qt::Horizontal) {
        pPainter->drawLine(0, height() / 2, width(), height() / 2);
    } else {
        pPainter->drawLine(width() / 2, 0, width() / 2, height());
    }
}

void WOverview::drawWaveformPixmap(QPainter* pPainter) {
    WaveformWidgetFactory* widgetFactory = WaveformWidgetFactory::instance();
    if (!m_waveformSourceImage.isNull()) {
        PainterScope painterScope(pPainter);
        int diffGain;
        bool normalize = widgetFactory->isOverviewNormalized();
        if (normalize && m_pixmapDone && m_waveformPeak > 1) {
            diffGain = 255 - m_waveformPeak - 1;
        } else {
            const double visualGain = widgetFactory->getVisualGain(WaveformWidgetFactory::All);
            diffGain = 255.0 - 255.0 / visualGain;
        }

        if (m_diffGain != diffGain || m_waveformImageScaled.isNull()) {
            QRect sourceRect(0, diffGain, m_waveformSourceImage.width(), m_waveformSourceImage.height() - 2 * diffGain);
            QImage croppedImage = m_waveformSourceImage.copy(sourceRect);
            if (m_orientation == Qt::Vertical) {
                // Rotate pixmap
                croppedImage = croppedImage.transformed(QTransform(0, 1, 1, 0, 0, 0));
            }
            m_waveformImageScaled = croppedImage.scaled(size() * m_devicePixelRatio,
                    Qt::IgnoreAspectRatio,
                    Qt::SmoothTransformation);
            m_diffGain = diffGain;
        }

        pPainter->drawImage(rect(), m_waveformImageScaled);
    }
}

void WOverview::drawPlayedOverlay(QPainter* pPainter) {
    // Overlay the played part of the overview-waveform with a skin defined color
    if (!m_waveformSourceImage.isNull() && m_playedOverlayColor.alpha() > 0) {
        if (m_orientation == Qt::Vertical) {
            pPainter->fillRect(0, 0, m_waveformImageScaled.width(), m_iPlayPos, m_playedOverlayColor);
        } else {
            pPainter->fillRect(0, 0, m_iPlayPos, m_waveformImageScaled.height(), m_playedOverlayColor);
        }
    }
}

void WOverview::drawPlayPosition(QPainter* pPainter) {
    // When the position line is currently dragged with the left mouse button
    // draw a thin line -without triangles or shadow- at the playposition.
    // The new playposition is drawn by drawPickupPosition()
    if (m_bLeftClickDragging) {
        PainterScope painterScope(pPainter);
        QLineF line;
        if (m_orientation == Qt::Horizontal) {
            line.setLine(m_iPlayPos, 0.0, m_iPlayPos, height());
        } else {
            line.setLine(0.0, m_iPlayPos, width(), m_iPlayPos);
        }
        pPainter->setPen(QPen(m_playPosColor, m_scaleFactor));
        pPainter->setOpacity(0.5);
        pPainter->drawLine(line);
    }
}

void WOverview::drawEndOfTrackFrame(QPainter* pPainter) {
    if (m_endOfTrack) {
        PainterScope painterScope(pPainter);
        pPainter->setOpacity(0.8);
        pPainter->setPen(QPen(QBrush(m_endOfTrackColor), 1.5 * m_scaleFactor));
        pPainter->setBrush(QColor(0, 0, 0, 0));
        pPainter->drawRect(rect().adjusted(0, 0, -1, -1));
    }
}

void WOverview::drawAnalyzerProgress(QPainter* pPainter) {
    if ((m_analyzerProgress >= kAnalyzerProgressNone) &&
            (m_analyzerProgress < kAnalyzerProgressDone)) {
        PainterScope painterScope(pPainter);
        pPainter->setPen(QPen(m_playPosColor, 3 * m_scaleFactor));

        if (m_analyzerProgress > kAnalyzerProgressNone) {
            if (m_orientation == Qt::Horizontal) {
                pPainter->drawLine(
                        width() * m_analyzerProgress,
                        height() / 2,
                        width(),
                        height() / 2);
            } else {
                pPainter->drawLine(
                        width() / 2,
                        height() * m_analyzerProgress,
                        width() / 2,
                        height());
            }
        }

        if (m_analyzerProgress <= kAnalyzerProgressHalf) { // remove text after progress by wf is recognizable
            if (m_trackLoaded) {
                //: Text on waveform overview when file is playable but no waveform is visible
                paintText(tr("Ready to play, analyzing .."), pPainter);
            } else {
                //: Text on waveform overview when file is cached from source
                paintText(tr("Loading track .."), pPainter);
            }
        } else if (m_analyzerProgress >= kAnalyzerProgressFinalizing) {
            //: Text on waveform overview during finalizing of waveform analysis
            paintText(tr("Finalizing .."), pPainter);
        }
    } else if (!m_trackLoaded) {
        // This happens if the track samples are not loaded, but we have
        // a cached track
        //: Text on waveform overview when file is cached from source
        paintText(tr("Loading track .."), pPainter);
    }
}

void WOverview::drawRangeMarks(QPainter* pPainter, const float& offset, const float& gain) {
    for (auto&& markRange : m_markRanges) {
        if (!markRange.active() || !markRange.visible()) {
            continue;
        }

        // Active mark ranges by definition have starts/ends that are not
        // disabled.
        const qreal startValue = markRange.start();
        const qreal endValue = markRange.end();

        const qreal startPosition = offset + startValue * gain;
        const qreal endPosition = offset + endValue * gain;

        if (startPosition < 0.0 && endPosition < 0.0) {
            continue;
        }

        PainterScope painterScope(pPainter);

        if (markRange.enabled()) {
            pPainter->setOpacity(markRange.m_enabledOpacity);
            pPainter->setPen(markRange.m_activeColor);
            pPainter->setBrush(markRange.m_activeColor);
        } else {
            pPainter->setOpacity(markRange.m_disabledOpacity);
            pPainter->setPen(markRange.m_disabledColor);
            pPainter->setBrush(markRange.m_disabledColor);
        }

        // let top and bottom of the rect out of the widget
        if (m_orientation == Qt::Horizontal) {
            pPainter->drawRect(QRectF(QPointF(startPosition, -2.0),
                    QPointF(endPosition, height() + 1.0)));
        } else {
            pPainter->drawRect(QRectF(QPointF(-2.0, startPosition),
                    QPointF(width() + 1.0, endPosition)));
        }
    }
}

void WOverview::drawMarks(QPainter* pPainter, const float offset, const float gain) {
    QFont markerFont = pPainter->font();
    markerFont.setPixelSize(m_iLabelFontSize * m_scaleFactor);
    QFontMetricsF fontMetrics(markerFont);

    // Text labels are rendered so they do not overlap with other WaveformMarks'
    // labels. If the text would be too wide, it is elided. However, the user
    // can hover the mouse cursor over a label to show the whole label text,
    // temporarily hiding any following labels that would be drawn over it.
    // This requires looping over the WaveformMarks twice and the marks must be
    // sorted in the order they appear on the waveform.
    // In the first loop, the lines are drawn and the text to render plus its
    // location are calculated then stored in a WaveformMarkLabel. The text must
    // be drawn in the second loop to prevent the lines of following
    // WaveformMarks getting drawn over it. The second loop is in the separate
    // drawMarkLabels function so it can be called after drawCurrentPosition so
    // the view of labels is not obscured by the playhead.

    bool markHovered = false;
    for (int i = 0; i < m_marksToRender.size(); ++i) {
        WaveformMarkPointer pMark = m_marksToRender.at(i);
        PainterScope painterScope(pPainter);

        const qreal markPosition = math_clamp(
                offset + m_marksToRender.at(i)->getSamplePosition() * gain,
                0.0,
                static_cast<qreal>(width()));
        pMark->m_linePosition = markPosition;

        QLineF line;
        QLineF bgLine;
        if (m_orientation == Qt::Horizontal) {
            line.setLine(markPosition, 0.0, markPosition, height());
            bgLine.setLine(markPosition - 1.0, 0.0, markPosition - 1.0, height());
        } else {
            line.setLine(0.0, markPosition, width(), markPosition);
            bgLine.setLine(0.0, markPosition - 1.0, width(), markPosition - 1.0);
        }

        pPainter->setPen(pMark->borderColor());
        pPainter->drawLine(bgLine);

        pPainter->setPen(pMark->fillColor());
        pPainter->drawLine(line);

        if (!pMark->m_text.isEmpty()) {
            Qt::Alignment halign = pMark->m_align & Qt::AlignHorizontal_Mask;
            Qt::Alignment valign = pMark->m_align & Qt::AlignVertical_Mask;

            QString text = pMark->m_text;

            // Only allow the text to overlap the following mark if the mouse is
            // hovering over it. Elide it if it would render over the next
            // label, but do not elide it if the next mark's label is not at the
            // same vertical position.
            if (pMark != m_pHoveredMark && i < m_marksToRender.size() - 1) {
                float nextMarkPosition = -1.0;
                for (int m = i + 1; m < m_marksToRender.size() - 1; ++m) {
                    WaveformMarkPointer otherMark = m_marksToRender.at(m);
                    bool otherAtSameHeight = valign == (otherMark->m_align & Qt::AlignVertical_Mask);
                    // Hotcues always show at least their number.
                    bool otherHasLabel = !otherMark->m_text.isEmpty() || otherMark->getHotCue() != Cue::kNoHotCue;
                    if (otherAtSameHeight && otherHasLabel) {
                        nextMarkPosition = offset + otherMark->getSamplePosition() * gain;
                        break;
                    }
                }
                if (nextMarkPosition != -1.0) {
                    text = fontMetrics.elidedText(text, Qt::ElideRight, nextMarkPosition - markPosition - 5);
                }
            }
            // Sometimes QFontMetrics::elidedText turns the QString into just an
            // ellipsis character, so always show at least the hotcue number if
            // the label does not fit.
            if ((text.isEmpty() || text == "…") && pMark->getHotCue() != Cue::kNoHotCue) {
                text = QString::number(pMark->getHotCue() + 1);
            }

            QRectF textRect = fontMetrics.boundingRect(text);
            QPointF textPoint;
            if (m_orientation == Qt::Horizontal) {
                if (halign == Qt::AlignLeft) {
                    textPoint.setX(markPosition - textRect.width() - 5.5);
                } else if (halign == Qt::AlignHCenter) {
                    textPoint.setX(markPosition - textRect.width() / 2);
                } else { // AlignRight
                    textPoint.setX(markPosition + 1.5);
                }

                if (valign == Qt::AlignTop) {
                    textPoint.setY(fontMetrics.height());
                } else if (valign == Qt::AlignVCenter) {
                    textPoint.setY((textRect.height() + height()) / 2);
                } else { // AlignBottom
                    textPoint.setY(float(height()) - 0.5f);
                }
            } else { // Vertical
                if (halign == Qt::AlignLeft) {
                    textPoint.setX(1.0f);
                } else if (halign == Qt::AlignHCenter) {
                    textPoint.setX((width() - textRect.width()) / 2);
                } else { // AlignRight
                    textPoint.setX(width() - textRect.width());
                }

                if (valign == Qt::AlignTop) {
                    textPoint.setY(markPosition - 1.0f);
                } else if (valign == Qt::AlignVCenter) {
                    textPoint.setY(markPosition + textRect.height() / 2);
                } else { // AlignBottom
                    textPoint.setY(markPosition + fontMetrics.ascent());
                }
            }

            pMark->m_label.prerender(textPoint,
                    QPixmap(),
                    text,
                    markerFont,
                    m_labelTextColor,
                    m_labelBackgroundColor,
                    width(),
                    getDevicePixelRatioF(this));
        }

        // Show cue position when hovered
        // The area it will be drawn in needs to be calculated here
        // before drawMarkLabels so drawMarkLabels can avoid drawing
        // labels over the cue position.
        // This can happen for example if the user shows the cue position
        // of a hotcue which is near the intro end position because the
        // intro_end_position WaveformMark label is drawn at the top.
        // However, the drawing of this text needs to happen in
        // drawMarkLabels so none of the WaveformMark lines are drawn
        // on top of the position text.

        // WaveformMark::m_align refers to the alignment of the label,
        // so if the label is on bottom draw the position text on top and
        // vice versa.
        if (pMark == m_pHoveredMark) {
            Qt::Alignment valign = pMark->m_align & Qt::AlignVertical_Mask;
            QPointF positionTextPoint(markPosition + 1.5, 0);
            if (valign == Qt::AlignTop) {
                positionTextPoint.setY(float(height()) - 0.5f);
            } else {
                positionTextPoint.setY(fontMetrics.height());
            }

            double markSamples = pMark->getSamplePosition();
            double trackSamples = m_trackSamplesControl->get();
            double currentPositionSamples = m_playpositionControl->get() * trackSamples;
            double markTime = samplePositionToSeconds(markSamples);
            double markTimeRemaining = samplePositionToSeconds(trackSamples - markSamples);
            double markTimeDistance = samplePositionToSeconds(markSamples - currentPositionSamples);
            QString cuePositionText = mixxx::Duration::formatTime(markTime) + " -" +
                    mixxx::Duration::formatTime(markTimeRemaining);
            QString cueTimeDistanceText = mixxx::Duration::formatTime(fabs(markTimeDistance));
            // Cast to int to avoid confusingly switching from -0:00 to 0:00 as
            // the playhead passes the cue
            if (static_cast<int>(markTimeDistance) < 0) {
                cueTimeDistanceText = "-" + cueTimeDistanceText;
            }

            m_cuePositionLabel.prerender(positionTextPoint,
                    QPixmap(),
                    cuePositionText,
                    markerFont,
                    m_labelTextColor,
                    m_labelBackgroundColor,
                    width(),
                    getDevicePixelRatioF(this));

            QPointF timeDistancePoint(positionTextPoint.x(),
                    (fontMetrics.height() + height()) / 2);

            m_cueTimeDistanceLabel.prerender(timeDistancePoint,
                    QPixmap(),
                    cueTimeDistanceText,
                    markerFont,
                    m_labelTextColor,
                    m_labelBackgroundColor,
                    width(),
                    getDevicePixelRatioF(this));
            markHovered = true;
        }
    }
    if (!markHovered) {
        m_cuePositionLabel.clear();
        m_cueTimeDistanceLabel.clear();
    }
}

void WOverview::drawPickupPosition(QPainter* pPainter) {
    PainterScope painterScope(pPainter);

    if (m_orientation == Qt::Vertical) {
        pPainter->setTransform(QTransform(0, 1, 1, 0, 0, 0));
    }

    // draw dark play position outlines
<<<<<<< HEAD
    pPainter->setPen(QPen(QBrush(m_qColorBackground), 1 * m_scaleFactor));
=======
    pPainter->setPen(QPen(QBrush(m_backgroundColor), m_scaleFactor));
>>>>>>> 62eff5e1
    pPainter->setOpacity(0.5);
    pPainter->drawLine(m_iPickupPos + 1, 0, m_iPickupPos + 1, breadth());
    pPainter->drawLine(m_iPickupPos - 1, 0, m_iPickupPos - 1, breadth());

<<<<<<< HEAD
    // draw play position line
    pPainter->setPen(QPen(m_signalColors.getPlayPosColor(), 1 * m_scaleFactor));
=======
    // draw colored play position line
    pPainter->setPen(QPen(m_playPosColor, m_scaleFactor));
>>>>>>> 62eff5e1
    pPainter->setOpacity(1.0);
    pPainter->drawLine(m_iPickupPos, 0, m_iPickupPos, breadth());

    // draw triangle at the top
    pPainter->drawLine(m_iPickupPos - 2, 0, m_iPickupPos, 2);
    pPainter->drawLine(m_iPickupPos, 2, m_iPickupPos + 2, 0);
    pPainter->drawLine(m_iPickupPos - 2, 0, m_iPickupPos + 2, 0);

    // draw triangle at the bottom
    pPainter->drawLine(m_iPickupPos - 2, breadth() - 1, m_iPickupPos, breadth() - 3);
    pPainter->drawLine(m_iPickupPos, breadth() - 3, m_iPickupPos + 2, breadth() - 1);
    pPainter->drawLine(m_iPickupPos - 2, breadth() - 1, m_iPickupPos + 2, breadth() - 1);
}

void WOverview::drawTimeRuler(QPainter* pPainter) {
    QFont markerFont = pPainter->font();
    markerFont.setPixelSize(m_iLabelFontSize * m_scaleFactor);
    QFontMetricsF fontMetrics(markerFont);

    QFont shadowFont = pPainter->font();
    shadowFont.setWeight(99);
    shadowFont.setPixelSize(m_iLabelFontSize * m_scaleFactor);
    QPen shadowPen(Qt::black, 2.5 * m_scaleFactor);

    if (m_bTimeRulerActive) {
        if (!m_bLeftClickDragging) {
            QLineF line;
            if (m_orientation == Qt::Horizontal) {
                line.setLine(m_timeRulerPos.x(), 0.0, m_timeRulerPos.x(), height());
            } else {
                line.setLine(0.0, m_timeRulerPos.x(), width(), m_timeRulerPos.x());
            }
            pPainter->setPen(shadowPen);
            pPainter->drawLine(line);

            pPainter->setPen(QPen(m_playPosColor, m_scaleFactor));
            pPainter->drawLine(line);
        }

        QPointF textPoint = m_timeRulerPos;
        QPointF textPointDistance = m_timeRulerPos;
        qreal widgetPositionFraction;
        qreal padding = 1.0; // spacing between line and text
        if (m_orientation == Qt::Horizontal) {
            textPoint = QPointF(textPoint.x() + padding, fontMetrics.height());
            textPointDistance = QPointF(textPointDistance.x() + padding,
                    (fontMetrics.height() + height()) / 2);
            widgetPositionFraction = m_timeRulerPos.x() / width();
        } else {
            textPoint.setX(0);
            textPointDistance.setX(0);
            widgetPositionFraction = m_timeRulerPos.y() / height();
        }
        qreal trackSamples = m_trackSamplesControl->get();
        qreal timePosition = samplePositionToSeconds(
                widgetPositionFraction * trackSamples);
        qreal timePositionTillEnd = samplePositionToSeconds(
                (1 - widgetPositionFraction) * trackSamples);
        qreal timeDistance = samplePositionToSeconds(
                (widgetPositionFraction - m_playpositionControl->get()) * trackSamples);

        QString timeText = mixxx::Duration::formatTime(timePosition) + " -" + mixxx::Duration::formatTime(timePositionTillEnd);

        m_timeRulerPositionLabel.prerender(textPoint,
                QPixmap(),
                timeText,
                markerFont,
                m_labelTextColor,
                m_labelBackgroundColor,
                width(),
                getDevicePixelRatioF(this));
        m_timeRulerPositionLabel.draw(pPainter);

        QString timeDistanceText = mixxx::Duration::formatTime(fabs(timeDistance));
        // Cast to int to avoid confusingly switching from -0:00 to 0:00 as
        // the playhead passes the point
        if (static_cast<int>(timeDistance) < 0) {
            timeDistanceText = "-" + timeDistanceText;
        }
        m_timeRulerDistanceLabel.prerender(textPointDistance,
                QPixmap(),
                timeDistanceText,
                markerFont,
                m_labelTextColor,
                m_labelBackgroundColor,
                width(),
                getDevicePixelRatioF(this));
        m_timeRulerDistanceLabel.draw(pPainter);
    } else {
        m_timeRulerPositionLabel.clear();
        m_timeRulerDistanceLabel.clear();
    }
}

void WOverview::drawMarkLabels(QPainter* pPainter, const float offset, const float gain) {
    QFont markerFont = pPainter->font();
    markerFont.setPixelSize(m_iLabelFontSize * m_scaleFactor);
    QFontMetricsF fontMetrics(markerFont);

    // Draw WaveformMark labels
    for (const auto& pMark : m_marksToRender) {
        if (m_pHoveredMark != nullptr && pMark != m_pHoveredMark) {
            if (pMark->m_label.intersects(m_pHoveredMark->m_label)) {
                continue;
            }
        }
        if (m_bShowCueTimes &&
                (pMark->m_label.intersects(m_cuePositionLabel) || pMark->m_label.intersects(m_cueTimeDistanceLabel))) {
            continue;
        }
        if (pMark->m_label.intersects(m_timeRulerPositionLabel) || pMark->m_label.intersects(m_timeRulerDistanceLabel)) {
            continue;
        }

        pMark->m_label.draw(pPainter);
    }

    if (m_bShowCueTimes) {
        m_cuePositionLabel.draw(pPainter);
        m_cueTimeDistanceLabel.draw(pPainter);
    }

    // draw duration of WaveformMarkRanges
    for (auto&& markRange : m_markRanges) {
        if (markRange.showDuration() && markRange.active() && markRange.visible()) {
            // Active mark ranges by definition have starts/ends that are not
            // disabled.
            const qreal startValue = markRange.start();
            const qreal endValue = markRange.end();

            const qreal startPosition = offset + startValue * gain;
            const qreal endPosition = offset + endValue * gain;

            if (startPosition < 0.0 && endPosition < 0.0) {
                continue;
            }
            QString duration = mixxx::Duration::formatTime(
                    samplePositionToSeconds(endValue - startValue));

            QRectF durationRect = fontMetrics.boundingRect(duration);
            qreal x;

            WaveformMarkRange::DurationTextLocation textLocation = markRange.durationTextLocation();
            if (textLocation == WaveformMarkRange::DurationTextLocation::Before) {
                x = startPosition - durationRect.width() - 5.5;
            } else {
                x = endPosition + 1.5;
            }

            QPointF durationBottomLeft(x, fontMetrics.height());

            markRange.m_durationLabel.prerender(durationBottomLeft,
                    QPixmap(),
                    duration,
                    markerFont,
                    m_labelTextColor,
                    m_labelBackgroundColor,
                    width(),
                    getDevicePixelRatioF(this));

            if (!(markRange.m_durationLabel.intersects(m_cuePositionLabel) || markRange.m_durationLabel.intersects(m_cueTimeDistanceLabel) || markRange.m_durationLabel.intersects(m_timeRulerPositionLabel) || markRange.m_durationLabel.intersects(m_timeRulerDistanceLabel))) {
                markRange.m_durationLabel.draw(pPainter);
            }
        }
    }
}

void WOverview::drawPassthroughOverlay(QPainter* pPainter) {
    if (!m_waveformSourceImage.isNull() && m_passthroughOverlayColor.alpha() > 0) {
        // Overlay the entire overview-waveform with a skin defined color
        pPainter->fillRect(rect(), m_passthroughOverlayColor);
    }
}

void WOverview::paintText(const QString& text, QPainter* pPainter) {
    PainterScope painterScope(pPainter);
    m_lowColor.setAlphaF(0.5);
    QPen lowColorPen(
            QBrush(m_lowColor), 1.25 * m_scaleFactor, Qt::SolidLine, Qt::RoundCap);
    pPainter->setPen(lowColorPen);
    QFont font = pPainter->font();
    QFontMetrics fm(font);

    // TODO: The following use of QFontMetrics::width(const QString&, int) const
    // is deprecated and should be replaced with
    // QFontMetrics::horizontalAdvance(const QString&, int) const. However, the
    // proposed alternative has just been introduced in Qt 5.11.
    // Until the minimum required Qt version of Mixx is increased, we need a
    // version check here.
    #if (QT_VERSION < QT_VERSION_CHECK(5, 11, 0))
    int textWidth = fm.width(text);
    #else
    int textWidth = fm.horizontalAdvance(text);
    #endif

    if (textWidth > length()) {
        qreal pointSize = font.pointSizeF();
        pointSize = pointSize * (length() - 5 * m_scaleFactor) / textWidth;
        if (pointSize < 6 * m_scaleFactor) {
            pointSize = 6 * m_scaleFactor;
        }
        font.setPointSizeF(pointSize);
        pPainter->setFont(font);
    }
    if (m_orientation == Qt::Vertical) {
        pPainter->setTransform(QTransform(0, 1, -1, 0, width(), 0));
    }
    pPainter->drawText(10 * m_scaleFactor, 12 * m_scaleFactor, text);
    pPainter->resetTransform();
}

double WOverview::samplePositionToSeconds(double sample) {
    double trackTime = sample /
            (m_trackSampleRateControl->get() * mixxx::kEngineChannelCount);
    return trackTime / m_pRateRatioControl->get();
}

void WOverview::resizeEvent(QResizeEvent* pEvent) {
    Q_UNUSED(pEvent);
    // Play-position potmeters range from 0 to 1 but they allow out-of-range
    // sets. This is to give VC access to the pre-roll area.
    const double kMaxPlayposRange = 1.0;
    const double kMinPlayposRange = 0.0;

    // Values of zero and one in normalized space.
    const double zero = (0.0 - kMinPlayposRange) / (kMaxPlayposRange - kMinPlayposRange);
    const double one = (1.0 - kMinPlayposRange) / (kMaxPlayposRange - kMinPlayposRange);

    // These coefficients convert between widget space and normalized value
    // space.
    m_a = (length() - 1) / (one - zero);
    m_b = zero * m_a;

    m_devicePixelRatio = getDevicePixelRatioF(this);

    m_waveformImageScaled = QImage();
    m_diffGain = 0;
    Init();
}

void WOverview::dragEnterEvent(QDragEnterEvent* pEvent) {
    DragAndDropHelper::handleTrackDragEnterEvent(pEvent, m_group, m_pConfig);
}
void WOverview::dropEvent(QDropEvent* pEvent) {
    DragAndDropHelper::handleTrackDropEvent(pEvent, *this, m_group, m_pConfig);
}<|MERGE_RESOLUTION|>--- conflicted
+++ resolved
@@ -651,9 +651,17 @@
     // Overlay the played part of the overview-waveform with a skin defined color
     if (!m_waveformSourceImage.isNull() && m_playedOverlayColor.alpha() > 0) {
         if (m_orientation == Qt::Vertical) {
-            pPainter->fillRect(0, 0, m_waveformImageScaled.width(), m_iPlayPos, m_playedOverlayColor);
+            pPainter->fillRect(0,
+                    0,
+                    m_waveformImageScaled.width(),
+                    m_iPlayPos,
+                    m_playedOverlayColor);
         } else {
-            pPainter->fillRect(0, 0, m_iPlayPos, m_waveformImageScaled.height(), m_playedOverlayColor);
+            pPainter->fillRect(0,
+                    0,
+                    m_iPlayPos,
+                    m_waveformImageScaled.height(),
+                    m_playedOverlayColor);
         }
     }
 }
@@ -968,22 +976,13 @@
     }
 
     // draw dark play position outlines
-<<<<<<< HEAD
-    pPainter->setPen(QPen(QBrush(m_qColorBackground), 1 * m_scaleFactor));
-=======
     pPainter->setPen(QPen(QBrush(m_backgroundColor), m_scaleFactor));
->>>>>>> 62eff5e1
     pPainter->setOpacity(0.5);
     pPainter->drawLine(m_iPickupPos + 1, 0, m_iPickupPos + 1, breadth());
     pPainter->drawLine(m_iPickupPos - 1, 0, m_iPickupPos - 1, breadth());
 
-<<<<<<< HEAD
-    // draw play position line
-    pPainter->setPen(QPen(m_signalColors.getPlayPosColor(), 1 * m_scaleFactor));
-=======
     // draw colored play position line
     pPainter->setPen(QPen(m_playPosColor, m_scaleFactor));
->>>>>>> 62eff5e1
     pPainter->setOpacity(1.0);
     pPainter->drawLine(m_iPickupPos, 0, m_iPickupPos, breadth());
 
