--- conflicted
+++ resolved
@@ -525,16 +525,12 @@
 void WOverview::mousePressEvent(QMouseEvent* e) {
     //qDebug() << "WOverview::mousePressEvent" << e->pos();
     mouseMoveEvent(e);
-<<<<<<< HEAD
     if (m_bPassthroughEnabled) {
         m_bLeftClickDragging = false;
         return;
     }
-    if (m_pCurrentTrack == nullptr) {
-=======
     double trackSamples = getTrackSamples();
     if (m_pCurrentTrack == nullptr || trackSamples <= 0) {
->>>>>>> 9db1ac19
         return;
     }
     if (e->button() == Qt::LeftButton) {
