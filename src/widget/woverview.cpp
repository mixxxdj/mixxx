#include "woverview.h"

#include <QBrush>
#include <QColor>
#include <QMouseEvent>
#include <QPaintEvent>
#include <QPainter>
#include <QPen>
#include <QVBoxLayout>

#include "analyzer/analyzerprogress.h"
#include "control/controlproxy.h"
#include "engine/engine.h"
#include "mixer/playermanager.h"
#include "moc_woverview.cpp"
#include "preferences/colorpalettesettings.h"
#include "track/track.h"
#include "util/colorcomponents.h"
#include "util/dnd.h"
#include "util/duration.h"
#include "util/math.h"
#include "util/painterscope.h"
#include "util/timer.h"
#include "waveform/waveform.h"
#include "waveform/waveformwidgetfactory.h"
#include "widget/controlwidgetconnection.h"
#include "wskincolor.h"

WOverview::WOverview(
        const QString& group,
        PlayerManager* pPlayerManager,
        UserSettingsPointer pConfig,
        QWidget* parent)
        : WWidget(parent),
          m_group(group),
          m_pConfig(pConfig),
          m_type(Type::RGB),
          m_actualCompletion(0),
          m_pixmapDone(false),
          m_waveformPeak(-1.0),
          m_diffGain(0),
          m_devicePixelRatio(1.0),
          m_endOfTrack(false),
          m_bPassthroughEnabled(false),
          m_pCueMenuPopup(make_parented<WCueMenuPopup>(pConfig, this)),
          m_bShowCueTimes(true),
          m_iPosSeconds(0),
          m_bLeftClickDragging(false),
          m_iPickupPos(0),
          m_iPlayPos(0),
          m_bTimeRulerActive(false),
          m_orientation(Qt::Horizontal),
          m_iLabelFontSize(10),
          m_a(1.0),
          m_b(0.0),
          m_analyzerProgress(kAnalyzerProgressUnknown),
          m_trackLoaded(false),
          m_pHoveredMark(nullptr),
          m_scaleFactor(1.0),
          m_trackSampleRateControl(
                  m_group,
                  QStringLiteral("track_samplerate")),
          m_trackSamplesControl(
                  m_group,
                  QStringLiteral("track_samples")),
          m_playpositionControl(
                  m_group,
                  QStringLiteral("playposition")) {
    m_endOfTrackControl = make_parented<ControlProxy>(
            m_group, QStringLiteral("end_of_track"), this, ControlFlag::NoAssertIfMissing);
    m_endOfTrackControl->connectValueChanged(this, &WOverview::onEndOfTrackChange);
    m_pRateRatioControl = make_parented<ControlProxy>(
            m_group, QStringLiteral("rate_ratio"), this, ControlFlag::NoAssertIfMissing);
    // Needed to recalculate range durations when rate slider is moved without the deck playing
    m_pRateRatioControl->connectValueChanged(
            this, &WOverview::onRateRatioChange);
    m_pPassthroughControl = make_parented<ControlProxy>(
            m_group, QStringLiteral("passthrough"), this, ControlFlag::NoAssertIfMissing);
    m_pPassthroughControl->connectValueChanged(this, &WOverview::onPassthroughChange);
    m_bPassthroughEnabled = m_pPassthroughControl->toBool();

    m_pTypeControl = make_parented<ControlProxy>(
            QStringLiteral("[Waveform]"),
            QStringLiteral("WaveformOverviewType"),
            this);
    m_pTypeControl->connectValueChanged(this, &WOverview::slotTypeControlChanged);
    slotTypeControlChanged(m_pTypeControl->get());

<<<<<<< HEAD
    m_pMinuteMarkersControl = make_parented<ControlProxy>(
            QStringLiteral("[Waveform]"),
            QStringLiteral("DrawOverviewMinuteMarkers"),
            this);
    m_pMinuteMarkersControl->connectValueChanged(this, &WOverview::slotMinuteMarkersChanged);
    slotMinuteMarkersChanged(static_cast<bool>(m_pMinuteMarkersControl->get()));
=======
    // Update immediately when the normalize option or the visual gain have been
    // changed in the preferences.
    WaveformWidgetFactory* widgetFactory = WaveformWidgetFactory::instance();
    connect(widgetFactory,
            &WaveformWidgetFactory::overviewNormalizeChanged,
            this,
            &WOverview::slotNormalizeOrVisualGainChanged);
    connect(widgetFactory,
            &WaveformWidgetFactory::overallVisualGainChanged,
            this,
            &WOverview::slotNormalizeOrVisualGainChanged);
>>>>>>> 694542df

    m_pPassthroughLabel = make_parented<QLabel>(this);

    setAcceptDrops(true);

    setMouseTracking(true);

    connect(pPlayerManager, &PlayerManager::trackAnalyzerProgress,
            this, &WOverview::onTrackAnalyzerProgress);

    connect(m_pCueMenuPopup.get(), &WCueMenuPopup::aboutToHide, this, &WOverview::slotCueMenuPopupAboutToHide);
}

void WOverview::setup(const QDomNode& node, const SkinContext& context) {
    m_scaleFactor = context.getScaleFactor();
    m_signalColors.setup(node, context);

    m_backgroundColor = m_signalColors.getBgColor();
    m_axesColor = m_signalColors.getAxesColor();
    m_playPosColor = m_signalColors.getPlayPosColor();
    m_passthroughOverlayColor = m_signalColors.getPassthroughOverlayColor();
    m_playedOverlayColor = m_signalColors.getPlayedOverlayColor();
    m_lowColor = m_signalColors.getLowColor();
    m_dimBrightThreshold = m_signalColors.getDimBrightThreshold();

    m_labelBackgroundColor = context.selectColor(node, "LabelBackgroundColor");
    if (!m_labelBackgroundColor.isValid()) {
        m_labelBackgroundColor = m_backgroundColor;
        m_labelBackgroundColor.setAlpha(255 / 2); // 0 == fully transparent
    }

    m_labelTextColor = context.selectColor(node, "LabelTextColor");
    if (!m_labelTextColor.isValid()) {
        m_labelTextColor = Qt::white;
    }

    bool okay = false;
    int labelFontSize = context.selectInt(node, "LabelFontSize", &okay);
    if (okay) {
        m_iLabelFontSize = labelFontSize;
    }

    // Clear the background pixmap, if it exists.
    m_backgroundPixmap = QPixmap();
    m_backgroundPixmapPath = context.selectString(node, "BgPixmap");
    if (!m_backgroundPixmapPath.isEmpty()) {
        auto pPixmap = WPixmapStore::getPixmapNoCache(
                context.makeSkinPath(m_backgroundPixmapPath),
                m_scaleFactor);
        if (pPixmap) {
            m_backgroundPixmap = *pPixmap;
        }
    }

    m_endOfTrackColor = QColor(200, 25, 20);
    const QString endOfTrackColorName = context.selectString(node, "EndOfTrackColor");
    if (!endOfTrackColorName.isNull()) {
        m_endOfTrackColor = QColor(endOfTrackColorName);
        m_endOfTrackColor = WSkinColor::getCorrectColor(m_endOfTrackColor);
    }

    // setup hotcues and cue and loop(s)
    m_marks.setup(m_group, node, context, m_signalColors);

    ColorPaletteSettings colorPaletteSettings(m_pConfig);
    auto colorPalette = colorPaletteSettings.getHotcueColorPalette();
    m_pCueMenuPopup->setColorPalette(colorPalette);

    m_marks.connectSamplePositionChanged(this, &WOverview::onMarkChanged);
    m_marks.connectSampleEndPositionChanged(this, &WOverview::onMarkChanged);
    m_marks.connectVisibleChanged(this, &WOverview::onMarkChanged);

    QDomNode child = node.firstChild();
    while (!child.isNull()) {
        if (child.nodeName() == "MarkRange") {
            m_markRanges.push_back(WaveformMarkRange(m_group, child, context, m_signalColors));
            WaveformMarkRange& markRange = m_markRanges.back();

            if (markRange.m_markEnabledControl) {
                markRange.m_markEnabledControl->connectValueChanged(
                        this, &WOverview::onMarkRangeChange);
            }
            if (markRange.m_markVisibleControl) {
                markRange.m_markVisibleControl->connectValueChanged(
                        this, &WOverview::onMarkRangeChange);
            }
            if (markRange.m_markStartPointControl) {
                markRange.m_markStartPointControl->connectValueChanged(
                        this, &WOverview::onMarkRangeChange);
            }
            if (markRange.m_markEndPointControl) {
                markRange.m_markEndPointControl->connectValueChanged(
                        this, &WOverview::onMarkRangeChange);
            }
        }
        child = child.nextSibling();
    }

    DEBUG_ASSERT(m_pPassthroughLabel.get() != nullptr);
    m_pPassthroughLabel->setAlignment(Qt::AlignLeft | Qt::AlignVCenter);
    // Shown on the overview waveform when vinyl passthrough is enabled
    m_pPassthroughLabel->setText(tr("Passthrough"));
    m_pPassthroughLabel->setStyleSheet(
            QStringLiteral("QLabel{"
                           "font-family: 'Open Sans';"
                           "font-size: %1px;"
                           "font-weight: bold;"
                           "color: %2;"
                           "margin-left };")
                    .arg(QString::number(int(m_iLabelFontSize * 1.5)),
                            QColor(m_signalColors.getPassthroughLabelColor())
                                    .name(QColor::HexRgb)));
    m_pPassthroughLabel->hide();
    QVBoxLayout* pPassthroughLayout = new QVBoxLayout(this);
    pPassthroughLayout->setContentsMargins(m_iLabelFontSize, 0, 0, 0); // l, t, r, b
    pPassthroughLayout->setAlignment(Qt::AlignLeft | Qt::AlignVCenter);
    pPassthroughLayout->addWidget(m_pPassthroughLabel);
    setLayout(pPassthroughLayout);

    QString orientationString = context.selectString(node, "Orientation").toLower();
    if (orientationString == "vertical") {
        m_orientation = Qt::Vertical;
    } else {
        m_orientation = Qt::Horizontal;
    }

    m_bShowCueTimes = context.selectBool(node, "ShowCueTimes", true);

    // qDebug() << "WOverview : std::as_const(m_marks)" << m_marks.size();
    // qDebug() << "WOverview : m_markRanges" << m_markRanges.size();
    if (!m_connections.isEmpty()) {
        ControlParameterWidgetConnection* defaultConnection = m_connections.at(0);
        if (defaultConnection) {
            if (defaultConnection->getEmitOption() &
                    ControlParameterWidgetConnection::EMIT_DEFAULT) {
                // ON_PRESS means here value change on mouse move during press
                defaultConnection->setEmitOption(
                        ControlParameterWidgetConnection::EMIT_ON_RELEASE);
            }
        }
    }

    setFocusPolicy(Qt::NoFocus);
}

void WOverview::initWithTrack(TrackPointer pTrack) {
    Init();
    if (pTrack) {
        // if a track already loaded (after skin change)
        slotLoadingTrack(pTrack, TrackPointer());
        slotTrackLoaded(pTrack);
        slotWaveformSummaryUpdated();
    }
}

void WOverview::onConnectedControlChanged(double dParameter, double dValue) {
    // this is connected via skin to "playposition"
    Q_UNUSED(dValue);

    // Calculate handle position. Clamp the value within 0-1 because that's
    // all we represent with this widget.
    dParameter = math_clamp(dParameter, 0.0, 1.0);

    bool redraw = false;
    int oldPos = m_iPlayPos;
    m_iPlayPos = valueToPosition(dParameter);
    if (oldPos != m_iPlayPos) {
        redraw = true;
    }

    if (!m_bLeftClickDragging) {
        // if not dragged the pick-up moves with the play position
        m_iPickupPos = m_iPlayPos;
    }

    // In case the user is hovering a cue point or holding right click, the
    // calculated time between the playhead and cue/cursor should be updated at
    // least once per second, regardless of m_iPos which depends on the length
    // of the widget.
    int oldPositionSeconds = m_iPosSeconds;
    m_iPosSeconds = static_cast<int>(dParameter * getTrackSamples());
    if ((m_bTimeRulerActive || m_pHoveredMark != nullptr) && oldPositionSeconds != m_iPosSeconds) {
        redraw = true;
    }

    if (redraw) {
        update();
    }
}

void WOverview::slotWaveformSummaryUpdated() {
    //qDebug() << "WOverview::slotWaveformSummaryUpdated()";

    TrackPointer pTrack(m_pCurrentTrack);
    if (!pTrack) {
        return;
    }
    m_pWaveform = pTrack->getWaveformSummary();
    if (m_pWaveform) {
        // If the waveform is already complete, just draw it.
        if (m_pWaveform->getCompletion() == m_pWaveform->getDataSize()) {
            m_actualCompletion = 0;
            if (drawNextPixmapPart()) {
                update();
            }
        }
    } else {
        // Null waveform pointer means waveform was cleared.
        m_waveformSourceImage = QImage();
        m_analyzerProgress = kAnalyzerProgressUnknown;
        m_actualCompletion = 0;
        m_waveformPeak = -1.0;
        m_pixmapDone = false;

        update();
    }
}

void WOverview::onTrackAnalyzerProgress(TrackId trackId, AnalyzerProgress analyzerProgress) {
    if (!m_pCurrentTrack || (m_pCurrentTrack->getId() != trackId)) {
        return;
    }

    bool updateNeeded = drawNextPixmapPart();
    if (updateNeeded || (m_analyzerProgress != analyzerProgress)) {
        m_analyzerProgress = analyzerProgress;
        update();
    }
}

void WOverview::slotTrackLoaded(TrackPointer pTrack) {
    Q_UNUSED(pTrack); // only used in DEBUG_ASSERT
    //qDebug() << "WOverview::slotTrackLoaded()" << m_pCurrentTrack.get() << pTrack.get();
    DEBUG_ASSERT(m_pCurrentTrack == pTrack);
    m_trackLoaded = true;
    if (m_pCurrentTrack) {
        updateCues(m_pCurrentTrack->getCuePoints());
    }
    update();
}

void WOverview::slotLoadingTrack(TrackPointer pNewTrack, TrackPointer pOldTrack) {
    Q_UNUSED(pOldTrack); // only used in DEBUG_ASSERT
    //qDebug() << this << "WOverview::slotLoadingTrack" << pNewTrack.get() << pOldTrack.get();
    DEBUG_ASSERT(m_pCurrentTrack == pOldTrack);
    if (m_pCurrentTrack != nullptr) {
        disconnect(m_pCurrentTrack.get(),
                &Track::waveformSummaryUpdated,
                this,
                &WOverview::slotWaveformSummaryUpdated);
        disconnect(m_pCurrentTrack.get(),
                &Track::cuesUpdated,
                this,
                &WOverview::receiveCuesUpdated);
    }

    m_waveformSourceImage = QImage();
    m_analyzerProgress = kAnalyzerProgressUnknown;
    m_actualCompletion = 0;
    m_waveformPeak = -1.0;
    m_pixmapDone = false;
    // Note: Here we already have the new track, but the engine and it's
    // Control Objects may still have the old one until the slotTrackLoaded()
    // signal has been received.
    m_trackLoaded = false;
    m_endOfTrack = false;

    if (pNewTrack) {
        m_pCurrentTrack = pNewTrack;
        m_pWaveform = pNewTrack->getWaveformSummary();

        connect(pNewTrack.get(),
                &Track::waveformSummaryUpdated,
                this,
                &WOverview::slotWaveformSummaryUpdated);
        slotWaveformSummaryUpdated();
        connect(pNewTrack.get(), &Track::cuesUpdated, this, &WOverview::receiveCuesUpdated);
    } else {
        m_pCurrentTrack.reset();
        m_pWaveform.clear();
    }
    update();
}

void WOverview::onEndOfTrackChange(double v) {
    //qDebug() << "WOverview::onEndOfTrackChange()" << v;
    m_endOfTrack = v > 0.0;
    update();
}

void WOverview::onMarkChanged(double v) {
    Q_UNUSED(v);
    //qDebug() << "WOverview::onMarkChanged()" << v;
    if (m_pCurrentTrack) {
        updateCues(m_pCurrentTrack->getCuePoints());
        update();
    }
}

void WOverview::onMarkRangeChange(double v) {
    Q_UNUSED(v);
    //qDebug() << "WOverview::onMarkRangeChange()" << v;
    update();
}

void WOverview::onRateRatioChange(double v) {
    Q_UNUSED(v);
    update();
}

void WOverview::onPassthroughChange(double v) {
    m_bPassthroughEnabled = static_cast<bool>(v);

    if (!m_bPassthroughEnabled) {
        slotWaveformSummaryUpdated();
    }

    // Always call this to trigger a repaint even if not track is loaded
    update();
}

void WOverview::slotTypeControlChanged(double v) {
    // Assert that v is in enum range to prevent UB.
    DEBUG_ASSERT(v >= 0 && v < QMetaEnum::fromType<Type>().keyCount());
    Type type = static_cast<Type>(static_cast<int>(v));
    if (type == m_type) {
        return;
    }

    m_type = type;
    m_pWaveform.clear();
    slotWaveformSummaryUpdated();
}

<<<<<<< HEAD
void WOverview::slotMinuteMarkersChanged(bool /*unused*/) {
=======
void WOverview::slotNormalizeOrVisualGainChanged() {
>>>>>>> 694542df
    update();
}

void WOverview::updateCues(const QList<CuePointer> &loadedCues) {
    for (const CuePointer& currentCue : loadedCues) {
        const WaveformMarkPointer pMark = m_marks.getHotCueMark(currentCue->getHotCue());

        if (pMark != nullptr && pMark->isValid() && pMark->isVisible()
            && pMark->getSamplePosition() != Cue::kNoPosition) {
            QColor newColor = mixxx::RgbColor::toQColor(currentCue->getColor());
            if (newColor != pMark->fillColor() || newColor != pMark->m_textColor) {
                pMark->setBaseColor(newColor, m_dimBrightThreshold);
            }

            int hotcueNumber = currentCue->getHotCue();
            if ((currentCue->getType() == mixxx::CueType::HotCue ||
                        currentCue->getType() == mixxx::CueType::Loop) &&
                    hotcueNumber != Cue::kNoHotCue) {
                // Prepend the hotcue number to hotcues' labels
                QString newLabel = currentCue->getLabel();
                if (newLabel.isEmpty()) {
                    newLabel = QString::number(hotcueNumber + 1);
                } else {
                    newLabel = QString("%1: %2").arg(hotcueNumber + 1).arg(newLabel);
                }

                if (pMark->m_text != newLabel) {
                    pMark->m_text = newLabel;
                }
            }
        }
    }

    m_marks.update();
}

// connecting the tracks cuesUpdated and onMarkChanged is not possible
// due to the incompatible signatures. This is a "wrapper" workaround
void WOverview::receiveCuesUpdated() {
    onMarkChanged(0);
}

void WOverview::mouseMoveEvent(QMouseEvent* e) {
    if (m_bLeftClickDragging) {
        if (m_orientation == Qt::Horizontal) {
#if QT_VERSION >= QT_VERSION_CHECK(6, 0, 0)
            m_iPickupPos = math_clamp(static_cast<int>(e->position().x()), 0, width() - 1);
#else
            m_iPickupPos = math_clamp(e->x(), 0, width() - 1);
#endif
        } else {
#if QT_VERSION >= QT_VERSION_CHECK(6, 0, 0)
            m_iPickupPos = math_clamp(static_cast<int>(e->position().y()), 0, height() - 1);
#else
            m_iPickupPos = math_clamp(e->y(), 0, height() - 1);
#endif
        }
    }

    // Do not activate cue hovering while right click is held down and the
    // button down event was not on a cue.
    if (m_bTimeRulerActive) {
        // Prevent showing times beyond the boundaries of the track when the
        // cursor is dragged outside this widget before releasing right click.
        m_timeRulerPos.setX(math_clamp(e->pos().x(), 0, width()));
        m_timeRulerPos.setY(math_clamp(e->pos().y(), 0, height()));
        update();
        return;
    }

    m_pHoveredMark = m_marks.findHoveredMark(e->pos(), m_orientation);

    //qDebug() << "WOverview::mouseMoveEvent" << e->pos() << m_iPos;
    update();
}

void WOverview::mouseReleaseEvent(QMouseEvent* e) {
    mouseMoveEvent(e);
    if (m_bPassthroughEnabled) {
        m_bLeftClickDragging = false;
        return;
    }
    //qDebug() << "WOverview::mouseReleaseEvent" << e->pos() << m_iPos << ">>" << dValue;

    if (e->button() == Qt::LeftButton) {
        if (m_bLeftClickDragging) {
            m_iPlayPos = m_iPickupPos;
            double dValue = positionToValue(m_iPickupPos);
            setControlParameterUp(dValue);
            m_bLeftClickDragging = false;
        }
        m_bTimeRulerActive = false;
    } else if (e->button() == Qt::RightButton) {
        // Do not seek when releasing a right click. This is important to
        // prevent accidental seeking when trying to right click a hotcue.
        m_bTimeRulerActive = false;
    }
}

void WOverview::mousePressEvent(QMouseEvent* e) {
    //qDebug() << "WOverview::mousePressEvent" << e->pos();
    mouseMoveEvent(e);
    if (m_bPassthroughEnabled) {
        m_bLeftClickDragging = false;
        return;
    }
    double trackSamples = getTrackSamples();
    if (m_pCurrentTrack == nullptr || trackSamples <= 0) {
        return;
    }
    if (e->button() == Qt::LeftButton) {
        if (m_orientation == Qt::Horizontal) {
#if QT_VERSION >= QT_VERSION_CHECK(6, 0, 0)
            m_iPickupPos = math_clamp(static_cast<int>(e->position().x()), 0, width() - 1);
#else
            m_iPickupPos = math_clamp(e->x(), 0, width() - 1);
#endif
        } else {
#if QT_VERSION >= QT_VERSION_CHECK(6, 0, 0)
            m_iPickupPos = math_clamp(static_cast<int>(e->position().y()), 0, height() - 1);
#else
            m_iPickupPos = math_clamp(e->y(), 0, height() - 1);
#endif
        }

        if (m_pHoveredMark != nullptr) {
            double dValue = m_pHoveredMark->getSamplePosition() / trackSamples;
            m_iPickupPos = valueToPosition(dValue);
            m_iPlayPos = m_iPickupPos;
            setControlParameterUp(dValue);
            m_bLeftClickDragging = false;
        } else {
            m_bLeftClickDragging = true;
            m_bTimeRulerActive = true;
            m_timeRulerPos = e->pos();
        }
    } else if (e->button() == Qt::RightButton) {
        if (m_bLeftClickDragging) {
            m_iPickupPos = m_iPlayPos;
            m_bLeftClickDragging = false;
            m_bTimeRulerActive = false;
        } else if (m_pHoveredMark == nullptr) {
            m_bTimeRulerActive = true;
            m_timeRulerPos = e->pos();
        } else if (m_pHoveredMark->getHotCue() != Cue::kNoHotCue) {
            // Currently the only way WaveformMarks can be associated
            // with their respective Cue objects is by using the hotcue
            // number. If cues without assigned hotcue are drawn on
            // WOverview in the future, another way to associate
            // WaveformMarks with Cues will need to be implemented.
            CuePointer pHoveredCue;
            QList<CuePointer> cueList = m_pCurrentTrack->getCuePoints();
            for (const auto& pCue : cueList) {
                if (pCue->getHotCue() == m_pHoveredMark->getHotCue()) {
                    pHoveredCue = pCue;
                    break;
                }
            }
            if (pHoveredCue != nullptr) {
                if (e->modifiers().testFlag(Qt::ShiftModifier)) {
                    m_pCurrentTrack->removeCue(pHoveredCue);
                    return;
                } else {
                    m_pCueMenuPopup->setTrackCueGroup(m_pCurrentTrack, pHoveredCue, m_group);
#if QT_VERSION >= QT_VERSION_CHECK(6, 0, 0)
                    m_pCueMenuPopup->popup(e->globalPosition().toPoint());
#else
                    m_pCueMenuPopup->popup(e->globalPos());
#endif
                }
            }
        }
    }
}

void WOverview::slotCueMenuPopupAboutToHide() {
    m_pHoveredMark.clear();
    update();
}

void WOverview::leaveEvent(QEvent* pEvent) {
    Q_UNUSED(pEvent);
    if (!m_pCueMenuPopup->isVisible()) {
        m_pHoveredMark.clear();
    }
    m_bLeftClickDragging = false;
    m_bTimeRulerActive = false;
    update();
}

void WOverview::paintEvent(QPaintEvent* pEvent) {
    Q_UNUSED(pEvent);
    ScopedTimer t(QStringLiteral("WOverview::paintEvent"));

    QPainter painter(this);
    painter.fillRect(rect(), m_backgroundColor);

    if (!m_backgroundPixmap.isNull()) {
        painter.drawPixmap(rect(), m_backgroundPixmap);
    }

    if (m_pCurrentTrack) {
        // Refer to util/ScopePainter.h to understand the semantics of
        // ScopePainter.
        drawEndOfTrackBackground(&painter);
        drawAxis(&painter);
        drawWaveformPixmap(&painter);
        drawPlayedOverlay(&painter);
        drawMinuteMarkers(&painter);
        drawPlayPosition(&painter);
        drawEndOfTrackFrame(&painter);
        drawAnalyzerProgress(&painter);

        double trackSamples = getTrackSamples();
        if (trackSamples > 0) {
            const float offset = 1.0f;
            const auto gain = static_cast<CSAMPLE_GAIN>(length() - 2) /
                    static_cast<CSAMPLE_GAIN>(trackSamples);

            drawRangeMarks(&painter, offset, gain);
            drawMarks(&painter, offset, gain);
            drawPickupPosition(&painter);
            drawTimeRuler(&painter);
            drawMarkLabels(&painter, offset, gain);
        }
    }

    if (m_bPassthroughEnabled) {
        drawPassthroughOverlay(&painter);
        m_pPassthroughLabel->show();
    } else {
        m_pPassthroughLabel->hide();
    }
}

void WOverview::drawEndOfTrackBackground(QPainter* pPainter) {
    if (m_endOfTrack) {
        PainterScope painterScope(pPainter);
        pPainter->setOpacity(0.3);
        pPainter->setBrush(m_endOfTrackColor);
        pPainter->drawRect(rect().adjusted(1, 1, -2, -2));
    }
}

void WOverview::drawAxis(QPainter* pPainter) {
    PainterScope painterScope(pPainter);
    pPainter->setPen(QPen(m_axesColor, m_scaleFactor));
    if (m_orientation == Qt::Horizontal) {
        pPainter->drawLine(0, height() / 2, width(), height() / 2);
    } else {
        pPainter->drawLine(width() / 2, 0, width() / 2, height());
    }
}

void WOverview::drawWaveformPixmap(QPainter* pPainter) {
    WaveformWidgetFactory* widgetFactory = WaveformWidgetFactory::instance();
    if (!m_waveformSourceImage.isNull()) {
        PainterScope painterScope(pPainter);
        float diffGain;
        bool normalize = widgetFactory->isOverviewNormalized();
        if (normalize && m_pixmapDone && m_waveformPeak > 1) {
            diffGain = 255 - m_waveformPeak - 1;
        } else {
            const auto visualGain = static_cast<float>(
                    widgetFactory->getVisualGain(WaveformWidgetFactory::All));
            diffGain = 255.0f - (255.0f / visualGain);
        }

        if (m_diffGain != diffGain || m_waveformImageScaled.isNull()) {
            QRect sourceRect(0,
                    static_cast<int>(diffGain),
                    m_waveformSourceImage.width(),
                    m_waveformSourceImage.height() -
                            2 * static_cast<int>(diffGain));
            QImage croppedImage = m_waveformSourceImage.copy(sourceRect);
            if (m_orientation == Qt::Vertical) {
                // Rotate pixmap
                croppedImage = croppedImage.transformed(QTransform(0, 1, 1, 0, 0, 0));
            }
            m_waveformImageScaled = croppedImage.scaled(size() * m_devicePixelRatio,
                    Qt::IgnoreAspectRatio,
                    Qt::SmoothTransformation);
            m_diffGain = diffGain;
        }

        pPainter->drawImage(rect(), m_waveformImageScaled);
    }
}

void WOverview::drawMinuteMarkers(QPainter* pPainter) {
    if (!m_trackLoaded) {
        return;
    }

    if (!static_cast<bool>(m_pMinuteMarkersControl->get())) {
        return;
    }

    // Faster than track->getDuration() and already has playback speed ratio compensated for
    const double trackSeconds = samplePositionToSeconds(getTrackSamples());

    QLineF line;
    pPainter->setPen(QPen(m_axesColor, m_scaleFactor));
    pPainter->setOpacity(1.0);

    const double overviewHeight = m_orientation == Qt::Horizontal ? height() : width();
    const double markerHeight = overviewHeight * 0.08;
    const double lowerMarkerYPos = overviewHeight * 0.92;
    double currentMarkerXPos;
    const int iWidth = m_orientation == Qt::Horizontal ? width() : height();
    for (double currentMarkerSeconds = 60; currentMarkerSeconds < trackSeconds;
            currentMarkerSeconds += 60) {
        currentMarkerXPos = currentMarkerSeconds / trackSeconds * iWidth;

        if (m_orientation == Qt::Horizontal) {
            line.setLine(currentMarkerXPos, 0.0, currentMarkerXPos, markerHeight);
            pPainter->drawLine(line);
            line.setLine(currentMarkerXPos, lowerMarkerYPos, currentMarkerXPos, overviewHeight);
            pPainter->drawLine(line);
        } else {
            // untested, best effort basis
            line.setLine(0.0, currentMarkerXPos, markerHeight, currentMarkerXPos);
            pPainter->drawLine(line);
            line.setLine(lowerMarkerYPos, currentMarkerXPos, overviewHeight, currentMarkerXPos);
            pPainter->drawLine(line);
        }
    }
}

void WOverview::drawPlayedOverlay(QPainter* pPainter) {
    // Overlay the played part of the overview-waveform with a skin defined color
    if (!m_waveformSourceImage.isNull() && m_playedOverlayColor.alpha() > 0) {
        if (m_orientation == Qt::Vertical) {
            pPainter->fillRect(0,
                    0,
                    m_waveformImageScaled.width(),
                    m_iPlayPos,
                    m_playedOverlayColor);
        } else {
            pPainter->fillRect(0,
                    0,
                    m_iPlayPos,
                    m_waveformImageScaled.height(),
                    m_playedOverlayColor);
        }
    }
}

void WOverview::drawPlayPosition(QPainter* pPainter) {
    // When the position line is currently dragged with the left mouse button
    // draw a thin line -without triangles or shadow- at the playposition.
    // The new playposition is drawn by drawPickupPosition()
    if (m_bLeftClickDragging) {
        PainterScope painterScope(pPainter);
        QLineF line;
        if (m_orientation == Qt::Horizontal) {
            line.setLine(m_iPlayPos, 0.0, m_iPlayPos, height());
        } else {
            line.setLine(0.0, m_iPlayPos, width(), m_iPlayPos);
        }
        pPainter->setPen(QPen(m_playPosColor, m_scaleFactor));
        pPainter->setOpacity(0.5);
        pPainter->drawLine(line);
    }
}

void WOverview::drawEndOfTrackFrame(QPainter* pPainter) {
    if (m_endOfTrack) {
        PainterScope painterScope(pPainter);
        pPainter->setOpacity(0.8);
        pPainter->setPen(QPen(QBrush(m_endOfTrackColor), 1.5 * m_scaleFactor));
        pPainter->setBrush(QColor(0, 0, 0, 0));
        pPainter->drawRect(rect().adjusted(0, 0, -1, -1));
    }
}

void WOverview::drawAnalyzerProgress(QPainter* pPainter) {
    if ((m_analyzerProgress >= kAnalyzerProgressNone) &&
            (m_analyzerProgress < kAnalyzerProgressDone)) {
        PainterScope painterScope(pPainter);
        pPainter->setPen(QPen(m_playPosColor, 3 * m_scaleFactor));

        if (m_analyzerProgress > kAnalyzerProgressNone) {
            if (m_orientation == Qt::Horizontal) {
                pPainter->drawLine(QLineF(width() * m_analyzerProgress,
                        height() / 2,
                        width(),
                        height() / 2));
            } else {
                pPainter->drawLine(QLineF(width() / 2,
                        height() * m_analyzerProgress,
                        width() / 2,
                        height()));
            }
        }

        if (m_analyzerProgress <= kAnalyzerProgressHalf) { // remove text after progress by wf is recognizable
            if (m_trackLoaded) {
                //: Text on waveform overview when file is playable but no waveform is visible
                paintText(tr("Ready to play, analyzing..."), pPainter);
            } else {
                //: Text on waveform overview when file is cached from source
                paintText(tr("Loading track..."), pPainter);
            }
        } else if (m_analyzerProgress >= kAnalyzerProgressFinalizing) {
            //: Text on waveform overview during finalizing of waveform analysis
            paintText(tr("Finalizing..."), pPainter);
        }
    } else if (!m_trackLoaded) {
        // This happens if the track samples are not loaded, but we have
        // a cached track
        //: Text on waveform overview when file is cached from source
        paintText(tr("Loading track..."), pPainter);
    }
}

void WOverview::drawRangeMarks(QPainter* pPainter, const float& offset, const float& gain) {
    for (auto&& markRange : m_markRanges) {
        if (!markRange.active() || !markRange.visible()) {
            continue;
        }

        // Active mark ranges by definition have starts/ends that are not
        // disabled.
        const qreal startValue = markRange.start();
        const qreal endValue = markRange.end();

        const qreal startPosition = offset + startValue * gain;
        const qreal endPosition = offset + endValue * gain;

        if (startPosition < 0.0 && endPosition < 0.0) {
            continue;
        }

        PainterScope painterScope(pPainter);

        if (markRange.enabled()) {
            pPainter->setOpacity(markRange.m_enabledOpacity);
            pPainter->setPen(markRange.m_activeColor);
            pPainter->setBrush(markRange.m_activeColor);
        } else {
            pPainter->setOpacity(markRange.m_disabledOpacity);
            pPainter->setPen(markRange.m_disabledColor);
            pPainter->setBrush(markRange.m_disabledColor);
        }

        // let top and bottom of the rect out of the widget
        if (m_orientation == Qt::Horizontal) {
            pPainter->drawRect(QRectF(QPointF(startPosition, -2.0),
                    QPointF(endPosition, height() + 1.0)));
        } else {
            pPainter->drawRect(QRectF(QPointF(-2.0, startPosition),
                    QPointF(width() + 1.0, endPosition)));
        }
    }
}

void WOverview::drawMarks(QPainter* pPainter, const float offset, const float gain) {
    QFont markerFont = pPainter->font();
    markerFont.setPixelSize(static_cast<int>(m_iLabelFontSize * m_scaleFactor));
    QFontMetricsF fontMetrics(markerFont);

    // Text labels are rendered so they do not overlap with other WaveformMarks'
    // labels. If the text would be too wide, it is elided. However, the user
    // can hover the mouse cursor over a label to show the whole label text,
    // temporarily hiding any following labels that would be drawn over it.
    // This requires looping over the WaveformMarks twice and the marks must be
    // sorted in the order they appear on the waveform.
    // In the first loop, the lines are drawn and the text to render plus its
    // location are calculated then stored in a WaveformMarkLabel. The text must
    // be drawn in the second loop to prevent the lines of following
    // WaveformMarks getting drawn over it. The second loop is in the separate
    // drawMarkLabels function so it can be called after drawCurrentPosition so
    // the view of labels is not obscured by the playhead.

    bool markHovered = false;

    for (auto it = m_marks.cbegin(); it != m_marks.cend(); ++it) {
        PainterScope painterScope(pPainter);
        const WaveformMarkPointer& pMark = *it;
        double samplePosition = pMark->getSamplePosition();
        const float markPosition = math_clamp(
                offset + static_cast<float>(samplePosition) * gain,
                0.0f,
                static_cast<float>(width()));
        pMark->m_linePosition = markPosition;

        QLineF line;
        QLineF bgLine;
        if (m_orientation == Qt::Horizontal) {
            line.setLine(markPosition, 0.0, markPosition, height());
            bgLine.setLine(markPosition - 1.0, 0.0, markPosition - 1.0, height());
        } else {
            line.setLine(0.0, markPosition, width(), markPosition);
            bgLine.setLine(0.0, markPosition - 1.0, width(), markPosition - 1.0);
        }

        QRectF rect;
        double sampleEndPosition = pMark->getSampleEndPosition();
        if (sampleEndPosition > 0) {
            const float markEndPosition = math_clamp(
                    offset + static_cast<float>(sampleEndPosition) * gain,
                    0.0f,
                    static_cast<float>(width()));

            if (m_orientation == Qt::Horizontal) {
                rect.setCoords(markPosition, 0, markEndPosition, height());
            } else {
                rect.setCoords(0, markPosition, width(), markEndPosition);
            }
        }

        pPainter->setPen(pMark->borderColor());
        pPainter->drawLine(bgLine);

        pPainter->setPen(pMark->fillColor());
        pPainter->drawLine(line);

        if (rect.isValid()) {
            QColor loopColor = pMark->fillColor();
            loopColor.setAlphaF(0.5f);
            pPainter->fillRect(rect, loopColor);
        }

        if (!pMark->m_text.isEmpty()) {
            Qt::Alignment halign = pMark->m_align & Qt::AlignHorizontal_Mask;
            Qt::Alignment valign = pMark->m_align & Qt::AlignVertical_Mask;

            QString text = pMark->m_text;

            // Only allow the text to overlap the following mark if the mouse is
            // hovering over it. Elide it if it would render over the next
            // label, but do not elide it if the next mark's label is not at the
            // same vertical position.

            if (pMark != m_pHoveredMark) {
                float nextMarkPosition = -1.0f;
                for (auto m = std::next(it); m != m_marks.cend(); ++m) {
                    const WaveformMarkPointer& otherMark = *m;
                    bool otherAtSameHeight = valign == (otherMark->m_align & Qt::AlignVertical_Mask);
                    // Hotcues always show at least their number.
                    bool otherHasLabel = !otherMark->m_text.isEmpty() || otherMark->getHotCue() != Cue::kNoHotCue;
                    if (otherAtSameHeight && otherHasLabel) {
                        nextMarkPosition = offset +
                                static_cast<float>(
                                        otherMark->getSamplePosition()) *
                                        gain;
                        break;
                    }
                }
                if (nextMarkPosition != -1.0) {
                    text = fontMetrics.elidedText(text, Qt::ElideRight, nextMarkPosition - markPosition - 5);
                }
            }
            // Sometimes QFontMetrics::elidedText turns the QString into just an
            // ellipsis character, so always show at least the hotcue number if
            // the label does not fit.
            if ((text.isEmpty() || text == "…") && pMark->getHotCue() != Cue::kNoHotCue) {
                text = QString::number(pMark->getHotCue() + 1);
            }

            QRectF textRect = fontMetrics.boundingRect(text);
            QPointF textPoint;
            if (m_orientation == Qt::Horizontal) {
                if (halign == Qt::AlignLeft) {
                    textPoint.setX(markPosition - textRect.width() - 5.5);
                } else if (halign == Qt::AlignHCenter) {
                    textPoint.setX(markPosition - textRect.width() / 2);
                } else { // AlignRight
                    textPoint.setX(markPosition + 1.5);
                }

                if (valign == Qt::AlignTop) {
                    textPoint.setY(fontMetrics.height());
                } else if (valign == Qt::AlignVCenter) {
                    textPoint.setY((textRect.height() + height()) / 2);
                } else { // AlignBottom
                    textPoint.setY(float(height()) - 0.5f);
                }
            } else { // Vertical
                if (halign == Qt::AlignLeft) {
                    textPoint.setX(1.0f);
                } else if (halign == Qt::AlignHCenter) {
                    textPoint.setX((width() - textRect.width()) / 2);
                } else { // AlignRight
                    textPoint.setX(width() - textRect.width());
                }

                if (valign == Qt::AlignTop) {
                    textPoint.setY(markPosition - 1.0f);
                } else if (valign == Qt::AlignVCenter) {
                    textPoint.setY(markPosition + textRect.height() / 2);
                } else { // AlignBottom
                    textPoint.setY(markPosition + fontMetrics.ascent());
                }
            }

            pMark->m_label.prerender(textPoint,
                    QPixmap(),
                    text,
                    markerFont,
                    m_labelTextColor,
                    m_labelBackgroundColor,
                    width(),
                    devicePixelRatioF());
        }

        // Show cue position when hovered
        // The area it will be drawn in needs to be calculated here
        // before drawMarkLabels so drawMarkLabels can avoid drawing
        // labels over the cue position.
        // This can happen for example if the user shows the cue position
        // of a hotcue which is near the intro end position because the
        // intro_end_position WaveformMark label is drawn at the top.
        // However, the drawing of this text needs to happen in
        // drawMarkLabels so none of the WaveformMark lines are drawn
        // on top of the position text.

        // WaveformMark::m_align refers to the alignment of the label,
        // so if the label is on bottom draw the position text on top and
        // vice versa.
        if (pMark == m_pHoveredMark) {
            Qt::Alignment valign = pMark->m_align & Qt::AlignVertical_Mask;
            QPointF positionTextPoint(markPosition + 1.5, 0);
            if (valign == Qt::AlignTop) {
                positionTextPoint.setY(float(height()) - 0.5f);
            } else {
                positionTextPoint.setY(fontMetrics.height());
            }

            double markSamples = pMark->getSamplePosition();
            double trackSamples = getTrackSamples();
            double currentPositionSamples = m_playpositionControl.get() * trackSamples;
            double markTime = samplePositionToSeconds(markSamples);
            double markTimeRemaining = samplePositionToSeconds(trackSamples - markSamples);
            double markTimeDistance = samplePositionToSeconds(markSamples - currentPositionSamples);
            QString cuePositionText = mixxx::Duration::formatTime(markTime) + " -" +
                    mixxx::Duration::formatTime(markTimeRemaining);
            QString cueTimeDistanceText = mixxx::Duration::formatTime(fabs(markTimeDistance));
            // Cast to int to avoid confusingly switching from -0:00 to 0:00 as
            // the playhead passes the cue
            if (static_cast<int>(markTimeDistance) < 0) {
                cueTimeDistanceText = "-" + cueTimeDistanceText;
            }

            m_cuePositionLabel.prerender(positionTextPoint,
                    QPixmap(),
                    cuePositionText,
                    markerFont,
                    m_labelTextColor,
                    m_labelBackgroundColor,
                    width(),
                    devicePixelRatioF());

            QPointF timeDistancePoint(positionTextPoint.x(),
                    (fontMetrics.height() + height()) / 2);

            m_cueTimeDistanceLabel.prerender(timeDistancePoint,
                    QPixmap(),
                    cueTimeDistanceText,
                    markerFont,
                    m_labelTextColor,
                    m_labelBackgroundColor,
                    width(),
                    devicePixelRatioF());
            markHovered = true;
        }
    }
    if (!markHovered) {
        m_cuePositionLabel.clear();
        m_cueTimeDistanceLabel.clear();
    }
}

void WOverview::drawPickupPosition(QPainter* pPainter) {
    PainterScope painterScope(pPainter);

    if (m_orientation == Qt::Vertical) {
        pPainter->setTransform(QTransform(0, 1, 1, 0, 0, 0));
    }

    // draw dark play position outlines
    pPainter->setPen(QPen(QBrush(m_backgroundColor), m_scaleFactor));
    pPainter->setOpacity(0.5);
    pPainter->drawLine(m_iPickupPos + 1, 0, m_iPickupPos + 1, breadth());
    pPainter->drawLine(m_iPickupPos - 1, 0, m_iPickupPos - 1, breadth());

    // draw colored play position line
    pPainter->setPen(QPen(m_playPosColor, m_scaleFactor));
    pPainter->setOpacity(1.0);
    pPainter->drawLine(m_iPickupPos, 0, m_iPickupPos, breadth());

    // draw triangle at the top
    pPainter->drawLine(m_iPickupPos - 2, 0, m_iPickupPos, 2);
    pPainter->drawLine(m_iPickupPos, 2, m_iPickupPos + 2, 0);
    pPainter->drawLine(m_iPickupPos - 2, 0, m_iPickupPos + 2, 0);

    // draw triangle at the bottom
    pPainter->drawLine(m_iPickupPos - 2, breadth() - 1, m_iPickupPos, breadth() - 3);
    pPainter->drawLine(m_iPickupPos, breadth() - 3, m_iPickupPos + 2, breadth() - 1);
    pPainter->drawLine(m_iPickupPos - 2, breadth() - 1, m_iPickupPos + 2, breadth() - 1);
}

void WOverview::drawTimeRuler(QPainter* pPainter) {
    QFont markerFont = pPainter->font();
    markerFont.setPixelSize(static_cast<int>(m_iLabelFontSize * m_scaleFactor));
    QFontMetricsF fontMetrics(markerFont);

    QFont shadowFont = pPainter->font();
#if QT_VERSION < QT_VERSION_CHECK(6, 0, 0)
    shadowFont.setWeight(99);
#else
    shadowFont.setWeight(QFont::Black);
#endif
    shadowFont.setPixelSize(static_cast<int>(m_iLabelFontSize * m_scaleFactor));
    QPen shadowPen(Qt::black, 2.5 * m_scaleFactor);

    if (m_bTimeRulerActive) {
        if (!m_bLeftClickDragging) {
            QLineF line;
            if (m_orientation == Qt::Horizontal) {
                line.setLine(m_timeRulerPos.x(), 0.0, m_timeRulerPos.x(), height());
            } else {
                line.setLine(0.0, m_timeRulerPos.x(), width(), m_timeRulerPos.x());
            }
            pPainter->setPen(shadowPen);
            pPainter->drawLine(line);

            pPainter->setPen(QPen(m_playPosColor, m_scaleFactor));
            pPainter->drawLine(line);
        }

        QPointF textPoint = m_timeRulerPos;
        QPointF textPointDistance = m_timeRulerPos;
        qreal widgetPositionFraction;
        qreal padding = 1.0; // spacing between line and text
        if (m_orientation == Qt::Horizontal) {
            textPoint = QPointF(textPoint.x() + padding, fontMetrics.height());
            textPointDistance = QPointF(textPointDistance.x() + padding,
                    (fontMetrics.height() + height()) / 2);
            widgetPositionFraction = m_timeRulerPos.x() / width();
        } else {
            textPoint.setX(0);
            textPointDistance.setX(0);
            widgetPositionFraction = m_timeRulerPos.y() / height();
        }
        qreal trackSamples = getTrackSamples();
        qreal timePosition = samplePositionToSeconds(
                widgetPositionFraction * trackSamples);
        qreal timePositionTillEnd = samplePositionToSeconds(
                (1 - widgetPositionFraction) * trackSamples);
        qreal timeDistance = samplePositionToSeconds(
                (widgetPositionFraction - m_playpositionControl.get()) * trackSamples);

        QString timeText = mixxx::Duration::formatTime(timePosition) + " -" + mixxx::Duration::formatTime(timePositionTillEnd);

        m_timeRulerPositionLabel.prerender(textPoint,
                QPixmap(),
                timeText,
                markerFont,
                m_labelTextColor,
                m_labelBackgroundColor,
                width(),
                devicePixelRatioF());
        m_timeRulerPositionLabel.draw(pPainter);

        QString timeDistanceText = mixxx::Duration::formatTime(fabs(timeDistance));
        // Cast to int to avoid confusingly switching from -0:00 to 0:00 as
        // the playhead passes the point
        if (static_cast<int>(timeDistance) < 0) {
            timeDistanceText = "-" + timeDistanceText;
        }
        m_timeRulerDistanceLabel.prerender(textPointDistance,
                QPixmap(),
                timeDistanceText,
                markerFont,
                m_labelTextColor,
                m_labelBackgroundColor,
                width(),
                devicePixelRatioF());
        m_timeRulerDistanceLabel.draw(pPainter);
    } else {
        m_timeRulerPositionLabel.clear();
        m_timeRulerDistanceLabel.clear();
    }
}

void WOverview::drawMarkLabels(QPainter* pPainter, const float offset, const float gain) {
    QFont markerFont = pPainter->font();
    markerFont.setPixelSize(static_cast<int>(m_iLabelFontSize * m_scaleFactor));
    QFontMetricsF fontMetrics(markerFont);

    // Draw WaveformMark labels
    for (const auto& pMark : std::as_const(m_marks)) {
        if (m_pHoveredMark != nullptr && pMark != m_pHoveredMark) {
            if (pMark->m_label.intersects(m_pHoveredMark->m_label)) {
                continue;
            }
        }
        if (m_bShowCueTimes &&
                (pMark->m_label.intersects(m_cuePositionLabel) || pMark->m_label.intersects(m_cueTimeDistanceLabel))) {
            continue;
        }
        if (pMark->m_label.intersects(m_timeRulerPositionLabel) || pMark->m_label.intersects(m_timeRulerDistanceLabel)) {
            continue;
        }

        pMark->m_label.draw(pPainter);
    }

    if (m_bShowCueTimes) {
        m_cuePositionLabel.draw(pPainter);
        m_cueTimeDistanceLabel.draw(pPainter);
    }

    // draw duration of WaveformMarkRanges
    for (auto&& markRange : m_markRanges) {
        if (markRange.showDuration() && markRange.active() && markRange.visible()) {
            // Active mark ranges by definition have starts/ends that are not
            // disabled.
            const qreal startValue = markRange.start();
            const qreal endValue = markRange.end();

            const qreal startPosition = offset + startValue * gain;
            const qreal endPosition = offset + endValue * gain;

            if (startPosition < 0.0 && endPosition < 0.0) {
                continue;
            }
            QString duration = mixxx::Duration::formatTime(
                    samplePositionToSeconds(endValue - startValue));

            QRectF durationRect = fontMetrics.boundingRect(duration);
            qreal x;

            WaveformMarkRange::DurationTextLocation textLocation = markRange.durationTextLocation();
            if (textLocation == WaveformMarkRange::DurationTextLocation::Before) {
                x = startPosition - durationRect.width() - 5.5;
            } else {
                x = endPosition + 1.5;
            }

            QPointF durationBottomLeft(x, fontMetrics.height());

            markRange.m_durationLabel.prerender(durationBottomLeft,
                    QPixmap(),
                    duration,
                    markerFont,
                    m_labelTextColor,
                    m_labelBackgroundColor,
                    width(),
                    devicePixelRatioF());

            if (!(markRange.m_durationLabel.intersects(m_cuePositionLabel) || markRange.m_durationLabel.intersects(m_cueTimeDistanceLabel) || markRange.m_durationLabel.intersects(m_timeRulerPositionLabel) || markRange.m_durationLabel.intersects(m_timeRulerDistanceLabel))) {
                markRange.m_durationLabel.draw(pPainter);
            }
        }
    }
}

void WOverview::drawPassthroughOverlay(QPainter* pPainter) {
    if (!m_waveformSourceImage.isNull() && m_passthroughOverlayColor.alpha() > 0) {
        // Overlay the entire overview-waveform with a skin defined color
        pPainter->fillRect(rect(), m_passthroughOverlayColor);
    }
}

bool WOverview::drawNextPixmapPart() {
    ConstWaveformPointer pWaveform = getWaveform();
    if (!pWaveform) {
        return false;
    }

    const int dataSize = pWaveform->getDataSize();
    const double audioVisualRatio = pWaveform->getAudioVisualRatio();
    const double trackSamples = getTrackSamples();
    if (dataSize <= 0 || audioVisualRatio <= 0 || trackSamples <= 0) {
        return false;
    }

    if (m_waveformSourceImage.isNull()) {
        // Waveform pixmap twice the height of the viewport to be scalable
        // by total_gain
        // We keep full range waveform data to scale it on paint
        m_waveformSourceImage = QImage(
                static_cast<int>(trackSamples / audioVisualRatio / 2) + 1,
                2 * 255,
                QImage::Format_ARGB32_Premultiplied);
        m_waveformSourceImage.fill(QColor(0, 0, 0, 0).value());
        if (dataSize / 2 != m_waveformSourceImage.width()) {
            qWarning() << "Track duration has changed since last analysis"
                       << m_waveformSourceImage.width() << "!=" << dataSize / 2;
        }
    }
    DEBUG_ASSERT(!m_waveformSourceImage.isNull());

    // Always multiple of 2
    const int waveformCompletion = pWaveform->getCompletion();
    // Test if there is some new to draw (at least of pixel width)
    const int completionIncrement = waveformCompletion - m_actualCompletion;

    int visiblePixelIncrement = completionIncrement * length() / dataSize;
    if (waveformCompletion < (dataSize - 2) &&
            (completionIncrement < 2 || visiblePixelIncrement == 0)) {
        return false;
    }

    const int nextCompletion = m_actualCompletion + completionIncrement;

    // qDebug() << "WOverview::drawNextPixmapPart() - nextCompletion:"
    //  << nextCompletion
    //  << "m_actualCompletion:" << m_actualCompletion
    //  << "waveformCompletion:" << waveformCompletion
    //  << "completionIncrement:" << completionIncrement;

    QPainter painter(&m_waveformSourceImage);
    painter.translate(0.0, static_cast<double>(m_waveformSourceImage.height()) / 2.0);

    if (m_type == Type::Filtered) {
        drawNextPixmapPartLMH(&painter, pWaveform, nextCompletion);
    } else if (m_type == Type::HSV) {
        drawNextPixmapPartHSV(&painter, pWaveform, nextCompletion);
    } else { // Type::RGB:
        drawNextPixmapPartRGB(&painter, pWaveform, nextCompletion);
    }

    m_waveformImageScaled = QImage();
    m_diffGain = 0;

    // Test if the complete waveform is done
    if (m_actualCompletion >= dataSize - 2) {
        m_pixmapDone = true;
        // qDebug() << "m_waveformPeakRatio" << m_waveformPeak;
    }

    return true;
}

void WOverview::drawNextPixmapPartHSV(QPainter* pPainter,
        ConstWaveformPointer pWaveform,
        const int nextCompletion) {
    DEBUG_ASSERT(!m_waveformSourceImage.isNull());
    ScopedTimer t(QStringLiteral("WOverview::drawNextPixmapPartHSV"));

    // Get HSV of low color.
    float h, s, v;
    getHsvF(m_signalColors.getLowColor(), &h, &s, &v);

    QColor color;
    float lo, hi, total;

    unsigned char maxLow[2] = {0, 0};
    unsigned char maxHigh[2] = {0, 0};
    unsigned char maxMid[2] = {0, 0};
    unsigned char maxAll[2] = {0, 0};

    int currentCompletion = 0;
    for (int currentCompletion = m_actualCompletion;
            currentCompletion < nextCompletion;
            currentCompletion += 2) {
        maxAll[0] = pWaveform->getAll(currentCompletion);
        maxAll[1] = pWaveform->getAll(currentCompletion + 1);
        if (maxAll[0] || maxAll[1]) {
            maxLow[0] = pWaveform->getLow(currentCompletion);
            maxLow[1] = pWaveform->getLow(currentCompletion + 1);
            maxMid[0] = pWaveform->getMid(currentCompletion);
            maxMid[1] = pWaveform->getMid(currentCompletion + 1);
            maxHigh[0] = pWaveform->getHigh(currentCompletion);
            maxHigh[1] = pWaveform->getHigh(currentCompletion + 1);

            total = (maxLow[0] + maxLow[1] + maxMid[0] + maxMid[1] +
                            maxHigh[0] + maxHigh[1]) *
                    1.2f;

            // Prevent division by zero
            if (total > 0) {
                // Normalize low and high
                // (mid not need, because it not change the color)
                lo = (maxLow[0] + maxLow[1]) / total;
                hi = (maxHigh[0] + maxHigh[1]) / total;
            } else {
                lo = hi = 0.0;
            }

            // Set color
            color.setHsvF(h, 1.0f - hi, 1.0f - lo);

            pPainter->setPen(color);
            pPainter->drawLine(QPoint(currentCompletion / 2, -maxAll[0]),
                    QPoint(currentCompletion / 2, maxAll[1]));
        }
    }

    // Evaluate waveform ratio peak
    for (currentCompletion = m_actualCompletion;
            currentCompletion < nextCompletion;
            currentCompletion += 2) {
        m_waveformPeak = math_max3(
                m_waveformPeak,
                static_cast<float>(pWaveform->getAll(currentCompletion)),
                static_cast<float>(pWaveform->getAll(currentCompletion + 1)));
    }

    m_actualCompletion = nextCompletion;
}

void WOverview::drawNextPixmapPartLMH(QPainter* pPainter,
        ConstWaveformPointer pWaveform,
        const int nextCompletion) {
    DEBUG_ASSERT(!m_waveformSourceImage.isNull());
    ScopedTimer t(QStringLiteral("WOverview::drawNextPixmapPartLMH"));

    QColor lowColor = m_signalColors.getLowColor();
    QPen lowColorPen(QBrush(lowColor), 1);

    QColor midColor = m_signalColors.getMidColor();
    QPen midColorPen(QBrush(midColor), 1);

    QColor highColor = m_signalColors.getHighColor();
    QPen highColorPen(QBrush(highColor), 1);

    int currentCompletion = 0;
    for (currentCompletion = m_actualCompletion;
            currentCompletion < nextCompletion;
            currentCompletion += 2) {
        unsigned char lowNeg = pWaveform->getLow(currentCompletion);
        unsigned char lowPos = pWaveform->getLow(currentCompletion + 1);
        if (lowPos || lowNeg) {
            pPainter->setPen(lowColorPen);
            pPainter->drawLine(QPoint(currentCompletion / 2, -lowNeg),
                    QPoint(currentCompletion / 2, lowPos));
        }
    }

    for (currentCompletion = m_actualCompletion;
            currentCompletion < nextCompletion;
            currentCompletion += 2) {
        pPainter->setPen(midColorPen);
        pPainter->drawLine(QPoint(currentCompletion / 2,
                                   -pWaveform->getMid(currentCompletion)),
                QPoint(currentCompletion / 2,
                        pWaveform->getMid(currentCompletion + 1)));
    }

    for (currentCompletion = m_actualCompletion;
            currentCompletion < nextCompletion;
            currentCompletion += 2) {
        pPainter->setPen(highColorPen);
        pPainter->drawLine(QPoint(currentCompletion / 2,
                                   -pWaveform->getHigh(currentCompletion)),
                QPoint(currentCompletion / 2,
                        pWaveform->getHigh(currentCompletion + 1)));
    }

    // Evaluate waveform ratio peak

    for (currentCompletion = m_actualCompletion;
            currentCompletion < nextCompletion;
            currentCompletion += 2) {
        m_waveformPeak = math_max3(
                m_waveformPeak,
                static_cast<float>(pWaveform->getAll(currentCompletion)),
                static_cast<float>(pWaveform->getAll(currentCompletion + 1)));
    }

    m_actualCompletion = nextCompletion;
}

void WOverview::drawNextPixmapPartRGB(QPainter* pPainter,
        ConstWaveformPointer pWaveform,
        const int nextCompletion) {
    DEBUG_ASSERT(!m_waveformSourceImage.isNull());
    ScopedTimer t(QStringLiteral("WOverview::drawNextPixmapPartRGB"));

    QColor color;

    float lowColor_r, lowColor_g, lowColor_b;
    getRgbF(m_signalColors.getRgbLowColor(), &lowColor_r, &lowColor_g, &lowColor_b);

    float midColor_r, midColor_g, midColor_b;
    getRgbF(m_signalColors.getRgbMidColor(), &midColor_r, &midColor_g, &midColor_b);

    float highColor_r, highColor_g, highColor_b;
    getRgbF(m_signalColors.getRgbHighColor(), &highColor_r, &highColor_g, &highColor_b);

    int currentCompletion = 0;
    for (currentCompletion = m_actualCompletion;
            currentCompletion < nextCompletion;
            currentCompletion += 2) {
        unsigned char left = pWaveform->getAll(currentCompletion);
        unsigned char right = pWaveform->getAll(currentCompletion + 1);

        // Retrieve "raw" LMH values from waveform
        float low = static_cast<float>(pWaveform->getLow(currentCompletion));
        float mid = static_cast<float>(pWaveform->getMid(currentCompletion));
        float high = static_cast<float>(pWaveform->getHigh(currentCompletion));

        // Do matrix multiplication
        float red = low * lowColor_r + mid * midColor_r + high * highColor_r;
        float green = low * lowColor_g + mid * midColor_g + high * highColor_g;
        float blue = low * lowColor_b + mid * midColor_b + high * highColor_b;

        // Normalize and draw
        float max = math_max3(red, green, blue);
        if (max > 0.0) {
            color.setRgbF(red / max, green / max, blue / max);
            pPainter->setPen(color);
            pPainter->drawLine(QPointF(currentCompletion / 2, -left),
                    QPointF(currentCompletion / 2, 0));
        }

        // Retrieve "raw" LMH values from waveform
        low = static_cast<float>(pWaveform->getLow(currentCompletion + 1));
        mid = static_cast<float>(pWaveform->getMid(currentCompletion + 1));
        high = static_cast<float>(pWaveform->getHigh(currentCompletion + 1));

        // Do matrix multiplication
        red = low * lowColor_r + mid * midColor_r + high * highColor_r;
        green = low * lowColor_g + mid * midColor_g + high * highColor_g;
        blue = low * lowColor_b + mid * midColor_b + high * highColor_b;

        // Normalize and draw
        max = math_max3(red, green, blue);
        if (max > 0.0) {
            color.setRgbF(red / max, green / max, blue / max);
            pPainter->setPen(color);
            pPainter->drawLine(QPointF(currentCompletion / 2, 0),
                    QPointF(currentCompletion / 2, right));
        }
    }

    // Evaluate waveform ratio peak
    for (currentCompletion = m_actualCompletion;
            currentCompletion < nextCompletion;
            currentCompletion += 2) {
        m_waveformPeak = math_max3(
                m_waveformPeak,
                static_cast<float>(pWaveform->getAll(currentCompletion)),
                static_cast<float>(pWaveform->getAll(currentCompletion + 1)));
    }

    m_actualCompletion = nextCompletion;
}

void WOverview::paintText(const QString& text, QPainter* pPainter) {
    PainterScope painterScope(pPainter);
    m_lowColor.setAlphaF(0.5f);
    QPen lowColorPen(
            QBrush(m_lowColor), 1.25 * m_scaleFactor, Qt::SolidLine, Qt::RoundCap);
    pPainter->setPen(lowColorPen);
    QFont font = pPainter->font();
    QFontMetrics fm(font);

    int textWidth = fm.horizontalAdvance(text);

    if (textWidth > length()) {
        qreal pointSize = font.pointSizeF();
        pointSize = pointSize * (length() - 5 * m_scaleFactor) / textWidth;
        if (pointSize < 6 * m_scaleFactor) {
            pointSize = 6 * m_scaleFactor;
        }
        font.setPointSizeF(pointSize);
        pPainter->setFont(font);
    }
    if (m_orientation == Qt::Vertical) {
        pPainter->setTransform(QTransform(0, 1, -1, 0, width(), 0));
    }
    pPainter->drawText(QPointF(10 * m_scaleFactor, 12 * m_scaleFactor), text);
    pPainter->resetTransform();
}

double WOverview::samplePositionToSeconds(double sample) {
    double trackTime = sample /
            (m_trackSampleRateControl.get() * mixxx::kEngineChannelOutputCount);
    return trackTime / m_pRateRatioControl->get();
}

void WOverview::resizeEvent(QResizeEvent* pEvent) {
    Q_UNUSED(pEvent);
    // Play-position potmeters range from 0 to 1 but they allow out-of-range
    // sets. This is to give VC access to the pre-roll area.
    constexpr double kMaxPlayposRange = 1.0;
    constexpr double kMinPlayposRange = 0.0;

    // Values of zero and one in normalized space.
    const double zero = (0.0 - kMinPlayposRange) / (kMaxPlayposRange - kMinPlayposRange);
    const double one = (1.0 - kMinPlayposRange) / (kMaxPlayposRange - kMinPlayposRange);

    // These coefficients convert between widget space and normalized value
    // space.
    m_a = (length() - 1) / (one - zero);
    m_b = zero * m_a;

    m_devicePixelRatio = devicePixelRatioF();

    m_waveformImageScaled = QImage();
    m_diffGain = 0;
    Init();
}

void WOverview::dragEnterEvent(QDragEnterEvent* pEvent) {
    DragAndDropHelper::handleTrackDragEnterEvent(pEvent, m_group, m_pConfig);
}

void WOverview::dropEvent(QDropEvent* pEvent) {
    DragAndDropHelper::handleTrackDropEvent(pEvent, *this, m_group, m_pConfig);
}<|MERGE_RESOLUTION|>--- conflicted
+++ resolved
@@ -86,14 +86,13 @@
     m_pTypeControl->connectValueChanged(this, &WOverview::slotTypeControlChanged);
     slotTypeControlChanged(m_pTypeControl->get());
 
-<<<<<<< HEAD
     m_pMinuteMarkersControl = make_parented<ControlProxy>(
             QStringLiteral("[Waveform]"),
             QStringLiteral("DrawOverviewMinuteMarkers"),
             this);
     m_pMinuteMarkersControl->connectValueChanged(this, &WOverview::slotMinuteMarkersChanged);
     slotMinuteMarkersChanged(static_cast<bool>(m_pMinuteMarkersControl->get()));
-=======
+
     // Update immediately when the normalize option or the visual gain have been
     // changed in the preferences.
     WaveformWidgetFactory* widgetFactory = WaveformWidgetFactory::instance();
@@ -105,7 +104,6 @@
             &WaveformWidgetFactory::overallVisualGainChanged,
             this,
             &WOverview::slotNormalizeOrVisualGainChanged);
->>>>>>> 694542df
 
     m_pPassthroughLabel = make_parented<QLabel>(this);
 
@@ -440,11 +438,11 @@
     slotWaveformSummaryUpdated();
 }
 
-<<<<<<< HEAD
 void WOverview::slotMinuteMarkersChanged(bool /*unused*/) {
-=======
+    update();
+}
+
 void WOverview::slotNormalizeOrVisualGainChanged() {
->>>>>>> 694542df
     update();
 }
 
