//
// C++ Implementation: woverview
//
// Description:
//
//
// Author: Tue Haste Andersen <haste@diku.dk>, (C) 2003
//
// Copyright: See COPYING file that comes with this distribution
//
//

#include <QBrush>
#include <QtDebug>
#include <QMouseEvent>
#include <QPaintEvent>
#include <QPainter>
#include <QtDebug>
#include <QPixmap>
#include <QUrl>
#include <QMimeData>

#include "control/controlobject.h"
#include "control/controlproxy.h"
#include "woverview.h"
#include "wskincolor.h"
#include "widget/controlwidgetconnection.h"
#include "track/track.h"
<<<<<<< HEAD
#include "util/color.h"
=======
#include "analyzer/analyzerprogress.h"
>>>>>>> e6dcf81f
#include "util/math.h"
#include "util/timer.h"
#include "util/dnd.h"

#include "waveform/waveform.h"
#include "waveform/waveformwidgetfactory.h"

WOverview::WOverview(
        const char* group,
        PlayerManager* pPlayerManager,
        UserSettingsPointer pConfig,
        QWidget* parent) :
        WWidget(parent),
        m_actualCompletion(0),
        m_pixmapDone(false),
        m_waveformPeak(-1.0),
        m_diffGain(0),
        m_group(group),
        m_pConfig(pConfig),
        m_endOfTrack(false),
        m_bDrag(false),
        m_iPos(0),
        m_orientation(Qt::Horizontal),
        m_a(1.0),
        m_b(0.0),
        m_analyzerProgress(kAnalyzerProgressUnknown),
        m_trackLoaded(false),
        m_scaleFactor(1.0) {
    m_endOfTrackControl = new ControlProxy(
            m_group, "end_of_track", this);
    m_endOfTrackControl->connectValueChanged(this, &WOverview::onEndOfTrackChange);
    m_trackSamplesControl =
            new ControlProxy(m_group, "track_samples", this);
    m_playControl = new ControlProxy(m_group, "play", this);
    setAcceptDrops(true);

    connect(pPlayerManager, &PlayerManager::trackAnalyzerProgress,
            this, &WOverview::onTrackAnalyzerProgress);
}

void WOverview::setup(const QDomNode& node, const SkinContext& context) {
    m_scaleFactor = context.getScaleFactor();
    m_signalColors.setup(node, context);

    m_qColorBackground = m_signalColors.getBgColor();

    // Clear the background pixmap, if it exists.
    m_backgroundPixmap = QPixmap();
    m_backgroundPixmapPath = context.selectString(node, "BgPixmap");
    if (!m_backgroundPixmapPath.isEmpty()) {
        m_backgroundPixmap = *WPixmapStore::getPixmapNoCache(
                context.makeSkinPath(m_backgroundPixmapPath),
                m_scaleFactor);
    }

    m_endOfTrackColor = QColor(200, 25, 20);
    const QString endOfTrackColorName = context.selectString(node, "EndOfTrackColor");
    if (!endOfTrackColorName.isNull()) {
        m_endOfTrackColor.setNamedColor(endOfTrackColorName);
        m_endOfTrackColor = WSkinColor::getCorrectColor(m_endOfTrackColor);
    }

    // setup hotcues and cue and loop(s)
    m_predefinedColorsRepresentation = context.getCueColorsRepresentation(node);
    m_marks.setup(m_group, node, context, m_signalColors);

    for (const auto& pMark: m_marks) {
        if (pMark->isValid()) {
            pMark->connectSamplePositionChanged(this,
                    &WOverview::onMarkChanged);
        }
    }

    QDomNode child = node.firstChild();
    while (!child.isNull()) {
        if (child.nodeName() == "MarkRange") {
            m_markRanges.push_back(WaveformMarkRange());
            WaveformMarkRange& markRange = m_markRanges.back();
            markRange.setup(m_group, child, context, m_signalColors);

            if (markRange.m_markEnabledControl) {
                markRange.m_markEnabledControl->connectValueChanged(
                        this, &WOverview::onMarkRangeChange);
            }
            if (markRange.m_markStartPointControl) {
                markRange.m_markStartPointControl->connectValueChanged(
                        this, &WOverview::onMarkRangeChange);
            }
            if (markRange.m_markEndPointControl) {
                markRange.m_markEndPointControl->connectValueChanged(
                        this, &WOverview::onMarkRangeChange);
            }
        }
        child = child.nextSibling();
    }

    QString orientationString = context.selectString(node, "Orientation").toLower();
    if (orientationString == "vertical") {
        m_orientation = Qt::Vertical;
    } else {
        m_orientation = Qt::Horizontal;
    }

    //qDebug() << "WOverview : m_marks" << m_marks.size();
    //qDebug() << "WOverview : m_markRanges" << m_markRanges.size();
    if (!m_connections.isEmpty()) {
        ControlParameterWidgetConnection* defaultConnection = m_connections.at(0);
        if (defaultConnection) {
            if (defaultConnection->getEmitOption() &
                    ControlParameterWidgetConnection::EMIT_DEFAULT) {
                // ON_PRESS means here value change on mouse move during press
                defaultConnection->setEmitOption(
                        ControlParameterWidgetConnection::EMIT_ON_RELEASE);
            }
        }
    }
}

void WOverview::onConnectedControlChanged(double dParameter, double dValue) {
    Q_UNUSED(dValue);
    if (!m_bDrag) {
        // Calculate handle position. Clamp the value within 0-1 because that's
        // all we represent with this widget.
        dParameter = math_clamp(dParameter, 0.0, 1.0);

        int iPos = valueToPosition(dParameter);
        if (iPos != m_iPos) {
            m_iPos = iPos;
            //qDebug() << "WOverview::onConnectedControlChanged" << dParameter << ">>" << m_iPos;
            update();
        }
    }
}

void WOverview::slotWaveformSummaryUpdated() {
    //qDebug() << "WOverview::slotWaveformSummaryUpdated()";
    TrackPointer pTrack(m_pCurrentTrack);
    if (!pTrack) {
        return;
    }
    m_pWaveform = pTrack->getWaveformSummary();
    if (m_pWaveform) {
        // If the waveform is already complete, just draw it.
        if (m_pWaveform->getCompletion() == m_pWaveform->getDataSize()) {
            m_actualCompletion = 0;
            if (drawNextPixmapPart()) {
                update();
            }
        }
    } else {
        // Null waveform pointer means waveform was cleared.
        m_waveformSourceImage = QImage();
        m_analyzerProgress = kAnalyzerProgressUnknown;
        m_actualCompletion = 0;
        m_waveformPeak = -1.0;
        m_pixmapDone = false;

        update();
    }
}

void WOverview::onTrackAnalyzerProgress(TrackId trackId, AnalyzerProgress analyzerProgress) {
    if (!m_pCurrentTrack || (m_pCurrentTrack->getId() != trackId)) {
        return;
    }

    bool updateNeeded = drawNextPixmapPart();
    if (updateNeeded || (m_analyzerProgress != analyzerProgress)) {
        m_analyzerProgress = analyzerProgress;
        update();
    }
}

void WOverview::slotTrackLoaded(TrackPointer pTrack) {
    DEBUG_ASSERT(m_pCurrentTrack == pTrack);
    m_trackLoaded = true;
    if (m_pCurrentTrack) {
        updateCues(m_pCurrentTrack->getCuePoints());
    }
    update();
}

void WOverview::slotLoadingTrack(TrackPointer pNewTrack, TrackPointer pOldTrack) {
    //qDebug() << this << "WOverview::slotLoadingTrack" << pNewTrack.get() << pOldTrack.get();
    DEBUG_ASSERT(m_pCurrentTrack == pOldTrack);
    if (m_pCurrentTrack != nullptr) {
        disconnect(m_pCurrentTrack.get(), SIGNAL(waveformSummaryUpdated()),
                   this, SLOT(slotWaveformSummaryUpdated()));
    }

    m_waveformSourceImage = QImage();
    m_analyzerProgress = kAnalyzerProgressUnknown;
    m_actualCompletion = 0;
    m_waveformPeak = -1.0;
    m_pixmapDone = false;
    m_trackLoaded = false;
    m_endOfTrack = false;

    if (pNewTrack) {
        m_pCurrentTrack = pNewTrack;
        m_pWaveform = pNewTrack->getWaveformSummary();

        connect(pNewTrack.get(), SIGNAL(waveformSummaryUpdated()),
                this, SLOT(slotWaveformSummaryUpdated()));
<<<<<<< HEAD
        connect(pNewTrack.get(), SIGNAL(analyzerProgress(int)),
                this, SLOT(slotAnalyzerProgress(int)));
        connect(pNewTrack.get(), SIGNAL(cuesUpdated()),
                this, SLOT(receiveCuesUpdated()));

        slotAnalyzerProgress(pNewTrack->getAnalyzerProgress());
=======
        slotWaveformSummaryUpdated();
>>>>>>> e6dcf81f
    } else {
        m_pCurrentTrack.reset();
        m_pWaveform.clear();
    }
    update();
}

void WOverview::onEndOfTrackChange(double v) {
    //qDebug() << "WOverview::onEndOfTrackChange()" << v;
    m_endOfTrack = v > 0.0;
    update();
}

void WOverview::onMarkChanged(double /*v*/) {
    //qDebug() << "WOverview::onMarkChanged()" << v;
    updateCues(m_pCurrentTrack->getCuePoints());
    update();
}

void WOverview::onMarkRangeChange(double /*v*/) {
    //qDebug() << "WOverview::onMarkRangeChange()" << v;
    update();
}

// currently only updates the mark color but it could be easily extended.
void WOverview::updateCues(const QList<CuePointer> &loadedCues) {
    for (CuePointer currentCue: loadedCues) {
        const WaveformMarkPointer currentMark = m_marks.getHotCueMark(currentCue->getHotCue());

        if (currentMark && currentMark->isValid()) {
            WaveformMarkProperties markProperties = currentMark->getProperties();
            const QColor newColor = m_predefinedColorsRepresentation.map(currentCue->getColor());

            if (newColor != markProperties.m_color || newColor != markProperties.m_textColor) {
                markProperties.m_color = newColor;
                currentMark->setProperties(markProperties);
            }
        }
    }
}

// connecting the tracks cuesUpdated and onMarkChanged is not possible
// due to the incompatible signatures. This is a "wrapper" workaround
void WOverview::receiveCuesUpdated() {
    onMarkChanged(0);
}

void WOverview::mouseMoveEvent(QMouseEvent* e) {
    if (m_orientation == Qt::Horizontal) {
        m_iPos = math_clamp(e->x(), 0, width() - 1);
    } else {
        m_iPos = math_clamp(e->y(), 0, height() - 1);
    }
    //qDebug() << "WOverview::mouseMoveEvent" << e->pos() << m_iPos;
    update();
}

void WOverview::mouseReleaseEvent(QMouseEvent* e) {
    mouseMoveEvent(e);
    double dValue = positionToValue(m_iPos);
    //qDebug() << "WOverview::mouseReleaseEvent" << e->pos() << m_iPos << ">>" << dValue;

    setControlParameterUp(dValue);
    m_bDrag = false;
}

void WOverview::mousePressEvent(QMouseEvent* e) {
    //qDebug() << "WOverview::mousePressEvent" << e->pos();
    mouseMoveEvent(e);
    m_bDrag = true;
}

void WOverview::paintEvent(QPaintEvent * /*unused*/) {
    //qDebug() << "WOverview::paintEvent";
    ScopedTimer t("WOverview::paintEvent");

    QPainter painter(this);
    painter.fillRect(rect(), m_qColorBackground);

    if (!m_backgroundPixmap.isNull()) {
        painter.drawPixmap(rect(), m_backgroundPixmap);
    }

    if (m_pCurrentTrack) {
        // Display viewer contour if end of track
        if (m_endOfTrack) {
            painter.setOpacity(0.8);
            painter.setPen(QPen(QBrush(m_endOfTrackColor), 1.5 * m_scaleFactor));
            painter.setBrush(QColor(0,0,0,0));
            painter.drawRect(rect().adjusted(0,0,-1,-1));
            painter.setOpacity(0.3);
            painter.setBrush(m_endOfTrackColor);
            painter.drawRect(rect().adjusted(1,1,-2,-2));
            painter.setOpacity(1);
        }

        // Draw Axis
        painter.setPen(QPen(m_signalColors.getAxesColor(), 1 * m_scaleFactor));
        if (m_orientation == Qt::Horizontal) {
            painter.drawLine(0, height() / 2, width(), height() / 2);
        } else {
            painter.drawLine(width() / 2 , 0, width() / 2, height());
        }

        // Draw waveform pixmap
        WaveformWidgetFactory* widgetFactory = WaveformWidgetFactory::instance();
        if (!m_waveformSourceImage.isNull()) {
            int diffGain;
            bool normalize = widgetFactory->isOverviewNormalized();
            if (normalize && m_pixmapDone && m_waveformPeak > 1) {
                diffGain = 255 - m_waveformPeak - 1;
            } else {
                const double visualGain = widgetFactory->getVisualGain(WaveformWidgetFactory::All);
                diffGain = 255.0 - 255.0 / visualGain;
            }

            if (m_diffGain != diffGain || m_waveformImageScaled.isNull()) {
                QRect sourceRect(0, diffGain, m_waveformSourceImage.width(),
                    m_waveformSourceImage.height() - 2 * diffGain);
                QImage croppedImage = m_waveformSourceImage.copy(sourceRect);
                if (m_orientation == Qt::Vertical) {
                    // Rotate pixmap
                    croppedImage = croppedImage.transformed(QTransform(0, 1, 1, 0, 0, 0));
                }
                m_waveformImageScaled = croppedImage.scaled(size(), Qt::IgnoreAspectRatio,
                                                            Qt::SmoothTransformation);
                m_diffGain = diffGain;
            }

            painter.drawImage(rect(), m_waveformImageScaled);

            // Overlay the played part of the overview-waveform with a skin defined color
            QColor playedOverlayColor = m_signalColors.getPlayedOverlayColor();
            if (playedOverlayColor.alpha() > 0) {
                if (m_orientation == Qt::Vertical) {
                    painter.fillRect(0, 0, m_waveformImageScaled.width(),  m_iPos, playedOverlayColor);
                } else {
                    painter.fillRect(0, 0, m_iPos, m_waveformImageScaled.height(), playedOverlayColor);
                }
            }
        }

        if ((m_analyzerProgress >= kAnalyzerProgressNone) &&
            (m_analyzerProgress < kAnalyzerProgressDone)) {
            // Paint analyzer Progress
            painter.setPen(QPen(m_signalColors.getAxesColor(), 3 * m_scaleFactor));

            if (m_analyzerProgress > kAnalyzerProgressNone) {
                if (m_orientation == Qt::Horizontal) {
                    painter.drawLine(
                            width() * m_analyzerProgress,
                            height() / 2,
                            width(),
                            height() / 2);
                } else {
                    painter.drawLine(
                            width() / 2 ,
                            height() * m_analyzerProgress,
                            width() / 2,
                            height());
                }
            }

            if (m_analyzerProgress <= kAnalyzerProgressHalf) { // remove text after progress by wf is recognizable
                if (m_trackLoaded) {
                    //: Text on waveform overview when file is playable but no waveform is visible
                    paintText(tr("Ready to play, analyzing .."), &painter);
                } else {
                    //: Text on waveform overview when file is cached from source
                    paintText(tr("Loading track .."), &painter);
                }
            } else if (m_analyzerProgress >= kAnalyzerProgressFinalizing) {
                //: Text on waveform overview during finalizing of waveform analysis
                paintText(tr("Finalizing .."), &painter);
            }
        } else if (!m_trackLoaded) {
            // This happens if the track samples are not loaded, but we have
            // a cached track
            //: Text on waveform overview when file is cached from source
            paintText(tr("Loading track .."), &painter);
        }

        double trackSamples = m_trackSamplesControl->get();
        if (m_trackLoaded && trackSamples > 0) {
            //qDebug() << "WOverview::paintEvent trackSamples > 0";
            const float offset = 1.0f;
            const float gain = static_cast<float>(length() - 2) / trackSamples;

            // Draw range (loop)
            for (auto&& currentMarkRange : m_markRanges) {
                // If the mark range is not active we should not draw it.
                if (!currentMarkRange.active()) {
                    continue;
                }

                // Active mark ranges by definition have starts/ends that are not
                // disabled.
                const double startValue = currentMarkRange.start();
                const double endValue = currentMarkRange.end();

                const float startPosition = offset + startValue * gain;
                const float endPosition = offset + endValue * gain;

                if (startPosition < 0.0 && endPosition < 0.0) {
                    continue;
                }

                if (currentMarkRange.enabled()) {
                    painter.setOpacity(0.4);
                    painter.setPen(currentMarkRange.m_activeColor);
                    painter.setBrush(currentMarkRange.m_activeColor);
                } else {
                    painter.setOpacity(0.2);
                    painter.setPen(currentMarkRange.m_disabledColor);
                    painter.setBrush(currentMarkRange.m_disabledColor);
                }

                // let top and bottom of the rect out of the widget
                if (m_orientation == Qt::Horizontal) {
                    painter.drawRect(QRectF(QPointF(startPosition, -2.0),
                                            QPointF(endPosition, height() + 1.0)));
                } else {
                    painter.drawRect(QRectF(QPointF(-2.0, startPosition),
                                            QPointF(width() + 1.0, endPosition)));
                }
            }

            // Draw markers (Cue & hotcues)
            QPen shadowPen(QBrush(m_qColorBackground), 2.5 * m_scaleFactor);

            QFont markerFont = painter.font();
            markerFont.setPixelSize(10 * m_scaleFactor);

            QFont shadowFont = painter.font();
            shadowFont.setWeight(99);
            shadowFont.setPixelSize(10 * m_scaleFactor);

            painter.setOpacity(0.9);

            for (const auto& currentMark: m_marks) {
                const WaveformMarkProperties& markProperties = currentMark->getProperties();
                if (currentMark->isValid() && currentMark->getSamplePosition() >= 0.0) {
                    //const float markPosition = 1.0 +
                    //        (currentMark.m_pointControl->get() / (float)m_trackSamplesControl->get()) * (float)(width()-2);
                    const float markPosition = offset + currentMark->getSamplePosition() * gain;

                    QLineF line;
                    if (m_orientation == Qt::Horizontal) {
                        line.setLine(markPosition, 0.0, markPosition, static_cast<float>(height()));
                    } else {
                        line.setLine(0.0, markPosition, static_cast<float>(width()), markPosition);
                    }
                    painter.setPen(shadowPen);
                    painter.drawLine(line);

                    painter.setPen(markProperties.m_color);
                    painter.drawLine(line);

                    if (!markProperties.m_text.isEmpty()) {
                        Qt::Alignment halign = markProperties.m_align & Qt::AlignHorizontal_Mask;
                        Qt::Alignment valign = markProperties.m_align & Qt::AlignVertical_Mask;
                        QFontMetricsF metric(markerFont);
                        QRectF textRect = metric.tightBoundingRect(markProperties.m_text);
                        QPointF textPoint;
                        if (m_orientation == Qt::Horizontal) {
                            if (halign == Qt::AlignLeft) {
                                textPoint.setX(markPosition - textRect.width());
                            } else if (halign == Qt::AlignHCenter) {
                                textPoint.setX(markPosition - textRect.width() / 2);
                            } else {  // AlignRight
                                textPoint.setX(markPosition + 0.5f);
                            }

                            if (valign == Qt::AlignTop) {
                                textPoint.setY(textRect.height() + 0.5f);
                            } else if (valign == Qt::AlignVCenter) {
                                textPoint.setY((textRect.height() + height()) / 2);
                            } else {  // AlignBottom
                                textPoint.setY(float(height()) - 0.5f);
                            }
                        } else {  // Vertical
                            if (halign == Qt::AlignLeft) {
                                textPoint.setX(1.0f);
                            } else if (halign == Qt::AlignHCenter) {
                                textPoint.setX((width() - textRect.width()) / 2);
                            } else {  // AlignRight
                                textPoint.setX(width() - textRect.width());
                            }

                            if (valign == Qt::AlignTop) {
                                textPoint.setY(markPosition - 1.0f);
                            } else if (valign == Qt::AlignVCenter) {
                                textPoint.setY(markPosition + textRect.height() / 2);
                            } else {  // AlignBottom
                                textPoint.setY(markPosition + metric.ascent());
                            }
                        }

                        painter.setPen(shadowPen);
                        painter.setFont(shadowFont);
                        painter.drawText(textPoint, markProperties.m_text);

                        painter.setPen(markProperties.m_textColor);
                        painter.setFont(markerFont);
                        painter.drawText(textPoint, markProperties.m_text);
                    }
                }
            }

            if (m_orientation == Qt::Vertical) {
                painter.setTransform(QTransform(0, 1, 1, 0, 0, 0));
            }

            // draw current position
            painter.setPen(QPen(QBrush(m_qColorBackground), 1 * m_scaleFactor));
            painter.setOpacity(0.5);
            painter.drawLine(m_iPos + 1, 0, m_iPos + 1, breadth());
            painter.drawLine(m_iPos - 1, 0, m_iPos - 1, breadth());

            painter.setPen(QPen(m_signalColors.getPlayPosColor(), 1 * m_scaleFactor));
            painter.setOpacity(1.0);
            painter.drawLine(m_iPos, 0, m_iPos, breadth());

            painter.drawLine(m_iPos - 2, 0, m_iPos, 2);
            painter.drawLine(m_iPos, 2, m_iPos + 2, 0);
            painter.drawLine(m_iPos - 2, 0, m_iPos + 2, 0);

            painter.drawLine(m_iPos - 2, breadth() - 1, m_iPos, breadth() - 3);
            painter.drawLine(m_iPos, breadth() - 3, m_iPos + 2, breadth() - 1);
            painter.drawLine(m_iPos - 2, breadth() - 1, m_iPos + 2, breadth() - 1);
        }
    }
    painter.end();
}

void WOverview::paintText(const QString &text, QPainter *painter) {
    QColor lowColor = m_signalColors.getLowColor();
    lowColor.setAlphaF(0.5);
    QPen lowColorPen(
            QBrush(lowColor), 1.25 * m_scaleFactor,
            Qt::SolidLine, Qt::RoundCap);
    painter->setPen(lowColorPen);
    QFont font = painter->font();
    QFontMetrics fm(font);
    int textWidth = fm.width(text);
    if (textWidth > length()) {
        qreal pointSize = font.pointSizeF();
        pointSize = pointSize * (length() - 5 * m_scaleFactor) / textWidth;
        if (pointSize < 6 * m_scaleFactor) {
            pointSize = 6 * m_scaleFactor;
        }
        font.setPointSizeF(pointSize);
        painter->setFont(font);
    }
    if (m_orientation == Qt::Vertical) {
        painter->setTransform(QTransform(0, 1, -1, 0, width(), 0));
    }
    painter->drawText(10 * m_scaleFactor, 12 * m_scaleFactor, text);
    painter->resetTransform();
}

void WOverview::resizeEvent(QResizeEvent * /*unused*/) {
    // Play-position potmeters range from 0 to 1 but they allow out-of-range
    // sets. This is to give VC access to the pre-roll area.
    const double kMaxPlayposRange = 1.0;
    const double kMinPlayposRange = 0.0;

    // Values of zero and one in normalized space.
    const double zero = (0.0 - kMinPlayposRange) / (kMaxPlayposRange - kMinPlayposRange);
    const double one = (1.0 - kMinPlayposRange) / (kMaxPlayposRange - kMinPlayposRange);

    // These coefficients convert between widget space and normalized value
    // space.
    m_a = (length() - 1) / (one - zero);
    m_b = zero * m_a;

    m_waveformImageScaled = QImage();
    m_diffGain = 0;
    Init();
}

void WOverview::dragEnterEvent(QDragEnterEvent* event) {
    if (DragAndDropHelper::allowLoadToPlayer(m_group,
                                             m_playControl->get() > 0.0,
                                             m_pConfig) &&
            DragAndDropHelper::dragEnterAccept(*event->mimeData(), m_group,
                                               true, false)) {
        event->acceptProposedAction();
    } else {
        event->ignore();
    }
}

void WOverview::dropEvent(QDropEvent* event) {
    if (DragAndDropHelper::allowLoadToPlayer(m_group, m_playControl->get() > 0.0,
                                             m_pConfig)) {
        QList<QFileInfo> files = DragAndDropHelper::dropEventFiles(
                *event->mimeData(), m_group, true, false);
        if (!files.isEmpty()) {
            event->accept();
            emit(trackDropped(files.at(0).absoluteFilePath(), m_group));
            return;
        }
    }
    event->ignore();
}<|MERGE_RESOLUTION|>--- conflicted
+++ resolved
@@ -26,11 +26,8 @@
 #include "wskincolor.h"
 #include "widget/controlwidgetconnection.h"
 #include "track/track.h"
-<<<<<<< HEAD
+#include "analyzer/analyzerprogress.h"
 #include "util/color.h"
-=======
-#include "analyzer/analyzerprogress.h"
->>>>>>> e6dcf81f
 #include "util/math.h"
 #include "util/timer.h"
 #include "util/dnd.h"
@@ -235,16 +232,9 @@
 
         connect(pNewTrack.get(), SIGNAL(waveformSummaryUpdated()),
                 this, SLOT(slotWaveformSummaryUpdated()));
-<<<<<<< HEAD
-        connect(pNewTrack.get(), SIGNAL(analyzerProgress(int)),
-                this, SLOT(slotAnalyzerProgress(int)));
+        slotWaveformSummaryUpdated();
         connect(pNewTrack.get(), SIGNAL(cuesUpdated()),
                 this, SLOT(receiveCuesUpdated()));
-
-        slotAnalyzerProgress(pNewTrack->getAnalyzerProgress());
-=======
-        slotWaveformSummaryUpdated();
->>>>>>> e6dcf81f
     } else {
         m_pCurrentTrack.reset();
         m_pWaveform.clear();
