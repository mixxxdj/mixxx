--- conflicted
+++ resolved
@@ -69,11 +69,6 @@
                 // The above line already logs a warning
                 return;
         }
-<<<<<<< HEAD
-
-        m_pSvg = std::move(pSvg);
-=======
->>>>>>> 0244f9ed
 #ifdef __APPLE__
         // Apple does Retina scaling behind the scenes, so we also pass a
         // DrawMode::Fixed image. On the other targets, it is better to
@@ -87,29 +82,18 @@
 #endif
             // The SVG renderer doesn't directly support tiling, so we render
             // it to a pixmap which will then get tiled.
-<<<<<<< HEAD
                 QImage copy_buffer(m_pSvg->defaultSize() * scaleFactor,
                         QImage::Format_ARGB32_Premultiplied);
                 // The constructor doesn't initialize the image with data,
                 // so we need to fill it before we can draw on it.
                 copy_buffer.fill(Qt::transparent);
                 QPainter painter(&copy_buffer);
-                m_pSvg->render(&painter);
+                pSvg->render(&painter);
                 WPixmapStore::correctImageColors(&copy_buffer);
 
                 m_pPixmap = std::make_unique<QPixmap>(QPixmap::fromImage(copy_buffer));
-=======
-            QImage copy_buffer(pSvg->defaultSize() * scaleFactor, QImage::Format_ARGB32);
-            copy_buffer.fill(0x00000000);  // Transparent black.
-            QPainter painter(&copy_buffer);
-            pSvg->render(&painter);
-            WPixmapStore::correctImageColors(&copy_buffer);
-
-            m_pPixmap.reset(new QPixmap(copy_buffer.size()));
-            m_pPixmap->convertFromImage(copy_buffer);
-        } else {
-            m_pSvg = std::move(pSvg);
->>>>>>> 0244f9ed
+        } else {
+                m_pSvg = std::move(pSvg);
         }
     }
 }
@@ -121,13 +105,9 @@
 QSize Paintable::size() const {
     if (m_pPixmap) {
         return m_pPixmap->size();
-<<<<<<< HEAD
-    }
-
-    if (m_pSvg) {
-=======
-    } else if (m_pSvg) {
->>>>>>> 0244f9ed
+    }
+
+    if (m_pSvg) {
         return m_pSvg->defaultSize();
     }
 
@@ -137,13 +117,9 @@
 int Paintable::width() const {
     if (m_pPixmap) {
         return m_pPixmap->width();
-<<<<<<< HEAD
-    }
-
-    if (m_pSvg) {
-=======
-    } else if (m_pSvg) {
->>>>>>> 0244f9ed
+    }
+
+    if (m_pSvg) {
         QSize size = m_pSvg->defaultSize();
         return size.width();
     }
@@ -154,13 +130,9 @@
 int Paintable::height() const {
     if (m_pPixmap) {
         return m_pPixmap->height();
-<<<<<<< HEAD
-    }
-
-    if (m_pSvg) {
-=======
-    } else if (m_pSvg) {
->>>>>>> 0244f9ed
+    }
+
+    if (m_pSvg) {
         QSize size = m_pSvg->defaultSize();
         return size.height();
     }
@@ -171,13 +143,9 @@
 QRectF Paintable::rect() const {
     if (m_pPixmap) {
         return m_pPixmap->rect();
-<<<<<<< HEAD
-    }
-
-    if (m_pSvg) {
-=======
-    } else if (m_pSvg) {
->>>>>>> 0244f9ed
+    }
+
+    if (m_pSvg) {
         return QRectF(QPointF(0, 0), m_pSvg->defaultSize());
     }
 
@@ -185,7 +153,6 @@
 }
 
 QImage Paintable::toImage() const {
-<<<<<<< HEAD
     if (m_pPixmap) {
         return m_pPixmap->toImage();
     }
@@ -201,13 +168,6 @@
     }
 
     return QImage();
-=======
-    // Note: m_pPixmap is a QScopedPointer<QPixmap> and not a QPixmap.
-    // This confusion let to the wrong assumption that we could simple
-    //   return m_pPixmap->toImage();
-    // relying on QPixmap returning QImage() when it was null.
-    return m_pPixmap ? m_pPixmap->toImage() : QImage();
->>>>>>> 0244f9ed
 }
 
 void Paintable::draw(const QRectF& targetRect, QPainter* pPainter) {
@@ -307,20 +267,10 @@
     // qDebug() << "Paintable::drawInternal" << DrawModeToString(m_drawMode)
     //          << targetRect << sourceRect;
     if (m_pPixmap) {
-<<<<<<< HEAD
-        if (m_drawMode == DrawMode::Tile) {
-            // TODO(rryan): Using a source rectangle doesn't make much sense
-            // with tiling. Ignore the source rect and tile our natural size
-            // across the target rect. What's the right general behavior here?
-            // NOTE(rryan): We round our target/source rectangles to the nearest
-            // pixel for raster images.
-            pPainter->drawTiledPixmap(targetRect.toRect(), *m_pPixmap, QPoint(0,0));
-=======
         // Note: Qt rounds the target rect to device pixels internally
         // using  roundInDeviceCoordinates()
-        if (m_drawMode == TILE) {
+        if (m_drawMode == DrawMode::Tile) {
             pPainter->drawTiledPixmap(targetRect, *m_pPixmap);
->>>>>>> 0244f9ed
         } else {
             if (static_cast<QRectF>(m_pPixmap->rect()) == sourceRect &&
                     sourceRect.size() == targetRect.size()) {
