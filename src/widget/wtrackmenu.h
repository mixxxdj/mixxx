--- conflicted
+++ resolved
@@ -104,20 +104,12 @@
     void slotClearBeats();
     void slotClearPlayCount();
     void slotClearRating();
-<<<<<<< HEAD
     void slotClearComment();
-    void slotClearMainCue();
-    void slotClearHotCues();
-    void slotClearIntroCue();
-    void slotClearOutroCue();
-    void slotClearLoops();
-=======
     void slotResetMainCue();
     void slotClearHotCues();
     void slotResetIntroCue();
     void slotResetOutroCue();
-    void slotClearLoop();
->>>>>>> 3a6e1a4a
+    void slotClearLoops();
     void slotClearKey();
     void slotClearReplayGain();
     void slotClearWaveform();
