--- conflicted
+++ resolved
@@ -44,52 +44,10 @@
     Q_PROPERTY(bool controlDisabled READ controlDisabled);
     Q_PROPERTY(double value READ getControlParameterDisplay);
 
-<<<<<<< HEAD
-    // Given a filename of a pixmap, returns its path
-    static const QString getPath(QString location);
-    double getValue();
-    // Sometimes WWidget's compose a QWidget (like a label). This is used during
-    // skin parsing to style and size the composed widget.
-    virtual QWidget* getComposedWidget() { return NULL; }
-
-  public slots:
-    virtual void setValue(double value);
-    virtual void setIndicatorValue(double value);
-    void updateValue(double value);
-    void setOnOff(double);
-
-  private slots:
-    void slotReEmitValueDown(double);
-    void slotReEmitValueUp(double);
-
-  signals:
-    void valueReset();
-    void valueChangedDown(double);
-    void valueChangedUp(double);
-    void valueChangedLeftDown(double);
-    void valueChangedLeftUp(double);
-    void valueChangedRightDown(double);
-    void valueChangedRightUp(double);
-
-  protected:
-    // Value/state of widget
-    double m_value;
-    // Indicator Value/state of widget
-    double m_indicatorValue;
-    // Is true if widget is off
-    bool m_bOff;
-
-  private:
-    // Variable containing the path to the pixmaps
-    static QString m_qPath;
-    // Property used when connecting to ControlObject
-    //bool m_bEmitOnDownPress;
-=======
     virtual void onConnectedControlValueChanged(double value);
 
   protected:
     bool event(QEvent* pEvent);
->>>>>>> 574ed3b0
 };
 
 #endif