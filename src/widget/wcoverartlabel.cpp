#include "widget/wcoverartlabel.h"

#include <QContextMenuEvent>

#include "library/coverartutils.h"
#include "library/dlgcoverartfullsize.h"
#include "moc_wcoverartlabel.cpp"
#include "widget/wcoverartmenu.h"

namespace {

constexpr QSize kDeviceIndependentCoverLabelSize = QSize(100, 100);

inline QPixmap scaleCoverLabel(
        QWidget* parent,
        QPixmap pixmap) {
    const auto devicePixelRatioF = parent->devicePixelRatioF();
    pixmap.setDevicePixelRatio(devicePixelRatioF);
    return pixmap.scaled(
            kDeviceIndependentCoverLabelSize * devicePixelRatioF,
            Qt::KeepAspectRatio,
            Qt::SmoothTransformation);
}

QPixmap createDefaultCover(QWidget* parent) {
    auto defaultCover = QPixmap(CoverArtUtils::defaultCoverLocation());
    return scaleCoverLabel(parent, defaultCover);
}

} // anonymous namespace

WCoverArtLabel::WCoverArtLabel(QWidget* parent, WCoverArtMenu* pCoverMenu)
        : QLabel(parent),
          m_pCoverMenu(pCoverMenu),
          m_pDlgFullSize(make_parented<DlgCoverArtFullSize>(this, nullptr, pCoverMenu)),
          m_defaultCover(createDefaultCover(this)) {
    setSizePolicy(QSizePolicy::MinimumExpanding, QSizePolicy::MinimumExpanding);
    setFrameShape(QFrame::Box);
    setAlignment(Qt::AlignCenter);
    setPixmap(m_defaultCover);
}

WCoverArtLabel::~WCoverArtLabel() = default;

void WCoverArtLabel::setCoverArt(const CoverInfo& coverInfo,
        const QPixmap& px) {
    if (m_pCoverMenu != nullptr) {
        m_pCoverMenu->setCoverArt(coverInfo);
    }
    if (px.isNull()) {
        m_loadedCover = px;
        m_fullSizeCover = px;
        setPixmap(m_defaultCover);
    } else {
        m_loadedCover = scaleCoverLabel(this, px);
        m_fullSizeCover = px;
        setPixmap(m_loadedCover);
    }
#if (QT_VERSION >= QT_VERSION_CHECK(5, 15, 0))
    QSize frameSize = pixmap(Qt::ReturnByValue).size() / devicePixelRatioF();
#else
    QSize frameSize = pixmap()->size() / devicePixelRatioF();
#endif
    frameSize += QSize(2, 2); // margin
    setMinimumSize(frameSize);
    setMaximumSize(frameSize);
}

void WCoverArtLabel::slotCoverMenu(const QPoint& pos) {
    if (m_pCoverMenu == nullptr) {
        return;
    }
    m_pCoverMenu->popup(mapToGlobal(pos));
}

void WCoverArtLabel::contextMenuEvent(QContextMenuEvent* event) {
    if (m_pCoverMenu == nullptr) {
        return;
    }
    event->accept();
    m_pCoverMenu->popup(event->globalPos());
}

void WCoverArtLabel::loadTrack(TrackPointer pTrack) {
    m_pLoadedTrack = pTrack;
}

void WCoverArtLabel::mousePressEvent(QMouseEvent* event) {
    if (m_pCoverMenu != nullptr && m_pCoverMenu->isVisible()) {
        return;
    }

    if (event->button() == Qt::LeftButton) {
        if (m_pDlgFullSize->isVisible()) {
            m_pDlgFullSize->close();
        } else {
            if (m_loadedCover.isNull()) {
                // Nothing to show
                return;
<<<<<<< HEAD
            } else if (!m_pLoadedTrack && !m_Data.isNull()) {
                // This is for the fetched cover in DlgTagFetcher
                m_pDlgFullSize->initFetchedCoverArt(m_Data);
=======
            } else if (!m_pLoadedTrack && !m_fullSizeCover.isNull()) {
                m_pDlgFullSize->initFetchedCoverArt(m_fullSizeCover);
>>>>>>> d59eda69
            } else {
                // Regular track cover
                m_pDlgFullSize->init(m_pLoadedTrack);
            }
        }
    }
}<|MERGE_RESOLUTION|>--- conflicted
+++ resolved
@@ -97,14 +97,8 @@
             if (m_loadedCover.isNull()) {
                 // Nothing to show
                 return;
-<<<<<<< HEAD
-            } else if (!m_pLoadedTrack && !m_Data.isNull()) {
-                // This is for the fetched cover in DlgTagFetcher
-                m_pDlgFullSize->initFetchedCoverArt(m_Data);
-=======
             } else if (!m_pLoadedTrack && !m_fullSizeCover.isNull()) {
                 m_pDlgFullSize->initFetchedCoverArt(m_fullSizeCover);
->>>>>>> d59eda69
             } else {
                 // Regular track cover
                 m_pDlgFullSize->init(m_pLoadedTrack);
