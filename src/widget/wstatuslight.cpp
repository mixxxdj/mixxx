#include "widget/wstatuslight.h"

#include <QStyleOption>
#include <QStylePainter>
#include <QtDebug>

#include "moc_wstatuslight.cpp"
#include "skin/legacy/skincontext.h"

WStatusLight::WStatusLight(QWidget * parent)
        : WWidget(parent),
          m_iPos(0) {
    setNoPos(0);
}

void WStatusLight::setNoPos(int iNoPos) {
    // If pixmap array is already allocated, delete it.
    if (!m_pixmaps.empty()) {
        // Clear references to existing pixmaps.
        m_pixmaps.resize(0);
    }

    // values less than 2 make no sense (need at least off, on)
    if (iNoPos < 2) {
        iNoPos = 2;
    }
    m_pixmaps.resize(iNoPos);
}

void WStatusLight::setup(const QDomNode& node, const SkinContext& context) {
    // Number of states. Add one to account for the background.
    setNoPos(context.selectInt(node, "NumberPos") + 1);

    // Set pixmaps
    for (int i = 0; i < m_pixmaps.size(); ++i) {
        // Accept either PathStatusLight or PathStatusLight1 for value 1,
        QString nodeName = QString("PathStatusLight%1").arg(i);

        QDomElement statusLightNode;
        if (context.hasNodeSelectElement(node, nodeName, &statusLightNode) ||
                (i == 0 && context.hasNodeSelectElement(node, "PathBack", &statusLightNode)) ||
                (i == 1 && context.hasNodeSelectElement(node, "PathStatusLight", &statusLightNode))) {
            setPixmap(i,
                    context.getPixmapSource(statusLightNode),
                    context.selectScaleMode(
                            statusLightNode, Paintable::DrawMode::Fixed),
                    context.getScaleFactor());
        } else {
            m_pixmaps[i].reset();
        }
    }

    setFocusPolicy(Qt::NoFocus);
}

void WStatusLight::setPixmap(int iState,
        const PixmapSource& source,
        Paintable::DrawMode mode,
        double scaleFactor) {
    if (iState < 0 || iState >= m_pixmaps.size()) {
        return;
    }

    PaintablePointer pPixmap = WPixmapStore::getPaintable(source, mode, scaleFactor);
    if (pPixmap && !pPixmap->isNull()) {
        m_pixmaps[iState] = pPixmap;
        if (mode == Paintable::DrawMode::Fixed) {
            setFixedSize(pPixmap->size());
        }
    } else {
<<<<<<< HEAD
        qDebug() << "WStatusLight: Error loading pixmap:" << source.getPath() << iState;
        m_pixmaps[iState].reset();
=======
        qDebug() << "WStatusLight" << objectName() << "Error loading pixmap"
                 << source.getPath() << "for state" << iState;
        m_pixmaps[iState].clear();
>>>>>>> 81b9e38f
    }
}

void WStatusLight::onConnectedControlChanged(double dParameter, double dValue) {
    // Enums are not currently represented using parameter space so it doesn't
    // make sense to use the parameter here yet.
    Q_UNUSED(dParameter);
    int newPos = static_cast<int>(dValue);

    if (m_pixmaps.size() == 2) {
        // original behavior for two-state lights: any non-zero value is "on"
        newPos = newPos > 0 ? 1 : 0;
    } else if (newPos < m_pixmaps.size() && newPos >= 0) {
        // multi-state behavior: values lie within the correct ranges
    } else {
        qDebug() << "Warning: wstatuslight asked for invalid position:"
                 << newPos << "max val:" << m_pixmaps.size()-1;
        return;
    }

    if (newPos != m_iPos) {
        m_iPos = newPos;
        update();
    }
}

void WStatusLight::paintEvent(QPaintEvent * /*unused*/) {
    QStyleOption option;
    option.initFrom(this);
    QStylePainter p(this);
    p.drawPrimitive(QStyle::PE_Widget, option);

    if (m_iPos < 0 || m_iPos >= m_pixmaps.size()) {
        return;
    }

    PaintablePointer pPixmap = m_pixmaps[m_iPos];

    if (!pPixmap || pPixmap->isNull()) {
        return;
    }

    pPixmap->draw(rect(), &p);
}<|MERGE_RESOLUTION|>--- conflicted
+++ resolved
@@ -68,14 +68,9 @@
             setFixedSize(pPixmap->size());
         }
     } else {
-<<<<<<< HEAD
-        qDebug() << "WStatusLight: Error loading pixmap:" << source.getPath() << iState;
-        m_pixmaps[iState].reset();
-=======
         qDebug() << "WStatusLight" << objectName() << "Error loading pixmap"
                  << source.getPath() << "for state" << iState;
-        m_pixmaps[iState].clear();
->>>>>>> 81b9e38f
+        m_pixmaps[iState].reset();
     }
 }
 
