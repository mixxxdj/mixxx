// wlibrarytableview.h
// Created 10/19/2009 by RJ Ryan (rryan@mit.edu)

#ifndef WLIBRARYTABLEVIEW_H
#define WLIBRARYTABLEVIEW_H

#include <QString>
#include <QTableView>

#include "configobject.h"
#include "library/libraryview.h"
#include "trackinfoobject.h"


class WLibraryTableView : public QTableView, public virtual LibraryView {
    Q_OBJECT

  public:
    WLibraryTableView(QWidget* parent,
                      ConfigObject<ConfigValue>* pConfig,
                      ConfigKey vScrollBarPosKey);
    virtual ~WLibraryTableView();
    virtual void moveSelection(int delta);

  signals:
    void loadTrack(TrackPointer pTrack);
    void loadTrackToPlayer(TrackPointer pTrack, QString group, bool play = false);
    void loadCoverArt(const QString& coverLocation, const QString&, int trackId);
<<<<<<< HEAD
    void lockCoverArtDelegate(bool);
=======
    void onlyCachedCoverArt(bool);
>>>>>>> 1491dd71
    void scrollValueChanged(int);

  public slots:
    void saveVScrollBarPos();
    void restoreVScrollBarPos();

  private:
    void loadVScrollBarPosState();
    void saveVScrollBarPosState();

    ConfigObject<ConfigValue>* m_pConfig;
    ConfigKey m_vScrollBarPosKey;
    // The position of the vertical scrollbar slider, eg. before a search is
    // executed
    int m_iSavedVScrollBarPos;
};


#endif /* WLIBRARYTABLEVIEW_H */<|MERGE_RESOLUTION|>--- conflicted
+++ resolved
@@ -26,11 +26,7 @@
     void loadTrack(TrackPointer pTrack);
     void loadTrackToPlayer(TrackPointer pTrack, QString group, bool play = false);
     void loadCoverArt(const QString& coverLocation, const QString&, int trackId);
-<<<<<<< HEAD
-    void lockCoverArtDelegate(bool);
-=======
     void onlyCachedCoverArt(bool);
->>>>>>> 1491dd71
     void scrollValueChanged(int);
 
   public slots:
