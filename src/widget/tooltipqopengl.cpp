--- conflicted
+++ resolved
@@ -5,18 +5,12 @@
 #include <QToolTip>
 #include <memory>
 
-<<<<<<< HEAD
 #include "moc_tooltipqopengl.cpp"
-#include "widget/wglwidget.h"
-
-ToolTipQOpenGL::ToolTipQOpenGL() {
-=======
 #include "widget/wglwidget.h"
 
 ToolTipQOpenGL::ToolTipQOpenGL()
         : m_active(true),
           m_pWidget(nullptr) {
->>>>>>> 02bd2bb2
     m_timer.setSingleShot(true);
     connect(&m_timer, &QTimer::timeout, this, &ToolTipQOpenGL::onTimeout);
 }
