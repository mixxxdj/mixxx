--- conflicted
+++ resolved
@@ -92,11 +92,7 @@
   public:
     ControlWidgetPropertyConnection(WBaseWidget* pBaseWidget,
                                     ControlObjectSlave* pControl,
-<<<<<<< HEAD
                                     ValueTransformer* pTransformer,
-                                    ConfigObject<ConfigValue>* pConfig,
-=======
->>>>>>> 9924e240
                                     const QString& property);
     virtual ~ControlWidgetPropertyConnection();
 
