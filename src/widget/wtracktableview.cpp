#include <QModelIndex>
#include <QInputDialog>
#include <QDesktopServices>
#include <QUrl>
#include <QDrag>
#include <QShortcut>
#include <QWidgetAction>
#include <QCheckBox>
#include <QLinkedList>
#include <QScrollBar>

#include "widget/wtracktableview.h"

#include "widget/wcoverartmenu.h"
#include "widget/wskincolor.h"
#include "widget/wtracktableviewheader.h"
#include "widget/wwidget.h"
#include "library/coverartcache.h"
#include "library/dlgtrackinfo.h"
#include "library/librarytablemodel.h"
#include "library/crate/cratefeaturehelper.h"
#include "library/dao/trackschema.h"
#include "library/dlgtrackmetadataexport.h"
#include "library/externaltrackcollection.h"
#include "control/controlobject.h"
#include "control/controlproxy.h"
#include "track/track.h"
#include "track/trackref.h"
#include "sources/soundsourceproxy.h"
#include "mixer/playermanager.h"
#include "preferences/dialog/dlgpreflibrary.h"
#include "waveform/guitick.h"
#include "util/dnd.h"
#include "util/time.h"
#include "util/assert.h"
#include "util/parented_ptr.h"
#include "util/desktophelper.h"

WTrackTableView::WTrackTableView(QWidget * parent,
                                 UserSettingsPointer pConfig,
                                 TrackCollection* pTrackCollection,
                                 bool sorting,
                                 const QList<ExternalTrackCollection*>& externalTrackCollections)
        : WLibraryTableView(parent, pConfig,
                            ConfigKey(LIBRARY_CONFIGVALUE,
                                      WTRACKTABLEVIEW_VSCROLLBARPOS_KEY)),
          m_pConfig(pConfig),
          m_pTrackCollection(pTrackCollection),
          m_sorting(sorting),
          m_iCoverSourceColumn(-1),
          m_iCoverTypeColumn(-1),
          m_iCoverLocationColumn(-1),
          m_iCoverHashColumn(-1),
          m_iCoverColumn(-1),
          m_selectionChangedSinceLastGuiTick(true),
          m_loadCachedOnly(false),
          m_bPlaylistMenuLoaded(false),
          m_bCrateMenuLoaded(false) {

    connect(&m_loadTrackMapper, SIGNAL(mapped(QString)),
            this, SLOT(loadSelectionToGroup(QString)));

    connect(&m_deckMapper, SIGNAL(mapped(QString)),
            this, SLOT(loadSelectionToGroup(QString)));
    connect(&m_samplerMapper, SIGNAL(mapped(QString)),
            this, SLOT(loadSelectionToGroup(QString)));
    connect(&m_BpmMapper, SIGNAL(mapped(int)),
            this, SLOT(slotScaleBpm(int)));

    m_pNumSamplers = new ControlProxy(
            "[Master]", "num_samplers", this);
    m_pNumDecks = new ControlProxy(
            "[Master]", "num_decks", this);
    m_pNumPreviewDecks = new ControlProxy(
            "[Master]", "num_preview_decks", this);

    m_pMenu = new QMenu(this);

    m_pLoadToMenu = new QMenu(this);
    m_pLoadToMenu->setTitle(tr("Load to"));
    m_pDeckMenu = new QMenu(this);
    m_pDeckMenu->setTitle(tr("Deck"));
    m_pSamplerMenu = new QMenu(this);
    m_pSamplerMenu->setTitle(tr("Sampler"));

    m_pPlaylistMenu = new QMenu(this);
    m_pPlaylistMenu->setTitle(tr("Add to Playlist"));
    connect(m_pPlaylistMenu, SIGNAL(aboutToShow()),
            this, SLOT(slotPopulatePlaylistMenu()));
    m_pCrateMenu = new QMenu(this);
    m_pCrateMenu->setTitle(tr("Crates"));
    connect(m_pCrateMenu, SIGNAL(aboutToShow()),
            this, SLOT(slotPopulateCrateMenu()));

    m_pMetadataMenu = new QMenu(this);
    m_pMetadataMenu->setTitle(tr("Metadata"));

    m_pMetadataUpdateExternalCollectionsMenu = new QMenu(this);
    m_pMetadataUpdateExternalCollectionsMenu->setTitle(tr("Update external collections"));

    m_pBPMMenu = new QMenu(this);
    m_pBPMMenu->setTitle(tr("Change BPM"));

    m_pClearMetadataMenu = new QMenu(this);
    //: Reset metadata in right click track context menu in library
    m_pClearMetadataMenu->setTitle(tr("Reset"));

    m_pCoverMenu = new WCoverArtMenu(this);
    m_pCoverMenu->setTitle(tr("Cover Art"));

    connect(m_pCoverMenu, SIGNAL(coverInfoSelected(const CoverInfoRelative&)),
            this, SLOT(slotCoverInfoSelected(const CoverInfoRelative&)));
    connect(m_pCoverMenu, SIGNAL(reloadCoverArt()),
            this, SLOT(slotReloadCoverArt()));

    // Create all the context m_pMenu->actions (stuff that shows up when you
    // right-click)
    createActions(externalTrackCollections);

    // Connect slots and signals to make the world go 'round.
    connect(this, SIGNAL(doubleClicked(const QModelIndex &)),
            this, SLOT(slotMouseDoubleClicked(const QModelIndex &)));

    connect(&m_playlistMapper, SIGNAL(mapped(int)),
            this, SLOT(addSelectionToPlaylist(int)));

    connect(&m_crateMapper, SIGNAL(mapped(QWidget *)),
            this, SLOT(updateSelectionCrates(QWidget *)));

    m_pCOTGuiTick = new ControlProxy("[Master]", "guiTick50ms", this);
    m_pCOTGuiTick->connectValueChanged(this, &WTrackTableView::slotGuiTick50ms);

    m_pKeyNotation = new ControlProxy("[Library]", "key_notation", this);
    m_pKeyNotation->connectValueChanged(this, &WTrackTableView::keyNotationChanged);

    m_pSortColumn = new ControlProxy("[Library]", "sort_column", this);
    m_pSortColumn->connectValueChanged(this, &WTrackTableView::applySortingIfVisible);
    m_pSortOrder = new ControlProxy("[Library]", "sort_order", this);
    m_pSortOrder->connectValueChanged(this, &WTrackTableView::applySortingIfVisible);

    connect(this, SIGNAL(scrollValueChanged(int)),
            this, SLOT(slotScrollValueChanged(int)));

    QShortcut *setFocusShortcut = new QShortcut(
        QKeySequence(tr("ESC", "Focus")), this);
    connect(setFocusShortcut, SIGNAL(activated()),
            this, SLOT(setFocus()));
}

WTrackTableView::~WTrackTableView() {
    WTrackTableViewHeader* pHeader =
            dynamic_cast<WTrackTableViewHeader*>(horizontalHeader());
    if (pHeader) {
        pHeader->saveHeaderState();
    }

    delete m_pImportMetadataFromFileAct;
    delete m_pImportMetadataFromMusicBrainzAct;
    delete m_pExportMetadataAct;
    delete m_pAddToPreviewDeck;
    delete m_pAutoDJBottomAct;
    delete m_pAutoDJTopAct;
    delete m_pAutoDJReplaceAct;
    delete m_pRemoveAct;
    delete m_pRemovePlaylistAct;
    delete m_pRemoveCrateAct;
    delete m_pHideAct;
    delete m_pUnhideAct;
    delete m_pPropertiesAct;
    delete m_pMenu;
    delete m_pLoadToMenu;
    delete m_pDeckMenu;
    delete m_pSamplerMenu;
    delete m_pPlaylistMenu;
    delete m_pCrateMenu;
    delete m_pMetadataMenu;
    delete m_pClearMetadataMenu;
    delete m_pCoverMenu;
    delete m_pBpmLockAction;
    delete m_pBpmUnlockAction;
    delete m_pBpmDoubleAction;
    delete m_pBpmHalveAction;
    delete m_pBpmTwoThirdsAction;
    delete m_pBpmThreeFourthsAction;
    delete m_pBpmFourThirdsAction;
    delete m_pBpmThreeHalvesAction;
    delete m_pBPMMenu;
    delete m_pClearBeatsAction;
    delete m_pClearPlayCountAction;
    delete m_pClearMainCueAction;
    delete m_pClearHotCuesAction;
    delete m_pClearIntroCueAction;
    delete m_pClearOutroCueAction;
    delete m_pClearLoopAction;
    delete m_pClearReplayGainAction;
    delete m_pClearWaveformAction;
    delete m_pClearAllMetadataAction;
    delete m_pPurgeAct;
    delete m_pFileBrowserAct;
}

void WTrackTableView::enableCachedOnly() {
    if (!m_loadCachedOnly) {
        // don't try to load and search covers, drawing only
        // covers which are already in the QPixmapCache.
        emit(onlyCachedCoverArt(true));
        m_loadCachedOnly = true;
    }
    m_lastUserAction = mixxx::Time::elapsed();
}

void WTrackTableView::slotScrollValueChanged(int /*unused*/) {
    enableCachedOnly();
}

void WTrackTableView::selectionChanged(const QItemSelection& selected,
                                       const QItemSelection& deselected) {
    m_selectionChangedSinceLastGuiTick = true;
    enableCachedOnly();
    QTableView::selectionChanged(selected, deselected);
}

void WTrackTableView::slotGuiTick50ms(double /*unused*/) {
    // if the user is stopped in the same row for more than 0.1 s,
    // we load un-cached cover arts as well.
    mixxx::Duration timeDelta = mixxx::Time::elapsed() - m_lastUserAction;
    if (m_loadCachedOnly && timeDelta > mixxx::Duration::fromMillis(100)) {

        // Show the currently selected track in the large cover art view and
        // hightlights crate and playlists. Doing this in selectionChanged
        // slows down scrolling performance so we wait until the user has
        // stopped interacting first.
        if (m_selectionChangedSinceLastGuiTick) {
            const QModelIndexList indices = selectionModel()->selectedRows();
            if (indices.size() == 1 && indices.first().isValid()) {
                // A single track has been selected
                TrackModel* trackModel = getTrackModel();
                if (trackModel) {
                    TrackPointer pTrack = trackModel->getTrack(indices.first());
                    if (pTrack) {
                        emit(trackSelected(pTrack));
                    }
                }
            } else {
                // None or multiple tracks have been selected
                emit(trackSelected(TrackPointer()));
            }
            m_selectionChangedSinceLastGuiTick = false;
        }

        // This allows CoverArtDelegate to request that we load covers from disk
        // (as opposed to only serving them from cache).
        emit(onlyCachedCoverArt(false));
        m_loadCachedOnly = false;
    }
}

void WTrackTableView::saveViewState() {
    // We save the header state when a track model is going away.
    WTrackTableViewHeader* pHeader =
            dynamic_cast<WTrackTableViewHeader*>(horizontalHeader());
    if (pHeader) {
        pHeader->saveHeaderState();
    }
}

// slot
void WTrackTableView::loadTrackModel(QAbstractItemModel *model) {
    qDebug() << "WTrackTableView::loadTrackModel()" << model;

    TrackModel* trackModel = dynamic_cast<TrackModel*>(model);

    VERIFY_OR_DEBUG_ASSERT(model) {
        return;
    }
    VERIFY_OR_DEBUG_ASSERT(trackModel) {
        return;
    }

    TrackModel* newModel = 0;

    /* If the model has not changed
     * there's no need to exchange the headers
     * this will cause a small GUI freeze
     */
    WTrackTableViewHeader* oldHeader =
            dynamic_cast<WTrackTableViewHeader*>(horizontalHeader());
    if (getTrackModel() == trackModel) {
<<<<<<< HEAD
        // Call select() on the table so it refreshes if it's dirty.
        getTrackModel()->select();
        // Also restore the header state, which may be different than for
        // the previously-loaded table for this model. (Different crates).
        if (oldHeader != nullptr) {
            oldHeader->restoreHeaderState();
        }
=======
        // Re-sort the table even if the track model is the same. This triggers
        // a select() if the table is dirty.
        doSortByColumn(horizontalHeader()->sortIndicatorSection(), horizontalHeader()->sortIndicatorOrder());
>>>>>>> b5220693
        return;
    } else {
        newModel = trackModel;
        saveVScrollBarPos(getTrackModel());
        //saving current vertical bar position
        //using address of track model as key
    }

    // The "coverLocation" and "hash" column numbers are required very often
    // by slotLoadCoverArt(). As this value will not change when the model
    // still the same, we must avoid doing hundreds of "fieldIndex" calls
    // when it is completely unnecessary...
    m_iCoverSourceColumn = trackModel->fieldIndex(LIBRARYTABLE_COVERART_SOURCE);
    m_iCoverTypeColumn = trackModel->fieldIndex(LIBRARYTABLE_COVERART_TYPE);
    m_iCoverLocationColumn = trackModel->fieldIndex(LIBRARYTABLE_COVERART_LOCATION);
    m_iCoverHashColumn = trackModel->fieldIndex(LIBRARYTABLE_COVERART_HASH);
    m_iCoverColumn = trackModel->fieldIndex(LIBRARYTABLE_COVERART);
    m_iTrackLocationColumn = trackModel->fieldIndex(TRACKLOCATIONSTABLE_LOCATION);

    setVisible(false);

    // Save the previous track model's header state
    if (oldHeader != nullptr) {
        oldHeader->saveHeaderState();
    }

    // rryan 12/2009 : Due to a bug in Qt, in order to switch to a model with
    // different columns than the old model, we have to create a new horizontal
    // header. Also, for some reason the WTrackTableView has to be hidden or
    // else problems occur. Since we parent the WtrackTableViewHeader's to the
    // WTrackTableView, they are automatically deleted.
    auto header = new WTrackTableViewHeader(Qt::Horizontal, this);

    // WTF(rryan) The following saves on unnecessary work on the part of
    // WTrackTableHeaderView. setHorizontalHeader() calls setModel() on the
    // current horizontal header. If this happens on the old
    // WTrackTableViewHeader, then it will save its old state, AND do the work
    // of initializing its menus on the new model. We create a new
    // WTrackTableViewHeader, so this is wasteful. Setting a temporary
    // QHeaderView here saves on setModel() calls. Since we parent the
    // QHeaderView to the WTrackTableView, it is automatically deleted.
    auto tempHeader = new QHeaderView(Qt::Horizontal, this);
    /* Tobias Rafreider: DO NOT SET SORTING TO TRUE during header replacement
     * Otherwise, setSortingEnabled(1) will immediately trigger sortByColumn()
     * For some reason this will cause 4 select statements in series
     * from which 3 are redundant --> expensive at all
     *
     * Sorting columns, however, is possible because we
     * enable clickable sorting indicators some lines below.
     * Furthermore, we connect signal 'sortIndicatorChanged'.
     *
     * Fixes Bug #672762
     */

    setSortingEnabled(false);
    setHorizontalHeader(tempHeader);

    setModel(model);
    setHorizontalHeader(header);
    header->setSectionsMovable(true);
    header->setSectionsClickable(true);
    header->setHighlightSections(true);
    header->setSortIndicatorShown(m_sorting);
    header->setDefaultAlignment(Qt::AlignLeft);

    // Initialize all column-specific things
    for (int i = 0; i < model->columnCount(); ++i) {
        // Setup delegates according to what the model tells us
        QAbstractItemDelegate* delegate = trackModel->delegateForColumn(i, this);
        // We need to delete the old delegates, since the docs say the view will
        // not take ownership of them.
        QAbstractItemDelegate* old_delegate = itemDelegateForColumn(i);
        // If delegate is NULL, it will unset the delegate for the column
        setItemDelegateForColumn(i, delegate);
        delete old_delegate;

        // Show or hide the column based on whether it should be shown or not.
        if (trackModel->isColumnInternal(i)) {
            //qDebug() << "Hiding column" << i;
            horizontalHeader()->hideSection(i);
        }
        /* If Mixxx starts the first time or the header states have been cleared
         * due to database schema evolution we gonna hide all columns that may
         * contain a potential large number of NULL values.  This will hide the
         * key column by default unless the user brings it to front
         */
        if (trackModel->isColumnHiddenByDefault(i) &&
            !header->hasPersistedHeaderState()) {
            //qDebug() << "Hiding column" << i;
            horizontalHeader()->hideSection(i);
        }
    }

    if (m_sorting) {
        // NOTE: Should be a UniqueConnection but that requires Qt 4.6
        connect(horizontalHeader(), SIGNAL(sortIndicatorChanged(int, Qt::SortOrder)),
                this, SLOT(slotSortingChanged(int, Qt::SortOrder)), Qt::AutoConnection);

        int sortColumn;
        Qt::SortOrder sortOrder;

        // Stupid hack that assumes column 0 is never visible, but this is a weak
        // proxy for "there was a saved column sort order"
        if (horizontalHeader()->sortIndicatorSection() > 0) {
            // Sort by the saved sort section and order.
            sortColumn = horizontalHeader()->sortIndicatorSection();
            sortOrder = horizontalHeader()->sortIndicatorOrder();
        } else {
            // No saved order is present. Use the TrackModel's default sort order.
            sortColumn = trackModel->defaultSortColumn();
            sortOrder = trackModel->defaultSortOrder();

            // If the TrackModel has an invalid or internal column as its default
            // sort, find the first non-internal column and sort by that.
            while (sortColumn < 0 || trackModel->isColumnInternal(sortColumn)) {
                sortColumn++;
            }
        }

        m_pSortColumn->set(trackModel->sortColumnIdFromColumnIndex(sortColumn));
        m_pSortOrder->set(sortOrder);
        applySorting();
    }

    // Set up drag and drop behavior according to whether or not the track
    // model says it supports it.

    // Defaults
    setAcceptDrops(true);
    setDragDropMode(QAbstractItemView::DragOnly);
    // Always enable drag for now (until we have a model that doesn't support
    // this.)
    setDragEnabled(true);

    if (modelHasCapabilities(TrackModel::TRACKMODELCAPS_RECEIVEDROPS)) {
        setDragDropMode(QAbstractItemView::DragDrop);
        setDropIndicatorShown(true);
        setAcceptDrops(true);
        //viewport()->setAcceptDrops(true);
    }

    // Possible giant fuckup alert - It looks like Qt has something like these
    // caps built-in, see http://doc.trolltech.com/4.5/qt.html#ItemFlag-enum and
    // the flags(...) function that we're already using in LibraryTableModel. I
    // haven't been able to get it to stop us from using a model as a drag
    // target though, so my hax above may not be completely unjustified.

    setVisible(true);

    restoreVScrollBarPos(newModel);
    // restoring scrollBar position using model pointer as key
    // scrollbar positions with respect to different models are backed by map
}

void WTrackTableView::createActions(
        const QList<ExternalTrackCollection*>& externalTrackCollections) {
    DEBUG_ASSERT(m_pMenu);
    DEBUG_ASSERT(m_pSamplerMenu);

    m_pRemoveAct = new QAction(tr("Remove"), this);
    connect(m_pRemoveAct, SIGNAL(triggered()), this, SLOT(slotRemove()));

    m_pRemovePlaylistAct = new QAction(tr("Remove from Playlist"), this);
    connect(m_pRemovePlaylistAct, SIGNAL(triggered()), this, SLOT(slotRemove()));

    m_pRemoveCrateAct = new QAction(tr("Remove from Crate"), this);
    connect(m_pRemoveCrateAct, SIGNAL(triggered()), this, SLOT(slotRemove()));

    m_pHideAct = new QAction(tr("Hide from Library"), this);
    connect(m_pHideAct, SIGNAL(triggered()), this, SLOT(slotHide()));

    m_pUnhideAct = new QAction(tr("Unhide from Library"), this);
    connect(m_pUnhideAct, SIGNAL(triggered()), this, SLOT(slotUnhide()));

    m_pPurgeAct = new QAction(tr("Purge from Library"), this);
    connect(m_pPurgeAct, SIGNAL(triggered()), this, SLOT(slotPurge()));

    m_pPropertiesAct = new QAction(tr("Properties"), this);
    connect(m_pPropertiesAct, SIGNAL(triggered()),
            this, SLOT(slotShowTrackInfo()));

    m_pFileBrowserAct = new QAction(tr("Open in File Browser"), this);
    connect(m_pFileBrowserAct, SIGNAL(triggered()),
            this, SLOT(slotOpenInFileBrowser()));

    m_pAutoDJBottomAct = new QAction(tr("Add to Auto DJ Queue (Bottom)"), this);
    connect(m_pAutoDJBottomAct, SIGNAL(triggered()),
            this, SLOT(slotSendToAutoDJBottom()));

    m_pAutoDJTopAct = new QAction(tr("Add to Auto DJ Queue (Top)"), this);
    connect(m_pAutoDJTopAct, SIGNAL(triggered()),
            this, SLOT(slotSendToAutoDJTop()));

    m_pAutoDJReplaceAct = new QAction(tr("Add to Auto DJ Queue (Replace)"), this);
    connect(m_pAutoDJReplaceAct, SIGNAL(triggered()),
            this, SLOT(slotSendToAutoDJReplace()));

    m_pImportMetadataFromFileAct = new QAction(tr("Import From File Tags"), this);
    connect(m_pImportMetadataFromFileAct, SIGNAL(triggered()),
            this, SLOT(slotImportTrackMetadataFromFileTags()));

    m_pImportMetadataFromMusicBrainzAct = new QAction(tr("Import From MusicBrainz"),this);
    connect(m_pImportMetadataFromMusicBrainzAct, SIGNAL(triggered()),
            this, SLOT(slotShowDlgTagFetcher()));

    m_pExportMetadataAct = new QAction(tr("Export To File Tags"), this);
    connect(m_pExportMetadataAct, SIGNAL(triggered()),
            this, SLOT(slotExportTrackMetadataIntoFileTags()));

    for (const auto& externalTrackCollection : externalTrackCollections) {
        if (!externalTrackCollection->isActive()) {
            continue; // skip
        }
        UpdateExternalTrackCollection updateInExternalTrackCollection;
        updateInExternalTrackCollection.externalTrackCollection = externalTrackCollection;
        updateInExternalTrackCollection.action = new QAction(externalTrackCollection->name(), this);
        m_updateInExternalTrackCollections += updateInExternalTrackCollection;
        auto externalTrackCollectionPtr = updateInExternalTrackCollection.externalTrackCollection;
        connect(updateInExternalTrackCollection.action, &QAction::triggered,
                [=](){
                    slotUpdateExternalTrackCollection(externalTrackCollectionPtr);});
    }

    m_pAddToPreviewDeck = new QAction(tr("Preview Deck"), this);
    // currently there is only one preview deck so just map it here.
    QString previewDeckGroup = PlayerManager::groupForPreviewDeck(0);
    m_deckMapper.setMapping(m_pAddToPreviewDeck, previewDeckGroup);
    connect(m_pAddToPreviewDeck, SIGNAL(triggered()),
            &m_deckMapper, SLOT(map()));


    // Clear metadata actions
    m_pClearBeatsAction = new QAction(tr("BPM and Beatgrid"), this);
    connect(m_pClearBeatsAction, SIGNAL(triggered()),
            this, SLOT(slotClearBeats()));

    m_pClearPlayCountAction = new QAction(tr("Play Count"), this);
    connect(m_pClearPlayCountAction, SIGNAL(triggered()),
            this, SLOT(slotClearPlayCount()));

    m_pClearMainCueAction = new QAction(tr("Cue Point"), this);
    connect(m_pClearMainCueAction, SIGNAL(triggered()),
            this, SLOT(slotClearMainCue()));

    m_pClearHotCuesAction = new QAction(tr("Hotcues"), this);
    connect(m_pClearHotCuesAction, SIGNAL(triggered()),
            this, SLOT(slotClearHotCues()));

    m_pClearIntroCueAction = new QAction(tr("Intro"), this);
    connect(m_pClearIntroCueAction, SIGNAL(triggered()),
            this, SLOT(slotClearIntroCue()));

    m_pClearOutroCueAction = new QAction(tr("Outro"), this);
    connect(m_pClearOutroCueAction, SIGNAL(triggered()),
            this, SLOT(slotClearOutroCue()));

    m_pClearLoopAction = new QAction(tr("Loop"), this);
    connect(m_pClearLoopAction, SIGNAL(triggered()),
            this, SLOT(slotClearLoop()));

    m_pClearKeyAction = new QAction(tr("Key"), this);
    connect(m_pClearKeyAction, SIGNAL(triggered()),
            this, SLOT(slotClearKey()));

    m_pClearReplayGainAction = new QAction(tr("ReplayGain"), this);
    connect(m_pClearReplayGainAction, SIGNAL(triggered()),
            this, SLOT(slotClearReplayGain()));

    m_pClearWaveformAction = new QAction(tr("Waveform"), this);
    connect(m_pClearWaveformAction, SIGNAL(triggered()),
            this, SLOT(slotClearWaveform()));

    m_pClearAllMetadataAction = new QAction(tr("All"), this);
    connect(m_pClearAllMetadataAction, SIGNAL(triggered()),
            this, SLOT(slotClearAllMetadata()));


    m_pBpmLockAction = new QAction(tr("Lock BPM"), this);
    m_pBpmUnlockAction = new QAction(tr("Unlock BPM"), this);
    connect(m_pBpmLockAction, SIGNAL(triggered()),
            this, SLOT(slotLockBpm()));
    connect(m_pBpmUnlockAction, SIGNAL(triggered()),
            this, SLOT(slotUnlockBpm()));

    //BPM edit actions
    m_pBpmDoubleAction = new QAction(tr("Double BPM"), this);
    m_pBpmHalveAction = new QAction(tr("Halve BPM"), this);
    m_pBpmTwoThirdsAction = new QAction(tr("2/3 BPM"), this);
    m_pBpmThreeFourthsAction = new QAction(tr("3/4 BPM"), this);
    m_pBpmFourThirdsAction = new QAction(tr("4/3 BPM"), this);
    m_pBpmThreeHalvesAction = new QAction(tr("3/2 BPM"), this);

    m_BpmMapper.setMapping(m_pBpmDoubleAction, Beats::DOUBLE);
    m_BpmMapper.setMapping(m_pBpmHalveAction, Beats::HALVE);
    m_BpmMapper.setMapping(m_pBpmTwoThirdsAction, Beats::TWOTHIRDS);
    m_BpmMapper.setMapping(m_pBpmThreeFourthsAction, Beats::THREEFOURTHS);
    m_BpmMapper.setMapping(m_pBpmFourThirdsAction, Beats::FOURTHIRDS);
    m_BpmMapper.setMapping(m_pBpmThreeHalvesAction, Beats::THREEHALVES);

    connect(m_pBpmDoubleAction, SIGNAL(triggered()),
            &m_BpmMapper, SLOT(map()));
    connect(m_pBpmHalveAction, SIGNAL(triggered()),
            &m_BpmMapper, SLOT(map()));
    connect(m_pBpmTwoThirdsAction, SIGNAL(triggered()),
            &m_BpmMapper, SLOT(map()));
    connect(m_pBpmThreeFourthsAction, SIGNAL(triggered()),
            &m_BpmMapper, SLOT(map()));
    connect(m_pBpmFourThirdsAction, SIGNAL(triggered()),
            &m_BpmMapper, SLOT(map()));
    connect(m_pBpmThreeHalvesAction, SIGNAL(triggered()),
            &m_BpmMapper, SLOT(map()));
}

// slot
void WTrackTableView::slotMouseDoubleClicked(const QModelIndex &index) {
    // Read the current TrackLoadAction settings
    int doubleClickActionConfigValue = m_pConfig->getValue(
            ConfigKey("[Library]","TrackLoadAction"),
            static_cast<int>(DlgPrefLibrary::LOAD_TO_DECK));
    DlgPrefLibrary::TrackDoubleClickAction doubleClickAction =
            static_cast<DlgPrefLibrary::TrackDoubleClickAction>(doubleClickActionConfigValue);

    if (doubleClickAction == DlgPrefLibrary::LOAD_TO_DECK
        && modelHasCapabilities(TrackModel::TRACKMODELCAPS_LOADTODECK)) {
        TrackModel* trackModel = getTrackModel();
        VERIFY_OR_DEBUG_ASSERT(trackModel) {
            return;
        }

        TrackPointer pTrack = trackModel->getTrack(index);
        VERIFY_OR_DEBUG_ASSERT(pTrack) {
            return;
        }

        emit(loadTrack(pTrack));
    } else if (doubleClickAction == DlgPrefLibrary::ADD_TO_AUTODJ_BOTTOM
        && modelHasCapabilities(TrackModel::TRACKMODELCAPS_ADDTOAUTODJ)) {
        sendToAutoDJ(PlaylistDAO::AutoDJSendLoc::BOTTOM);
    } else if (doubleClickAction == DlgPrefLibrary::ADD_TO_AUTODJ_TOP
        && modelHasCapabilities(TrackModel::TRACKMODELCAPS_ADDTOAUTODJ)) {
        sendToAutoDJ(PlaylistDAO::AutoDJSendLoc::TOP);
    }
}

void WTrackTableView::loadSelectionToGroup(QString group, bool play) {
    QModelIndexList indices = selectionModel()->selectedRows();
    if (indices.size() > 0) {
        // If the track load override is disabled, check to see if a track is
        // playing before trying to load it
        if (!(m_pConfig->getValueString(
            ConfigKey("[Controls]","AllowTrackLoadToPlayingDeck")).toInt())) {
            // TODO(XXX): Check for other than just the first preview deck.
            if (group != "[PreviewDeck1]" &&
                    ControlObject::get(ConfigKey(group, "play")) > 0.0) {
                return;
            }
        }
        QModelIndex index = indices.at(0);
        TrackModel* trackModel = getTrackModel();
        TrackPointer pTrack;
        if (trackModel &&
                (pTrack = trackModel->getTrack(index))) {
            emit(loadTrackToPlayer(pTrack, group, play));
        }
    }
}

void WTrackTableView::slotRemove() {
    QModelIndexList indices = selectionModel()->selectedRows();
    if (indices.size() > 0) {
        TrackModel* trackModel = getTrackModel();
        if (trackModel) {
            trackModel->removeTracks(indices);
        }
    }
}

void WTrackTableView::slotPurge() {
    QModelIndexList indices = selectionModel()->selectedRows();
    if (indices.size() > 0) {
        TrackModel* trackModel = getTrackModel();
        if (trackModel) {
            trackModel->purgeTracks(indices);
        }
    }
}

void WTrackTableView::slotOpenInFileBrowser() {
    TrackModel* trackModel = getTrackModel();
    if (!trackModel) {
        return;
    }

    QModelIndexList indices = selectionModel()->selectedRows();

    QStringList locations;
    for (const QModelIndex& index : indices) {
        if (!index.isValid()) {
            continue;
        }
        locations << trackModel->getTrackLocation(index);
    }
    mixxx::DesktopHelper::openInFileBrowser(locations);
}

void WTrackTableView::slotHide() {
    QModelIndexList indices = selectionModel()->selectedRows();
    if (indices.size() > 0) {
        TrackModel* trackModel = getTrackModel();
        if (trackModel) {
            trackModel->hideTracks(indices);
        }
    }
}

void WTrackTableView::slotUnhide() {
    QModelIndexList indices = selectionModel()->selectedRows();

    if (indices.size() > 0) {
        TrackModel* trackModel = getTrackModel();
        if (trackModel) {
            trackModel->unhideTracks(indices);
        }
    }
}

void WTrackTableView::slotTrackInfoClosed() {
    DlgTrackInfo* pTrackInfo = m_pTrackInfo.take();
    // We are in a slot directly invoked from DlgTrackInfo. Delete it
    // later.
    if (pTrackInfo != nullptr) {
        pTrackInfo->deleteLater();
    }
}

void WTrackTableView::slotTagFetcherClosed() {
    DlgTagFetcher* pTagFetcher = m_pTagFetcher.take();
    // We are in a slot directly invoked from DlgTagFetcher. Delete it
    // later.
    if (pTagFetcher != nullptr) {
        pTagFetcher->deleteLater();
    }
}

void WTrackTableView::slotShowTrackInfo() {
    QModelIndexList indices = selectionModel()->selectedRows();

    if (indices.size() > 0) {
        showTrackInfo(indices[0]);
    }
}

void WTrackTableView::slotNextTrackInfo() {
    QModelIndex nextRow = currentTrackInfoIndex.sibling(
        currentTrackInfoIndex.row()+1, currentTrackInfoIndex.column());
    if (nextRow.isValid()) {
        showTrackInfo(nextRow);
        if (!m_pTagFetcher.isNull()) {
            showDlgTagFetcher(nextRow);
        }
    }
}

void WTrackTableView::slotPrevTrackInfo() {
    QModelIndex prevRow = currentTrackInfoIndex.sibling(
        currentTrackInfoIndex.row()-1, currentTrackInfoIndex.column());
    if (prevRow.isValid()) {
        showTrackInfo(prevRow);
        if (!m_pTagFetcher.isNull()) {
            showDlgTagFetcher(prevRow);
        }
    }
}

void WTrackTableView::showTrackInfo(QModelIndex index) {
    TrackModel* trackModel = getTrackModel();

    if (!trackModel) {
        return;
    }

    if (m_pTrackInfo.isNull()) {
        // Give a NULL parent because otherwise it inherits our style which can
        // make it unreadable. Bug #673411
        m_pTrackInfo.reset(new DlgTrackInfo(nullptr));

        connect(m_pTrackInfo.data(), SIGNAL(next()),
                this, SLOT(slotNextTrackInfo()));
        connect(m_pTrackInfo.data(), SIGNAL(previous()),
                this, SLOT(slotPrevTrackInfo()));
        connect(m_pTrackInfo.data(), SIGNAL(showTagFetcher(TrackPointer)),
                this, SLOT(slotShowTrackInTagFetcher(TrackPointer)));
        connect(m_pTrackInfo.data(), SIGNAL(finished(int)),
                this, SLOT(slotTrackInfoClosed()));
    }
    TrackPointer pTrack = trackModel->getTrack(index);
    m_pTrackInfo->loadTrack(pTrack); // NULL is fine.
    currentTrackInfoIndex = index;
    m_pTrackInfo->show();
}

void WTrackTableView::slotNextDlgTagFetcher() {
    QModelIndex nextRow = currentTrackInfoIndex.sibling(
        currentTrackInfoIndex.row()+1, currentTrackInfoIndex.column());
    if (nextRow.isValid()) {
        showDlgTagFetcher(nextRow);
        if (!m_pTrackInfo.isNull()) {
            showTrackInfo(nextRow);
        }
    }
}

void WTrackTableView::slotPrevDlgTagFetcher() {
    QModelIndex prevRow = currentTrackInfoIndex.sibling(
        currentTrackInfoIndex.row()-1, currentTrackInfoIndex.column());
    if (prevRow.isValid()) {
        showDlgTagFetcher(prevRow);
        if (!m_pTrackInfo.isNull()) {
            showTrackInfo(prevRow);
        }
    }
}

void WTrackTableView::showDlgTagFetcher(QModelIndex index) {
    TrackModel* trackModel = getTrackModel();

    if (!trackModel) {
        return;
    }

    TrackPointer pTrack = trackModel->getTrack(index);
    currentTrackInfoIndex = index;
    slotShowTrackInTagFetcher(pTrack);
}

void WTrackTableView::slotShowTrackInTagFetcher(TrackPointer pTrack) {
    if (m_pTagFetcher.isNull()) {
        m_pTagFetcher.reset(new DlgTagFetcher(nullptr));
        connect(m_pTagFetcher.data(), SIGNAL(next()),
                this, SLOT(slotNextDlgTagFetcher()));
        connect(m_pTagFetcher.data(), SIGNAL(previous()),
                this, SLOT(slotPrevDlgTagFetcher()));
        connect(m_pTagFetcher.data(), SIGNAL(finished(int)),
                this, SLOT(slotTagFetcherClosed()));
    }

    // NULL is fine
    m_pTagFetcher->loadTrack(pTrack);
    m_pTagFetcher->show();
}

void WTrackTableView::slotShowDlgTagFetcher() {
    QModelIndexList indices = selectionModel()->selectedRows();

    if (indices.size() > 0) {
        showDlgTagFetcher(indices[0]);
    }
}

void WTrackTableView::contextMenuEvent(QContextMenuEvent* event) {
    QModelIndexList indices = selectionModel()->selectedRows();

    // Gray out some stuff if multiple songs were selected.
    bool oneSongSelected = indices.size() == 1;
    TrackModel* trackModel = getTrackModel();

    m_pMenu->clear();

    if (modelHasCapabilities(TrackModel::TRACKMODELCAPS_ADDTOAUTODJ)) {
        m_pMenu->clear();
        m_pMenu->addAction(m_pAutoDJBottomAct);
        m_pMenu->addAction(m_pAutoDJTopAct);
        m_pMenu->addAction(m_pAutoDJReplaceAct);
        m_pMenu->addSeparator();
    }

    m_pLoadToMenu->clear();
    if (modelHasCapabilities(TrackModel::TRACKMODELCAPS_LOADTODECK)) {
        int iNumDecks = m_pNumDecks->get();
        m_pDeckMenu->clear();
        if (iNumDecks > 0) {
            for (int i = 1; i <= iNumDecks; ++i) {
                // PlayerManager::groupForDeck is 0-indexed.
                QString deckGroup = PlayerManager::groupForDeck(i - 1);
                bool deckPlaying = ControlObject::get(
                        ConfigKey(deckGroup, "play")) > 0.0;
                bool loadTrackIntoPlayingDeck = m_pConfig->getValue<bool>(
                        ConfigKey("[Controls]", "AllowTrackLoadToPlayingDeck"));
                bool deckEnabled = (!deckPlaying  || loadTrackIntoPlayingDeck)  && oneSongSelected;
                QAction* pAction = new QAction(tr("Deck %1").arg(i), m_pMenu);
                pAction->setEnabled(deckEnabled);
                m_pDeckMenu->addAction(pAction);
                m_deckMapper.setMapping(pAction, deckGroup);
                connect(pAction, SIGNAL(triggered()), &m_deckMapper, SLOT(map()));
            }
        }
        m_pLoadToMenu->addMenu(m_pDeckMenu);
    }

    if (modelHasCapabilities(TrackModel::TRACKMODELCAPS_LOADTOSAMPLER)) {
        int iNumSamplers = m_pNumSamplers->get();
        if (iNumSamplers > 0) {
          m_pSamplerMenu->clear();
            for (int i = 1; i <= iNumSamplers; ++i) {
                // PlayerManager::groupForSampler is 0-indexed.
                QString samplerGroup = PlayerManager::groupForSampler(i - 1);
                bool samplerPlaying = ControlObject::get(
                        ConfigKey(samplerGroup, "play")) > 0.0;
                bool samplerEnabled = !samplerPlaying && oneSongSelected;
                QAction* pAction = new QAction(tr("Sampler %1").arg(i), m_pSamplerMenu);
                pAction->setEnabled(samplerEnabled);
                m_pSamplerMenu->addAction(pAction);
                m_samplerMapper.setMapping(pAction, samplerGroup);
                connect(pAction, SIGNAL(triggered()), &m_samplerMapper, SLOT(map()));
            }
            m_pLoadToMenu->addMenu(m_pSamplerMenu);
        }
    }

    if (modelHasCapabilities(TrackModel::TRACKMODELCAPS_LOADTOPREVIEWDECK) &&
        m_pNumPreviewDecks->get() > 0.0) {
        m_pLoadToMenu->addAction(m_pAddToPreviewDeck);
    }

    m_pMenu->addMenu(m_pLoadToMenu);
    m_pMenu->addSeparator();

    if (modelHasCapabilities(TrackModel::TRACKMODELCAPS_ADDTOPLAYLIST)) {
        // Playlist menu is lazy loaded on hover by slotPopulatePlaylistMenu
        // to avoid unnecessary database queries
        m_bPlaylistMenuLoaded = false;
        m_pMenu->addMenu(m_pPlaylistMenu);
    }

    if (modelHasCapabilities(TrackModel::TRACKMODELCAPS_ADDTOCRATE)) {
        // Crate menu is lazy loaded on hover by slotPopulateCrateMenu
        // to avoid unnecessary database queries
        m_bCrateMenuLoaded = false;
        m_pMenu->addMenu(m_pCrateMenu);
    }

    // REMOVE and HIDE should not be at the first menu position to avoid accidental clicks
    bool locked = modelHasCapabilities(TrackModel::TRACKMODELCAPS_LOCKED);
    if (modelHasCapabilities(TrackModel::TRACKMODELCAPS_REMOVE)) {
        m_pRemoveAct->setEnabled(!locked);
        m_pMenu->addAction(m_pRemoveAct);
    }
    if (modelHasCapabilities(TrackModel::TRACKMODELCAPS_REMOVE_PLAYLIST)) {
        m_pRemovePlaylistAct->setEnabled(!locked);
        m_pMenu->addAction(m_pRemovePlaylistAct);
    }
    if (modelHasCapabilities(TrackModel::TRACKMODELCAPS_REMOVE_CRATE)) {
        m_pRemoveCrateAct->setEnabled(!locked);
        m_pMenu->addAction(m_pRemoveCrateAct);
    }

    m_pMenu->addSeparator();
    m_pMetadataMenu->clear();
    m_pMetadataUpdateExternalCollectionsMenu->clear();

    if (modelHasCapabilities(TrackModel::TRACKMODELCAPS_EDITMETADATA)) {
        m_pMetadataMenu->addAction(m_pImportMetadataFromFileAct);
        m_pImportMetadataFromMusicBrainzAct->setEnabled(oneSongSelected);
        m_pMetadataMenu->addAction(m_pImportMetadataFromMusicBrainzAct);
        m_pMetadataMenu->addAction(m_pExportMetadataAct);

        for (const auto& updateInExternalTrackCollection : m_updateInExternalTrackCollections) {
            ExternalTrackCollection* externalTrackCollection =
                    updateInExternalTrackCollection.externalTrackCollection;
            if (externalTrackCollection) {
                updateInExternalTrackCollection.action->setEnabled(
                        externalTrackCollection->isActive());
                m_pMetadataUpdateExternalCollectionsMenu->addAction(
                        updateInExternalTrackCollection.action);
            }
        }
        if (!m_pMetadataUpdateExternalCollectionsMenu->isEmpty()) {
            m_pMetadataMenu->addMenu(m_pMetadataUpdateExternalCollectionsMenu);
        }

        for (const auto& updateInExternalTrackCollection : m_updateInExternalTrackCollections) {
            ExternalTrackCollection* externalTrackCollection =
                    updateInExternalTrackCollection.externalTrackCollection;
            if (externalTrackCollection) {
                updateInExternalTrackCollection.action->setEnabled(
                        externalTrackCollection->isActive());
                m_pMetadataUpdateExternalCollectionsMenu->addAction(
                        updateInExternalTrackCollection.action);
            }
        }
        if (!m_pMetadataUpdateExternalCollectionsMenu->isEmpty()) {
            m_pMetadataMenu->addMenu(m_pMetadataUpdateExternalCollectionsMenu);
        }

        m_pClearMetadataMenu->clear();

        if (trackModel == nullptr) {
            return;
        }
        bool allowClear = true;
        int column = trackModel->fieldIndex("bpm_lock");
        for (int i = 0; i < indices.size() && allowClear; ++i) {
            int row = indices.at(i).row();
            QModelIndex index = indices.at(i).sibling(row,column);
            if (index.data().toBool()) {
                allowClear = false;
            }
        }
        m_pClearBeatsAction->setEnabled(allowClear);
        m_pClearMetadataMenu->addAction(m_pClearBeatsAction);
    }

    if (modelHasCapabilities(TrackModel::TRACKMODELCAPS_RESETPLAYED)) {
        m_pClearMetadataMenu->addAction(m_pClearPlayCountAction);
    }

    if (modelHasCapabilities(TrackModel::TRACKMODELCAPS_EDITMETADATA)) {
        // FIXME: Why is clearing the loop not working?
        m_pClearMetadataMenu->addAction(m_pClearMainCueAction);
        m_pClearMetadataMenu->addAction(m_pClearHotCuesAction);
        m_pClearMetadataMenu->addAction(m_pClearIntroCueAction);
        m_pClearMetadataMenu->addAction(m_pClearOutroCueAction);
        //m_pClearMetadataMenu->addAction(m_pClearLoopAction);
        m_pClearMetadataMenu->addAction(m_pClearKeyAction);
        m_pClearMetadataMenu->addAction(m_pClearReplayGainAction);
        m_pClearMetadataMenu->addAction(m_pClearWaveformAction);
        m_pClearMetadataMenu->addSeparator();
        m_pClearMetadataMenu->addAction(m_pClearAllMetadataAction);

        // Cover art menu only applies if at least one track is selected.
        if (indices.size()) {
            // We load a single track to get the necessary context for the cover (we use
            // last to be consistent with selectionChanged above).
            QModelIndex last = indices.last();
            CoverInfo info;
            info.source = static_cast<CoverInfo::Source>(
                last.sibling(last.row(), m_iCoverSourceColumn).data().toInt());
            info.type = static_cast<CoverInfo::Type>(
                last.sibling(last.row(), m_iCoverTypeColumn).data().toInt());
            info.hash = last.sibling(last.row(), m_iCoverHashColumn).data().toUInt();
            info.trackLocation = last.sibling(
                last.row(), m_iTrackLocationColumn).data().toString();
            info.coverLocation = last.sibling(
                last.row(), m_iCoverLocationColumn).data().toString();
            m_pCoverMenu->setCoverArt(info);
            m_pMetadataMenu->addMenu(m_pCoverMenu);
        }

        m_pMenu->addMenu(m_pMetadataMenu);
        m_pMenu->addMenu(m_pClearMetadataMenu);

        m_pBPMMenu->addAction(m_pBpmDoubleAction);
        m_pBPMMenu->addAction(m_pBpmHalveAction);
        m_pBPMMenu->addAction(m_pBpmTwoThirdsAction);
        m_pBPMMenu->addAction(m_pBpmThreeFourthsAction);
        m_pBPMMenu->addAction(m_pBpmFourThirdsAction);
        m_pBPMMenu->addAction(m_pBpmThreeHalvesAction);
        m_pBPMMenu->addSeparator();
        m_pBPMMenu->addAction(m_pBpmLockAction);
        m_pBPMMenu->addAction(m_pBpmUnlockAction);
        m_pBPMMenu->addSeparator();
        if (oneSongSelected) {
            if (trackModel == nullptr) {
                return;
            }
            int column = trackModel->fieldIndex("bpm_lock");
            QModelIndex index = indices.at(0).sibling(indices.at(0).row(),column);
            if (index.data().toBool()) { //BPM is locked
                m_pBpmUnlockAction->setEnabled(true);
                m_pBpmLockAction->setEnabled(false);
                m_pBpmDoubleAction->setEnabled(false);
                m_pBpmHalveAction->setEnabled(false);
                m_pBpmTwoThirdsAction->setEnabled(false);
                m_pBpmThreeFourthsAction->setEnabled(false);
                m_pBpmFourThirdsAction->setEnabled(false);
                m_pBpmThreeHalvesAction->setEnabled(false);
            } else { //BPM is not locked
                m_pBpmUnlockAction->setEnabled(false);
                m_pBpmLockAction->setEnabled(true);
                m_pBpmDoubleAction->setEnabled(true);
                m_pBpmHalveAction->setEnabled(true);
                m_pBpmTwoThirdsAction->setEnabled(true);
                m_pBpmThreeFourthsAction->setEnabled(true);
                m_pBpmFourThirdsAction->setEnabled(true);
                m_pBpmThreeHalvesAction->setEnabled(true);
            }
        } else {
            bool anyLocked = false; //true if any of the selected items are locked
            int column = trackModel->fieldIndex("bpm_lock");
            for (int i = 0; i < indices.size() && !anyLocked; ++i) {
                int row = indices.at(i).row();
                QModelIndex index = indices.at(i).sibling(row,column);
                if (index.data().toBool()) {
                    anyLocked = true;
                }
            }
            if (anyLocked) {
                m_pBpmLockAction->setEnabled(false);
                m_pBpmUnlockAction->setEnabled(true);
                m_pBpmDoubleAction->setEnabled(false);
                m_pBpmHalveAction->setEnabled(false);
                m_pBpmTwoThirdsAction->setEnabled(false);
                m_pBpmThreeFourthsAction->setEnabled(false);
                m_pBpmFourThirdsAction->setEnabled(false);
                m_pBpmThreeHalvesAction->setEnabled(false);
            } else {
                m_pBpmLockAction->setEnabled(true);
                m_pBpmUnlockAction->setEnabled(false);
                m_pBpmDoubleAction->setEnabled(true);
                m_pBpmHalveAction->setEnabled(true);
                m_pBpmTwoThirdsAction->setEnabled(true);
                m_pBpmThreeFourthsAction->setEnabled(true);
                m_pBpmFourThirdsAction->setEnabled(true);
                m_pBpmThreeHalvesAction->setEnabled(true);
            }
        }
        m_pMenu->addMenu(m_pBPMMenu);
    }

    m_pMenu->addSeparator();
    if (modelHasCapabilities(TrackModel::TRACKMODELCAPS_HIDE)) {
        m_pHideAct->setEnabled(!locked);
        m_pMenu->addAction(m_pHideAct);
    }
    if (modelHasCapabilities(TrackModel::TRACKMODELCAPS_UNHIDE)) {
        m_pUnhideAct->setEnabled(!locked);
        m_pMenu->addAction(m_pUnhideAct);
    }
    if (modelHasCapabilities(TrackModel::TRACKMODELCAPS_PURGE)) {
        m_pPurgeAct->setEnabled(!locked);
        m_pMenu->addAction(m_pPurgeAct);
    }
    m_pMenu->addAction(m_pFileBrowserAct);

    if (modelHasCapabilities(TrackModel::TRACKMODELCAPS_EDITMETADATA)) {
        m_pMenu->addSeparator();
        m_pPropertiesAct->setEnabled(oneSongSelected);
        m_pMenu->addAction(m_pPropertiesAct);
    }

    //Create the right-click menu
    m_pMenu->popup(event->globalPos());
}

void WTrackTableView::onSearch(const QString& text) {
    TrackModel* trackModel = getTrackModel();
    if (trackModel) {
        bool searchWasEmpty = false;
        if (trackModel->currentSearch().isEmpty()) {
            saveNoSearchVScrollBarPos();
            searchWasEmpty = true;
        }
        trackModel->search(text);
        if (!searchWasEmpty && text.isEmpty()) {
            restoreNoSearchVScrollBarPos();
        }
    }
}

void WTrackTableView::onShow() {
}

void WTrackTableView::mouseMoveEvent(QMouseEvent* pEvent) {
    // Only use this for drag and drop if the LeftButton is pressed we need to
    // check for this because mousetracking is activated and this function is
    // called everytime the mouse is moved -- kain88 May 2012
    if (pEvent->buttons() != Qt::LeftButton) {
        // Needed for mouse-tracking to fire entered() events. If we call this
        // outside of this if statement then we get 'ghost' drags. See Bug
        // #1008737
        WLibraryTableView::mouseMoveEvent(pEvent);
        return;
    }

    TrackModel* trackModel = getTrackModel();
    if (!trackModel) {
        return;
    }
    //qDebug() << "MouseMoveEvent";
    // Iterate over selected rows and append each item's location url to a list.
    QList<QString> locations;
    QModelIndexList indices = selectionModel()->selectedRows();

    for (const QModelIndex& index : indices) {
        if (!index.isValid()) {
            continue;
        }
        locations.append(trackModel->getTrackLocation(index));
    }
    DragAndDropHelper::dragTrackLocations(locations, this, "library");
}

// Drag enter event, happens when a dragged item hovers over the track table view
void WTrackTableView::dragEnterEvent(QDragEnterEvent * event) {
    //qDebug() << "dragEnterEvent" << event->mimeData()->formats();
    if (event->mimeData()->hasUrls()) {
        if (event->source() == this) {
            if (modelHasCapabilities(TrackModel::TRACKMODELCAPS_REORDER)) {
                event->acceptProposedAction();
                return;
            }
        } else if (DragAndDropHelper::dragEnterAccept(*event->mimeData(),
                                                      "library", true, true)) {
            event->acceptProposedAction();
            return;
        }
    }
    event->ignore();
}

// Drag move event, happens when a dragged item hovers over the track table view...
// It changes the drop handle to a "+" when the drag content is acceptable.
// Without it, the following drop is ignored.
void WTrackTableView::dragMoveEvent(QDragMoveEvent * event) {
    // Needed to allow auto-scrolling
    WLibraryTableView::dragMoveEvent(event);

    //qDebug() << "dragMoveEvent" << event->mimeData()->formats();
    if (event->mimeData()->hasUrls())
    {
        if (event->source() == this) {
            if (modelHasCapabilities(TrackModel::TRACKMODELCAPS_REORDER)) {
                event->acceptProposedAction();
            } else {
                event->ignore();
            }
        } else {
            event->acceptProposedAction();
        }
    } else {
        event->ignore();
    }
}

// Drag-and-drop "drop" event. Occurs when something is dropped onto the track table view
void WTrackTableView::dropEvent(QDropEvent * event) {
    TrackModel* trackModel = getTrackModel();

    // We only do things to the TrackModel in this method so if we don't have
    // one we should just bail.
    if (!trackModel) {
        return;
    }

    if (!event->mimeData()->hasUrls() || trackModel->isLocked()) {
        event->ignore();
        return;
    }

    // Save the vertical scrollbar position. Adding new tracks and moving tracks in
    // the SQL data models causes a select() (ie. generation of a new result set),
    // which causes view to reset itself. A view reset causes the widget to scroll back
    // up to the top, which is confusing when you're dragging and dropping. :)
    int vScrollBarPos = verticalScrollBar()->value();


    // Calculate the model index where the track or tracks are destined to go.
    // (the "drop" position in a drag-and-drop)
    // The user usually drops on the seam between two rows.
    // We take the row below the seam for reference.
    int dropRow = rowAt(event->pos().y());
    int height = rowHeight(dropRow);
    QPoint pointOfRowBelowSeam(event->pos().x(), event->pos().y() + height / 2);
    QModelIndex destIndex = indexAt(pointOfRowBelowSeam);

    //qDebug() << "destIndex.row() is" << destIndex.row();

    // Drag and drop within this widget (track reordering)
    if (event->source() == this && modelHasCapabilities(TrackModel::TRACKMODELCAPS_REORDER)) {
        // Note the above code hides an ambiguous case when a
        // playlist is empty. For that reason, we can't factor that
        // code out to be common for both internal reordering
        // and external drag-and-drop. With internal reordering,
        // you can't have an empty playlist. :)

        //qDebug() << "track reordering" << __FILE__ << __LINE__;

        // Save a list of row (just plain ints) so we don't get screwed over
        // when the QModelIndexes all become invalid (eg. after moveTrack()
        // or addTrack())
        QModelIndexList indices = selectionModel()->selectedRows();

        QList<int> selectedRows;
        for (const QModelIndex& idx : indices) {
            selectedRows.append(idx.row());
        }

        // Note: The biggest subtlety in the way I've done this track reordering code
        // is that as soon as we've moved ANY track, all of our QModelIndexes probably
        // get screwed up. The starting point for the logic below is to say screw it to
        // the QModelIndexes, and just keep a list of row numbers to work from. That
        // ends up making the logic simpler and the behavior totally predictable,
        // which lets us do nice things like "restore" the selection model.

        // The model indices are sorted so that we remove the tracks from the table
        // in ascending order. This is necessary because if track A is above track B in
        // the table, and you remove track A, the model index for track B will change.
        // Sorting the indices first means we don't have to worry about this.
        //std::sort(m_selectedIndices.begin(), m_selectedIndices.end(), std::greater<QModelIndex>());
        std::sort(selectedRows.begin(), selectedRows.end());
        int maxRow = 0;
        int minRow = 0;
        if (!selectedRows.isEmpty()) {
            maxRow = selectedRows.last();
            minRow = selectedRows.first();
        }

        // Destination row, if destIndex is invalid we set it to last row + 1
        int destRow = destIndex.row() < 0 ? model()->rowCount() : destIndex.row();

        int selectedRowCount = selectedRows.count();
        int selectionRestoreStartRow = destRow;

        // Adjust first row of new selection
        if (destRow >= minRow && destRow <= maxRow) {
            // If you drag a contiguous selection of multiple tracks and drop
            // them somewhere inside that same selection, do nothing.
            return;
        } else {
            if (destRow < minRow) {
                // If we're moving the tracks _up_,
                // then reverse the order of the row selection
                // to make the algorithm below work as it is
                std::sort(selectedRows.begin(),
                      selectedRows.end(),
                      std::greater<int>());
            } else {
               if (destRow > maxRow) {
                   // If we're moving the tracks _down_,
                   // adjust the first row to reselect
                   selectionRestoreStartRow =
                        selectionRestoreStartRow - selectedRowCount;
                }
            }
        }

        // For each row that needs to be moved...
        while (!selectedRows.isEmpty()) {
            int movedRow = selectedRows.takeFirst(); // Remember it's row index
            // Move it
            trackModel->moveTrack(model()->index(movedRow, 0), destIndex);

            // Move the row indices for rows that got bumped up
            // into the void we left, or down because of the new spot
            // we're taking.
            for (int i = 0; i < selectedRows.count(); i++) {
                if ((selectedRows[i] > movedRow) && (
                    (destRow > selectedRows[i]) )) {
                    selectedRows[i] = selectedRows[i] - 1;
                } else if ((selectedRows[i] < movedRow) &&
                            (destRow < selectedRows[i])) {
                    selectedRows[i] = selectedRows[i] + 1;
                }
            }
        }


        // Highlight the moved rows again (restoring the selection)
        //QModelIndex newSelectedIndex = destIndex;
        for (int i = 0; i < selectedRowCount; i++) {
            this->selectionModel()->select(model()->index(selectionRestoreStartRow + i, 0),
                                            QItemSelectionModel::Select | QItemSelectionModel::Rows);
        }
    } else { // Drag and drop inside Mixxx is only for few rows, bulks happen here
        // Reset the selected tracks (if you had any tracks highlighted, it
        // clears them)
        this->selectionModel()->clear();

        // Add all the dropped URLs/tracks to the track model (playlist/crate)
        QList<QFileInfo> fileList = DragAndDropHelper::supportedTracksFromUrls(
            event->mimeData()->urls(), false, true);

        QList<QString> fileLocationList;
        for (const QFileInfo& fileInfo : fileList) {
            fileLocationList.append(TrackFile(fileInfo).location());
        }

        // Drag-and-drop from an external application
        // eg. dragging a track from Windows Explorer onto the track table.
        int numNewRows = fileLocationList.count();

        // Have to do this here because the index is invalid after
        // addTrack
        int selectionStartRow = destIndex.row();

        // Make a new selection starting from where the first track was
        // dropped, and select all the dropped tracks

        // If the track was dropped into an empty playlist, start at row
        // 0 not -1 :)
        if ((destIndex.row() == -1) && (model()->rowCount() == 0)) {
            selectionStartRow = 0;
        } else if ((destIndex.row() == -1) && (model()->rowCount() > 0)) {
            // If the track was dropped beyond the end of a playlist, then
            // we need to fudge the destination a bit...
            //qDebug() << "Beyond end of playlist";
            //qDebug() << "rowcount is:" << model()->rowCount();
            selectionStartRow = model()->rowCount();
        }

        // calling the addTracks returns number of failed additions
        int tracksAdded = trackModel->addTracks(destIndex, fileLocationList);

        // Decrement # of rows to select if some were skipped
        numNewRows -= (fileLocationList.size() - tracksAdded);

        // Create the selection, but only if the track model supports
        // reordering. (eg. crates don't support reordering/indexes)
        if (modelHasCapabilities(TrackModel::TRACKMODELCAPS_REORDER)) {
            for (int i = selectionStartRow; i < selectionStartRow + numNewRows; i++) {
                this->selectionModel()->select(model()->index(i, 0),
                                               QItemSelectionModel::Select |
                                               QItemSelectionModel::Rows);
            }
        }
    }

    event->acceptProposedAction();
    updateGeometries();
    verticalScrollBar()->setValue(vScrollBarPos);
}

TrackModel* WTrackTableView::getTrackModel() const {
    TrackModel* trackModel = dynamic_cast<TrackModel*>(model());
    return trackModel;
}

bool WTrackTableView::modelHasCapabilities(TrackModel::CapabilitiesFlags capabilities) const {
    TrackModel* trackModel = getTrackModel();
    return trackModel &&
            (trackModel->getCapabilities() & capabilities) == capabilities;
}

void WTrackTableView::keyPressEvent(QKeyEvent* event) {
    if (event->key() == Qt::Key_Return) {
        // It is not a good idea if 'key_return'
        // causes a track to load since we allow in-line editing
        // of table items in general
        return;
    } else {
        QTableView::keyPressEvent(event);
    }
}

void WTrackTableView::loadSelectedTrack() {
    QModelIndexList indexes = selectionModel()->selectedRows();
    if (indexes.size() > 0) {
        slotMouseDoubleClicked(indexes.at(0));
    }
}

void WTrackTableView::loadSelectedTrackToGroup(QString group, bool play) {
    loadSelectionToGroup(group, play);
}

void WTrackTableView::slotSendToAutoDJBottom() {
    // append to auto DJ
    sendToAutoDJ(PlaylistDAO::AutoDJSendLoc::BOTTOM);
}

void WTrackTableView::slotSendToAutoDJTop() {
    sendToAutoDJ(PlaylistDAO::AutoDJSendLoc::TOP);
}

void WTrackTableView::slotSendToAutoDJReplace() {
    sendToAutoDJ(PlaylistDAO::AutoDJSendLoc::REPLACE);
}

QList<TrackId> WTrackTableView::getSelectedTrackIds() const {
    QList<TrackId> trackIds;

    QItemSelectionModel* pSelectionModel = selectionModel();
    VERIFY_OR_DEBUG_ASSERT(pSelectionModel != nullptr) {
        qWarning() << "No selected tracks available";
        return trackIds;
    }

    TrackModel* pTrackModel = getTrackModel();
    VERIFY_OR_DEBUG_ASSERT(pTrackModel != nullptr) {
        qWarning() << "No selected tracks available";
        return trackIds;
    }

    const QModelIndexList rows = selectionModel()->selectedRows();
    trackIds.reserve(rows.size());
    for (const QModelIndex& row: rows) {
        const TrackId trackId = pTrackModel->getTrackId(row);
        if (trackId.isValid()) {
            trackIds.append(trackId);
        } else {
            // This happens in the browse view where only some tracks
            // have an id.
            qDebug() << "Skipping row" << row << "with invalid track id";
        }
    }

    return trackIds;
}

void WTrackTableView::setSelectedTracks(const QList<TrackId>& trackIds) {
    QItemSelectionModel* pSelectionModel = selectionModel();
    VERIFY_OR_DEBUG_ASSERT(pSelectionModel != nullptr) {
        qWarning() << "No selected tracks available";
        return;
    }

    TrackModel* pTrackModel = getTrackModel();
    VERIFY_OR_DEBUG_ASSERT(pTrackModel != nullptr) {
        qWarning() << "No selected tracks available";
        return;
    }

    for (const auto& trackId : trackIds) {
        const QLinkedList<int> gts = pTrackModel->getTrackRows(trackId);

        QLinkedList<int>::const_iterator i;
        for (i = gts.constBegin(); i != gts.constEnd(); ++i) {
            pSelectionModel->select(model()->index(*i, 0),
                                    QItemSelectionModel::Select | QItemSelectionModel::Rows);
        }
    }
}


void WTrackTableView::sendToAutoDJ(PlaylistDAO::AutoDJSendLoc loc) {
    if (!modelHasCapabilities(TrackModel::TRACKMODELCAPS_ADDTOAUTODJ)) {
        return;
    }

    const QList<TrackId> trackIds = getSelectedTrackIds();
    if (trackIds.isEmpty()) {
        qWarning() << "No tracks selected for AutoDJ";
        return;
    }

    PlaylistDAO& playlistDao = m_pTrackCollection->getPlaylistDAO();

    // TODO(XXX): Care whether the append succeeded.
    m_pTrackCollection->unhideTracks(trackIds);
    playlistDao.sendToAutoDJ(trackIds, loc);
}

void WTrackTableView::slotImportTrackMetadataFromFileTags() {
    if (!modelHasCapabilities(TrackModel::TRACKMODELCAPS_EDITMETADATA)) {
        return;
    }

    QModelIndexList indices = selectionModel()->selectedRows();

    TrackModel* trackModel = getTrackModel();

    if (trackModel == nullptr) {
        return;
    }

    for (const QModelIndex& index : indices) {
        TrackPointer pTrack = trackModel->getTrack(index);
        if (pTrack) {
            // The user has explicitly requested to reload metadata from the file
            // to override the information within Mixxx! Custom cover art must be
            // reloaded separately.
            SoundSourceProxy(pTrack).updateTrackFromSource(
                    SoundSourceProxy::ImportTrackMetadataMode::Again);
        }
    }
}

void WTrackTableView::slotExportTrackMetadataIntoFileTags() {
    if (!modelHasCapabilities(TrackModel::TRACKMODELCAPS_EDITMETADATA)) {
        return;
    }

    TrackModel* pTrackModel = getTrackModel();
    if (!pTrackModel) {
        return;
    }

    QModelIndexList indices = selectionModel()->selectedRows();
    if (indices.isEmpty()) {
        return;
    }

    mixxx::DlgTrackMetadataExport::showMessageBoxOncePerSession();

    for (const QModelIndex& index : indices) {
        TrackPointer pTrack = pTrackModel->getTrack(index);
        if (pTrack) {
            // Export of metadata is deferred until all references to the
            // corresponding track object have been dropped. Otherwise
            // writing to files that are still used for playback might
            // cause crashes or at least audible glitches!
            mixxx::DlgTrackMetadataExport::showMessageBoxOncePerSession();
            pTrack->markForMetadataExport();
        }
    }
}

void WTrackTableView::slotUpdateExternalTrackCollection(
        ExternalTrackCollection* externalTrackCollection) {
    VERIFY_OR_DEBUG_ASSERT(externalTrackCollection) {
        return;
    }

    if (!modelHasCapabilities(TrackModel::TRACKMODELCAPS_EDITMETADATA)) {
        return;
    }

    TrackModel* pTrackModel = getTrackModel();
    if (!pTrackModel) {
        return;
    }

    const QModelIndexList indices = selectionModel()->selectedRows();
    if (indices.isEmpty()) {
        return;
    }

    QList<TrackRef> trackRefs;
    trackRefs.reserve(indices.size());
    for (const QModelIndex& index : indices) {
        trackRefs.append(
                TrackRef::fromFileInfo(
                        pTrackModel->getTrackLocation(index),
                        pTrackModel->getTrackId(index)));
    }

    externalTrackCollection->updateTracks(std::move(trackRefs));
}

//slot for reset played count, sets count to 0 of one or more tracks
void WTrackTableView::slotClearPlayCount() {
    QModelIndexList indices = selectionModel()->selectedRows();
    TrackModel* trackModel = getTrackModel();

    if (trackModel == nullptr) {
        return;
    }

    for (const QModelIndex& index : indices) {
        TrackPointer pTrack = trackModel->getTrack(index);
        if (pTrack) {
            pTrack->resetPlayCounter();
        }
    }
}

void WTrackTableView::slotPopulatePlaylistMenu() {
    // The user may open the Playlist submenu, move their cursor away, then
    // return to the Playlist submenu before exiting the track context menu.
    // Avoid querying the database multiple times in that case.
    if (m_bPlaylistMenuLoaded) {
        return;
    }
    m_pPlaylistMenu->clear();
    PlaylistDAO& playlistDao = m_pTrackCollection->getPlaylistDAO();
    QMap<QString,int> playlists;
    int numPlaylists = playlistDao.playlistCount();
    for (int i = 0; i < numPlaylists; ++i) {
        int iPlaylistId = playlistDao.getPlaylistId(i);
        playlists.insert(playlistDao.getPlaylistName(iPlaylistId), iPlaylistId);
    }
    QMapIterator<QString, int> it(playlists);
    while (it.hasNext()) {
        it.next();
        if (!playlistDao.isHidden(it.value())) {
            // No leak because making the menu the parent means they will be
            // auto-deleted
            auto pAction = new QAction(it.key(), m_pPlaylistMenu);
            bool locked = playlistDao.isPlaylistLocked(it.value());
            pAction->setEnabled(!locked);
            m_pPlaylistMenu->addAction(pAction);
            m_playlistMapper.setMapping(pAction, it.value());
            connect(pAction, SIGNAL(triggered()), &m_playlistMapper, SLOT(map()));
        }
    }
    m_pPlaylistMenu->addSeparator();
    QAction* newPlaylistAction = new QAction(tr("Create New Playlist"), m_pPlaylistMenu);
    m_pPlaylistMenu->addAction(newPlaylistAction);
    m_playlistMapper.setMapping(newPlaylistAction, -1);// -1 to signify new playlist
    connect(newPlaylistAction, SIGNAL(triggered()), &m_playlistMapper, SLOT(map()));
    m_bPlaylistMenuLoaded = true;
}

void WTrackTableView::addSelectionToPlaylist(int iPlaylistId) {
    const QList<TrackId> trackIds = getSelectedTrackIds();
    if (trackIds.isEmpty()) {
        qWarning() << "No tracks selected for playlist";
        return;
    }

    PlaylistDAO& playlistDao = m_pTrackCollection->getPlaylistDAO();

    if (iPlaylistId == -1) { // i.e. a new playlist is suppose to be created
        QString name;
        bool validNameGiven = false;

        do {
            bool ok = false;
            name = QInputDialog::getText(nullptr,
                    tr("Create New Playlist"),
                    tr("Enter name for new playlist:"),
                    QLineEdit::Normal,
                    tr("New Playlist"),
                    &ok).trimmed();
            if (!ok) {
                return;
            }
            if (playlistDao.getPlaylistIdFromName(name) != -1) {
                QMessageBox::warning(nullptr,
                        tr("Playlist Creation Failed"),
                        tr("A playlist by that name already exists."));
            } else if (name.isEmpty()) {
                QMessageBox::warning(nullptr,
                        tr("Playlist Creation Failed"),
                        tr("A playlist cannot have a blank name."));
            } else {
                validNameGiven = true;
            }
       } while (!validNameGiven);
       iPlaylistId = playlistDao.createPlaylist(name);//-1 is changed to the new playlist ID return from the DAO
       if (iPlaylistId == -1) {
           QMessageBox::warning(nullptr,
                                tr("Playlist Creation Failed"),
                                tr("An unknown error occurred while creating playlist: ")
                                 +name);
           return;
       }
    }

    // TODO(XXX): Care whether the append succeeded.
    m_pTrackCollection->unhideTracks(trackIds);
    playlistDao.appendTracksToPlaylist(trackIds, iPlaylistId);
}

void WTrackTableView::slotPopulateCrateMenu() {
    // The user may open the Crate submenu, move their cursor away, then
    // return to the Crate submenu before exiting the track context menu.
    // Avoid querying the database multiple times in that case.
    if (m_bCrateMenuLoaded) {
        return;
    }
    m_pCrateMenu->clear();
    const QList<TrackId> trackIds = getSelectedTrackIds();

    CrateSummarySelectResult allCrates(m_pTrackCollection->crates().selectCratesWithTrackCount(trackIds));

    CrateSummary crate;
    while (allCrates.populateNext(&crate)) {
        auto pAction = make_parented<QWidgetAction>(m_pCrateMenu);
        auto pCheckBox = make_parented<QCheckBox>(m_pCrateMenu);

        pCheckBox->setText(crate.getName());
        pCheckBox->setProperty("crateId",
                                QVariant::fromValue(crate.getId()));
        pCheckBox->setEnabled(!crate.isLocked());
        // Strangely, the normal styling of QActions does not automatically
        // apply to QWidgetActions. The :selected pseudo-state unfortunately
        // does not work with QWidgetAction. :hover works for selecting items
        // with the mouse, but not with the keyboard. :focus works for the
        // keyboard but with the mouse, the last clicked item keeps the style
        // after the mouse cursor is moved to hover over another item.

        // ronso0 Disabling this stylesheet allows to override the OS style
        // of the :hover and :focus state.
//        pCheckBox->setStyleSheet(
//            QString("QCheckBox {color: %1;}").arg(
//                    pCheckBox->palette().text().color().name()) + "\n" +
//            QString("QCheckBox:hover {background-color: %1;}").arg(
//                    pCheckBox->palette().highlight().color().name()));
        pAction->setEnabled(!crate.isLocked());
        pAction->setDefaultWidget(pCheckBox.get());

        if (crate.getTrackCount() == 0) {
            pCheckBox->setChecked(false);
        } else if (crate.getTrackCount() == (uint)trackIds.length()) {
            pCheckBox->setChecked(true);
        } else {
            pCheckBox->setTristate(true);
            pCheckBox->setCheckState(Qt::PartiallyChecked);
        }

        m_crateMapper.setMapping(pAction.get(), pCheckBox.get());
        m_crateMapper.setMapping(pCheckBox.get(), pCheckBox.get());
        m_pCrateMenu->addAction(pAction.get());
        connect(pAction.get(), SIGNAL(triggered()),
                &m_crateMapper, SLOT(map()));
        connect(pCheckBox.get(), SIGNAL(stateChanged(int)),
                &m_crateMapper, SLOT(map()));

    }
    m_pCrateMenu->addSeparator();
    QAction* newCrateAction = new QAction(tr("Create New Crate"), m_pCrateMenu);
    m_pCrateMenu->addAction(newCrateAction);
    connect(newCrateAction, SIGNAL(triggered()), this, SLOT(addSelectionToNewCrate()));
    m_bCrateMenuLoaded = true;
}

void WTrackTableView::updateSelectionCrates(QWidget* pWidget) {
    auto pCheckBox = qobject_cast<QCheckBox*>(pWidget);
    VERIFY_OR_DEBUG_ASSERT(pCheckBox) {
        qWarning() << "crateId is not of CrateId type";
        return;
    }
    CrateId crateId = pCheckBox->property("crateId").value<CrateId>();

    const QList<TrackId> trackIds = getSelectedTrackIds();

    if (trackIds.isEmpty()) {
        qWarning() << "No tracks selected for crate";
        return;
    }

    // we need to disable tristate again as the mixed state will now be gone and can't be brought back
    pCheckBox->setTristate(false);
    if(!pCheckBox->isChecked()) {
        if (crateId.isValid()) {
            m_pTrackCollection->removeCrateTracks(crateId, trackIds);
        }
    } else {
        if (!crateId.isValid()) { // i.e. a new crate is suppose to be created
            crateId = CrateFeatureHelper(
                    m_pTrackCollection, m_pConfig).createEmptyCrate();
        }
        if (crateId.isValid()) {
            m_pTrackCollection->unhideTracks(trackIds);
            m_pTrackCollection->addCrateTracks(crateId, trackIds);
        }
    }
}

void WTrackTableView::addSelectionToNewCrate() {
    const QList<TrackId> trackIds = getSelectedTrackIds();

    if (trackIds.isEmpty()) {
        qWarning() << "No tracks selected for crate";
        return;
    }

    CrateId crateId = CrateFeatureHelper(
            m_pTrackCollection, m_pConfig).createEmptyCrate();

    if (crateId.isValid()) {
        m_pTrackCollection->unhideTracks(trackIds);
        m_pTrackCollection->addCrateTracks(crateId, trackIds);
    }

}

void WTrackTableView::doSortByColumn(int headerSection, Qt::SortOrder sortOrder) {
    TrackModel* trackModel = getTrackModel();
    QAbstractItemModel* itemModel = model();

    if (trackModel == nullptr || itemModel == nullptr || !m_sorting) {
        return;
    }

    // Save the selection
    const QList<TrackId> selectedTrackIds = getSelectedTrackIds();
    int savedHScrollBarPos = horizontalScrollBar()->value();

    sortByColumn(headerSection, sortOrder);

    QItemSelectionModel* currentSelection = selectionModel();
    currentSelection->reset(); // remove current selection

    QMap<int,int> selectedRows;
    for (const auto& trackId : selectedTrackIds) {

        // TODO(rryan) slowly fixing the issues with BaseSqlTableModel. This
        // code is broken for playlists because it assumes each trackid is in
        // the table once. This will erroneously select all instances of the
        // track for playlists, but it works fine for every other view. The way
        // to fix this that we should do is to delegate the selection saving to
        // the TrackModel. This will allow the playlist table model to use the
        // table index as the unique id instead of this code stupidly using
        // trackid.
        QLinkedList<int> rows = trackModel->getTrackRows(trackId);
        for (int row : rows) {
            // Restore sort order by rows, so the following commands will act as expected
            selectedRows.insert(row, 0);
        }
    }

    QModelIndex first;
    QMapIterator<int,int> i(selectedRows);
    while (i.hasNext()) {
        i.next();
        QModelIndex tl = itemModel->index(i.key(), 0);
        currentSelection->select(tl, QItemSelectionModel::Rows | QItemSelectionModel::Select);

        if (!first.isValid()) {
            first = tl;
        }
    }

    scrollTo(first, QAbstractItemView::EnsureVisible);
    horizontalScrollBar()->setValue(savedHScrollBarPos);
}

void WTrackTableView::applySortingIfVisible() {
    // There are multiple instances of WTrackTableView, but we only want to
    // apply the sorting to the currently visible instance
    if (!isVisible()) {
        return;
    }

    applySorting();
}

void WTrackTableView::applySorting() {
    TrackModel* trackModel = getTrackModel();
    int sortColumnId = static_cast<int>(m_pSortColumn->get());
    if (sortColumnId < 0 || sortColumnId >= TrackModel::SortColumnId::NUM_SORTCOLUMNIDS) {
        return;
    }

    int sortColumn = trackModel->columnIndexFromSortColumnId(static_cast<TrackModel::SortColumnId>(sortColumnId));
    if (sortColumn < 0) {
        return;
    }

    Qt::SortOrder sortOrder = m_pSortOrder->get() ? Qt::DescendingOrder : Qt::AscendingOrder;

    // This line sorts the TrackModel
    horizontalHeader()->setSortIndicator(sortColumn, sortOrder);

    // in Qt5, we need to call it manually, which triggers finally the select()
    doSortByColumn(sortColumn, sortOrder);
}

void WTrackTableView::slotLockBpm() {
    lockBpm(true);
}

void WTrackTableView::slotUnlockBpm() {
    lockBpm(false);
}

void WTrackTableView::slotScaleBpm(int scale) {
    TrackModel* trackModel = getTrackModel();
    if (trackModel == nullptr) {
        return;
    }

    QModelIndexList selectedTrackIndices = selectionModel()->selectedRows();
    for (const auto& index : selectedTrackIndices) {
        TrackPointer track = trackModel->getTrack(index);
        if (!track->isBpmLocked()) { // bpm is not locked
            BeatsPointer beats = track->getBeats();
            if (beats != nullptr) {
                beats->scale(static_cast<Beats::BPMScale>(scale));
            } else {
                continue;
            }
        }
    }
}

void WTrackTableView::lockBpm(bool lock) {
    TrackModel* trackModel = getTrackModel();
    if (trackModel == nullptr) {
        return;
    }

    QModelIndexList selectedTrackIndices = selectionModel()->selectedRows();
    // TODO: This should be done in a thread for large selections
    for (const auto& index : selectedTrackIndices) {
        TrackPointer track = trackModel->getTrack(index);
        track->setBpmLocked(lock);
    }
}

void WTrackTableView::slotClearBeats() {
    TrackModel* trackModel = getTrackModel();
    if (trackModel == nullptr) {
        return;
    }

    QModelIndexList selectedTrackIndices = selectionModel()->selectedRows();
    // TODO: This should be done in a thread for large selections
    for (const auto& index : selectedTrackIndices) {
        TrackPointer track = trackModel->getTrack(index);
        if (!track->isBpmLocked()) {
            track->setBeats(BeatsPointer());
        }
    }
}

void WTrackTableView::slotClearMainCue() {
    QModelIndexList indices = selectionModel()->selectedRows();
    TrackModel* trackModel = getTrackModel();

    if (trackModel == nullptr) {
        return;
    }

    for (const QModelIndex& index : indices) {
        TrackPointer pTrack = trackModel->getTrack(index);
        if (pTrack) {
            pTrack->removeCuesOfType(Cue::Type::MainCue);
        }
    }
}

void WTrackTableView::slotClearHotCues() {
    QModelIndexList indices = selectionModel()->selectedRows();
    TrackModel* trackModel = getTrackModel();

    if (trackModel == nullptr) {
        return;
    }

    for (const QModelIndex& index : indices) {
        TrackPointer pTrack = trackModel->getTrack(index);
        if (pTrack) {
            pTrack->removeCuesOfType(Cue::Type::HotCue);
        }
    }
}

void WTrackTableView::slotClearIntroCue() {
    QModelIndexList indices = selectionModel()->selectedRows();
    TrackModel* trackModel = getTrackModel();

    if (trackModel == nullptr) {
        return;
    }

    for (const QModelIndex& index : indices) {
        TrackPointer pTrack = trackModel->getTrack(index);
        if (pTrack) {
            pTrack->removeCuesOfType(Cue::Type::Intro);
        }
    }
}

void WTrackTableView::slotClearOutroCue() {
    QModelIndexList indices = selectionModel()->selectedRows();
    TrackModel* trackModel = getTrackModel();

    if (trackModel == nullptr) {
        return;
    }

    for (const QModelIndex& index : indices) {
        TrackPointer pTrack = trackModel->getTrack(index);
        if (pTrack) {
            pTrack->removeCuesOfType(Cue::Type::Outro);
        }
    }
}

void WTrackTableView::slotClearLoop() {
    QModelIndexList indices = selectionModel()->selectedRows();
    TrackModel* trackModel = getTrackModel();

    if (trackModel == nullptr) {
        return;
    }

    for (const QModelIndex& index : indices) {
        TrackPointer pTrack = trackModel->getTrack(index);
        if (pTrack) {
            pTrack->removeCuesOfType(Cue::Type::Loop);
        }
    }
}

void WTrackTableView::slotClearKey() {
    QModelIndexList indices = selectionModel()->selectedRows();
    TrackModel* trackModel = getTrackModel();

    if (trackModel == nullptr) {
        return;
    }

    for (const QModelIndex& index : indices) {
        TrackPointer pTrack = trackModel->getTrack(index);
        if (pTrack) {
            pTrack->resetKeys();
        }
    }
}

void WTrackTableView::slotClearReplayGain() {
    QModelIndexList indices = selectionModel()->selectedRows();
    TrackModel* trackModel = getTrackModel();

    if (trackModel == nullptr) {
        return;
    }

    for (const QModelIndex& index : indices) {
        TrackPointer pTrack = trackModel->getTrack(index);
        if (pTrack) {
            pTrack->setReplayGain(mixxx::ReplayGain());
        }
    }
}

void WTrackTableView::slotClearWaveform() {
    TrackModel* trackModel = getTrackModel();
    if (trackModel == nullptr) {
        return;
    }

    AnalysisDao& analysisDao = m_pTrackCollection->getAnalysisDAO();
    QModelIndexList indices = selectionModel()->selectedRows();
    for (const QModelIndex& index : indices) {
        TrackPointer pTrack = trackModel->getTrack(index);
        if (!pTrack) {
            continue;
        }
        analysisDao.deleteAnalysesForTrack(pTrack->getId());
        pTrack->setWaveform(WaveformPointer());
        pTrack->setWaveformSummary(WaveformPointer());
    }
}

void WTrackTableView::slotClearAllMetadata() {
    slotClearBeats();
    slotClearMainCue();
    slotClearHotCues();
    slotClearIntroCue();
    slotClearOutroCue();
    slotClearLoop();
    slotClearKey();
    slotClearReplayGain();
    slotClearWaveform();
}

void WTrackTableView::slotCoverInfoSelected(const CoverInfoRelative& coverInfo) {
    TrackModel* trackModel = getTrackModel();
    if (trackModel == nullptr) {
        return;
    }
    QModelIndexList selection = selectionModel()->selectedRows();
    for (const QModelIndex& index : selection) {
        TrackPointer pTrack = trackModel->getTrack(index);
        if (pTrack) {
            pTrack->setCoverInfo(coverInfo);
        }
    }
}

void WTrackTableView::slotReloadCoverArt() {
    TrackModel* trackModel = getTrackModel();
    if (trackModel == nullptr) {
        return;
    }
    QList<TrackPointer> selectedTracks;
    QModelIndexList selection = selectionModel()->selectedRows();
    for (const QModelIndex& index : selection) {
        TrackPointer pTrack = trackModel->getTrack(index);
        if (pTrack) {
            selectedTracks.append(pTrack);
        }
    }
    CoverArtCache* pCache = CoverArtCache::instance();
    if (pCache) {
        pCache->requestGuessCovers(selectedTracks);
    }
}

void WTrackTableView::slotSortingChanged(int headerSection, Qt::SortOrder order) {

    double sortOrder = static_cast<double>(order);
    bool sortingChanged = false;

    TrackModel* trackModel = getTrackModel();
    TrackModel::SortColumnId sortColumnId = trackModel->sortColumnIdFromColumnIndex(headerSection);

    if (sortColumnId == TrackModel::SortColumnId::SORTCOLUMN_INVALID) {
        return;
    }

    if (sortColumnId != static_cast<int>(m_pSortColumn->get())) {
        m_pSortColumn->set(sortColumnId);
        sortingChanged = true;
    }
    if (sortOrder != m_pSortOrder->get()) {
        m_pSortOrder->set(sortOrder);
        sortingChanged = true;
    }

    if (sortingChanged) {
        applySortingIfVisible();
    }
}

bool WTrackTableView::hasFocus() const {
    return QWidget::hasFocus();
}

void WTrackTableView::saveCurrentVScrollBarPos()
{
    saveVScrollBarPos(getTrackModel());
}

void WTrackTableView::restoreCurrentVScrollBarPos()
{
    restoreVScrollBarPos(getTrackModel());
}

void WTrackTableView::keyNotationChanged()
{
    QWidget::update();
}<|MERGE_RESOLUTION|>--- conflicted
+++ resolved
@@ -286,7 +286,6 @@
     WTrackTableViewHeader* oldHeader =
             dynamic_cast<WTrackTableViewHeader*>(horizontalHeader());
     if (getTrackModel() == trackModel) {
-<<<<<<< HEAD
         // Call select() on the table so it refreshes if it's dirty.
         getTrackModel()->select();
         // Also restore the header state, which may be different than for
@@ -294,11 +293,6 @@
         if (oldHeader != nullptr) {
             oldHeader->restoreHeaderState();
         }
-=======
-        // Re-sort the table even if the track model is the same. This triggers
-        // a select() if the table is dirty.
-        doSortByColumn(horizontalHeader()->sortIndicatorSection(), horizontalHeader()->sortIndicatorOrder());
->>>>>>> b5220693
         return;
     } else {
         newModel = trackModel;
