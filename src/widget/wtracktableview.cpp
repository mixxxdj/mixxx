--- conflicted
+++ resolved
@@ -756,23 +756,6 @@
 }
 
 void WTrackTableView::keyPressEvent(QKeyEvent* event) {
-<<<<<<< HEAD
-    if (event->key() == Qt::Key_Return) {
-        // It is not a good idea if 'key_return'
-        // causes a track to load since we allow in-line editing
-        // of table items in general
-        return;
-    } else if (event->key() == Qt::Key_Delete) {
-        QModelIndexList indices = selectionModel()->selectedRows();
-        if (indices.size() > 0) {
-            TrackModel* pTrackModel = getTrackModel();
-            if (pTrackModel) {
-                pTrackModel->removeTracks(indices);
-            }
-        }
-    } else {
-        QTableView::keyPressEvent(event);
-=======
     // Ctrl+Return opens track properties dialog.
     // Ignore it if any cell editor is open.
     // Note: the shortcut is displayed in the track context menu
@@ -784,7 +767,14 @@
             m_pTrackMenu->loadTrackModelIndices(indices);
             m_pTrackMenu->slotShowDlgTrackInfo();
         }
->>>>>>> d7b5ad5f
+    } else if (event->key() == Qt::Key_Delete) {
+        QModelIndexList indices = selectionModel()->selectedRows();
+        if (indices.size() > 0) {
+            TrackModel* pTrackModel = getTrackModel();
+            if (pTrackModel) {
+                pTrackModel->removeTracks(indices);
+            }
+        }
     }
     QTableView::keyPressEvent(event);
 }
