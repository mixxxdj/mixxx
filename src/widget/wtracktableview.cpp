#include "widget/wtracktableview.h"

#include <QDrag>
#include <QModelIndex>
#include <QScrollBar>
#include <QShortcut>
#include <QStylePainter>
#include <QUrl>

#include "control/controlobject.h"
#include "library/dao/trackschema.h"
#include "library/library.h"
#include "library/library_prefs.h"
#include "library/librarytablemodel.h"
#include "library/searchqueryparser.h"
#include "library/trackcollection.h"
#include "library/trackcollectionmanager.h"
#include "mixer/playermanager.h"
#include "moc_wtracktableview.cpp"
#include "preferences/colorpalettesettings.h"
#include "preferences/dialog/dlgprefdeck.h"
#include "preferences/dialog/dlgpreflibrary.h"
#include "sources/soundsourceproxy.h"
#include "track/track.h"
#include "track/trackref.h"
#include "util/assert.h"
#include "util/defs.h"
#include "util/dnd.h"
#include "util/time.h"
#include "widget/wtrackmenu.h"
#include "widget/wtracktableviewheader.h"

namespace {

// ConfigValue key for QTable vertical scrollbar position
const ConfigKey kVScrollBarPosConfigKey{
        // mixxx::library::prefs::kConfigGroup is defined in another
        // unit of compilation and cannot be reused here!
        QStringLiteral("[Library]"),
        QStringLiteral("VScrollBarPos")};

} // anonymous namespace

WTrackTableView::WTrackTableView(QWidget* pParent,
        UserSettingsPointer pConfig,
        Library* pLibrary,
        double backgroundColorOpacity)
        : WLibraryTableView(pParent, pConfig),
          m_pConfig(pConfig),
          m_pLibrary(pLibrary),
          m_backgroundColorOpacity(backgroundColorOpacity),
          // Default color for the focus border of TableItemDelegates
          m_focusBorderColor(kDefaultFocusBorderColor),
          m_trackPlayedColor(kDefaultTrackPlayedColor),
          m_trackMissingColor(kDefaultTrackMissingColor),
          m_dropIndicatorColor(kDefaultDropIndicatorColor),
          m_sorting(false),
          m_selectionChangedSinceLastGuiTick(true),
          m_loadCachedOnly(false),
          m_dropRow(-1) {
    // Connect slots and signals to make the world go 'round.
    connect(this, &WTrackTableView::doubleClicked, this, &WTrackTableView::slotMouseDoubleClicked);

    m_pCOTGuiTick = new ControlProxy(
            QStringLiteral("[App]"), QStringLiteral("gui_tick_50ms_period_s"), this);
    m_pCOTGuiTick->connectValueChanged(this, &WTrackTableView::slotGuiTick50ms);

    m_pKeyNotation = new ControlProxy(mixxx::library::prefs::kKeyNotationConfigKey, this);
    m_pKeyNotation->connectValueChanged(this, &WTrackTableView::keyNotationChanged);

    m_pSortColumn = new ControlProxy("[Library]", "sort_column", this);
    m_pSortColumn->connectValueChanged(this, &WTrackTableView::applySortingIfVisible);
    m_pSortOrder = new ControlProxy("[Library]", "sort_order", this);
    m_pSortOrder->connectValueChanged(this, &WTrackTableView::applySortingIfVisible);

    connect(this,
            &WTrackTableView::scrollValueChanged,
            this,
            &WTrackTableView::slotScrollValueChanged);
}

WTrackTableView::~WTrackTableView() {
    WTrackTableViewHeader* pHeader =
            qobject_cast<WTrackTableViewHeader*>(horizontalHeader());
    if (pHeader) {
        pHeader->saveHeaderState();
    }
}
#ifdef __LINUX__
void WTrackTableView::currentChanged(
        const QModelIndex& current,
        const QModelIndex& previous) {
    // This override fixes https://github.com/mixxxdj/mixxx/pull/14734
    // On Ubuntu-based distros it may happen that the InputMethod management
    // isn't working correctly for some reason. When the focused cell in the
    // tracks view is changed, QAbstractItemView::currentChanged()
    // https://github.com/qt/qtbase/blob/82015992c853b50dac167da26b8b858ac4794c66/src/widgets/itemviews/qabstractitemview.cpp#L3823
    // enables Qt::WA_InputMethodEnabled for editable columns/cells.
    // Then, special keys are interpreted as QInputMethodEvent instead of
    // QKeyEvent, which are therefore not filtered by KeyboardEventFilter and
    // some keys of built-in keyboard mappings don't work.
    // (de_DE, fr_FR, fr_CH and probably others).
    // Reset Qt::WA_InputMethodEnabled right away if no editor is open
    QTableView::currentChanged(current, previous);
    if (state() != QTableView::EditingState) {
        // Does not interfere with hovered Star delegate, the only editor that
        // is opened on hover.
        setAttribute(Qt::WA_InputMethodEnabled, false);
    }
}
#endif

void WTrackTableView::enableCachedOnly() {
    if (!m_loadCachedOnly) {
        // don't try to load and search covers, drawing only
        // covers which are already in the QPixmapCache.
        emit onlyCachedCoversAndOverviews(true);
        m_loadCachedOnly = true;
    }
    m_lastUserAction = mixxx::Time::elapsed();
}

void WTrackTableView::slotScrollValueChanged(int /*unused*/) {
    enableCachedOnly();
}

void WTrackTableView::selectionChanged(
        const QItemSelection& selected, const QItemSelection& deselected) {
    m_selectionChangedSinceLastGuiTick = true;
    enableCachedOnly();
#if QT_VERSION >= QT_VERSION_CHECK(6, 0, 0)
    // Workaround for Qt6 bug https://bugreports.qt.io/browse/QTBUG-108595:
    // If 'selectedClick' is enabled Ctrl+click opens the editor instead of
    // toggling the clicked item.
    // TODO Remove or adjust version guard as soon as the bug is fixed.
    if (m_pLibrary->selectedClickEnabled()) {
        if (selectionModel()->selectedRows().size() > 1) {
            setSelectedClick(false);
        } else {
            setSelectedClick(true);
        }
    }
#endif
    QTableView::selectionChanged(selected, deselected);
}

void WTrackTableView::slotGuiTick50ms(double /*unused*/) {
    if (!isVisible()) {
        // Don't proceed if this isn't visible.
        return;
    }

    // if the user is stopped in the same row for more than 0.1 s,
    // we load un-cached cover arts as well.
    mixxx::Duration timeDelta = mixxx::Time::elapsed() - m_lastUserAction;
    if (m_loadCachedOnly && timeDelta > mixxx::Duration::fromMillis(100)) {
        // Show the currently selected track in the large cover art view and
        // highlights crate and playlists. Doing this in selectionChanged
        // slows down scrolling performance so we wait until the user has
        // stopped interacting first.
        if (m_selectionChangedSinceLastGuiTick) {
            const QModelIndexList indices = getSelectedRows();
            if (indices.size() == 1 && indices.first().isValid()) {
                // A single track has been selected
                TrackModel* pTrackModel = getTrackModel();
                if (pTrackModel) {
                    TrackPointer pTrack = pTrackModel->getTrack(indices.first());
                    if (pTrack) {
                        emit trackSelected(pTrack);
                    }
                }
            } else {
                // None or multiple tracks have been selected
                emit trackSelected(TrackPointer());
            }
            m_selectionChangedSinceLastGuiTick = false;
        }

        // This allows CoverArtDelegate to request that we load covers from disk
        // (as opposed to only serving them from cache).
        emit onlyCachedCoversAndOverviews(false);
        m_loadCachedOnly = false;
    }
}

// slot
void WTrackTableView::pasteFromSidebar() {
    pasteTracks(QModelIndex());
}

// slot
void WTrackTableView::loadTrackModel(QAbstractItemModel* pNewModel, bool restoreState) {
    qDebug() << "WTrackTableView::loadTrackModel()" << pNewModel;

    VERIFY_OR_DEBUG_ASSERT(pNewModel) {
        return;
    }
    TrackModel* pNewTrackModel = dynamic_cast<TrackModel*>(pNewModel);
    VERIFY_OR_DEBUG_ASSERT(pNewTrackModel) {
        return;
    }

    m_sorting = pNewTrackModel->hasCapabilities(TrackModel::Capability::Sorting);

    // If the model has not changed there's no need to exchange the headers
    // which would cause a small GUI freeze
    TrackModel* pCurrModel = getTrackModel();
    if (pCurrModel == pNewTrackModel) {
        // Re-sort the table even if the track model is the same. This triggers
        // a select() if the table is dirty.
        doSortByColumn(horizontalHeader()->sortIndicatorSection(),
                horizontalHeader()->sortIndicatorOrder());

        if (restoreState) {
            restoreCurrentViewState();
        }
        return;
    } else if (pCurrModel) {
        pCurrModel->maybeStopModelPopulation();
    }

    setVisible(false);

    // Save the previous track model's header state
    WTrackTableViewHeader* pOldheader =
            qobject_cast<WTrackTableViewHeader*>(horizontalHeader());
    if (pOldheader) {
        pOldheader->saveHeaderState();
    }

    // rryan 12/2009 : Due to a bug in Qt, in order to switch to a model with
    // different columns than the old model, we have to create a new horizontal
    // header. Also, for some reason the WTrackTableView has to be hidden or
    // else problems occur. Since we parent the WtrackTableViewHeader's to the
    // WTrackTableView, they are automatically deleted.
    auto* pHeader = new WTrackTableViewHeader(Qt::Horizontal, this);

    // WTF(rryan) The following saves on unnecessary work on the part of
    // WTrackTableHeaderView. setHorizontalHeader() calls setModel() on the
    // current horizontal header. If this happens on the old
    // WTrackTableViewHeader, then it will save its old state, AND do the work
    // of initializing its menus on the new model. We create a new
    // WTrackTableViewHeader, so this is wasteful. Setting a temporary
    // QHeaderView here saves on setModel() calls. Since we parent the
    // QHeaderView to the WTrackTableView, it is automatically deleted.
    auto* tempHeader = new QHeaderView(Qt::Horizontal, this);
    // Tobias Rafreider: DO NOT SET SORTING TO TRUE during header replacement
    // Otherwise, setSortingEnabled(1) will immediately trigger sortByColumn()
    // For some reason this will cause 4 select statements in series
    // from which 3 are redundant --> expensive at all
    //
    // Sorting columns, however, is possible because we
    // enable clickable sorting indicators some lines below.
    // Furthermore, we connect signal 'sortIndicatorChanged'.
    //
    // Fixes Bug https://github.com/mixxxdj/mixxx/issues/5643

    setSortingEnabled(false);
    setHorizontalHeader(tempHeader);

<<<<<<< HEAD
    setModel(model);
    setHorizontalHeader(pHeader);
    pHeader->setSectionsMovable(true);
    pHeader->setSectionsClickable(true);
=======
    setModel(pNewModel);
    setHorizontalHeader(header);
    header->setSectionsMovable(true);
    header->setSectionsClickable(true);
>>>>>>> d215d896
    // Setting this to true would render all column labels BOLD as soon as the
    // tableview is focused -- and would not restore the previous style when
    // it's unfocused. This can not be overwritten with qss, so it can screw up
    // the skin design. Also, due to selectionModel()->selectedRows() it is not
    // even useful to indicate the focused column because all columns are highlighted.
    pHeader->setHighlightSections(false);
    pHeader->setSortIndicatorShown(m_sorting);
    pHeader->setDefaultAlignment(Qt::AlignLeft);

    // Initialize all column-specific things
    for (int i = 0; i < pNewModel->columnCount(); ++i) {
        // Setup delegates according to what the model tells us
        QAbstractItemDelegate* delegate =
                pNewTrackModel->delegateForColumn(i, this);
        // We need to delete the old delegates, since the docs say the view will
        // not take ownership of them.
        QAbstractItemDelegate* old_delegate = itemDelegateForColumn(i);
        // If delegate is NULL, it will unset the delegate for the column
        setItemDelegateForColumn(i, delegate);
        delete old_delegate;

        // Show or hide the column based on whether it should be shown or not.
        if (pNewTrackModel->isColumnInternal(i)) {
            //qDebug() << "Hiding column" << i;
            horizontalHeader()->hideSection(i);
        }
        // If Mixxx starts the first time or the header states have been cleared
        // due to database schema evolution we gonna hide all columns that may
        // contain a potential large number of NULL values.  This will hide the
        // key column by default unless the user brings it to front
<<<<<<< HEAD
        if (pTrackModel->isColumnHiddenByDefault(i) &&
                !pHeader->hasPersistedHeaderState()) {
=======
        if (pNewTrackModel->isColumnHiddenByDefault(i) &&
                !header->hasPersistedHeaderState()) {
>>>>>>> d215d896
            //qDebug() << "Hiding column" << i;
            horizontalHeader()->hideSection(i);
        }
    }

    if (m_sorting) {
        // NOTE: Should be a UniqueConnection but that requires Qt 4.6
        // But Qt::UniqueConnections do not work for lambdas, non-member functions
        // and functors; they only apply to connecting to member functions.
        // https://doc.qt.io/qt-5/qobject.html#connect
        connect(horizontalHeader(),
                &QHeaderView::sortIndicatorChanged,
                this,
                &WTrackTableView::slotSortingChanged,
                Qt::AutoConnection);
        connect(pHeader,
                &WTrackTableViewHeader::shuffle,
                this,
                &WTrackTableView::slotRandomSorting);

        Qt::SortOrder sortOrder;
        TrackModel::SortColumnId sortColumn =
                pNewTrackModel->sortColumnIdFromColumnIndex(
                        horizontalHeader()->sortIndicatorSection());
        if (sortColumn != TrackModel::SortColumnId::Invalid) {
            // Sort by the saved sort section and order.
            sortOrder = horizontalHeader()->sortIndicatorOrder();
        } else {
            // No saved order is present. Use the TrackModel's default sort order.
            sortColumn = pNewTrackModel->sortColumnIdFromColumnIndex(
                    pNewTrackModel->defaultSortColumn());
            sortOrder = pNewTrackModel->defaultSortOrder();

            if (sortColumn == TrackModel::SortColumnId::Invalid) {
                // If the TrackModel has an invalid or internal column as its default
                // sort, find the first valid sort column and sort by that.
                // avoid endless while loop
                const int columnCount = pNewModel->columnCount();
                for (int sortColumnIndex = 0; sortColumnIndex < columnCount; sortColumnIndex++) {
                    sortColumn = pNewTrackModel->sortColumnIdFromColumnIndex(sortColumnIndex);
                    if (sortColumn != TrackModel::SortColumnId::Invalid) {
                        break;
                    }
                }
            }
        }

        m_pSortColumn->set(static_cast<double>(sortColumn));
        m_pSortOrder->set(sortOrder);
        applySorting();
    }

    // Set up drag and drop behavior according to whether or not the track
    // model says it supports it.

    // Defaults
    setAcceptDrops(true);
    // Always enable drag for now (until we have a model that doesn't support
    // this.)
    setDragEnabled(true);

    if (pNewTrackModel->hasCapabilities(TrackModel::Capability::ReceiveDrops)) {
        setDragDropMode(QAbstractItemView::DragDrop);
        setDropIndicatorShown(true);
        //viewport()->setAcceptDrops(true);
    } else {
        setDragDropMode(QAbstractItemView::DragOnly);
    }

    // Possible giant fuckup alert - It looks like Qt has something like these
    // caps built-in, see http://doc.trolltech.com/4.5/qt.html#ItemFlag-enum and
    // the flags(...) function that we're already using in LibraryTableModel. I
    // haven't been able to get it to stop us from using a model as a drag
    // target though, so my hacks above may not be completely unjustified.

    // Now also apply the current font to the new header
    pHeader->setFont(font());

    setVisible(true);

    // trigger restoring scrollBar position, selection etc.
    if (restoreState) {
        restoreCurrentViewState();
    }
    initTrackMenu();
}

void WTrackTableView::initTrackMenu() {
    auto* pTrackModel = getTrackModel();
    DEBUG_ASSERT(pTrackModel);

    if (m_pTrackMenu) {
        m_pTrackMenu->deleteLater();
    }

    m_pTrackMenu = make_parented<WTrackMenu>(this,
            m_pConfig,
            m_pLibrary,
            WTrackMenu::Feature::All,
            pTrackModel);
    connect(m_pTrackMenu.get(),
            &WTrackMenu::loadTrackToPlayer,
            this,
            &WLibraryTableView::loadTrackToPlayer);

    connect(m_pTrackMenu,
            &WTrackMenu::trackMenuVisible,
            this,
            [this](bool visible) {
                emit trackMenuVisible(visible);
            });
    // after removing tracks from the view via track menu, restore a usable
    // selection/currentIndex for navigation via keyboard & controller
    connect(m_pTrackMenu,
            &WTrackMenu::restoreCurrentViewStateOrIndex,
            this,
            &WTrackTableView::slotrestoreCurrentIndex);
}

// slot
void WTrackTableView::slotMouseDoubleClicked(const QModelIndex& index) {
    // Read the current TrackDoubleClickAction setting
    // TODO simplify this casting madness
    int doubleClickActionConfigValue =
            m_pConfig->getValue(mixxx::library::prefs::kTrackDoubleClickActionConfigKey,
                    static_cast<int>(DlgPrefLibrary::TrackDoubleClickAction::LoadToDeck));
    DlgPrefLibrary::TrackDoubleClickAction doubleClickAction =
            static_cast<DlgPrefLibrary::TrackDoubleClickAction>(
                    doubleClickActionConfigValue);

    if (doubleClickAction == DlgPrefLibrary::TrackDoubleClickAction::Ignore) {
        return;
    }

    auto* pTrackModel = getTrackModel();
    VERIFY_OR_DEBUG_ASSERT(pTrackModel) {
        return;
    }

    if (doubleClickAction == DlgPrefLibrary::TrackDoubleClickAction::LoadToDeck &&
            pTrackModel->hasCapabilities(
                    TrackModel::Capability::LoadToDeck)) {
        TrackPointer pTrack = pTrackModel->getTrack(index);
        if (pTrack) {
            emit loadTrack(pTrack);
        }
    } else if (doubleClickAction == DlgPrefLibrary::TrackDoubleClickAction::AddToAutoDJBottom &&
            pTrackModel->hasCapabilities(
                    TrackModel::Capability::AddToAutoDJ)) {
        addToAutoDJ(PlaylistDAO::AutoDJSendLoc::BOTTOM);
    } else if (doubleClickAction == DlgPrefLibrary::TrackDoubleClickAction::AddToAutoDJTop &&
            pTrackModel->hasCapabilities(
                    TrackModel::Capability::AddToAutoDJ)) {
        addToAutoDJ(PlaylistDAO::AutoDJSendLoc::TOP);
    }
}

TrackModel::SortColumnId WTrackTableView::getColumnIdFromCurrentIndex() {
    TrackModel* pTrackModel = getTrackModel();
    VERIFY_OR_DEBUG_ASSERT(pTrackModel) {
        return TrackModel::SortColumnId::Invalid;
    }
    return pTrackModel->sortColumnIdFromColumnIndex(currentIndex().column());
}

void WTrackTableView::assignPreviousTrackColor() {
    TrackModel* pTrackModel = getTrackModel();
    if (!pTrackModel) {
        return;
    }
    const QModelIndexList indices = getSelectedRows();
    if (indices.isEmpty()) {
        return;
    }

    QModelIndex index = indices.at(0);
    TrackPointer pTrack = pTrackModel->getTrack(index);
    if (pTrack) {
        ColorPaletteSettings colorPaletteSettings(m_pConfig);
        ColorPalette colorPalette = colorPaletteSettings.getTrackColorPalette();
        mixxx::RgbColor::optional_t color = pTrack->getColor();
        pTrack->setColor(colorPalette.previousColor(color));
    }
}

void WTrackTableView::assignNextTrackColor() {
    TrackModel* pTrackModel = getTrackModel();
    if (!pTrackModel) {
        return;
    }
    const QModelIndexList indices = getSelectedRows();
    if (indices.isEmpty()) {
        return;
    }

    QModelIndex index = indices.at(0);
    TrackPointer pTrack = pTrackModel->getTrack(index);
    if (pTrack) {
        ColorPaletteSettings colorPaletteSettings(m_pConfig);
        ColorPalette colorPalette = colorPaletteSettings.getTrackColorPalette();
        mixxx::RgbColor::optional_t color = pTrack->getColor();
        pTrack->setColor(colorPalette.nextColor(color));
    }
}

void WTrackTableView::slotPurge() {
    TrackModel* pTrackModel = getTrackModel();
    if (!pTrackModel) {
        return;
    }
    const QModelIndexList indices = getSelectedRows();
    if (indices.isEmpty()) {
        return;
    }
    saveCurrentIndex();
    pTrackModel->purgeTracks(indices);
    restoreCurrentIndex();
}

void WTrackTableView::slotDeleteTracksFromDisk() {
    const QModelIndexList indices = getSelectedRows();
    if (indices.isEmpty()) {
        return;
    }
    saveCurrentIndex();
    m_pTrackMenu->loadTrackModelIndices(indices);
    m_pTrackMenu->slotRemoveFromDisk();
    // WTrackmenu emits restoreCurrentViewStateOrIndex()
}

void WTrackTableView::slotUnhide() {
    TrackModel* pTrackModel = getTrackModel();
    if (!pTrackModel) {
        return;
    }
    const QModelIndexList indices = getSelectedRows();
    if (indices.isEmpty()) {
        return;
    }
    saveCurrentIndex();
    pTrackModel->unhideTracks(indices);
    restoreCurrentIndex();
}

void WTrackTableView::slotShowHideTrackMenu(bool show) {
    VERIFY_OR_DEBUG_ASSERT(m_pTrackMenu.get()) {
        initTrackMenu();
    }
    if (show == m_pTrackMenu->isVisible()) {
        emit trackMenuVisible(show);
        return;
    }
    if (show) {
        const auto selectedIndices = selectionModel()->selectedIndexes();
        if (selectedIndices.isEmpty()) {
            // If selection is empty, contextMenuEvent() won't work anyway.
            return;
        }

        // Show at current index if it's valid. When using only a controller for
        // for track selection, there's only on row selected.
        // If it's not part of the selection, like when Ctrl+click was used to
        // deselect a row, we use the first selected row and the column of the
        // current index.
        // Else show at cursor position.
        QPoint evPos;
        const auto currIdx = currentIndex();
        if (currIdx.isValid()) {
            if (selectedIndices.contains(currIdx)) {
                evPos = visualRect(currIdx).center();
            } else {
                // use first selected row and column of current index
                const QList<int> rows = getSelectedRowNumbers();
                const QModelIndex tempIdx = currIdx.siblingAtRow(rows.first());
                evPos = visualRect(tempIdx).center();
            }
            // If the selected row is outside the table's viewport (above or below),
            // let the menu unfold from the bottom center to hopefully clarify
            // that the menu belongs to the library and not to some deck widget.
            if (!viewport()->rect().contains(evPos)) {
                evPos = QPoint(viewport()->rect().center().x(),
                        viewport()->rect().bottom());
            } else {
                // The viewports start below the header, but mapToGlobal() uses
                // the rect() as reference. Add header height to y and we're good.
                // Assumes the view shows at least one row which is at least as tall
                // as the header, else we'll end up below the viewport, then it's
                // up to QMenu to find an adequate popup position.
                evPos += QPoint(0, horizontalHeader()->height());
            }
            evPos = mapToGlobal(evPos);
        } else {
            evPos = QCursor::pos();
        }
        showTrackMenu(evPos, indexAt(evPos));
    } else {
        m_pTrackMenu->close();
    }
}

void WTrackTableView::contextMenuEvent(QContextMenuEvent* pEvent) {
    VERIFY_OR_DEBUG_ASSERT(m_pTrackMenu.get()) {
        initTrackMenu();
    }
    pEvent->accept();

    showTrackMenu(pEvent->globalPos(), indexAt(pEvent->pos()));
}

void WTrackTableView::showTrackMenu(const QPoint pos, const QModelIndex& index) {
    VERIFY_OR_DEBUG_ASSERT(m_pTrackMenu.get()) {
        return;
    }
    // Update track indices in context menu
    const QModelIndexList indices = getSelectedRows();
    if (indices.isEmpty()) {
        return;
    }
    m_pTrackMenu->loadTrackModelIndices(indices);
    m_pTrackMenu->setTrackPropertyName(columnNameOfIndex(index));

    saveCurrentIndex();

    m_pTrackMenu->popup(pos);
    // WTrackmenu emits restoreCurrentViewStateOrIndex() on hide if required
}

QString WTrackTableView::columnNameOfIndex(const QModelIndex& index) const {
    if (!index.isValid()) {
        return {};
    }
    VERIFY_OR_DEBUG_ASSERT(model()) {
        return {};
    }
    return model()->headerData(
                          index.column(),
                          Qt::Horizontal,
                          TrackModel::kHeaderNameRole)
            .toString();
}

void WTrackTableView::onSearch(const QString& text) {
    TrackModel* pTrackModel = getTrackModel();
    if (!pTrackModel) {
        return;
    }

    saveCurrentViewState();
    bool queryIsLessSpecific = SearchQueryParser::queryIsLessSpecific(
            pTrackModel->currentSearch(), text);
    QList<TrackId> selectedTracks = getSelectedTrackIds();
    TrackId prevTrack = getCurrentTrackId();
    saveCurrentIndex();
    pTrackModel->search(text);
    if (queryIsLessSpecific) {
        // If the user removed query terms, we try to select the same
        // tracks as before
        setCurrentTrackId(prevTrack, m_prevColumn);
        setSelectedTracks(selectedTracks);
    } else {
        // The user created a more specific search query, try to restore a
        // previous state
        if (!restoreCurrentViewState()) {
            // We found no saved state for this query, try to select the
            // tracks last active, if they are part of the result set
            if (!setCurrentTrackId(prevTrack, m_prevColumn)) {
                // if the last focused track is not present try to focus the
                // respective index and scroll there
                restoreCurrentIndex();
            }
            setSelectedTracks(selectedTracks);
        }
    }
}

void WTrackTableView::onShow() {
}

void WTrackTableView::mousePressEvent(QMouseEvent* pEvent) {
    DragAndDropHelper::mousePressed(pEvent);
    WLibraryTableView::mousePressEvent(pEvent);
}

void WTrackTableView::mouseMoveEvent(QMouseEvent* pEvent) {
    // Only use this for drag and drop if the LeftButton is pressed we need to
    // check for this because mousetracking is activated and this function is
    // called every time the mouse is moved -- kain88 May 2012
    if (pEvent->buttons() != Qt::LeftButton) {
        // Needed for mouse-tracking to fire entered() events. If we call this
        // outside of this if statement then we get 'ghost' drags. See issue
        // #6507
        WLibraryTableView::mouseMoveEvent(pEvent);
        return;
    }

    TrackModel* pTrackModel = getTrackModel();
    if (!pTrackModel) {
        return;
    }
    //qDebug() << "MouseMoveEvent";

    if (DragAndDropHelper::mouseMoveInitiatesDrag(pEvent)) {
        // Iterate over selected rows and append each item's location url to a list.
        QList<QString> locations;
        const QModelIndexList indices = getSelectedRows();

        for (const QModelIndex& index : indices) {
            if (!index.isValid()) {
                continue;
            }
            locations.append(pTrackModel->getTrackLocation(index));
        }
        DragAndDropHelper::dragTrackLocations(locations, this, "library");
    }
}

// Drag enter event, happens when a dragged item hovers over the track table view
void WTrackTableView::dragEnterEvent(QDragEnterEvent * event) {
    auto* pTrackModel = getTrackModel();
    if (!pTrackModel || pTrackModel->isLocked() || !event->mimeData()->hasUrls()) {
        event->ignore();
        return;
    }
    //qDebug() << "dragEnterEvent" << event->mimeData()->formats();
    if (event->source() == this) {
        if (pTrackModel->hasCapabilities(TrackModel::Capability::Reorder)) {
            event->acceptProposedAction();
        }
    } else if (DragAndDropHelper::dragEnterAccept(*event->mimeData(),
                       "library",
                       true,
                       true)) {
        event->acceptProposedAction();
    }
}

void WTrackTableView::dragLeaveEvent(QDragLeaveEvent* /*event*/) {
    // Reset drop indicator
    m_dropRow = -1;
    update();
}

// Drag move event, happens when a dragged item hovers over the track table view...
// It changes the drop handle to a "+" when the drag content is acceptable.
// Without it, the following drop is ignored.
void WTrackTableView::dragMoveEvent(QDragMoveEvent * event) {
    auto* pTrackModel = getTrackModel();
    if (!pTrackModel || pTrackModel->isLocked() || !event->mimeData()->hasUrls()) {
        event->ignore();
        return;
    }
    // Needed to allow auto-scrolling
    WLibraryTableView::dragMoveEvent(event);

    int newDropRow = -1;

    //qDebug() << "dragMoveEvent" << event->mimeData()->formats();
    if (event->source() == this) {
        if (pTrackModel->hasCapabilities(TrackModel::Capability::Reorder)) {
            event->acceptProposedAction();
        } else {
            event->ignore();
        }
    } else {
        event->acceptProposedAction();
    }

    if (pTrackModel->hasCapabilities(TrackModel::Capability::Reorder) &&
            event->isAccepted()) {
        // If this is a playlist, calculate the position where the track(s)
        // will be inserted.
        // Handle above/below row v-center like in dropEvent()
        int posY = event->position().toPoint().y();
        int hoverRow = rowAt(posY);       // is -1 below last row
        int height = rowHeight(hoverRow); // is 0 below last row
        int yBelow = posY + static_cast<int>(height / 2);
        newDropRow = rowAt(yBelow);
        if (newDropRow == -1) {
            newDropRow = model()->rowCount();
        }
    }

    if (newDropRow != m_dropRow) {
        m_dropRow = newDropRow;
        update();
    }
}

// Drag-and-drop "drop" event. Occurs when something is dropped onto the track table view
void WTrackTableView::dropEvent(QDropEvent * event) {
    TrackModel* pTrackModel = getTrackModel();
    // We only do things to the TrackModel in this method so if we don't have
    // one we should just bail.
    if (!pTrackModel || pTrackModel->isLocked() || !event->mimeData()->hasUrls()) {
        event->ignore();
        return;
    }

    QItemSelectionModel* pSelectionModel = selectionModel();
    VERIFY_OR_DEBUG_ASSERT(pSelectionModel != nullptr) {
        qWarning() << "No selection model available";
        event->ignore();
        return;
    }

    // Save the vertical scrollbar position. Adding new tracks and moving tracks in
    // the SQL data models causes a select() (ie. generation of a new result set),
    // which causes view to reset itself. A view reset causes the widget to scroll back
    // up to the top, which is confusing when you're dragging and dropping. :)
    int vScrollBarPos = verticalScrollBar()->value();


    // Calculate the model index where the track or tracks are destined to go.
    // (the "drop" position in a drag-and-drop)
    // The user usually drops on the seam between two rows.
    // We take the row below the seam for reference.
#if QT_VERSION >= QT_VERSION_CHECK(6, 0, 0)
    QPoint position = event->position().toPoint();
#else
    QPoint position = event->pos();
#endif
    int dropRow = rowAt(position.y()); // is -1 below last row
    int height = rowHeight(dropRow);   // is 0 below last row
    QPoint pointOfRowBelowSeam(position.x(), position.y() + height / 2);
    QModelIndex destIndex = indexAt(pointOfRowBelowSeam);

    //qDebug() << "destIndex.row() is" << destIndex.row();

    // Drag and drop within this widget (track reordering)
    if (event->source() == this &&
            pTrackModel->hasCapabilities(TrackModel::Capability::Reorder)) {
        // Note the above code hides an ambiguous case when a
        // playlist is empty. For that reason, we can't factor that
        // code out to be common for both internal reordering
        // and external drag-and-drop. With internal reordering,
        // you can't have an empty playlist. :)

        // Save a list of rows (just plain ints) so we don't get screwed over
        // when the QModelIndexes all become invalid (eg. after moveTrack()
        // or addTrack())
        QList<int> selectedRows = getSelectedRowNumbers();
        if (selectedRows.isEmpty()) {
            return;
        }

        moveRows(selectedRows, destIndex.row());
    } else { // Drag and drop inside Mixxx is only for few rows, bulks happen here
        // Reset the selected tracks (if you had any tracks highlighted, it
        // clears them)
        pSelectionModel->clear();

        // Have to do this here because the index is invalid after
        // addTrack
        int selectionStartRow = destIndex.row();

        // Make a new selection starting from where the first track was
        // dropped, and select all the dropped tracks

        // If the track was dropped into an empty playlist, start at row
        // 0 not -1 :)
        if ((destIndex.row() == -1) && (model()->rowCount() == 0)) {
            selectionStartRow = 0;
        } else if ((destIndex.row() == -1) && (model()->rowCount() > 0)) {
            // If the track was dropped beyond the end of a playlist, then
            // we need to fudge the destination a bit...
            //qDebug() << "Beyond end of playlist";
            //qDebug() << "rowcount is:" << model()->rowCount();
            selectionStartRow = model()->rowCount();
        }

        // Add all the dropped URLs/tracks to the track model (playlist/crate)
        int numNewRows;
        {
            const QList<mixxx::FileInfo> trackFileInfos =
                    DragAndDropHelper::supportedTracksFromUrls(
                            event->mimeData()->urls(), false, true);
            QList<QString> trackLocations;
            trackLocations.reserve(trackFileInfos.size());
            for (const auto& fileInfo : trackFileInfos) {
                trackLocations.append(fileInfo.location());
            }
            numNewRows = pTrackModel->addTracks(destIndex, trackLocations);
            DEBUG_ASSERT(numNewRows >= 0);
            DEBUG_ASSERT(numNewRows <= trackFileInfos.size());
        }

        // Create the selection, but only if the track model supports
        // reordering. (eg. crates don't support reordering/indexes)
        if (pTrackModel->hasCapabilities(TrackModel::Capability::Reorder)) {
            // TODO Also set current index to have good starting point for navigation?
            for (int i = selectionStartRow; i < selectionStartRow + numNewRows; i++) {
                pSelectionModel->select(model()->index(i, 0),
                        QItemSelectionModel::Select |
                                QItemSelectionModel::Rows);
            }
        }
    }

    event->acceptProposedAction();
    updateGeometries();
    verticalScrollBar()->setValue(vScrollBarPos);

    m_dropRow = -1;
    update();
}

void WTrackTableView::paintEvent(QPaintEvent* e) {
    QTableView::paintEvent(e);

    if (m_dropRow < 0) {
        return;
    }

    // Draw drop indicator line
    int y;
    int rowsTotal = model()->rowCount();
    if (m_dropRow < rowsTotal) {
        y = rowViewportPosition(m_dropRow);
    } else {
        y = rowViewportPosition(rowsTotal - 1) + rowHeight(0);
    }
    // Line is 2px tall. Make sure the entire line is visible.
    if (y == 0) {
        y += 1;
    } else if (y + 1 > viewport()->height()) {
        y = viewport()->height() - 1;
    }

    QPainter painter(viewport());
    QPen pen(m_dropIndicatorColor, 2, Qt::SolidLine);
    painter.setPen(pen);
    painter.drawLine(0, y, viewport()->width(), y);
}

QModelIndexList WTrackTableView::getSelectedRows() const {
    if (getTrackModel() == nullptr) {
        return {};
    }
    QItemSelectionModel* pSelectionModel = selectionModel();
    VERIFY_OR_DEBUG_ASSERT(pSelectionModel != nullptr) {
        qWarning() << "No selection model available";
        return {};
    }
    return pSelectionModel->selectedRows();
}

QList<int> WTrackTableView::getSelectedRowNumbers() const {
    const QModelIndexList indices = getSelectedRows();
    QList<int> selectedRows;
    for (const QModelIndex& idx : indices) {
        selectedRows.append(idx.row());
    }
    std::sort(selectedRows.begin(), selectedRows.end());
    return selectedRows;
}

TrackModel* WTrackTableView::getTrackModel() const {
    TrackModel* pTrackModel = dynamic_cast<TrackModel*>(model());
    return pTrackModel;
}

namespace {
QModelIndex calculateCutIndex(const QModelIndex& currentIndex,
        const QModelIndexList& removedIndices) {
    if (removedIndices.empty()) {
        return QModelIndex();
    }
    const int row = currentIndex.row();
    int rowAfterRemove = row;
    for (const auto& removeIndex : removedIndices) {
        if (removeIndex.row() < row) {
            rowAfterRemove--;
        }
    }
    return currentIndex.siblingAtRow(rowAfterRemove);
}
} // namespace

void WTrackTableView::removeSelectedTracks() {
    const QModelIndexList indices = getSelectedRows();
    const QModelIndex newIndex = calculateCutIndex(currentIndex(), indices);
    getTrackModel()->removeTracks(indices);
    setCurrentIndex(newIndex);
}

void WTrackTableView::cutSelectedTracks() {
    const QModelIndexList indices = getSelectedRows();
    const QModelIndex newIndex = calculateCutIndex(currentIndex(), indices);
    getTrackModel()->cutTracks(indices);
    setCurrentIndex(newIndex);
}

void WTrackTableView::copySelectedTracks() {
    const QModelIndexList indices = getSelectedRows();
    getTrackModel()->copyTracks(indices);
}

void WTrackTableView::pasteTracks(const QModelIndex& index) {
    TrackModel* trackModel = getTrackModel();
    if (!trackModel) {
        return;
    }

    const auto prevIdx = currentIndex();

    const QList<int> rows = trackModel->pasteTracks(index);
    if (rows.empty()) {
        return;
    }

    updateGeometries();
    const auto lastVisibleRow = rowAt(height());

    // Use selectRow to scroll to the first or last pasted row. We would use
    // scrollTo but this is broken. This solution was already used elsewhere
    // in this way.
    if (rows.back() > lastVisibleRow) {
        selectRow(rows.back());
    } else {
        selectRow(rows.front());
    }

    const auto idx = prevIdx.siblingAtRow(rows.back());
    QItemSelectionModel* pSelectionModel = selectionModel();
    if (pSelectionModel && idx.isValid()) {
        pSelectionModel->setCurrentIndex(idx,
                QItemSelectionModel::SelectCurrent | QItemSelectionModel::Select);
    }

    // Select all the rows that we pasted
    for (const auto row : rows) {
        selectionModel()->select(model()->index(row, 0),
                QItemSelectionModel::Select | QItemSelectionModel::Rows);
    }
}

void WTrackTableView::moveRows(QList<int> selectedRowsIn, int destRow) {
    TrackModel* pTrackModel = getTrackModel();
    if (!pTrackModel) {
        return;
    }
    if (selectedRowsIn.isEmpty()) {
        return;
    }

    // Note(RRyan/Max Linke):
    // The biggest subtlety in the way I've done this track reordering code
    // is that as soon as we've moved ANY track, all of our QModelIndexes probably
    // get screwed up. The starting point for the logic below is to say screw
    // the QModelIndexes, and just keep a list of row numbers to work from.
    // That ends up making the logic simpler and the behavior totally predictable,
    // which lets us do nice things like "restore" the selection model.

    // The model indices are sorted so that we remove the tracks from the table
    // in ascending order. This is necessary because if track A is above track B in
    // the table, and you remove track A, the model index for track B will change.
    // Sorting the indices first means we don't have to worry about this.
    QList<int> selectedRows = std::move(selectedRowsIn);

    // An invalid destination row means we're supposed to move the selection to the end.
    // Happens when we drop tracks into the void below the last track.
    destRow = destRow < 0 ? model()->rowCount() : destRow;
    // Required for refocusing the correct column and restoring the selection
    // after we moved. Use 0 if the index is invalid for some reason.
    int idxCol = std::max(0, currentIndex().column());
    int selectedRowCount = selectedRows.count();
    int selectionRestoreStartRow = destRow;
    int firstSelRow = selectedRows.first();
    int lastSelRow = selectedRows.last();

    if (destRow == firstSelRow && selectedRowCount == 1) {
        return; // no-op
    }

    // Adjust first row of new selection
    if (destRow >= firstSelRow && destRow <= lastSelRow) {
        // Destination is inside the selection.
        if (selectedRowCount == lastSelRow - firstSelRow + 1) {
            // If we drag a contiguous selection of multiple tracks and drop them
            // somewhere inside that same selection, we obviously have nothing to do.
            // This is also a good way to abort accidental drags.
            return;
        }
        // Non-continuous selection:
        if (destRow == firstSelRow) {
            // Consolidate selection at first selected row.
            // Remove consecutive rows (they are already in place) until we find
            // the first gap in the selection.
            // Use the row after that continuous part as destination.
            while (destRow == firstSelRow) {
                selectedRows.removeFirst();
                firstSelRow = selectedRows.first();
                destRow++;
            }
        } else {
            return;
        }
    }

    if (destRow < firstSelRow) {
        // If we're moving the tracks UP, reverse the order of the row selection
        // to make the algorithm below work as it is
        std::sort(selectedRows.begin(),
                selectedRows.end(),
                std::greater<int>());
    } else { // Down
        if (destRow > lastSelRow) {
            // If we're moving the tracks DOWN, adjust the first row to reselect
            selectionRestoreStartRow =
                    selectionRestoreStartRow - selectedRowCount;
        }
    }

    // For each row that needs to be moved...
    while (!selectedRows.isEmpty()) {
        int movedRow = selectedRows.takeFirst(); // Remember it's row index
        // Move it
        pTrackModel->moveTrack(model()->index(movedRow, 0), model()->index(destRow, 0));

        // Move the row indices for rows that got bumped up
        // into the void we left, or down because of the new spot
        // we're taking.
        for (int i = 0; i < selectedRows.count(); i++) {
            if ((selectedRows[i] > movedRow) && ((destRow > selectedRows[i]))) {
                selectedRows[i] = selectedRows[i] - 1;
            } else if ((selectedRows[i] < movedRow) &&
                    (destRow < selectedRows[i])) {
                selectedRows[i] = selectedRows[i] + 1;
            }
        }
    }

    // Set current index.
    // TODO If we moved down, pick the last selected row?
    // int idxRow = destRow < firstSelRow
    //         ? selectionRestoreStartRow
    //         : selectionRestoreStartRow + selectedRowCount - 1;
    const auto idx = model()->index(selectionRestoreStartRow, idxCol);
    QItemSelectionModel* pSelectionModel = selectionModel();
    if (pSelectionModel && idx.isValid()) {
        pSelectionModel->setCurrentIndex(idx,
                QItemSelectionModel::SelectCurrent | QItemSelectionModel::Select);
    }

    // Select the moved rows (restore previous selection)
    for (int i = 0; i < selectedRowCount; i++) {
        selectionModel()->select(model()->index(selectionRestoreStartRow + i, idxCol),
                QItemSelectionModel::Select | QItemSelectionModel::Rows);
    }
}

void WTrackTableView::moveSelectedTracks(QKeyEvent* event) {
    TrackModel* pTrackModel = getTrackModel();
    if (!pTrackModel || pTrackModel->isLocked()) {
        return;
    }

    QList<int> selectedRows = getSelectedRowNumbers();
    if (selectedRows.isEmpty()) {
        return;
    }

    bool up = event->key() == Qt::Key_Up;
    bool pageUp = event->key() == Qt::Key_PageUp;
    bool down = event->key() == Qt::Key_Down;
    bool pageDown = event->key() == Qt::Key_PageDown;
    bool top = event->key() == Qt::Key_Home;
    bool bottom = event->key() == Qt::Key_End;

    // Check if we have a continuous selection.
    int firstSelRow = selectedRows.first();
    int lastSelRow = selectedRows.last();
    int rowCount = model()->rowCount();
    bool continuous = selectedRows.length() == lastSelRow - firstSelRow + 1;
    if (continuous &&
            (((up || pageUp || top) && firstSelRow == 0) ||
                    ((down || pageDown || bottom) && lastSelRow == rowCount - 1))) {
        // Continuous selection with no more rows to skip in the desired
        // direction, further Up/Down would wrap around the current index.
        // Ignore.
        return;
    }

    int destRow = 0; // for Home (top)
    if (bottom || ((down || pageDown) && lastSelRow == rowCount - 1)) {
        // In case of End, or non-continuous selection and lastSelRow already
        // at the end, we simply paste at the end by invalidating the index.
        destRow = -1;
    } else if (up || pageUp) {
        // currentIndex can be anywhere inside or outside the selection.
        // Set it to first selected row, then pass through the key event
        // to get us the desired destination index.
        setCurrentIndex(model()->index(firstSelRow, currentIndex().column()));
        QTableView::keyPressEvent(event);
        destRow = currentIndex().row();
        if (destRow >= lastSelRow) {
            // Multiple Up presses caused moveCursor() to wrap around.
            // Paste at the top.
            destRow = 0;
        }
    } else if (down || pageDown) {
        // Same when moving down, set index to last selected row.
        setCurrentIndex(model()->index(lastSelRow, currentIndex().column()));
        QTableView::keyPressEvent(event);
        destRow = currentIndex().row() + 1;
        if ((pageDown && destRow >= rowCount) || destRow <= firstSelRow) {
            // PageDown hit the end of the list, or moveCursor() wrapped around.
            // Explicitly paste at the end.
            destRow = -1;
        }
    }

    moveRows(selectedRows, destRow);
}

void WTrackTableView::keyPressEvent(QKeyEvent* event) {
    switch (event->key()) {
    case kPropertiesShortcutKey: {
        // Return invokes the double-click action.
        // Ctrl+Return opens the track properties dialog.
        // Ignore it if any cell editor is open.
        // Note: we use kPropertiesShortcutKey/~Mofifier here and in
        // in WTrackMenu to display the shortcut.
        if (state() == QTableView::EditingState) {
            break;
        }
        if (event->modifiers().testFlag(Qt::NoModifier)) {
            slotMouseDoubleClicked(currentIndex());
        } else if ((event->modifiers() & kPropertiesShortcutModifier)) {
            TrackModel* pTrackModel = getTrackModel();
            if (!pTrackModel ||
                    !pTrackModel->hasCapabilities(
                            TrackModel::Capability::EditMetadata)) {
                return;
            }
            const QModelIndexList indices = getSelectedRows();
            if (indices.isEmpty()) {
                return;
            }
            m_pTrackMenu->loadTrackModelIndices(indices);
            // Pass the name of the focused column to DlgTrackInfo/~Multi
            // so they can focus the respective edit field.
            // We use the column of the current index (last focus cell), even
            // it may not be part of the selection, we just assume it's in the
            // desired column.
            const QString columnName = columnNameOfIndex(currentIndex());
            m_pTrackMenu->setTrackPropertyName(columnName);
            m_pTrackMenu->slotShowDlgTrackInfo();
        }
        return;
    }
    case kHideRemoveShortcutKey: {
        if (event->modifiers() == kHideRemoveShortcutModifier) {
            hideOrRemoveSelectedTracks();
        }
        return;
    }
    default:
        break;
    }
    TrackModel* pTrackModel = getTrackModel();
    if (pTrackModel) {
        if (!pTrackModel->isLocked()) {
            if (event->matches(QKeySequence::Delete) || event->key() == Qt::Key_Backspace) {
                removeSelectedTracks();
                return;
            }
            if (event->matches(QKeySequence::Cut)) {
                cutSelectedTracks();
                return;
            }
            if (event->matches(QKeySequence::Paste)) {
                pasteTracks(currentIndex());
                return;
            }
            if (event->key() == Qt::Key_Escape) {
                clearSelection();
                setCurrentIndex(QModelIndex());
            }

            if (event->modifiers().testFlag(Qt::AltModifier) &&
                    (event->key() == Qt::Key_Up ||
                            event->key() == Qt::Key_Down ||
                            event->key() == Qt::Key_PageUp ||
                            event->key() == Qt::Key_PageDown ||
                            event->key() == Qt::Key_Home ||
                            event->key() == Qt::Key_End) &&
                    pTrackModel->hasCapabilities(TrackModel::Capability::Reorder)) {
                moveSelectedTracks(event);
                return;
            }
        }

        if (event->matches(QKeySequence::Copy)) {
            copySelectedTracks();
            return;
        }

        if (event->modifiers().testFlag(Qt::ControlModifier) &&
                event->modifiers().testFlag(Qt::ShiftModifier) &&
                event->key() == Qt::Key_C) {
            // copy the cell content as native QKeySequence::Copy would
            QKeyEvent ke =
                    QKeyEvent{QEvent::KeyPress, Qt::Key_C, Qt::ControlModifier};
            QTableView::keyPressEvent(&ke);
            return;
        }
    }
    QTableView::keyPressEvent(event);
}

void WTrackTableView::resizeEvent(QResizeEvent* event) {
    // When the tracks view shrinks in height, e.g. when other skin regions expand,
    // and if the row was visible before resizing, scroll to it afterwards.

    // these heights are the actual inner region without header, scrollbars and padding
    int oldHeight = event->oldSize().height();
    int newHeight = event->size().height();

    if (newHeight >= oldHeight) {
        QTableView::resizeEvent(event);
        return;
    }

    QModelIndex currIndex = currentIndex();
    int currRow = currIndex.row();
    int rHeight = rowHeight(currRow);

    if (currRow < 0 || rHeight == 0) { // true if currIndex is invalid
        QTableView::resizeEvent(event);
        return;
    }

    // y-pos of the top edge, negative value means above viewport boundary
    int posInView = rowViewportPosition(currRow);
    // Check if the row is visible.
    // Note: don't use viewport()->height() because that may already have changed
    bool rowWasVisible = posInView > 0 && posInView - rHeight < oldHeight;

    QTableView::resizeEvent(event);

    if (!rowWasVisible) {
        return;
    }

    // Check if the item is fully visible. If not, scroll to show it
    posInView = rowViewportPosition(currRow);
    if (posInView - rHeight < 0 || posInView + rHeight > newHeight) {
        scrollTo(currIndex);
    }
}

void WTrackTableView::hideOrRemoveSelectedTracks() {
    TrackModel* pTrackModel = getTrackModel();
    if (!pTrackModel) {
        return;
    }
    const QModelIndexList indices = getSelectedRows();
    if (indices.isEmpty()) {
        return;
    }

    TrackModel::Capability cap;
    // Remove is the primary action if allowed (playlists and crates).
    // Else we test for remove capability.
    // In the track menu the hotkey is shown for 'Remove ..' actions, or if there
    // is no remove action, for 'Hide ..'. Hence, to match the hotkey, do Hide
    // only if the track model doesn't support any Remove actions.
    if (pTrackModel->hasCapabilities(TrackModel::Capability::Remove)) {
        cap = TrackModel::Capability::Remove;
    } else if (pTrackModel->hasCapabilities(TrackModel::Capability::RemoveCrate)) {
        cap = TrackModel::Capability::RemoveCrate;
    } else if (pTrackModel->hasCapabilities(TrackModel::Capability::RemovePlaylist)) {
        cap = TrackModel::Capability::RemovePlaylist;
    } else if (pTrackModel->hasCapabilities(TrackModel::Capability::Hide)) {
        cap = TrackModel::Capability::Hide;
    } else { // Locked playlists and crates
        return;
    }

    switch (cap) {
    case TrackModel::Capability::Remove:
    case TrackModel::Capability::RemoveCrate:
    case TrackModel::Capability::RemovePlaylist: {
        if (pTrackModel->isLocked()) {
            return;
        }
    default:
        break;
    }
    }

    if (pTrackModel->getRequireConfirmationToHideRemoveTracks()) {
        QString title;
        QString message;
        if (cap == TrackModel::Capability::Hide) {
            // Hide tracks if this is the main library table
            title = tr("Confirm track hide");
            message = tr("Are you sure you want to hide the selected tracks?");
        } else {
            title = tr("Confirm track removal");
            // Else remove the tracks from AutoDJ/crate/playlist
            if (cap == TrackModel::Capability::Remove) {
                message =
                        tr("Are you sure you want to remove the selected "
                           "tracks from AutoDJ queue?");
            } else if (cap == TrackModel::Capability::RemoveCrate) {
                message =
                        tr("Are you sure you want to remove the selected "
                           "tracks from this crate?");
            } else { // TrackModel::Capability::RemovePlaylist
                message =
                        tr("Are you sure you want to remove the selected "
                           "tracks from this playlist?");
            }
        }

        QMessageBox msg;
        msg.setIcon(QMessageBox::Question);
        msg.setWindowTitle(title);
        msg.setText(message);
        QCheckBox notAgainCB(tr("Don't ask again during this session"));
        notAgainCB.setCheckState(Qt::Unchecked);
        msg.setCheckBox(&notAgainCB);
        msg.setStandardButtons(QMessageBox::Ok | QMessageBox::Cancel);
        msg.setDefaultButton(QMessageBox::Cancel);
        if (msg.exec() != QMessageBox::Ok) {
            return;
        }

        if (notAgainCB.isChecked()) {
            pTrackModel->setRequireConfirmationToHideRemoveTracks(false);
        }
    }

    saveCurrentIndex();

    if (cap == TrackModel::Capability::Hide) {
        pTrackModel->hideTracks(indices);
    } else {
        pTrackModel->removeTracks(indices);
    }

    restoreCurrentIndex();
}

/// If applicable, requests that the selected field/item be edited
/// Does nothing otherwise.
void WTrackTableView::editSelectedItem() {
    if (state() != EditingState) {
        edit(currentIndex(), EditKeyPressed, nullptr);
    }
}

void WTrackTableView::activateSelectedTrack() {
    const QModelIndexList indices = getSelectedRows();
    if (indices.isEmpty()) {
        return;
    }
    slotMouseDoubleClicked(indices.at(0));
}

#ifdef __STEM__
void WTrackTableView::loadSelectedTrackToGroup(const QString& group,
        mixxx::StemChannelSelection stemMask,
        bool play) {
#else
void WTrackTableView::loadSelectedTrackToGroup(const QString& group,
        bool play) {
#endif
    const QModelIndexList indices = getSelectedRows();
    if (indices.isEmpty()) {
        return;
    }
    bool allowLoadTrackIntoPlayingDeck = false;
    if (m_pConfig->exists(kConfigKeyLoadWhenDeckPlaying)) {
        int loadWhenDeckPlaying =
                m_pConfig->getValueString(kConfigKeyLoadWhenDeckPlaying).toInt();
        switch (static_cast<LoadWhenDeckPlaying>(loadWhenDeckPlaying)) {
        case LoadWhenDeckPlaying::Allow:
        case LoadWhenDeckPlaying::AllowButStopDeck:
            allowLoadTrackIntoPlayingDeck = true;
            break;
        case LoadWhenDeckPlaying::Reject:
            break;
        }
    } else {
        // support older version of this flag
        allowLoadTrackIntoPlayingDeck =
                m_pConfig->getValue<bool>(kConfigKeyAllowTrackLoadToPlayingDeck);
    }
    // If the track load override is disabled, check to see if a track is
    // playing before trying to load it.
    // Always load to preview deck.
    if (!allowLoadTrackIntoPlayingDeck &&
            !PlayerManager::isPreviewDeckGroup(group) &&
            ControlObject::get(ConfigKey(group, "play")) > 0.0) {
        return;
    }
    auto index = indices.at(0);
    auto* pTrackModel = getTrackModel();
    TrackPointer pTrack;
    if (pTrackModel && (pTrack = pTrackModel->getTrack(index))) {
#ifdef __STEM__
        DEBUG_ASSERT(!stemMask || pTrack->hasStem());
        emit loadTrackToPlayer(pTrack, group, stemMask, play);
#else
        emit loadTrackToPlayer(pTrack, group, play);
#endif
    }
}

QList<TrackId> WTrackTableView::getSelectedTrackIds() const {
    TrackModel* pTrackModel = getTrackModel();
    VERIFY_OR_DEBUG_ASSERT(pTrackModel != nullptr) {
        qWarning() << "No track model available";
        return {};
    }

    const QModelIndexList rows = getSelectedRows();
    QList<TrackId> trackIds;
    trackIds.reserve(rows.size());
    for (const QModelIndex& row: rows) {
        const TrackId trackId = pTrackModel->getTrackId(row);
        if (trackId.isValid()) {
            trackIds.append(trackId);
        } else {
            // This happens in the browse view where only some tracks
            // have an id.
            qDebug() << "Skipping row" << row << "with invalid track id";
        }
    }

    return trackIds;
}

TrackId WTrackTableView::getCurrentTrackId() const {
    TrackModel* pTrackModel = getTrackModel();
    VERIFY_OR_DEBUG_ASSERT(pTrackModel != nullptr) {
        qWarning() << "No track model available";
        return {};
    }

    QItemSelectionModel* pSelectionModel = selectionModel();
    VERIFY_OR_DEBUG_ASSERT(pSelectionModel != nullptr) {
        qWarning() << "No selection model available";
        return {};
    }

    const QModelIndex current = pSelectionModel->currentIndex();
    if (current.isValid()) {
        return pTrackModel->getTrackId(current);
    }
    return {};
}

bool WTrackTableView::isTrackInCurrentView(const TrackId& trackId) {
    VERIFY_OR_DEBUG_ASSERT(trackId.isValid()) {
        return false;
    }
    //qDebug() << "WTrackTableView::isTrackInCurrentView" << trackId;
    TrackModel* pTrackModel = getTrackModel();
    VERIFY_OR_DEBUG_ASSERT(pTrackModel != nullptr) {
        qWarning() << "No track model";
        return false;
    }
    const QVector<int> trackRows = pTrackModel->getTrackRows(trackId);
    //qDebug() << "   track found?" << !trackRows.empty();
    return !trackRows.empty();
}

void WTrackTableView::setSelectedTracks(const QList<TrackId>& trackIds) {
    TrackModel* pTrackModel = getTrackModel();
    VERIFY_OR_DEBUG_ASSERT(pTrackModel != nullptr) {
        qWarning() << "No track model";
        return;
    }

    QItemSelectionModel* pSelectionModel = selectionModel();
    VERIFY_OR_DEBUG_ASSERT(pSelectionModel != nullptr) {
        qWarning() << "No selection model";
        return;
    }

    for (const auto& trackId : trackIds) {
        const auto gts = pTrackModel->getTrackRows(trackId);

        for (int trackRow : gts) {
            pSelectionModel->select(model()->index(trackRow, 0),
                    QItemSelectionModel::Select | QItemSelectionModel::Rows);
        }
    }
}

bool WTrackTableView::setCurrentTrackId(const TrackId& trackId, int column, bool scrollToTrack) {
    if (!trackId.isValid()) {
        return false;
    }

    TrackModel* pTrackModel = getTrackModel();
    VERIFY_OR_DEBUG_ASSERT(pTrackModel != nullptr) {
        qWarning() << "No track model";
        return false;
    }
    QItemSelectionModel* pSelectionModel = selectionModel();
    VERIFY_OR_DEBUG_ASSERT(pSelectionModel != nullptr) {
        qWarning() << "No selection model";
        return false;
    }

    const QVector<int> trackRows = pTrackModel->getTrackRows(trackId);
    if (trackRows.empty()) {
        qDebug() << "WTrackTableView: track" << trackId << "is not in current view";
        return false;
    }

    QModelIndex idx = model()->index(trackRows[0], column);
    // In case the column is not visible pick the left-most one
    if (isIndexHidden(idx)) {
        idx = model()->index(idx.row(), columnAt(0));
    }
    selectRow(idx.row());
    pSelectionModel->setCurrentIndex(idx,
            QItemSelectionModel::SelectCurrent | QItemSelectionModel::Select);

    if (scrollToTrack) {
        scrollTo(idx);
    }

    return true;
}

void WTrackTableView::addToAutoDJ(PlaylistDAO::AutoDJSendLoc loc) {
    auto* pTrackModel = getTrackModel();
    if (!pTrackModel || !pTrackModel->hasCapabilities(TrackModel::Capability::AddToAutoDJ)) {
        return;
    }

    const QList<TrackId> trackIds = getSelectedTrackIds();
    if (trackIds.isEmpty()) {
        qWarning() << "No tracks selected for AutoDJ";
        return;
    }

    PlaylistDAO& playlistDao = m_pLibrary->trackCollectionManager()
                                       ->internalCollection()
                                       ->getPlaylistDAO();

    // TODO(XXX): Care whether the append succeeded.
    m_pLibrary->trackCollectionManager()->unhideTracks(trackIds);
    playlistDao.addTracksToAutoDJQueue(trackIds, loc);
}

void WTrackTableView::addToAutoDJBottom() {
    addToAutoDJ(PlaylistDAO::AutoDJSendLoc::BOTTOM);
}

void WTrackTableView::addToAutoDJTop() {
    addToAutoDJ(PlaylistDAO::AutoDJSendLoc::TOP);
}

void WTrackTableView::addToAutoDJReplace() {
    addToAutoDJ(PlaylistDAO::AutoDJSendLoc::REPLACE);
}

void WTrackTableView::selectTrack(const TrackId& trackId) {
    if (trackId.isValid() && setCurrentTrackId(trackId, 0, true)) {
        setSelectedTracks({trackId});
    } else {
        setSelectedTracks({});
    }
}

void WTrackTableView::moveSelection(int delta) {
    QAbstractItemModel* pModel = model();

    if (pModel == nullptr) {
        return;
    }

    while (delta != 0) {
        QItemSelectionModel* currentSelection = selectionModel();
        if (currentSelection->selectedRows().length() > 0) {
            if (delta > 0) {
                // i is positive, so we want to move the highlight down
                int row = currentSelection->selectedRows().last().row();
                if (row + 1 < pModel->rowCount()) {
                    selectRow(row + 1);
                } else {
                    // we wrap around at the end of the list so it is faster to get
                    // to the top of the list again
                    selectRow(0);
                }

                delta--;
            } else {
                // i is negative, so move down
                int row = currentSelection->selectedRows().first().row();
                if (row - 1 >= 0) {
                    selectRow(row - 1);
                } else {
                    selectRow(pModel->rowCount() - 1);
                }

                delta++;
            }
        } else {
            // no selection, so select the first or last element depending on delta
            if (delta > 0) {
                selectRow(0);
                delta--;
            } else {
                selectRow(pModel->rowCount() - 1);
                delta++;
            }
        }
    }
}

void WTrackTableView::doSortByColumn(int headerSection, Qt::SortOrder sortOrder) {
    TrackModel* pTrackModel = getTrackModel();
    QAbstractItemModel* pItemModel = model();
    if (!pTrackModel || !pItemModel || !m_sorting) {
        return;
    }

    // Save the selection
    // If this is a track model that may contain a track multiple times (a playlist),
    // we store the positions in order to reselect only the current selection,
    // not all occurrences of selected tracks.
    QList<TrackId> selectedTrackIds;
    QList<int> selectedTrackPositions;
    bool usePositions = pTrackModel->hasCapabilities(TrackModel::Capability::Reorder);
    if (usePositions) {
        const QModelIndexList indices = selectionModel()->selectedRows();
        selectedTrackPositions = pTrackModel->getSelectedPositions(indices);
    } else {
        selectedTrackIds = getSelectedTrackIds();
    }

    int savedHScrollBarPos = horizontalScrollBar()->value();
    // Save the column of focused table cell.
    // The cell is not necessarily part of the selection, but even if it's
    // focused after deselecting a row we may assume the user clicked onto the
    // column that will be used for sorting.
    int prevColumn = 0;
    if (currentIndex().isValid()) {
        prevColumn = currentIndex().column();
    }

    sortByColumn(headerSection, sortOrder);

    if (usePositions) {
        selectTracksByPosition(selectedTrackPositions, prevColumn);
    } else {
        selectTracksById(selectedTrackIds, prevColumn);
    }

    // This seems to be broken since at least Qt 5.12: no scrolling is issued
    // scrollTo(first, QAbstractItemView::EnsureVisible);
    horizontalScrollBar()->setValue(savedHScrollBarPos);
}

void WTrackTableView::selectTracksByPosition(const QList<int>& positions, int prevColumn) {
    if (positions.isEmpty()) {
        return;
    }
    TrackModel* pTrackModel = getTrackModel();
    QItemSelectionModel* pSelectionModel = selectionModel();
    pSelectionModel->reset(); // remove current selection

    // Find previously selected tracks and store respective rows for reselection.
    QList<int> rows;
    for (int pos : positions) {
        rows.append(pTrackModel->getTrackRowByPosition(pos));
    }

    // Select the first row of the previous selection.
    // This scrolls to that row and with the leftmost cell being focused we have
    // a starting point (currentIndex) for navigation with Up/Down keys.
    // Replaces broken scrollTo() (see comment below)
    if (!rows.isEmpty()) {
        selectRow(rows.first());
    }

    // Refocus the cell in the column that was focused before sorting.
    // With this, any Up/Down key press moves the selection and keeps the
    // horizontal scrollbar position we will restore below.
    QModelIndex restoreIndex = model()->index(currentIndex().row(), prevColumn);
    if (restoreIndex.isValid()) {
        setCurrentIndex(restoreIndex);
    }

    // Restore previous selection (doesn't affect focused cell).
    for (int row : rows) {
        pSelectionModel->select(model()->index(row, prevColumn),
                QItemSelectionModel::Select | QItemSelectionModel::Rows);
    }
}

// Don't use this on playlists since they may contain a TrackId multiple times.
// See doSortByColumn.
void WTrackTableView::selectTracksById(const QList<TrackId>& trackIds, int prevColum) {
    TrackModel* pTrackModel = getTrackModel();
    QAbstractItemModel* pItemModel = model();

    QItemSelectionModel* pSelectionModel = selectionModel();
    VERIFY_OR_DEBUG_ASSERT(pSelectionModel != nullptr) {
        qWarning() << "No selection model available";
        return;
    }
    pSelectionModel->reset(); // remove current selection

    // Find previously selected tracks and store respective rows for reselection.
    QMap<int, int> selectedRows;
    for (const auto& trackId : trackIds) {
        const auto rows = pTrackModel->getTrackRows(trackId);
        for (int row : rows) {
            // Restore sort order by rows, so the following commands will act as expected
            selectedRows.insert(row, 0);
        }
    }

    // Select the first row of the previous selection.
    // This scrolls to that row and with the leftmost cell being focused we have
    // a starting point (currentIndex) for navigation with Up/Down keys.
    // Replaces broken scrollTo() (see comment below)
    if (!selectedRows.isEmpty()) {
        selectRow(selectedRows.firstKey());
    }

    // Refocus the cell in the column that was focused before sorting.
    // With this, any Up/Down key press moves the selection and keeps the
    // horizontal scrollbar position we will restore below.
    QModelIndex restoreIndex = pItemModel->index(currentIndex().row(), prevColum);
    if (restoreIndex.isValid()) {
        setCurrentIndex(restoreIndex);
    }

    // Restore previous selection (doesn't affect focused cell).
    QMapIterator<int, int> i(selectedRows);
    while (i.hasNext()) {
        i.next();
        QModelIndex tl = pItemModel->index(i.key(), 0);
        pSelectionModel->select(tl, QItemSelectionModel::Rows | QItemSelectionModel::Select);
    }
}

void WTrackTableView::applySortingIfVisible() {
    // There are multiple instances of WTrackTableView, but we only want to
    // apply the sorting to the currently visible instance
    if (!isVisible()) {
        return;
    }

    applySorting();
}

void WTrackTableView::applySorting() {
    TrackModel* pTrackModel = getTrackModel();
    if (!pTrackModel) {
        return;
    }
    int sortColumnId = static_cast<int>(m_pSortColumn->get());
    if (sortColumnId == static_cast<int>(TrackModel::SortColumnId::Invalid)) {
        // During startup phase of Mixxx, this method is called with Invalid
        return;
    }
    VERIFY_OR_DEBUG_ASSERT(
            sortColumnId >= static_cast<int>(TrackModel::SortColumnId::IdMin) &&
            sortColumnId < static_cast<int>(TrackModel::SortColumnId::IdMax)) {
        return;
    }

    int sortColumn = pTrackModel->columnIndexFromSortColumnId(
            static_cast<TrackModel::SortColumnId>(sortColumnId));
    if (sortColumn < 0) {
        return;
    }

    Qt::SortOrder sortOrder = (m_pSortOrder->get() == 0) ? Qt::AscendingOrder : Qt::DescendingOrder;

    // This line sorts the TrackModel
    horizontalHeader()->setSortIndicator(sortColumn, sortOrder);

    // in Qt5, we need to call it manually, which triggers finally the select()
    doSortByColumn(sortColumn, sortOrder);
}

void WTrackTableView::slotSortingChanged(int headerSection, Qt::SortOrder order) {
    TrackModel* pTrackModel = getTrackModel();
    if (!pTrackModel) {
        return;
    }

    TrackModel::SortColumnId sortColumnId = pTrackModel->sortColumnIdFromColumnIndex(headerSection);
    if (sortColumnId == TrackModel::SortColumnId::Invalid) {
        return;
    }

    double sortOrder = static_cast<double>(order);
    bool sortingChanged = false;

    if (static_cast<int>(sortColumnId) != static_cast<int>(m_pSortColumn->get())) {
        m_pSortColumn->set(static_cast<int>(sortColumnId));
        sortingChanged = true;
    }
    if (sortOrder != m_pSortOrder->get()) {
        m_pSortOrder->set(sortOrder);
        sortingChanged = true;
    }

    if (sortingChanged) {
        applySortingIfVisible();
    }
}

void WTrackTableView::slotRandomSorting() {
    // There's no need to remove the shuffle feature of the Preview column
    // (and replace it with a dedicated randomize slot to BaseSqltableModel),
    // so we simply abuse that column.
    auto previewCol = TrackModel::SortColumnId::Preview;
    m_pSortColumn->set(static_cast<int>(previewCol));
    applySortingIfVisible();
}

bool WTrackTableView::hasFocus() const {
    return QWidget::hasFocus();
}

void WTrackTableView::setFocus() {
    QWidget::setFocus(Qt::OtherFocusReason);
}

QString WTrackTableView::getModelStateKey() const {
    TrackModel* pTrackModel = getTrackModel();
    if (!pTrackModel) {
        return {};
    }
    bool noSearch = pTrackModel->currentSearch().trimmed().isEmpty();
    return pTrackModel->modelKey(noSearch);
}

void WTrackTableView::keyNotationChanged() {
    QWidget::update();
}<|MERGE_RESOLUTION|>--- conflicted
+++ resolved
@@ -258,17 +258,10 @@
     setSortingEnabled(false);
     setHorizontalHeader(tempHeader);
 
-<<<<<<< HEAD
-    setModel(model);
+    setModel(pNewModel);
     setHorizontalHeader(pHeader);
     pHeader->setSectionsMovable(true);
     pHeader->setSectionsClickable(true);
-=======
-    setModel(pNewModel);
-    setHorizontalHeader(header);
-    header->setSectionsMovable(true);
-    header->setSectionsClickable(true);
->>>>>>> d215d896
     // Setting this to true would render all column labels BOLD as soon as the
     // tableview is focused -- and would not restore the previous style when
     // it's unfocused. This can not be overwritten with qss, so it can screw up
@@ -299,13 +292,8 @@
         // due to database schema evolution we gonna hide all columns that may
         // contain a potential large number of NULL values.  This will hide the
         // key column by default unless the user brings it to front
-<<<<<<< HEAD
-        if (pTrackModel->isColumnHiddenByDefault(i) &&
+        if (pNewTrackModel->isColumnHiddenByDefault(i) &&
                 !pHeader->hasPersistedHeaderState()) {
-=======
-        if (pNewTrackModel->isColumnHiddenByDefault(i) &&
-                !header->hasPersistedHeaderState()) {
->>>>>>> d215d896
             //qDebug() << "Hiding column" << i;
             horizontalHeader()->hideSection(i);
         }
