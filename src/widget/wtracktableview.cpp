#include "widget/wtracktableview.h"

#include <QDrag>
#include <QModelIndex>
#include <QScrollBar>
#include <QShortcut>
#include <QUrl>

#include "control/controlobject.h"
#include "library/dao/trackschema.h"
#include "library/library.h"
#include "library/library_prefs.h"
#include "library/librarytablemodel.h"
#include "library/searchqueryparser.h"
#include "library/trackcollection.h"
#include "library/trackcollectionmanager.h"
#include "mixer/playermanager.h"
#include "moc_wtracktableview.cpp"
#include "preferences/colorpalettesettings.h"
#include "preferences/dialog/dlgpreflibrary.h"
#include "sources/soundsourceproxy.h"
#include "track/track.h"
#include "track/trackref.h"
#include "util/assert.h"
#include "util/defs.h"
#include "util/dnd.h"
#include "util/time.h"
#include "widget/wtrackmenu.h"
#include "widget/wtracktableviewheader.h"

namespace {

// ConfigValue key for QTable vertical scrollbar position
const ConfigKey kVScrollBarPosConfigKey{
        // mixxx::library::prefs::kConfigGroup is defined in another
        // unit of compilation and cannot be reused here!
        QStringLiteral("[Library]"),
        QStringLiteral("VScrollBarPos")};

const ConfigKey kConfigKeyAllowTrackLoadToPlayingDeck{
        QStringLiteral("[Controls]"),
        QStringLiteral("AllowTrackLoadToPlayingDeck")};

// Default color for the focus border of TableItemDelegates
const QColor kDefaultFocusBorderColor = Qt::white;

} // anonymous namespace

WTrackTableView::WTrackTableView(QWidget* parent,
        UserSettingsPointer pConfig,
        Library* pLibrary,
        double backgroundColorOpacity,
        bool sorting)
        : WLibraryTableView(parent, pConfig),
          m_pConfig(pConfig),
          m_pLibrary(pLibrary),
          m_backgroundColorOpacity(backgroundColorOpacity),
          m_pFocusBorderColor(kDefaultFocusBorderColor),
          m_sorting(sorting),
          m_selectionChangedSinceLastGuiTick(true),
          m_loadCachedOnly(false) {
    // Connect slots and signals to make the world go 'round.
    connect(this, &WTrackTableView::doubleClicked, this, &WTrackTableView::slotMouseDoubleClicked);

    m_pCOTGuiTick = new ControlProxy("[Master]", "guiTick50ms", this);
    m_pCOTGuiTick->connectValueChanged(this, &WTrackTableView::slotGuiTick50ms);

    m_pKeyNotation = new ControlProxy(mixxx::library::prefs::kKeyNotationConfigKey, this);
    m_pKeyNotation->connectValueChanged(this, &WTrackTableView::keyNotationChanged);

    m_pSortColumn = new ControlProxy("[Library]", "sort_column", this);
    m_pSortColumn->connectValueChanged(this, &WTrackTableView::applySortingIfVisible);
    m_pSortOrder = new ControlProxy("[Library]", "sort_order", this);
    m_pSortOrder->connectValueChanged(this, &WTrackTableView::applySortingIfVisible);

    connect(this,
            &WTrackTableView::scrollValueChanged,
            this,
            &WTrackTableView::slotScrollValueChanged);
}

WTrackTableView::~WTrackTableView() {
    WTrackTableViewHeader* pHeader =
            qobject_cast<WTrackTableViewHeader*>(horizontalHeader());
    if (pHeader) {
        pHeader->saveHeaderState();
    }
}

void WTrackTableView::enableCachedOnly() {
    if (!m_loadCachedOnly) {
        // don't try to load and search covers, drawing only
        // covers which are already in the QPixmapCache.
        emit onlyCachedCoverArt(true);
        m_loadCachedOnly = true;
    }
    m_lastUserAction = mixxx::Time::elapsed();
}

void WTrackTableView::slotScrollValueChanged(int /*unused*/) {
    enableCachedOnly();
}

void WTrackTableView::selectionChanged(
        const QItemSelection& selected, const QItemSelection& deselected) {
    m_selectionChangedSinceLastGuiTick = true;
    enableCachedOnly();
    QTableView::selectionChanged(selected, deselected);
}

void WTrackTableView::slotGuiTick50ms(double /*unused*/) {
    // if the user is stopped in the same row for more than 0.1 s,
    // we load un-cached cover arts as well.
    mixxx::Duration timeDelta = mixxx::Time::elapsed() - m_lastUserAction;
    if (m_loadCachedOnly && timeDelta > mixxx::Duration::fromMillis(100)) {
        // Show the currently selected track in the large cover art view and
        // highlights crate and playlists. Doing this in selectionChanged
        // slows down scrolling performance so we wait until the user has
        // stopped interacting first.
        if (m_selectionChangedSinceLastGuiTick) {
            const QModelIndexList indices = selectionModel()->selectedRows();
            if (indices.size() == 1 && indices.first().isValid()) {
                // A single track has been selected
                TrackModel* trackModel = getTrackModel();
                if (trackModel) {
                    TrackPointer pTrack = trackModel->getTrack(indices.first());
                    if (pTrack) {
                        emit trackSelected(pTrack);
                    }
                }
            } else {
                // None or multiple tracks have been selected
                emit trackSelected(TrackPointer());
            }
            m_selectionChangedSinceLastGuiTick = false;
        }

        // This allows CoverArtDelegate to request that we load covers from disk
        // (as opposed to only serving them from cache).
        emit onlyCachedCoverArt(false);
        m_loadCachedOnly = false;
    }
}

// slot
void WTrackTableView::loadTrackModel(QAbstractItemModel* model, bool restoreState) {
    qDebug() << "WTrackTableView::loadTrackModel()" << model;

    VERIFY_OR_DEBUG_ASSERT(model) {
        return;
    }
    TrackModel* trackModel = dynamic_cast<TrackModel*>(model);

    VERIFY_OR_DEBUG_ASSERT(trackModel) {
        return;
    }

    // If the model has not changed there's no need to exchange the headers
    // which would cause a small GUI freeze
    if (getTrackModel() == trackModel) {
        // Re-sort the table even if the track model is the same. This triggers
        // a select() if the table is dirty.
        doSortByColumn(horizontalHeader()->sortIndicatorSection(),
                horizontalHeader()->sortIndicatorOrder());

        if (restoreState) {
            restoreCurrentViewState();
        }
        return;
    }

    setVisible(false);

    // Save the previous track model's header state
    WTrackTableViewHeader* oldHeader =
            qobject_cast<WTrackTableViewHeader*>(horizontalHeader());
    if (oldHeader) {
        oldHeader->saveHeaderState();
    }

    // rryan 12/2009 : Due to a bug in Qt, in order to switch to a model with
    // different columns than the old model, we have to create a new horizontal
    // header. Also, for some reason the WTrackTableView has to be hidden or
    // else problems occur. Since we parent the WtrackTableViewHeader's to the
    // WTrackTableView, they are automatically deleted.
    auto* header = new WTrackTableViewHeader(Qt::Horizontal, this);

    // WTF(rryan) The following saves on unnecessary work on the part of
    // WTrackTableHeaderView. setHorizontalHeader() calls setModel() on the
    // current horizontal header. If this happens on the old
    // WTrackTableViewHeader, then it will save its old state, AND do the work
    // of initializing its menus on the new model. We create a new
    // WTrackTableViewHeader, so this is wasteful. Setting a temporary
    // QHeaderView here saves on setModel() calls. Since we parent the
    // QHeaderView to the WTrackTableView, it is automatically deleted.
    auto* tempHeader = new QHeaderView(Qt::Horizontal, this);
    /* Tobias Rafreider: DO NOT SET SORTING TO TRUE during header replacement
     * Otherwise, setSortingEnabled(1) will immediately trigger sortByColumn()
     * For some reason this will cause 4 select statements in series
     * from which 3 are redundant --> expensive at all
     *
     * Sorting columns, however, is possible because we
     * enable clickable sorting indicators some lines below.
     * Furthermore, we connect signal 'sortIndicatorChanged'.
     *
     * Fixes Bug #672762
     */

    setSortingEnabled(false);
    setHorizontalHeader(tempHeader);

    setModel(model);
    setHorizontalHeader(header);
    header->setSectionsMovable(true);
    header->setSectionsClickable(true);
    // Setting this to true would render all column labels BOLD as soon as the
    // tableview is focused -- and would not restore the previous style when
    // it's unfocused. This can not be overwritten with qss, so it can screw up
    // the skin design. Also, due to selectionModel()->selectedRows() it is not
    // even useful to highlight the focused column because all colmsn are highlighted.
    header->setHighlightSections(false);
    header->setSortIndicatorShown(m_sorting);
    header->setDefaultAlignment(Qt::AlignLeft);

    // Initialize all column-specific things
    for (int i = 0; i < model->columnCount(); ++i) {
        // Setup delegates according to what the model tells us
        QAbstractItemDelegate* delegate =
                trackModel->delegateForColumn(i, this);
        // We need to delete the old delegates, since the docs say the view will
        // not take ownership of them.
        QAbstractItemDelegate* old_delegate = itemDelegateForColumn(i);
        // If delegate is NULL, it will unset the delegate for the column
        setItemDelegateForColumn(i, delegate);
        delete old_delegate;

        // Show or hide the column based on whether it should be shown or not.
        if (trackModel->isColumnInternal(i)) {
            //qDebug() << "Hiding column" << i;
            horizontalHeader()->hideSection(i);
        }
        /* If Mixxx starts the first time or the header states have been cleared
         * due to database schema evolution we gonna hide all columns that may
         * contain a potential large number of NULL values.  This will hide the
         * key column by default unless the user brings it to front
         */
        if (trackModel->isColumnHiddenByDefault(i) &&
                !header->hasPersistedHeaderState()) {
            //qDebug() << "Hiding column" << i;
            horizontalHeader()->hideSection(i);
        }
    }

    if (m_sorting) {
        // NOTE: Should be a UniqueConnection but that requires Qt 4.6
        // But Qt::UniqueConnections do not work for lambdas, non-member functions
        // and functors; they only apply to connecting to member functions.
        // https://doc.qt.io/qt-5/qobject.html#connect
        connect(horizontalHeader(),
                &QHeaderView::sortIndicatorChanged,
                this,
                &WTrackTableView::slotSortingChanged,
                Qt::AutoConnection);

        Qt::SortOrder sortOrder;
        TrackModel::SortColumnId sortColumn =
                trackModel->sortColumnIdFromColumnIndex(
                        horizontalHeader()->sortIndicatorSection());
        if (sortColumn != TrackModel::SortColumnId::Invalid) {
            // Sort by the saved sort section and order.
            sortOrder = horizontalHeader()->sortIndicatorOrder();
        } else {
            // No saved order is present. Use the TrackModel's default sort order.
            sortColumn = trackModel->sortColumnIdFromColumnIndex(trackModel->defaultSortColumn());
            sortOrder = trackModel->defaultSortOrder();

            if (sortColumn == TrackModel::SortColumnId::Invalid) {
                // If the TrackModel has an invalid or internal column as its default
                // sort, find the first valid sort column and sort by that.
                const int columnCount = model->columnCount(); // just to avoid an endless while loop
                for (int sortColumnIndex = 0; sortColumnIndex < columnCount; sortColumnIndex++) {
                    sortColumn = trackModel->sortColumnIdFromColumnIndex(sortColumnIndex);
                    if (sortColumn != TrackModel::SortColumnId::Invalid) {
                        break;
                    }
                }
            }
        }

        m_pSortColumn->set(static_cast<double>(sortColumn));
        m_pSortOrder->set(sortOrder);
        applySorting();
    }

    // Set up drag and drop behavior according to whether or not the track
    // model says it supports it.

    // Defaults
    setAcceptDrops(true);
    setDragDropMode(QAbstractItemView::DragOnly);
    // Always enable drag for now (until we have a model that doesn't support
    // this.)
    setDragEnabled(true);

    if (trackModel->hasCapabilities(TrackModel::Capability::ReceiveDrops)) {
        setDragDropMode(QAbstractItemView::DragDrop);
        setDropIndicatorShown(true);
        setAcceptDrops(true);
        //viewport()->setAcceptDrops(true);
    }

    // Possible giant fuckup alert - It looks like Qt has something like these
    // caps built-in, see http://doc.trolltech.com/4.5/qt.html#ItemFlag-enum and
    // the flags(...) function that we're already using in LibraryTableModel. I
    // haven't been able to get it to stop us from using a model as a drag
    // target though, so my hax above may not be completely unjustified.

    setVisible(true);

    // trigger restoring scrollBar position, selection etc.
    if (restoreState) {
        restoreCurrentViewState();
    }
    initTrackMenu();
}

void WTrackTableView::initTrackMenu() {
    auto* trackModel = getTrackModel();
    DEBUG_ASSERT(trackModel);

    if (m_pTrackMenu) {
        m_pTrackMenu->deleteLater();
    }

    m_pTrackMenu = make_parented<WTrackMenu>(this,
            m_pConfig,
            m_pLibrary,
            WTrackMenu::Feature::All,
            trackModel);
    connect(m_pTrackMenu.get(),
            &WTrackMenu::loadTrackToPlayer,
            this,
            &WTrackTableView::loadTrackToPlayer);

    connect(m_pTrackMenu,
            &WTrackMenu::trackMenuVisible,
            this,
            [this](bool visible) {
                emit trackMenuVisible(visible);
            });
}

// slot
void WTrackTableView::slotMouseDoubleClicked(const QModelIndex& index) {
    // Read the current TrackLoadAction settings
    int doubleClickActionConfigValue =
            m_pConfig->getValue(ConfigKey("[Library]", "TrackLoadAction"),
                    static_cast<int>(DlgPrefLibrary::TrackDoubleClickAction::LoadToDeck));
    DlgPrefLibrary::TrackDoubleClickAction doubleClickAction =
            static_cast<DlgPrefLibrary::TrackDoubleClickAction>(
                    doubleClickActionConfigValue);

    if (doubleClickAction == DlgPrefLibrary::TrackDoubleClickAction::Ignore) {
        return;
    }

    auto* trackModel = getTrackModel();
    VERIFY_OR_DEBUG_ASSERT(trackModel) {
        return;
    }

    if (doubleClickAction == DlgPrefLibrary::TrackDoubleClickAction::LoadToDeck &&
            trackModel->hasCapabilities(
                    TrackModel::Capability::LoadToDeck)) {
        TrackPointer pTrack = trackModel->getTrack(index);
        if (pTrack) {
            emit loadTrack(pTrack);
        }
    } else if (doubleClickAction == DlgPrefLibrary::TrackDoubleClickAction::AddToAutoDJBottom &&
            trackModel->hasCapabilities(
                    TrackModel::Capability::AddToAutoDJ)) {
        addToAutoDJ(PlaylistDAO::AutoDJSendLoc::BOTTOM);
    } else if (doubleClickAction == DlgPrefLibrary::TrackDoubleClickAction::AddToAutoDJTop &&
            trackModel->hasCapabilities(
                    TrackModel::Capability::AddToAutoDJ)) {
        addToAutoDJ(PlaylistDAO::AutoDJSendLoc::TOP);
    }
}

TrackModel::SortColumnId WTrackTableView::getColumnIdFromCurrentIndex() {
    TrackModel* trackModel = getTrackModel();
    VERIFY_OR_DEBUG_ASSERT(trackModel) {
        return TrackModel::SortColumnId::Invalid;
    }
    return trackModel->sortColumnIdFromColumnIndex(currentIndex().column());
}

void WTrackTableView::assignPreviousTrackColor() {
    QModelIndexList indices = selectionModel()->selectedRows();
    if (indices.isEmpty()) {
        return;
    }

    TrackModel* trackModel = getTrackModel();
    if (!trackModel) {
        return;
    }

    QModelIndex index = indices.at(0);
    TrackPointer pTrack = trackModel->getTrack(index);
    if (pTrack) {
        ColorPaletteSettings colorPaletteSettings(m_pConfig);
        ColorPalette colorPalette = colorPaletteSettings.getTrackColorPalette();
        mixxx::RgbColor::optional_t color = pTrack->getColor();
        pTrack->setColor(colorPalette.previousColor(color));
    }
}

void WTrackTableView::assignNextTrackColor() {
    QModelIndexList indices = selectionModel()->selectedRows();
    if (indices.isEmpty()) {
        return;
    }

    TrackModel* trackModel = getTrackModel();
    if (!trackModel) {
        return;
    }

    QModelIndex index = indices.at(0);
    TrackPointer pTrack = trackModel->getTrack(index);
    if (pTrack) {
        ColorPaletteSettings colorPaletteSettings(m_pConfig);
        ColorPalette colorPalette = colorPaletteSettings.getTrackColorPalette();
        mixxx::RgbColor::optional_t color = pTrack->getColor();
        pTrack->setColor(colorPalette.nextColor(color));
    }
}

void WTrackTableView::slotPurge() {
    QModelIndexList indices = selectionModel()->selectedRows();
    if (indices.isEmpty()) {
        return;
    }
    TrackModel* trackModel = getTrackModel();
    if (trackModel) {
        trackModel->purgeTracks(indices);
    }
}

void WTrackTableView::slotDeleteTracksFromDisk() {
    QModelIndexList indices = selectionModel()->selectedRows();
    if (indices.isEmpty()) {
        return;
    }
    m_pTrackMenu->loadTrackModelIndices(indices);
    m_pTrackMenu->slotRemoveFromDisk();
}

void WTrackTableView::slotUnhide() {
    QModelIndexList indices = selectionModel()->selectedRows();
    if (indices.isEmpty()) {
        return;
    }
    TrackModel* trackModel = getTrackModel();
    if (trackModel) {
        trackModel->unhideTracks(indices);
    }
}

void WTrackTableView::slotShowHideTrackMenu(bool show) {
    VERIFY_OR_DEBUG_ASSERT(m_pTrackMenu.get()) {
        return;
    }
    if (show == m_pTrackMenu->isVisible()) {
        emit trackMenuVisible(show);
        return;
    }
    if (show) {
        QContextMenuEvent event(QContextMenuEvent::Mouse, QCursor::pos());
        contextMenuEvent(&event);
    } else {
        m_pTrackMenu->close();
    }
}

void WTrackTableView::contextMenuEvent(QContextMenuEvent* event) {
    VERIFY_OR_DEBUG_ASSERT(m_pTrackMenu.get()) {
        initTrackMenu();
    }
    event->accept();
    // Update track indices in context menu
    QModelIndexList indices = selectionModel()->selectedRows();
    m_pTrackMenu->loadTrackModelIndices(indices);

<<<<<<< HEAD
    // Create the right-click menu
#if QT_VERSION >= QT_VERSION_CHECK(6, 0, 0)
    m_pTrackMenu->popup(event->globalPosition().toPoint());
#else
=======
    //Create the right-click menu
>>>>>>> a1cfc42a
    m_pTrackMenu->popup(event->globalPos());
}

void WTrackTableView::onSearch(const QString& text) {
    TrackModel* trackModel = getTrackModel();
    if (trackModel) {
        saveCurrentViewState();
        bool queryIsLessSpecific = SearchQueryParser::queryIsLessSpecific(
                trackModel->currentSearch(), text);
        QList<TrackId> selectedTracks = getSelectedTrackIds();
        TrackId prevTrack = getCurrentTrackId();
        int prevColumn = 0;
        if (currentIndex().isValid()) {
            prevColumn = currentIndex().column();
        }
        trackModel->search(text);
        if (queryIsLessSpecific) {
            // If the user removed query terms, we try to select the same
            // tracks as before
            setCurrentTrackId(prevTrack, prevColumn);
            setSelectedTracks(selectedTracks);
        } else {
            // The user created a more specific search query, try to restore a
            // previous state
            if (!restoreCurrentViewState()) {
                // We found no saved state for this query, try to select the
                // tracks last active, if they are part of the result set
                setCurrentTrackId(prevTrack, prevColumn);
                setSelectedTracks(selectedTracks);
            }
        }
    }
}

void WTrackTableView::onShow() {
}

void WTrackTableView::mouseMoveEvent(QMouseEvent* pEvent) {
    // Only use this for drag and drop if the LeftButton is pressed we need to
    // check for this because mousetracking is activated and this function is
    // called every time the mouse is moved -- kain88 May 2012
    if (pEvent->buttons() != Qt::LeftButton) {
        // Needed for mouse-tracking to fire entered() events. If we call this
        // outside of this if statement then we get 'ghost' drags. See Bug
        // #1008737
        WLibraryTableView::mouseMoveEvent(pEvent);
        return;
    }

    TrackModel* trackModel = getTrackModel();
    if (!trackModel) {
        return;
    }
    //qDebug() << "MouseMoveEvent";
    // Iterate over selected rows and append each item's location url to a list.
    QList<QString> locations;
    const QModelIndexList indices = selectionModel()->selectedRows();

    for (const QModelIndex& index : indices) {
        if (!index.isValid()) {
            continue;
        }
        locations.append(trackModel->getTrackLocation(index));
    }
    DragAndDropHelper::dragTrackLocations(locations, this, "library");
}

// Drag enter event, happens when a dragged item hovers over the track table view
void WTrackTableView::dragEnterEvent(QDragEnterEvent * event) {
    auto* trackModel = getTrackModel();
    //qDebug() << "dragEnterEvent" << event->mimeData()->formats();
    if (event->mimeData()->hasUrls()) {
        if (event->source() == this) {
            if (trackModel->hasCapabilities(TrackModel::Capability::Reorder)) {
                event->acceptProposedAction();
                return;
            }
        } else if (DragAndDropHelper::dragEnterAccept(*event->mimeData(),
                                                      "library", true, true)) {
            event->acceptProposedAction();
            return;
        }
    }
    event->ignore();
}

// Drag move event, happens when a dragged item hovers over the track table view...
// It changes the drop handle to a "+" when the drag content is acceptable.
// Without it, the following drop is ignored.
void WTrackTableView::dragMoveEvent(QDragMoveEvent * event) {
    auto* trackModel = getTrackModel();
    // Needed to allow auto-scrolling
    WLibraryTableView::dragMoveEvent(event);

    //qDebug() << "dragMoveEvent" << event->mimeData()->formats();
    if (event->mimeData()->hasUrls())
    {
        if (event->source() == this) {
            if (trackModel->hasCapabilities(TrackModel::Capability::Reorder)) {
                event->acceptProposedAction();
            } else {
                event->ignore();
            }
        } else {
            event->acceptProposedAction();
        }
    } else {
        event->ignore();
    }
}

// Drag-and-drop "drop" event. Occurs when something is dropped onto the track table view
void WTrackTableView::dropEvent(QDropEvent * event) {
    TrackModel* trackModel = getTrackModel();

    // We only do things to the TrackModel in this method so if we don't have
    // one we should just bail.
    if (!trackModel) {
        return;
    }

    if (!event->mimeData()->hasUrls() || trackModel->isLocked()) {
        event->ignore();
        return;
    }

    // Save the vertical scrollbar position. Adding new tracks and moving tracks in
    // the SQL data models causes a select() (ie. generation of a new result set),
    // which causes view to reset itself. A view reset causes the widget to scroll back
    // up to the top, which is confusing when you're dragging and dropping. :)
    int vScrollBarPos = verticalScrollBar()->value();


    // Calculate the model index where the track or tracks are destined to go.
    // (the "drop" position in a drag-and-drop)
    // The user usually drops on the seam between two rows.
    // We take the row below the seam for reference.
#if QT_VERSION >= QT_VERSION_CHECK(6, 0, 0)
    QPoint position = event->position().toPoint();
#else
    QPoint position = event->pos();
#endif
    int dropRow = rowAt(position.y());
    int height = rowHeight(dropRow);
    QPoint pointOfRowBelowSeam(position.x(), position.y() + height / 2);
    QModelIndex destIndex = indexAt(pointOfRowBelowSeam);

    //qDebug() << "destIndex.row() is" << destIndex.row();

    // Drag and drop within this widget (track reordering)
    if (event->source() == this &&
            trackModel->hasCapabilities(TrackModel::Capability::Reorder)) {
        // Note the above code hides an ambiguous case when a
        // playlist is empty. For that reason, we can't factor that
        // code out to be common for both internal reordering
        // and external drag-and-drop. With internal reordering,
        // you can't have an empty playlist. :)

        //qDebug() << "track reordering" << __FILE__ << __LINE__;

        // Save a list of row (just plain ints) so we don't get screwed over
        // when the QModelIndexes all become invalid (eg. after moveTrack()
        // or addTrack())
        const QModelIndexList indices = selectionModel()->selectedRows();

        QList<int> selectedRows;
        for (const QModelIndex& idx : indices) {
            selectedRows.append(idx.row());
        }

        // Note: The biggest subtlety in the way I've done this track reordering code
        // is that as soon as we've moved ANY track, all of our QModelIndexes probably
        // get screwed up. The starting point for the logic below is to say screw it to
        // the QModelIndexes, and just keep a list of row numbers to work from. That
        // ends up making the logic simpler and the behavior totally predictable,
        // which lets us do nice things like "restore" the selection model.

        // The model indices are sorted so that we remove the tracks from the table
        // in ascending order. This is necessary because if track A is above track B in
        // the table, and you remove track A, the model index for track B will change.
        // Sorting the indices first means we don't have to worry about this.
        //std::sort(m_selectedIndices.begin(), m_selectedIndices.end(), std::greater<QModelIndex>());
        std::sort(selectedRows.begin(), selectedRows.end());
        int maxRow = 0;
        int minRow = 0;
        if (!selectedRows.isEmpty()) {
            maxRow = selectedRows.last();
            minRow = selectedRows.first();
        }

        // Destination row, if destIndex is invalid we set it to last row + 1
        int destRow = destIndex.row() < 0 ? model()->rowCount() : destIndex.row();

        int selectedRowCount = selectedRows.count();
        int selectionRestoreStartRow = destRow;

        // Adjust first row of new selection
        if (destRow >= minRow && destRow <= maxRow) {
            // If you drag a contiguous selection of multiple tracks and drop
            // them somewhere inside that same selection, do nothing.
            return;
        } else {
            if (destRow < minRow) {
                // If we're moving the tracks _up_,
                // then reverse the order of the row selection
                // to make the algorithm below work as it is
                std::sort(selectedRows.begin(),
                      selectedRows.end(),
                      std::greater<int>());
            } else {
               if (destRow > maxRow) {
                   // If we're moving the tracks _down_,
                   // adjust the first row to reselect
                   selectionRestoreStartRow =
                        selectionRestoreStartRow - selectedRowCount;
                }
            }
        }

        // For each row that needs to be moved...
        while (!selectedRows.isEmpty()) {
            int movedRow = selectedRows.takeFirst(); // Remember it's row index
            // Move it
            trackModel->moveTrack(model()->index(movedRow, 0), destIndex);

            // Move the row indices for rows that got bumped up
            // into the void we left, or down because of the new spot
            // we're taking.
            for (int i = 0; i < selectedRows.count(); i++) {
                if ((selectedRows[i] > movedRow) && (
                    (destRow > selectedRows[i]) )) {
                    selectedRows[i] = selectedRows[i] - 1;
                } else if ((selectedRows[i] < movedRow) &&
                            (destRow < selectedRows[i])) {
                    selectedRows[i] = selectedRows[i] + 1;
                }
            }
        }


        // Highlight the moved rows again (restoring the selection)
        //QModelIndex newSelectedIndex = destIndex;
        for (int i = 0; i < selectedRowCount; i++) {
            this->selectionModel()->select(model()->index(selectionRestoreStartRow + i, 0),
                                            QItemSelectionModel::Select | QItemSelectionModel::Rows);
        }
    } else { // Drag and drop inside Mixxx is only for few rows, bulks happen here
        // Reset the selected tracks (if you had any tracks highlighted, it
        // clears them)
        this->selectionModel()->clear();

        // Have to do this here because the index is invalid after
        // addTrack
        int selectionStartRow = destIndex.row();

        // Make a new selection starting from where the first track was
        // dropped, and select all the dropped tracks

        // If the track was dropped into an empty playlist, start at row
        // 0 not -1 :)
        if ((destIndex.row() == -1) && (model()->rowCount() == 0)) {
            selectionStartRow = 0;
        } else if ((destIndex.row() == -1) && (model()->rowCount() > 0)) {
            // If the track was dropped beyond the end of a playlist, then
            // we need to fudge the destination a bit...
            //qDebug() << "Beyond end of playlist";
            //qDebug() << "rowcount is:" << model()->rowCount();
            selectionStartRow = model()->rowCount();
        }

        // Add all the dropped URLs/tracks to the track model (playlist/crate)
        int numNewRows;
        {
            const QList<mixxx::FileInfo> trackFileInfos =
                    DragAndDropHelper::supportedTracksFromUrls(
                            event->mimeData()->urls(), false, true);
            QList<QString> trackLocations;
            trackLocations.reserve(trackFileInfos.size());
            for (const auto& fileInfo : trackFileInfos) {
                trackLocations.append(fileInfo.location());
            }
            numNewRows = trackModel->addTracks(destIndex, trackLocations);
            DEBUG_ASSERT(numNewRows >= 0);
            DEBUG_ASSERT(numNewRows <= trackFileInfos.size());
        }

        // Create the selection, but only if the track model supports
        // reordering. (eg. crates don't support reordering/indexes)
        if (trackModel->hasCapabilities(TrackModel::Capability::Reorder)) {
            for (int i = selectionStartRow; i < selectionStartRow + numNewRows; i++) {
                this->selectionModel()->select(model()->index(i, 0),
                                               QItemSelectionModel::Select |
                                               QItemSelectionModel::Rows);
            }
        }
    }

    event->acceptProposedAction();
    updateGeometries();
    verticalScrollBar()->setValue(vScrollBarPos);
}

TrackModel* WTrackTableView::getTrackModel() const {
    TrackModel* trackModel = dynamic_cast<TrackModel*>(model());
    return trackModel;
}

void WTrackTableView::keyPressEvent(QKeyEvent* event) {
    // Ctrl+Return opens track properties dialog.
    // Ignore it if any cell editor is open.
    // Note: the shortcut is displayed in the track context menu
    if (event->key() == kPropertiesShortcutKey &&
            (event->modifiers() & kPropertiesShortcutModifier) &&
            state() != QTableView::EditingState) {
        QModelIndexList indices = selectionModel()->selectedRows();
        if (indices.length() == 1) {
            m_pTrackMenu->loadTrackModelIndices(indices);
            m_pTrackMenu->slotShowDlgTrackInfo();
        }
    } else if (event->key() == kHideRemoveShortcutKey &&
            event->modifiers() == kHideRemoveShortcutModifier) {
        hideOrRemoveSelectedTracks();
    }
    QTableView::keyPressEvent(event);
}

void WTrackTableView::hideOrRemoveSelectedTracks() {
    QModelIndexList indices = selectionModel()->selectedRows();
    if (indices.isEmpty()) {
        return;
    }

    TrackModel* pTrackModel = getTrackModel();
    if (!pTrackModel) {
        return;
    }

    QMessageBox::StandardButton response;
    if (pTrackModel->hasCapabilities(TrackModel::Capability::Hide)) {
        // Hide tracks if this is the main library table
        response = QMessageBox::question(this,
                tr("Confirm track hide"),
                tr("Are you sure you want to hide the selected tracks?"),
                QMessageBox::Yes | QMessageBox::No,
                QMessageBox::No);
        if (response == QMessageBox::Yes) {
            pTrackModel->hideTracks(indices);
        }
    } else {
        // Else remove the tracks from AutoDJ/crate/playlist
        QString message;
        if (pTrackModel->hasCapabilities(TrackModel::Capability::Remove)) {
            message = tr("Are you sure you want to remove the selected tracks from AutoDJ queue?");
        } else if (pTrackModel->hasCapabilities(TrackModel::Capability::RemoveCrate)) {
            message = tr("Are you sure you want to remove the selected tracks from this crate?");
        } else if (pTrackModel->hasCapabilities(TrackModel::Capability::RemovePlaylist)) {
            message = tr("Are you sure you want to remove the selected tracks from this playlist?");
        } else {
            return;
        }

        response = QMessageBox::question(this,
                tr("Confirm track removal"),
                message,
                QMessageBox::Yes | QMessageBox::No,
                QMessageBox::No);
        if (response == QMessageBox::Yes) {
            pTrackModel->removeTracks(indices);
        }
    }
}

void WTrackTableView::activateSelectedTrack() {
    auto indices = selectionModel()->selectedRows();
    if (indices.isEmpty()) {
        return;
    }
    slotMouseDoubleClicked(indices.at(0));
}

void WTrackTableView::loadSelectedTrackToGroup(const QString& group, bool play) {
    auto indices = selectionModel()->selectedRows();
    if (indices.isEmpty()) {
        return;
    }
    // If the track load override is disabled, check to see if a track is
    // playing before trying to load it
    if (!(m_pConfig->getValueString(
                           ConfigKey("[Controls]", "AllowTrackLoadToPlayingDeck"))
                        .toInt())) {
        // TODO(XXX): Check for other than just the first preview deck.
        if (group != "[PreviewDeck1]" &&
                ControlObject::get(ConfigKey(group, "play")) > 0.0) {
            return;
        }
    }
    auto index = indices.at(0);
    auto* trackModel = getTrackModel();
    TrackPointer pTrack;
    if (trackModel &&
            (pTrack = trackModel->getTrack(index))) {
        emit loadTrackToPlayer(pTrack, group, play);
    }
}

QList<TrackId> WTrackTableView::getSelectedTrackIds() const {
    QList<TrackId> trackIds;

    QItemSelectionModel* pSelectionModel = selectionModel();
    VERIFY_OR_DEBUG_ASSERT(pSelectionModel != nullptr) {
        qWarning() << "No selected tracks available";
        return trackIds;
    }

    TrackModel* pTrackModel = getTrackModel();
    VERIFY_OR_DEBUG_ASSERT(pTrackModel != nullptr) {
        qWarning() << "No selected tracks available";
        return trackIds;
    }

    const QModelIndexList rows = selectionModel()->selectedRows();
    trackIds.reserve(rows.size());
    for (const QModelIndex& row: rows) {
        const TrackId trackId = pTrackModel->getTrackId(row);
        if (trackId.isValid()) {
            trackIds.append(trackId);
        } else {
            // This happens in the browse view where only some tracks
            // have an id.
            qDebug() << "Skipping row" << row << "with invalid track id";
        }
    }

    return trackIds;
}

TrackId WTrackTableView::getCurrentTrackId() const {
    TrackModel* pTrackModel = getTrackModel();
    VERIFY_OR_DEBUG_ASSERT(pTrackModel != nullptr) {
        qWarning() << "No selected tracks available";
        return {};
    }

    QItemSelectionModel* pSelectionModel = selectionModel();
    VERIFY_OR_DEBUG_ASSERT(pSelectionModel != nullptr) {
        qWarning() << "No selection model available";
        return {};
    }

    const QModelIndex current = pSelectionModel->currentIndex();
    if (current.isValid()) {
        return pTrackModel->getTrackId(current);
    }
    return {};
}

void WTrackTableView::setSelectedTracks(const QList<TrackId>& trackIds) {
    QItemSelectionModel* pSelectionModel = selectionModel();
    VERIFY_OR_DEBUG_ASSERT(pSelectionModel != nullptr) {
        qWarning() << "No selected tracks available";
        return;
    }

    TrackModel* pTrackModel = getTrackModel();
    VERIFY_OR_DEBUG_ASSERT(pTrackModel != nullptr) {
        qWarning() << "No selected tracks available";
        return;
    }

    for (const auto& trackId : trackIds) {
        const auto gts = pTrackModel->getTrackRows(trackId);

        for (int trackRow : gts) {
            pSelectionModel->select(model()->index(trackRow, 0),
                    QItemSelectionModel::Select | QItemSelectionModel::Rows);
        }
    }
}

bool WTrackTableView::setCurrentTrackId(const TrackId& trackId, int column) {
    QItemSelectionModel* pSelectionModel = selectionModel();
    VERIFY_OR_DEBUG_ASSERT(pSelectionModel != nullptr) {
        qWarning() << "No selected tracks available";
        return false;
    }

    TrackModel* pTrackModel = getTrackModel();
    VERIFY_OR_DEBUG_ASSERT(pTrackModel != nullptr) {
        qWarning() << "No selected tracks available";
        return false;
    }
    const QVector<int> trackRows = pTrackModel->getTrackRows(trackId);
    if (trackRows.empty()) {
        return false;
    }

    QModelIndex idx = model()->index(trackRows[0], column);
    // In case the column is not visible pick the left-most one
    if (isIndexHidden(idx)) {
        idx = model()->index(idx.row(), columnAt(0));
    }
    selectRow(idx.row());
    pSelectionModel->setCurrentIndex(idx,
            QItemSelectionModel::SelectCurrent | QItemSelectionModel::Select);
    return true;
}

void WTrackTableView::addToAutoDJ(PlaylistDAO::AutoDJSendLoc loc) {
    auto* trackModel = getTrackModel();
    if (!trackModel->hasCapabilities(TrackModel::Capability::AddToAutoDJ)) {
        return;
    }

    const QList<TrackId> trackIds = getSelectedTrackIds();
    if (trackIds.isEmpty()) {
        qWarning() << "No tracks selected for AutoDJ";
        return;
    }

    PlaylistDAO& playlistDao = m_pLibrary->trackCollectionManager()
                                       ->internalCollection()
                                       ->getPlaylistDAO();

    // TODO(XXX): Care whether the append succeeded.
    m_pLibrary->trackCollectionManager()->unhideTracks(trackIds);
    playlistDao.addTracksToAutoDJQueue(trackIds, loc);
}

void WTrackTableView::slotAddToAutoDJBottom() {
    addToAutoDJ(PlaylistDAO::AutoDJSendLoc::BOTTOM);
}

void WTrackTableView::slotAddToAutoDJTop() {
    addToAutoDJ(PlaylistDAO::AutoDJSendLoc::TOP);
}

void WTrackTableView::slotAddToAutoDJReplace() {
    addToAutoDJ(PlaylistDAO::AutoDJSendLoc::REPLACE);
}

void WTrackTableView::doSortByColumn(int headerSection, Qt::SortOrder sortOrder) {
    TrackModel* trackModel = getTrackModel();
    QAbstractItemModel* itemModel = model();

    if (trackModel == nullptr || itemModel == nullptr || !m_sorting) {
        return;
    }

    // Save the selection
    const QList<TrackId> selectedTrackIds = getSelectedTrackIds();
    int savedHScrollBarPos = horizontalScrollBar()->value();
    // Save the column of focused table cell.
    // The cell is not necessarily part of the selection, but even if it's
    // focused after deselecting a row we may assume the user clicked onto the
    // column that will be used for sorting.
    int prevColum = 0;
    if (currentIndex().isValid()) {
        prevColum = currentIndex().column();
    }

    sortByColumn(headerSection, sortOrder);

    QItemSelectionModel* currentSelection = selectionModel();
    currentSelection->reset(); // remove current selection

    // Find previously selected tracks and store respective rows for reselection.
    QMap<int, int> selectedRows;
    for (const auto& trackId : selectedTrackIds) {
        // TODO(rryan) slowly fixing the issues with BaseSqlTableModel. This
        // code is broken for playlists because it assumes each trackid is in
        // the table once. This will erroneously select all instances of the
        // track for playlists, but it works fine for every other view. The way
        // to fix this that we should do is to delegate the selection saving to
        // the TrackModel. This will allow the playlist table model to use the
        // table index as the unique id instead of this code stupidly using
        // trackid.
        const auto rows = trackModel->getTrackRows(trackId);
        for (int row : rows) {
            // Restore sort order by rows, so the following commands will act as expected
            selectedRows.insert(row, 0);
        }
    }

    // Select the first row of the previous selection.
    // This scrolls to that row and with the leftmost cell being focused we have
    // a starting point (currentIndex) for navigation with Up/Down keys.
    // Replaces broken scrollTo() (see comment below)
    if (!selectedRows.isEmpty()) {
        selectRow(selectedRows.firstKey());
    }

    // Refocus the cell in the column that was focused before sorting.
    // With this, any Up/Down key press moves the selection and keeps the
    // horizontal scrollbar position we will restore below.
    QModelIndex restoreIndex = itemModel->index(currentIndex().row(), prevColum);
    if (restoreIndex.isValid()) {
        setCurrentIndex(restoreIndex);
    }

    // Restore previous selection (doesn't affect focused cell).
    QMapIterator<int, int> i(selectedRows);
    while (i.hasNext()) {
        i.next();
        QModelIndex tl = itemModel->index(i.key(), 0);
        currentSelection->select(tl, QItemSelectionModel::Rows | QItemSelectionModel::Select);
    }

    // This seems to be broken since at least Qt 5.12: no scrolling is issued
    //scrollTo(first, QAbstractItemView::EnsureVisible);
    horizontalScrollBar()->setValue(savedHScrollBarPos);
}

void WTrackTableView::applySortingIfVisible() {
    // There are multiple instances of WTrackTableView, but we only want to
    // apply the sorting to the currently visible instance
    if (!isVisible()) {
        return;
    }

    applySorting();
}

void WTrackTableView::applySorting() {
    TrackModel* trackModel = getTrackModel();
    int sortColumnId = static_cast<int>(m_pSortColumn->get());
    if (sortColumnId == static_cast<int>(TrackModel::SortColumnId::Invalid)) {
        // During startup phase of Mixxx, this method is called with Invalid
        return;
    }
    VERIFY_OR_DEBUG_ASSERT(
            sortColumnId >= static_cast<int>(TrackModel::SortColumnId::IdMin) &&
            sortColumnId < static_cast<int>(TrackModel::SortColumnId::IdMax)) {
        return;
    }

    int sortColumn = trackModel->columnIndexFromSortColumnId(static_cast<TrackModel::SortColumnId>(sortColumnId));
    if (sortColumn < 0) {
        return;
    }

    Qt::SortOrder sortOrder = (m_pSortOrder->get() == 0) ? Qt::AscendingOrder : Qt::DescendingOrder;

    // This line sorts the TrackModel
    horizontalHeader()->setSortIndicator(sortColumn, sortOrder);

    // in Qt5, we need to call it manually, which triggers finally the select()
    doSortByColumn(sortColumn, sortOrder);
}

void WTrackTableView::slotSortingChanged(int headerSection, Qt::SortOrder order) {

    double sortOrder = static_cast<double>(order);
    bool sortingChanged = false;

    TrackModel* trackModel = getTrackModel();
    TrackModel::SortColumnId sortColumnId = trackModel->sortColumnIdFromColumnIndex(headerSection);

    if (sortColumnId == TrackModel::SortColumnId::Invalid) {
        return;
    }

    if (static_cast<int>(sortColumnId) != static_cast<int>(m_pSortColumn->get())) {
        m_pSortColumn->set(static_cast<int>(sortColumnId));
        sortingChanged = true;
    }
    if (sortOrder != m_pSortOrder->get()) {
        m_pSortOrder->set(sortOrder);
        sortingChanged = true;
    }

    if (sortingChanged) {
        applySortingIfVisible();
    }
}

bool WTrackTableView::hasFocus() const {
    return QWidget::hasFocus();
}

void WTrackTableView::setFocus() {
    QWidget::setFocus();
}

QString WTrackTableView::getModelStateKey() const {
    TrackModel* trackModel = getTrackModel();
    if (trackModel) {
        bool noSearch = trackModel->currentSearch().trimmed().isEmpty();
        return trackModel->modelKey(noSearch);
    }
    return QString();
}

void WTrackTableView::keyNotationChanged() {
    QWidget::update();
}<|MERGE_RESOLUTION|>--- conflicted
+++ resolved
@@ -493,14 +493,7 @@
     QModelIndexList indices = selectionModel()->selectedRows();
     m_pTrackMenu->loadTrackModelIndices(indices);
 
-<<<<<<< HEAD
     // Create the right-click menu
-#if QT_VERSION >= QT_VERSION_CHECK(6, 0, 0)
-    m_pTrackMenu->popup(event->globalPosition().toPoint());
-#else
-=======
-    //Create the right-click menu
->>>>>>> a1cfc42a
     m_pTrackMenu->popup(event->globalPos());
 }
 
