#include "widget/wtracktableview.h"

#include <QDrag>
#include <QModelIndex>
#include <QScrollBar>
#include <QShortcut>
#include <QUrl>

#include "control/controlobject.h"
#include "library/dao/trackschema.h"
#include "library/library.h"
#include "library/library_prefs.h"
#include "library/librarytablemodel.h"
#include "library/searchqueryparser.h"
#include "library/trackcollection.h"
#include "library/trackcollectionmanager.h"
#include "mixer/playermanager.h"
#include "moc_wtracktableview.cpp"
#include "preferences/colorpalettesettings.h"
#include "preferences/dialog/dlgprefdeck.h"
#include "preferences/dialog/dlgpreflibrary.h"
#include "sources/soundsourceproxy.h"
#include "track/track.h"
#include "track/trackref.h"
#include "util/assert.h"
#include "util/defs.h"
#include "util/dnd.h"
#include "util/time.h"
#include "widget/wtrackmenu.h"
#include "widget/wtracktableviewheader.h"

namespace {

// ConfigValue key for QTable vertical scrollbar position
const ConfigKey kVScrollBarPosConfigKey{
        // mixxx::library::prefs::kConfigGroup is defined in another
        // unit of compilation and cannot be reused here!
        QStringLiteral("[Library]"),
        QStringLiteral("VScrollBarPos")};

} // anonymous namespace

WTrackTableView::WTrackTableView(QWidget* parent,
        UserSettingsPointer pConfig,
        Library* pLibrary,
        double backgroundColorOpacity,
        bool sorting)
        : WLibraryTableView(parent, pConfig),
          m_pConfig(pConfig),
          m_pLibrary(pLibrary),
          m_backgroundColorOpacity(backgroundColorOpacity),
          // Default color for the focus border of TableItemDelegates
          m_focusBorderColor(Qt::white),
          m_playedInactiveColor(QColor::fromRgb(kDefaultPlayedInactiveColorHex)),
          m_sorting(sorting),
          m_selectionChangedSinceLastGuiTick(true),
          m_loadCachedOnly(false) {
    // Connect slots and signals to make the world go 'round.
    connect(this, &WTrackTableView::doubleClicked, this, &WTrackTableView::slotMouseDoubleClicked);

    m_pCOTGuiTick = new ControlProxy(
            QStringLiteral("[App]"), QStringLiteral("gui_tick_50ms_period_s"), this);
    m_pCOTGuiTick->connectValueChanged(this, &WTrackTableView::slotGuiTick50ms);

    m_pKeyNotation = new ControlProxy(mixxx::library::prefs::kKeyNotationConfigKey, this);
    m_pKeyNotation->connectValueChanged(this, &WTrackTableView::keyNotationChanged);

    m_pSortColumn = new ControlProxy("[Library]", "sort_column", this);
    m_pSortColumn->connectValueChanged(this, &WTrackTableView::applySortingIfVisible);
    m_pSortOrder = new ControlProxy("[Library]", "sort_order", this);
    m_pSortOrder->connectValueChanged(this, &WTrackTableView::applySortingIfVisible);

    connect(this,
            &WTrackTableView::scrollValueChanged,
            this,
            &WTrackTableView::slotScrollValueChanged);
}

WTrackTableView::~WTrackTableView() {
    WTrackTableViewHeader* pHeader =
            qobject_cast<WTrackTableViewHeader*>(horizontalHeader());
    if (pHeader) {
        pHeader->saveHeaderState();
    }
}

void WTrackTableView::enableCachedOnly() {
    if (!m_loadCachedOnly) {
        // don't try to load and search covers, drawing only
        // covers which are already in the QPixmapCache.
        emit onlyCachedCoverArt(true);
        m_loadCachedOnly = true;
    }
    m_lastUserAction = mixxx::Time::elapsed();
}

void WTrackTableView::slotScrollValueChanged(int /*unused*/) {
    enableCachedOnly();
}

void WTrackTableView::selectionChanged(
        const QItemSelection& selected, const QItemSelection& deselected) {
    m_selectionChangedSinceLastGuiTick = true;
    enableCachedOnly();
    QTableView::selectionChanged(selected, deselected);
}

void WTrackTableView::slotGuiTick50ms(double /*unused*/) {
    // if the user is stopped in the same row for more than 0.1 s,
    // we load un-cached cover arts as well.
    mixxx::Duration timeDelta = mixxx::Time::elapsed() - m_lastUserAction;
    if (m_loadCachedOnly && timeDelta > mixxx::Duration::fromMillis(100)) {
        // Show the currently selected track in the large cover art view and
        // highlights crate and playlists. Doing this in selectionChanged
        // slows down scrolling performance so we wait until the user has
        // stopped interacting first.
        if (m_selectionChangedSinceLastGuiTick) {
            const QModelIndexList indices = getSelectedRows();
            if (indices.size() == 1 && indices.first().isValid()) {
                // A single track has been selected
                TrackModel* trackModel = getTrackModel();
                if (trackModel) {
                    TrackPointer pTrack = trackModel->getTrack(indices.first());
                    if (pTrack) {
                        emit trackSelected(pTrack);
                    }
                }
            } else {
                // None or multiple tracks have been selected
                emit trackSelected(TrackPointer());
            }
            m_selectionChangedSinceLastGuiTick = false;
        }

        // This allows CoverArtDelegate to request that we load covers from disk
        // (as opposed to only serving them from cache).
        emit onlyCachedCoverArt(false);
        m_loadCachedOnly = false;
    }
}

// slot
void WTrackTableView::pasteFromSidebar() {
    pasteTracks(QModelIndex());
}

// slot
void WTrackTableView::loadTrackModel(QAbstractItemModel* model, bool restoreState) {
    qDebug() << "WTrackTableView::loadTrackModel()" << model;

    VERIFY_OR_DEBUG_ASSERT(model) {
        return;
    }
    TrackModel* trackModel = dynamic_cast<TrackModel*>(model);

    VERIFY_OR_DEBUG_ASSERT(trackModel) {
        return;
    }

    // If the model has not changed there's no need to exchange the headers
    // which would cause a small GUI freeze
    if (getTrackModel() == trackModel) {
        // Re-sort the table even if the track model is the same. This triggers
        // a select() if the table is dirty.
        doSortByColumn(horizontalHeader()->sortIndicatorSection(),
                horizontalHeader()->sortIndicatorOrder());

        if (restoreState) {
            restoreCurrentViewState();
        }
        return;
    }

    setVisible(false);

    // Save the previous track model's header state
    WTrackTableViewHeader* oldHeader =
            qobject_cast<WTrackTableViewHeader*>(horizontalHeader());
    if (oldHeader) {
        oldHeader->saveHeaderState();
    }

    // rryan 12/2009 : Due to a bug in Qt, in order to switch to a model with
    // different columns than the old model, we have to create a new horizontal
    // header. Also, for some reason the WTrackTableView has to be hidden or
    // else problems occur. Since we parent the WtrackTableViewHeader's to the
    // WTrackTableView, they are automatically deleted.
    auto* header = new WTrackTableViewHeader(Qt::Horizontal, this);

    // WTF(rryan) The following saves on unnecessary work on the part of
    // WTrackTableHeaderView. setHorizontalHeader() calls setModel() on the
    // current horizontal header. If this happens on the old
    // WTrackTableViewHeader, then it will save its old state, AND do the work
    // of initializing its menus on the new model. We create a new
    // WTrackTableViewHeader, so this is wasteful. Setting a temporary
    // QHeaderView here saves on setModel() calls. Since we parent the
    // QHeaderView to the WTrackTableView, it is automatically deleted.
    auto* tempHeader = new QHeaderView(Qt::Horizontal, this);
    /* Tobias Rafreider: DO NOT SET SORTING TO TRUE during header replacement
     * Otherwise, setSortingEnabled(1) will immediately trigger sortByColumn()
     * For some reason this will cause 4 select statements in series
     * from which 3 are redundant --> expensive at all
     *
     * Sorting columns, however, is possible because we
     * enable clickable sorting indicators some lines below.
     * Furthermore, we connect signal 'sortIndicatorChanged'.
     *
     * Fixes Bug #672762
     */

    setSortingEnabled(false);
    setHorizontalHeader(tempHeader);

    setModel(model);
    setHorizontalHeader(header);
    header->setSectionsMovable(true);
    header->setSectionsClickable(true);
    // Setting this to true would render all column labels BOLD as soon as the
    // tableview is focused -- and would not restore the previous style when
    // it's unfocused. This can not be overwritten with qss, so it can screw up
    // the skin design. Also, due to selectionModel()->selectedRows() it is not
    // even useful to indicate the focused column because all columns are highlighted.
    header->setHighlightSections(false);
    header->setSortIndicatorShown(m_sorting);
    header->setDefaultAlignment(Qt::AlignLeft);

    // Initialize all column-specific things
    for (int i = 0; i < model->columnCount(); ++i) {
        // Setup delegates according to what the model tells us
        QAbstractItemDelegate* delegate =
                trackModel->delegateForColumn(i, this);
        // We need to delete the old delegates, since the docs say the view will
        // not take ownership of them.
        QAbstractItemDelegate* old_delegate = itemDelegateForColumn(i);
        // If delegate is NULL, it will unset the delegate for the column
        setItemDelegateForColumn(i, delegate);
        delete old_delegate;

        // Show or hide the column based on whether it should be shown or not.
        if (trackModel->isColumnInternal(i)) {
            //qDebug() << "Hiding column" << i;
            horizontalHeader()->hideSection(i);
        }
        /* If Mixxx starts the first time or the header states have been cleared
         * due to database schema evolution we gonna hide all columns that may
         * contain a potential large number of NULL values.  This will hide the
         * key column by default unless the user brings it to front
         */
        if (trackModel->isColumnHiddenByDefault(i) &&
                !header->hasPersistedHeaderState()) {
            //qDebug() << "Hiding column" << i;
            horizontalHeader()->hideSection(i);
        }
    }

    if (m_sorting) {
        // NOTE: Should be a UniqueConnection but that requires Qt 4.6
        // But Qt::UniqueConnections do not work for lambdas, non-member functions
        // and functors; they only apply to connecting to member functions.
        // https://doc.qt.io/qt-5/qobject.html#connect
        connect(horizontalHeader(),
                &QHeaderView::sortIndicatorChanged,
                this,
                &WTrackTableView::slotSortingChanged,
                Qt::AutoConnection);

        Qt::SortOrder sortOrder;
        TrackModel::SortColumnId sortColumn =
                trackModel->sortColumnIdFromColumnIndex(
                        horizontalHeader()->sortIndicatorSection());
        if (sortColumn != TrackModel::SortColumnId::Invalid) {
            // Sort by the saved sort section and order.
            sortOrder = horizontalHeader()->sortIndicatorOrder();
        } else {
            // No saved order is present. Use the TrackModel's default sort order.
            sortColumn = trackModel->sortColumnIdFromColumnIndex(trackModel->defaultSortColumn());
            sortOrder = trackModel->defaultSortOrder();

            if (sortColumn == TrackModel::SortColumnId::Invalid) {
                // If the TrackModel has an invalid or internal column as its default
                // sort, find the first valid sort column and sort by that.
                const int columnCount = model->columnCount(); // just to avoid an endless while loop
                for (int sortColumnIndex = 0; sortColumnIndex < columnCount; sortColumnIndex++) {
                    sortColumn = trackModel->sortColumnIdFromColumnIndex(sortColumnIndex);
                    if (sortColumn != TrackModel::SortColumnId::Invalid) {
                        break;
                    }
                }
            }
        }

        m_pSortColumn->set(static_cast<double>(sortColumn));
        m_pSortOrder->set(sortOrder);
        applySorting();
    }

    // Set up drag and drop behavior according to whether or not the track
    // model says it supports it.

    // Defaults
    setAcceptDrops(true);
    setDragDropMode(QAbstractItemView::DragOnly);
    // Always enable drag for now (until we have a model that doesn't support
    // this.)
    setDragEnabled(true);

    if (trackModel->hasCapabilities(TrackModel::Capability::ReceiveDrops)) {
        setDragDropMode(QAbstractItemView::DragDrop);
        setDropIndicatorShown(true);
        setAcceptDrops(true);
        //viewport()->setAcceptDrops(true);
    }

    // Possible giant fuckup alert - It looks like Qt has something like these
    // caps built-in, see http://doc.trolltech.com/4.5/qt.html#ItemFlag-enum and
    // the flags(...) function that we're already using in LibraryTableModel. I
    // haven't been able to get it to stop us from using a model as a drag
    // target though, so my hacks above may not be completely unjustified.

    setVisible(true);

    // trigger restoring scrollBar position, selection etc.
    if (restoreState) {
        restoreCurrentViewState();
    }
    initTrackMenu();
}

void WTrackTableView::initTrackMenu() {
    auto* trackModel = getTrackModel();
    DEBUG_ASSERT(trackModel);

    if (m_pTrackMenu) {
        m_pTrackMenu->deleteLater();
    }

    m_pTrackMenu = make_parented<WTrackMenu>(this,
            m_pConfig,
            m_pLibrary,
            WTrackMenu::Feature::All,
            trackModel);
    connect(m_pTrackMenu.get(),
            &WTrackMenu::loadTrackToPlayer,
            this,
            &WLibraryTableView::loadTrackToPlayer);

    connect(m_pTrackMenu,
            &WTrackMenu::trackMenuVisible,
            this,
            [this](bool visible) {
                emit trackMenuVisible(visible);
            });
    // after removing tracks from the view via track menu, restore a usable
    // selection/currentIndex for navigation via keyboard & controller
    connect(m_pTrackMenu,
            &WTrackMenu::restoreCurrentIndex,
            this,
            &WTrackTableView::slotrestoreCurrentIndex);
}

// slot
void WTrackTableView::slotMouseDoubleClicked(const QModelIndex& index) {
    // Read the current TrackDoubleClickAction setting
    // TODO simplify this casting madness
    int doubleClickActionConfigValue =
            m_pConfig->getValue(mixxx::library::prefs::kTrackDoubleClickActionConfigKey,
                    static_cast<int>(DlgPrefLibrary::TrackDoubleClickAction::LoadToDeck));
    DlgPrefLibrary::TrackDoubleClickAction doubleClickAction =
            static_cast<DlgPrefLibrary::TrackDoubleClickAction>(
                    doubleClickActionConfigValue);

    if (doubleClickAction == DlgPrefLibrary::TrackDoubleClickAction::Ignore) {
        return;
    }

    auto* trackModel = getTrackModel();
    VERIFY_OR_DEBUG_ASSERT(trackModel) {
        return;
    }

    if (doubleClickAction == DlgPrefLibrary::TrackDoubleClickAction::LoadToDeck &&
            trackModel->hasCapabilities(
                    TrackModel::Capability::LoadToDeck)) {
        TrackPointer pTrack = trackModel->getTrack(index);
        if (pTrack) {
            emit loadTrack(pTrack);
        }
    } else if (doubleClickAction == DlgPrefLibrary::TrackDoubleClickAction::AddToAutoDJBottom &&
            trackModel->hasCapabilities(
                    TrackModel::Capability::AddToAutoDJ)) {
        addToAutoDJ(PlaylistDAO::AutoDJSendLoc::BOTTOM);
    } else if (doubleClickAction == DlgPrefLibrary::TrackDoubleClickAction::AddToAutoDJTop &&
            trackModel->hasCapabilities(
                    TrackModel::Capability::AddToAutoDJ)) {
        addToAutoDJ(PlaylistDAO::AutoDJSendLoc::TOP);
    }
}

TrackModel::SortColumnId WTrackTableView::getColumnIdFromCurrentIndex() {
    TrackModel* trackModel = getTrackModel();
    VERIFY_OR_DEBUG_ASSERT(trackModel) {
        return TrackModel::SortColumnId::Invalid;
    }
    return trackModel->sortColumnIdFromColumnIndex(currentIndex().column());
}

void WTrackTableView::assignPreviousTrackColor() {
    QModelIndexList indices = getSelectedRows();
    if (indices.isEmpty()) {
        return;
    }

    TrackModel* trackModel = getTrackModel();
    if (!trackModel) {
        return;
    }

    QModelIndex index = indices.at(0);
    TrackPointer pTrack = trackModel->getTrack(index);
    if (pTrack) {
        ColorPaletteSettings colorPaletteSettings(m_pConfig);
        ColorPalette colorPalette = colorPaletteSettings.getTrackColorPalette();
        mixxx::RgbColor::optional_t color = pTrack->getColor();
        pTrack->setColor(colorPalette.previousColor(color));
    }
}

void WTrackTableView::assignNextTrackColor() {
    QModelIndexList indices = getSelectedRows();
    if (indices.isEmpty()) {
        return;
    }

    TrackModel* trackModel = getTrackModel();
    if (!trackModel) {
        return;
    }

    QModelIndex index = indices.at(0);
    TrackPointer pTrack = trackModel->getTrack(index);
    if (pTrack) {
        ColorPaletteSettings colorPaletteSettings(m_pConfig);
        ColorPalette colorPalette = colorPaletteSettings.getTrackColorPalette();
        mixxx::RgbColor::optional_t color = pTrack->getColor();
        pTrack->setColor(colorPalette.nextColor(color));
    }
}

void WTrackTableView::slotPurge() {
    QModelIndexList indices = getSelectedRows();
    if (indices.isEmpty()) {
        return;
    }
    TrackModel* trackModel = getTrackModel();
    if (!trackModel) {
        return;
    }
    saveCurrentIndex();
    trackModel->purgeTracks(indices);
    restoreCurrentIndex();
}

void WTrackTableView::slotDeleteTracksFromDisk() {
    QModelIndexList indices = getSelectedRows();
    if (indices.isEmpty()) {
        return;
    }
    saveCurrentIndex();
    m_pTrackMenu->loadTrackModelIndices(indices);
    m_pTrackMenu->slotRemoveFromDisk();
    // WTrackmenu emits restoreCurrentIndex()
}

void WTrackTableView::slotUnhide() {
    QModelIndexList indices = getSelectedRows();
    if (indices.isEmpty()) {
        return;
    }
    TrackModel* trackModel = getTrackModel();
    if (!trackModel) {
        return;
    }
    saveCurrentIndex();
    trackModel->unhideTracks(indices);
    restoreCurrentIndex();
}

void WTrackTableView::slotShowHideTrackMenu(bool show) {
    VERIFY_OR_DEBUG_ASSERT(m_pTrackMenu.get()) {
        return;
    }
    if (show == m_pTrackMenu->isVisible()) {
        emit trackMenuVisible(show);
        return;
    }
    if (show) {
        QContextMenuEvent event(QContextMenuEvent::Mouse,
                mapFromGlobal(QCursor::pos()),
                QCursor::pos());
        contextMenuEvent(&event);
    } else {
        m_pTrackMenu->close();
    }
}

void WTrackTableView::contextMenuEvent(QContextMenuEvent* event) {
    VERIFY_OR_DEBUG_ASSERT(m_pTrackMenu.get()) {
        initTrackMenu();
    }
    event->accept();
    // Update track indices in context menu
    QModelIndexList indices = getSelectedRows();
    m_pTrackMenu->loadTrackModelIndices(indices);

    saveCurrentIndex();

    // Create the right-click menu
    m_pTrackMenu->popup(event->globalPos());
    // WTrackmenu emits restoreCurrentIndex() if required
}

void WTrackTableView::onSearch(const QString& text) {
    TrackModel* trackModel = getTrackModel();
    if (trackModel) {
        saveCurrentViewState();
        bool queryIsLessSpecific = SearchQueryParser::queryIsLessSpecific(
                trackModel->currentSearch(), text);
        QList<TrackId> selectedTracks = getSelectedTrackIds();
        TrackId prevTrack = getCurrentTrackId();
        saveCurrentIndex();
        trackModel->search(text);
        if (queryIsLessSpecific) {
            // If the user removed query terms, we try to select the same
            // tracks as before
            setCurrentTrackId(prevTrack, m_prevColumn);
            setSelectedTracks(selectedTracks);
        } else {
            // The user created a more specific search query, try to restore a
            // previous state
            if (!restoreCurrentViewState()) {
                // We found no saved state for this query, try to select the
                // tracks last active, if they are part of the result set
                if (!setCurrentTrackId(prevTrack, m_prevColumn)) {
                    // if the last focused track is not present try to focus the
                    // respective index and scroll there
                    restoreCurrentIndex();
                }
                setSelectedTracks(selectedTracks);
            }
        }
    }
}

void WTrackTableView::onShow() {
}

void WTrackTableView::mousePressEvent(QMouseEvent* pEvent) {
    DragAndDropHelper::mousePressed(pEvent);
    WLibraryTableView::mousePressEvent(pEvent);
}

void WTrackTableView::mouseMoveEvent(QMouseEvent* pEvent) {
    // Only use this for drag and drop if the LeftButton is pressed we need to
    // check for this because mousetracking is activated and this function is
    // called every time the mouse is moved -- kain88 May 2012
    if (pEvent->buttons() != Qt::LeftButton) {
        // Needed for mouse-tracking to fire entered() events. If we call this
        // outside of this if statement then we get 'ghost' drags. See issue
        // #6507
        WLibraryTableView::mouseMoveEvent(pEvent);
        return;
    }

    TrackModel* trackModel = getTrackModel();
    if (!trackModel) {
        return;
    }
    //qDebug() << "MouseMoveEvent";
<<<<<<< HEAD
    // Iterate over selected rows and append each item's location url to a list.
=======
>>>>>>> 50afd4fc

    if (DragAndDropHelper::mouseMoveInitiatesDrag(pEvent)) {
        // Iterate over selected rows and append each item's location url to a list.
        QList<QString> locations;
<<<<<<< HEAD
        const QModelIndexList indices = getSelectedRows();
=======
        const QModelIndexList indices = selectionModel()->selectedRows();
>>>>>>> 50afd4fc

        for (const QModelIndex& index : indices) {
            if (!index.isValid()) {
                continue;
            }
            locations.append(trackModel->getTrackLocation(index));
        }
        DragAndDropHelper::dragTrackLocations(locations, this, "library");
    }
}

// Drag enter event, happens when a dragged item hovers over the track table view
void WTrackTableView::dragEnterEvent(QDragEnterEvent * event) {
    auto* trackModel = getTrackModel();
    //qDebug() << "dragEnterEvent" << event->mimeData()->formats();
    if (event->mimeData()->hasUrls()) {
        if (event->source() == this) {
            if (trackModel->hasCapabilities(TrackModel::Capability::Reorder)) {
                event->acceptProposedAction();
                return;
            }
        } else if (DragAndDropHelper::dragEnterAccept(*event->mimeData(),
                                                      "library", true, true)) {
            event->acceptProposedAction();
            return;
        }
    }
    event->ignore();
}

// Drag move event, happens when a dragged item hovers over the track table view...
// It changes the drop handle to a "+" when the drag content is acceptable.
// Without it, the following drop is ignored.
void WTrackTableView::dragMoveEvent(QDragMoveEvent * event) {
    auto* trackModel = getTrackModel();
    // Needed to allow auto-scrolling
    WLibraryTableView::dragMoveEvent(event);

    //qDebug() << "dragMoveEvent" << event->mimeData()->formats();
    if (event->mimeData()->hasUrls())
    {
        if (event->source() == this) {
            if (trackModel->hasCapabilities(TrackModel::Capability::Reorder)) {
                event->acceptProposedAction();
            } else {
                event->ignore();
            }
        } else {
            event->acceptProposedAction();
        }
    } else {
        event->ignore();
    }
}

// Drag-and-drop "drop" event. Occurs when something is dropped onto the track table view
void WTrackTableView::dropEvent(QDropEvent * event) {
    TrackModel* pTrackModel = getTrackModel();

    // We only do things to the TrackModel in this method so if we don't have
    // one we should just bail.
    if (!pTrackModel) {
        return;
    }

    if (!event->mimeData()->hasUrls() || pTrackModel->isLocked()) {
        event->ignore();
        return;
    }

    // Save the vertical scrollbar position. Adding new tracks and moving tracks in
    // the SQL data models causes a select() (ie. generation of a new result set),
    // which causes view to reset itself. A view reset causes the widget to scroll back
    // up to the top, which is confusing when you're dragging and dropping. :)
    int vScrollBarPos = verticalScrollBar()->value();


    // Calculate the model index where the track or tracks are destined to go.
    // (the "drop" position in a drag-and-drop)
    // The user usually drops on the seam between two rows.
    // We take the row below the seam for reference.
#if QT_VERSION >= QT_VERSION_CHECK(6, 0, 0)
    QPoint position = event->position().toPoint();
#else
    QPoint position = event->pos();
#endif
    int dropRow = rowAt(position.y());
    int height = rowHeight(dropRow);
    QPoint pointOfRowBelowSeam(position.x(), position.y() + height / 2);
    QModelIndex destIndex = indexAt(pointOfRowBelowSeam);

    //qDebug() << "destIndex.row() is" << destIndex.row();

    // Drag and drop within this widget (track reordering)
    if (event->source() == this &&
            pTrackModel->hasCapabilities(TrackModel::Capability::Reorder)) {
        // Note the above code hides an ambiguous case when a
        // playlist is empty. For that reason, we can't factor that
        // code out to be common for both internal reordering
        // and external drag-and-drop. With internal reordering,
        // you can't have an empty playlist. :)

        // Save a list of rows (just plain ints) so we don't get screwed over
        // when the QModelIndexes all become invalid (eg. after moveTrack()
        // or addTrack())
        QList<int> selectedRows = getSelectedRowNumbers();
        if (selectedRows.isEmpty()) {
            return;
        }

        moveRows(selectedRows, destIndex.row());
    } else { // Drag and drop inside Mixxx is only for few rows, bulks happen here
        // Reset the selected tracks (if you had any tracks highlighted, it
        // clears them)
        selectionModel()->clear();

        // Have to do this here because the index is invalid after
        // addTrack
        int selectionStartRow = destIndex.row();

        // Make a new selection starting from where the first track was
        // dropped, and select all the dropped tracks

        // If the track was dropped into an empty playlist, start at row
        // 0 not -1 :)
        if ((destIndex.row() == -1) && (model()->rowCount() == 0)) {
            selectionStartRow = 0;
        } else if ((destIndex.row() == -1) && (model()->rowCount() > 0)) {
            // If the track was dropped beyond the end of a playlist, then
            // we need to fudge the destination a bit...
            //qDebug() << "Beyond end of playlist";
            //qDebug() << "rowcount is:" << model()->rowCount();
            selectionStartRow = model()->rowCount();
        }

        // Add all the dropped URLs/tracks to the track model (playlist/crate)
        int numNewRows;
        {
            const QList<mixxx::FileInfo> trackFileInfos =
                    DragAndDropHelper::supportedTracksFromUrls(
                            event->mimeData()->urls(), false, true);
            QList<QString> trackLocations;
            trackLocations.reserve(trackFileInfos.size());
            for (const auto& fileInfo : trackFileInfos) {
                trackLocations.append(fileInfo.location());
            }
            numNewRows = pTrackModel->addTracks(destIndex, trackLocations);
            DEBUG_ASSERT(numNewRows >= 0);
            DEBUG_ASSERT(numNewRows <= trackFileInfos.size());
        }

        // Create the selection, but only if the track model supports
        // reordering. (eg. crates don't support reordering/indexes)
        if (pTrackModel->hasCapabilities(TrackModel::Capability::Reorder)) {
            // TODO Also set current index to have good starting point for navigation?
            for (int i = selectionStartRow; i < selectionStartRow + numNewRows; i++) {
                selectionModel()->select(model()->index(i, 0),
                        QItemSelectionModel::Select |
                                QItemSelectionModel::Rows);
            }
        }
    }

    event->acceptProposedAction();
    updateGeometries();
    verticalScrollBar()->setValue(vScrollBarPos);
}

QModelIndexList WTrackTableView::getSelectedRows() const {
    QItemSelectionModel* pSelectionModel = selectionModel();
    VERIFY_OR_DEBUG_ASSERT(pSelectionModel != nullptr) {
        qWarning() << "No selection model available";
        return {};
    }
    return pSelectionModel->selectedRows();
}

QList<int> WTrackTableView::getSelectedRowNumbers() const {
    QModelIndexList indices = getSelectedRows();
    QList<int> selectedRows;
    for (const QModelIndex& idx : indices) {
        selectedRows.append(idx.row());
    }
    std::sort(selectedRows.begin(), selectedRows.end());
    return selectedRows;
}

TrackModel* WTrackTableView::getTrackModel() const {
    TrackModel* trackModel = dynamic_cast<TrackModel*>(model());
    return trackModel;
}

namespace {
QModelIndex calculateCutIndex(const QModelIndex& currentIndex,
        const QModelIndexList& removedIndices) {
    if (removedIndices.empty()) {
        return QModelIndex();
    }
    const int row = currentIndex.row();
    int rowAfterRemove = row;
    for (const auto& removeIndex : removedIndices) {
        if (removeIndex.row() < row) {
            rowAfterRemove--;
        }
    }
    return currentIndex.siblingAtRow(rowAfterRemove);
}
} // namespace

void WTrackTableView::removeSelectedTracks() {
    const QModelIndexList indices = getSelectedRows();
    const QModelIndex newIndex = calculateCutIndex(currentIndex(), indices);
    getTrackModel()->removeTracks(indices);
    setCurrentIndex(newIndex);
}

void WTrackTableView::cutSelectedTracks() {
    const QModelIndexList indices = getSelectedRows();
    const QModelIndex newIndex = calculateCutIndex(currentIndex(), indices);
    getTrackModel()->cutTracks(indices);
    setCurrentIndex(newIndex);
}

void WTrackTableView::copySelectedTracks() {
    const QModelIndexList indices = getSelectedRows();
    getTrackModel()->copyTracks(indices);
}

void WTrackTableView::pasteTracks(const QModelIndex& index) {
    TrackModel* trackModel = getTrackModel();
    if (!trackModel) {
        return;
    }

    const auto prevIdx = currentIndex();

    const QList<int> rows = trackModel->pasteTracks(index);
    if (rows.empty()) {
        return;
    }

    updateGeometries();
    const auto lastVisibleRow = rowAt(height());

    // Use selectRow to scroll to the first or last pasted row. We would use
    // scrollTo but this is broken. This solution was already used elsewhere
    // in this way.
    if (rows.back() > lastVisibleRow) {
        selectRow(rows.back());
    } else {
        selectRow(rows.front());
    }

    const auto idx = prevIdx.siblingAtRow(rows.back());
    QItemSelectionModel* pSelectionModel = selectionModel();
    if (pSelectionModel && idx.isValid()) {
        pSelectionModel->setCurrentIndex(idx,
                QItemSelectionModel::SelectCurrent | QItemSelectionModel::Select);
    }

    // Select all the rows that we pasted
    for (const auto row : rows) {
        selectionModel()->select(model()->index(row, 0),
                QItemSelectionModel::Select | QItemSelectionModel::Rows);
    }
}

void WTrackTableView::moveRows(QList<int> selectedRowsIn, int destRow) {
    TrackModel* pTrackModel = getTrackModel();
    if (!pTrackModel) {
        return;
    }
    if (selectedRowsIn.isEmpty()) {
        return;
    }

    // Note(RRyan/Max Linke):
    // The biggest subtlety in the way I've done this track reordering code
    // is that as soon as we've moved ANY track, all of our QModelIndexes probably
    // get screwed up. The starting point for the logic below is to say screw
    // the QModelIndexes, and just keep a list of row numbers to work from.
    // That ends up making the logic simpler and the behavior totally predictable,
    // which lets us do nice things like "restore" the selection model.

    // The model indices are sorted so that we remove the tracks from the table
    // in ascending order. This is necessary because if track A is above track B in
    // the table, and you remove track A, the model index for track B will change.
    // Sorting the indices first means we don't have to worry about this.
    QList<int> selectedRows = std::move(selectedRowsIn);

    // An invalid destination row means we're supposed to move the selection to the end.
    // Happens when we drop tracks into the void below the last track.
    destRow = destRow < 0 ? model()->rowCount() : destRow;
    // Required for refocusing the correct column and restoring the selection
    // after we moved. Use 0 if the index is invalid for some reason.
    int idxCol = std::max(0, currentIndex().column());
    int selectedRowCount = selectedRows.count();
    int selectionRestoreStartRow = destRow;
    int firstSelRow = selectedRows.first();
    int lastSelRow = selectedRows.last();

    if (destRow == firstSelRow && selectedRowCount == 1) {
        return; // no-op
    }

    // Adjust first row of new selection
    if (destRow >= firstSelRow && destRow <= lastSelRow) {
        // Destination is inside the selection.
        if (selectedRowCount == lastSelRow - firstSelRow + 1) {
            // If we drag a contiguous selection of multiple tracks and drop them
            // somewhere inside that same selection, we obviously have nothing to do.
            // This is also a good way to abort accidental drags.
            return;
        }
        // Non-continuous selection:
        if (destRow == firstSelRow) {
            // Consolidate selection at first selected row.
            // Remove consecutive rows (they are already in place) until we find
            // the first gap in the selection.
            // Use the row after that continuous part as destination.
            while (destRow == firstSelRow) {
                selectedRows.removeFirst();
                firstSelRow = selectedRows.first();
                destRow++;
            }
        } else {
            return;
        }
    }

    if (destRow < firstSelRow) {
        // If we're moving the tracks UP, reverse the order of the row selection
        // to make the algorithm below work as it is
        std::sort(selectedRows.begin(),
                selectedRows.end(),
                std::greater<int>());
    } else { // Down
        if (destRow > lastSelRow) {
            // If we're moving the tracks DOWN, adjust the first row to reselect
            selectionRestoreStartRow =
                    selectionRestoreStartRow - selectedRowCount;
        }
    }

    // For each row that needs to be moved...
    while (!selectedRows.isEmpty()) {
        int movedRow = selectedRows.takeFirst(); // Remember it's row index
        // Move it
        pTrackModel->moveTrack(model()->index(movedRow, 0), model()->index(destRow, 0));

        // Move the row indices for rows that got bumped up
        // into the void we left, or down because of the new spot
        // we're taking.
        for (int i = 0; i < selectedRows.count(); i++) {
            if ((selectedRows[i] > movedRow) && ((destRow > selectedRows[i]))) {
                selectedRows[i] = selectedRows[i] - 1;
            } else if ((selectedRows[i] < movedRow) &&
                    (destRow < selectedRows[i])) {
                selectedRows[i] = selectedRows[i] + 1;
            }
        }
    }

    // Set current index.
    // TODO If we moved down, pick the last selected row?
    // int idxRow = destRow < firstSelRow
    //         ? selectionRestoreStartRow
    //         : selectionRestoreStartRow + selectedRowCount - 1;
    const auto idx = model()->index(selectionRestoreStartRow, idxCol);
    QItemSelectionModel* pSelectionModel = selectionModel();
    if (pSelectionModel && idx.isValid()) {
        pSelectionModel->setCurrentIndex(idx,
                QItemSelectionModel::SelectCurrent | QItemSelectionModel::Select);
    }

    // Select the moved rows (restore previous selection)
    for (int i = 0; i < selectedRowCount; i++) {
        selectionModel()->select(model()->index(selectionRestoreStartRow + i, idxCol),
                QItemSelectionModel::Select | QItemSelectionModel::Rows);
    }
}

void WTrackTableView::moveSelectedTracks(QKeyEvent* event) {
    QList<int> selectedRows = getSelectedRowNumbers();
    if (selectedRows.isEmpty()) {
        return;
    }

    bool up = event->key() == Qt::Key_Up;
    bool pageUp = event->key() == Qt::Key_PageUp;
    bool down = event->key() == Qt::Key_Down;
    bool pageDown = event->key() == Qt::Key_PageDown;
    bool top = event->key() == Qt::Key_Home;
    bool bottom = event->key() == Qt::Key_End;

    // Check if we have a continuous selection.
    int firstSelRow = selectedRows.first();
    int lastSelRow = selectedRows.last();
    int rowCount = model()->rowCount();
    bool continuous = selectedRows.length() == lastSelRow - firstSelRow + 1;
    if (continuous &&
            (((up || pageUp || top) && firstSelRow == 0) ||
                    ((down || pageDown || bottom) && lastSelRow == rowCount - 1))) {
        // Continuous selection with no more rows to skip in the desired
        // direction, further Up/Down would wrap around the current index.
        // Ignore.
        return;
    }

    int destRow = 0;
    if (top) {
        destRow = 0;
    } else if (bottom || ((bottom || down || pageDown) && lastSelRow == rowCount - 1)) {
        // In case of End or non-continuous and lastSelRow already at the end
        // we simply paste at the end by invalidating the index.
        destRow = -1;
    } else if (up || pageUp) {
        // currentIndex can be anywhere inside or outside the selection.
        // Set it top or bottom of the selection, then pass through the key event
        // to get us the desired destination index.
        setCurrentIndex(model()->index(firstSelRow, currentIndex().column()));
        QTableView::keyPressEvent(event);
        destRow = currentIndex().row();
    } else {
        // Same when moving down.
        setCurrentIndex(model()->index(lastSelRow, currentIndex().column()));
        QTableView::keyPressEvent(event);
        destRow = currentIndex().row() + 1;
        if (pageDown && destRow >= rowCount) {
            // PageDown hit the end of the list. Explicitly paste at the
            destRow = -1;
        } else {
        }
    }

    moveRows(selectedRows, destRow);
}

void WTrackTableView::keyPressEvent(QKeyEvent* event) {
    switch (event->key()) {
    case kPropertiesShortcutKey: {
        // Return invokes the double-click action.
        // Ctrl+Return opens track properties dialog.
        // Ignore it if any cell editor is open.
        // Note: we use kPropertiesShortcutKey/~Mofifier here and in
        // in WTrackMenu to display the shortcut.
        if (state() == QTableView::EditingState) {
            break;
        }
        if (event->modifiers().testFlag(Qt::NoModifier)) {
            slotMouseDoubleClicked(currentIndex());
        } else if ((event->modifiers() & kPropertiesShortcutModifier)) {
            QModelIndexList indices = getSelectedRows();
            if (indices.length() == 1) {
                m_pTrackMenu->loadTrackModelIndices(indices);
                m_pTrackMenu->slotShowDlgTrackInfo();
            }
        }
        return;
    }
    case kHideRemoveShortcutKey: {
        if (event->modifiers() == kHideRemoveShortcutModifier) {
            hideOrRemoveSelectedTracks();
        }
        return;
    }
    default:
        break;
    }
    TrackModel* pTrackModel = getTrackModel();
    if (pTrackModel && !pTrackModel->isLocked()) {
        if (event->matches(QKeySequence::Delete) || event->key() == Qt::Key_Backspace) {
            removeSelectedTracks();
            return;
        }
        if (event->matches(QKeySequence::Cut)) {
            cutSelectedTracks();
            return;
        }
        if (event->matches(QKeySequence::Copy)) {
            copySelectedTracks();
            return;
        }
        if (event->matches(QKeySequence::Paste)) {
            pasteTracks(currentIndex());
            return;
        }
        if (event->modifiers().testFlag(Qt::AltModifier) &&
                (event->key() == Qt::Key_Up ||
                        event->key() == Qt::Key_Down ||
                        event->key() == Qt::Key_PageUp ||
                        event->key() == Qt::Key_PageDown ||
                        event->key() == Qt::Key_Home ||
                        event->key() == Qt::Key_End) &&
                pTrackModel->hasCapabilities(TrackModel::Capability::Reorder)) {
            moveSelectedTracks(event);
            return;
        }
        if (event->key() == Qt::Key_Escape) {
            clearSelection();
            setCurrentIndex(QModelIndex());
        }
    }
    QTableView::keyPressEvent(event);
}

void WTrackTableView::resizeEvent(QResizeEvent* event) {
    // When the tracks view shrinks in height, e.g. when other skin regions expand,
    // and if the row was visible before resizing, scroll to it afterwards.

    // these heights are the actual inner region without header, scrollbars and padding
    int oldHeight = event->oldSize().height();
    int newHeight = event->size().height();

    if (newHeight >= oldHeight) {
        QTableView::resizeEvent(event);
        return;
    }

    QModelIndex currIndex = currentIndex();
    int currRow = currIndex.row();
    int rHeight = rowHeight(currRow);

    if (currRow < 0 || rHeight == 0) { // true if currIndex is invalid
        QTableView::resizeEvent(event);
        return;
    }

    // y-pos of the top edge, negative value means above viewport boundary
    int posInView = rowViewportPosition(currRow);
    // Check if the row is visible.
    // Note: don't use viewport()->height() because that may already have changed
    bool rowWasVisible = posInView > 0 && posInView - rHeight < oldHeight;

    QTableView::resizeEvent(event);

    if (!rowWasVisible) {
        return;
    }

    // Check if the item is fully visible. If not, scroll to show it
    posInView = rowViewportPosition(currRow);
    if (posInView - rHeight < 0 || posInView + rHeight > newHeight) {
        scrollTo(currIndex);
    }
}

void WTrackTableView::hideOrRemoveSelectedTracks() {
    QModelIndexList indices = getSelectedRows();
    if (indices.isEmpty()) {
        return;
    }

    TrackModel* pTrackModel = getTrackModel();
    if (!pTrackModel) {
        return;
    }

    TrackModel::Capability cap;
    // Hide is the primary action if allowed. Else we test for remove capability
    if (pTrackModel->hasCapabilities(TrackModel::Capability::Hide)) {
        cap = TrackModel::Capability::Hide;
    } else if (pTrackModel->isLocked()) { // Locked playlists and crates
        return;
    }
    if (pTrackModel->hasCapabilities(TrackModel::Capability::Remove)) {
        cap = TrackModel::Capability::Remove;
    } else if (pTrackModel->hasCapabilities(TrackModel::Capability::RemoveCrate)) {
        cap = TrackModel::Capability::RemoveCrate;
    } else if (pTrackModel->hasCapabilities(TrackModel::Capability::RemovePlaylist)) {
        cap = TrackModel::Capability::RemovePlaylist;
    } else {
        return;
    }

    if (pTrackModel->getRequireConfirmationToHideRemoveTracks()) {
        QString title;
        QString message;
        if (cap == TrackModel::Capability::Hide) {
            // Hide tracks if this is the main library table
            title = tr("Confirm track hide");
            message = tr("Are you sure you want to hide the selected tracks?");
        } else {
            title = tr("Confirm track removal");
            // Else remove the tracks from AutoDJ/crate/playlist
            if (cap == TrackModel::Capability::Remove) {
                message =
                        tr("Are you sure you want to remove the selected "
                           "tracks from AutoDJ queue?");
            } else if (cap == TrackModel::Capability::RemoveCrate) {
                message =
                        tr("Are you sure you want to remove the selected "
                           "tracks from this crate?");
            } else { // TrackModel::Capability::RemovePlaylist
                message =
                        tr("Are you sure you want to remove the selected "
                           "tracks from this playlist?");
            }
        }

        QMessageBox msg;
        msg.setIcon(QMessageBox::Question);
        msg.setWindowTitle(title);
        msg.setText(message);
        QCheckBox notAgainCB(tr("Don't ask again during this session"));
        notAgainCB.setCheckState(Qt::Unchecked);
        msg.setCheckBox(&notAgainCB);
        msg.setStandardButtons(QMessageBox::Ok | QMessageBox::Cancel);
        msg.setDefaultButton(QMessageBox::Cancel);
        if (msg.exec() != QMessageBox::Ok) {
            return;
        }

        if (notAgainCB.isChecked()) {
            pTrackModel->setRequireConfirmationToHideRemoveTracks(false);
        }
    }

    saveCurrentIndex();

    if (cap == TrackModel::Capability::Hide) {
        pTrackModel->hideTracks(indices);
    } else {
        pTrackModel->removeTracks(indices);
    }

    restoreCurrentIndex();
}

void WTrackTableView::activateSelectedTrack() {
    auto indices = getSelectedRows();
    if (indices.isEmpty()) {
        return;
    }
    slotMouseDoubleClicked(indices.at(0));
}

void WTrackTableView::loadSelectedTrackToGroup(const QString& group, bool play) {
    auto indices = getSelectedRows();
    if (indices.isEmpty()) {
        return;
    }
    bool allowLoadTrackIntoPlayingDeck = false;
    if (m_pConfig->exists(kConfigKeyLoadWhenDeckPlaying)) {
        int loadWhenDeckPlaying =
                m_pConfig->getValueString(kConfigKeyLoadWhenDeckPlaying).toInt();
        switch (static_cast<LoadWhenDeckPlaying>(loadWhenDeckPlaying)) {
        case LoadWhenDeckPlaying::Allow:
        case LoadWhenDeckPlaying::AllowButStopDeck:
            allowLoadTrackIntoPlayingDeck = true;
            break;
        case LoadWhenDeckPlaying::Reject:
            break;
        }
    } else {
        // support older version of this flag
        allowLoadTrackIntoPlayingDeck =
                m_pConfig->getValue<bool>(kConfigKeyAllowTrackLoadToPlayingDeck);
    }
    // If the track load override is disabled, check to see if a track is
    // playing before trying to load it.
    // Always load to preview deck.
    if (!allowLoadTrackIntoPlayingDeck &&
            !PlayerManager::isPreviewDeckGroup(group) &&
            ControlObject::get(ConfigKey(group, "play")) > 0.0) {
        return;
    }
    auto index = indices.at(0);
    auto* trackModel = getTrackModel();
    TrackPointer pTrack;
    if (trackModel && (pTrack = trackModel->getTrack(index))) {
        emit loadTrackToPlayer(pTrack, group, play);
    }
}

QList<TrackId> WTrackTableView::getSelectedTrackIds() const {
    QList<TrackId> trackIds;

    TrackModel* pTrackModel = getTrackModel();
    VERIFY_OR_DEBUG_ASSERT(pTrackModel != nullptr) {
        qWarning() << "No selected tracks available";
        return trackIds;
    }

    const QModelIndexList rows = getSelectedRows();
    trackIds.reserve(rows.size());
    for (const QModelIndex& row: rows) {
        const TrackId trackId = pTrackModel->getTrackId(row);
        if (trackId.isValid()) {
            trackIds.append(trackId);
        } else {
            // This happens in the browse view where only some tracks
            // have an id.
            qDebug() << "Skipping row" << row << "with invalid track id";
        }
    }

    return trackIds;
}

TrackId WTrackTableView::getCurrentTrackId() const {
    TrackModel* pTrackModel = getTrackModel();
    VERIFY_OR_DEBUG_ASSERT(pTrackModel != nullptr) {
        qWarning() << "No selected tracks available";
        return {};
    }

    QItemSelectionModel* pSelectionModel = selectionModel();
    VERIFY_OR_DEBUG_ASSERT(pSelectionModel != nullptr) {
        qWarning() << "No selection model available";
        return {};
    }

    const QModelIndex current = pSelectionModel->currentIndex();
    if (current.isValid()) {
        return pTrackModel->getTrackId(current);
    }
    return {};
}

bool WTrackTableView::isTrackInCurrentView(const TrackId& trackId) {
    VERIFY_OR_DEBUG_ASSERT(trackId.isValid()) {
        return false;
    }
    //qDebug() << "WTrackTableView::isTrackInCurrentView" << trackId;
    TrackModel* pTrackModel = getTrackModel();
    VERIFY_OR_DEBUG_ASSERT(pTrackModel != nullptr) {
        qWarning() << "No track model";
        return false;
    }
    const QVector<int> trackRows = pTrackModel->getTrackRows(trackId);
    //qDebug() << "   track found?" << !trackRows.empty();
    return !trackRows.empty();
}

void WTrackTableView::setSelectedTracks(const QList<TrackId>& trackIds) {
    QItemSelectionModel* pSelectionModel = selectionModel();
    VERIFY_OR_DEBUG_ASSERT(pSelectionModel != nullptr) {
        qWarning() << "No selection model";
        return;
    }

    TrackModel* pTrackModel = getTrackModel();
    VERIFY_OR_DEBUG_ASSERT(pTrackModel != nullptr) {
        qWarning() << "No track model";
        return;
    }

    for (const auto& trackId : trackIds) {
        const auto gts = pTrackModel->getTrackRows(trackId);

        for (int trackRow : gts) {
            pSelectionModel->select(model()->index(trackRow, 0),
                    QItemSelectionModel::Select | QItemSelectionModel::Rows);
        }
    }
}

bool WTrackTableView::setCurrentTrackId(const TrackId& trackId, int column, bool scrollToTrack) {
    if (!trackId.isValid()) {
        return false;
    }

    QItemSelectionModel* pSelectionModel = selectionModel();
    VERIFY_OR_DEBUG_ASSERT(pSelectionModel != nullptr) {
        qWarning() << "No selection model";
        return false;
    }

    TrackModel* pTrackModel = getTrackModel();
    VERIFY_OR_DEBUG_ASSERT(pTrackModel != nullptr) {
        qWarning() << "No track model";
        return false;
    }
    const QVector<int> trackRows = pTrackModel->getTrackRows(trackId);
    if (trackRows.empty()) {
        qDebug() << "WTrackTableView: track" << trackId << "is not in current view";
        return false;
    }

    QModelIndex idx = model()->index(trackRows[0], column);
    // In case the column is not visible pick the left-most one
    if (isIndexHidden(idx)) {
        idx = model()->index(idx.row(), columnAt(0));
    }
    selectRow(idx.row());
    pSelectionModel->setCurrentIndex(idx,
            QItemSelectionModel::SelectCurrent | QItemSelectionModel::Select);

    if (scrollToTrack) {
        scrollTo(idx);
    }

    return true;
}

void WTrackTableView::addToAutoDJ(PlaylistDAO::AutoDJSendLoc loc) {
    auto* trackModel = getTrackModel();
    if (!trackModel->hasCapabilities(TrackModel::Capability::AddToAutoDJ)) {
        return;
    }

    const QList<TrackId> trackIds = getSelectedTrackIds();
    if (trackIds.isEmpty()) {
        qWarning() << "No tracks selected for AutoDJ";
        return;
    }

    PlaylistDAO& playlistDao = m_pLibrary->trackCollectionManager()
                                       ->internalCollection()
                                       ->getPlaylistDAO();

    // TODO(XXX): Care whether the append succeeded.
    m_pLibrary->trackCollectionManager()->unhideTracks(trackIds);
    playlistDao.addTracksToAutoDJQueue(trackIds, loc);
}

void WTrackTableView::slotAddToAutoDJBottom() {
    addToAutoDJ(PlaylistDAO::AutoDJSendLoc::BOTTOM);
}

void WTrackTableView::slotAddToAutoDJTop() {
    addToAutoDJ(PlaylistDAO::AutoDJSendLoc::TOP);
}

void WTrackTableView::slotAddToAutoDJReplace() {
    addToAutoDJ(PlaylistDAO::AutoDJSendLoc::REPLACE);
}

void WTrackTableView::slotSelectTrack(const TrackId& trackId) {
    if (trackId.isValid() && setCurrentTrackId(trackId, 0, true)) {
        setSelectedTracks({trackId});
    } else {
        setSelectedTracks({});
    }
}

void WTrackTableView::doSortByColumn(int headerSection, Qt::SortOrder sortOrder) {
    TrackModel* trackModel = getTrackModel();
    QAbstractItemModel* itemModel = model();

    if (trackModel == nullptr || itemModel == nullptr || !m_sorting) {
        return;
    }

    // Save the selection
    const QList<TrackId> selectedTrackIds = getSelectedTrackIds();
    int savedHScrollBarPos = horizontalScrollBar()->value();
    // Save the column of focused table cell.
    // The cell is not necessarily part of the selection, but even if it's
    // focused after deselecting a row we may assume the user clicked onto the
    // column that will be used for sorting.
    int prevColum = 0;
    if (currentIndex().isValid()) {
        prevColum = currentIndex().column();
    }

    sortByColumn(headerSection, sortOrder);

    selectTracksById(selectedTrackIds, prevColum);

    // This seems to be broken since at least Qt 5.12: no scrolling is issued
    // scrollTo(first, QAbstractItemView::EnsureVisible);
    horizontalScrollBar()->setValue(savedHScrollBarPos);
}

void WTrackTableView::selectTracksById(const QList<TrackId>& trackIds, int prevColum) {
    TrackModel* trackModel = getTrackModel();
    QAbstractItemModel* itemModel = model();

    QItemSelectionModel* currentSelection = selectionModel();
    currentSelection->reset(); // remove current selection

    // Find previously selected tracks and store respective rows for reselection.
    QMap<int, int> selectedRows;
    for (const auto& trackId : trackIds) {
        // TODO(rryan) slowly fixing the issues with BaseSqlTableModel. This
        // code is broken for playlists because it assumes each trackid is in
        // the table once. This will erroneously select all instances of the
        // track for playlists, but it works fine for every other view. The way
        // to fix this that we should do is to delegate the selection saving to
        // the TrackModel. This will allow the playlist table model to use the
        // table index as the unique id instead of this code stupidly using
        // trackid.
        const auto rows = trackModel->getTrackRows(trackId);
        for (int row : rows) {
            // Restore sort order by rows, so the following commands will act as expected
            selectedRows.insert(row, 0);
        }
    }

    // Select the first row of the previous selection.
    // This scrolls to that row and with the leftmost cell being focused we have
    // a starting point (currentIndex) for navigation with Up/Down keys.
    // Replaces broken scrollTo() (see comment below)
    if (!selectedRows.isEmpty()) {
        selectRow(selectedRows.firstKey());
    }

    // Refocus the cell in the column that was focused before sorting.
    // With this, any Up/Down key press moves the selection and keeps the
    // horizontal scrollbar position we will restore below.
    QModelIndex restoreIndex = itemModel->index(currentIndex().row(), prevColum);
    if (restoreIndex.isValid()) {
        setCurrentIndex(restoreIndex);
    }

    // Restore previous selection (doesn't affect focused cell).
    QMapIterator<int, int> i(selectedRows);
    while (i.hasNext()) {
        i.next();
        QModelIndex tl = itemModel->index(i.key(), 0);
        currentSelection->select(tl, QItemSelectionModel::Rows | QItemSelectionModel::Select);
    }
}

void WTrackTableView::applySortingIfVisible() {
    // There are multiple instances of WTrackTableView, but we only want to
    // apply the sorting to the currently visible instance
    if (!isVisible()) {
        return;
    }

    applySorting();
}

void WTrackTableView::applySorting() {
    TrackModel* trackModel = getTrackModel();
    int sortColumnId = static_cast<int>(m_pSortColumn->get());
    if (sortColumnId == static_cast<int>(TrackModel::SortColumnId::Invalid)) {
        // During startup phase of Mixxx, this method is called with Invalid
        return;
    }
    VERIFY_OR_DEBUG_ASSERT(
            sortColumnId >= static_cast<int>(TrackModel::SortColumnId::IdMin) &&
            sortColumnId < static_cast<int>(TrackModel::SortColumnId::IdMax)) {
        return;
    }

    int sortColumn = trackModel->columnIndexFromSortColumnId(static_cast<TrackModel::SortColumnId>(sortColumnId));
    if (sortColumn < 0) {
        return;
    }

    Qt::SortOrder sortOrder = (m_pSortOrder->get() == 0) ? Qt::AscendingOrder : Qt::DescendingOrder;

    // This line sorts the TrackModel
    horizontalHeader()->setSortIndicator(sortColumn, sortOrder);

    // in Qt5, we need to call it manually, which triggers finally the select()
    doSortByColumn(sortColumn, sortOrder);
}

void WTrackTableView::slotSortingChanged(int headerSection, Qt::SortOrder order) {

    double sortOrder = static_cast<double>(order);
    bool sortingChanged = false;

    TrackModel* trackModel = getTrackModel();
    TrackModel::SortColumnId sortColumnId = trackModel->sortColumnIdFromColumnIndex(headerSection);

    if (sortColumnId == TrackModel::SortColumnId::Invalid) {
        return;
    }

    if (static_cast<int>(sortColumnId) != static_cast<int>(m_pSortColumn->get())) {
        m_pSortColumn->set(static_cast<int>(sortColumnId));
        sortingChanged = true;
    }
    if (sortOrder != m_pSortOrder->get()) {
        m_pSortOrder->set(sortOrder);
        sortingChanged = true;
    }

    if (sortingChanged) {
        applySortingIfVisible();
    }
}

bool WTrackTableView::hasFocus() const {
    return QWidget::hasFocus();
}

void WTrackTableView::setFocus() {
    QWidget::setFocus(Qt::OtherFocusReason);
}

QString WTrackTableView::getModelStateKey() const {
    TrackModel* trackModel = getTrackModel();
    if (trackModel) {
        bool noSearch = trackModel->currentSearch().trimmed().isEmpty();
        return trackModel->modelKey(noSearch);
    }
    return QString();
}

void WTrackTableView::keyNotationChanged() {
    QWidget::update();
}<|MERGE_RESOLUTION|>--- conflicted
+++ resolved
@@ -576,19 +576,11 @@
         return;
     }
     //qDebug() << "MouseMoveEvent";
-<<<<<<< HEAD
-    // Iterate over selected rows and append each item's location url to a list.
-=======
->>>>>>> 50afd4fc
 
     if (DragAndDropHelper::mouseMoveInitiatesDrag(pEvent)) {
         // Iterate over selected rows and append each item's location url to a list.
         QList<QString> locations;
-<<<<<<< HEAD
         const QModelIndexList indices = getSelectedRows();
-=======
-        const QModelIndexList indices = selectionModel()->selectedRows();
->>>>>>> 50afd4fc
 
         for (const QModelIndex& index : indices) {
             if (!index.isValid()) {
