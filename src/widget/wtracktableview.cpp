#include <QModelIndex>
#include <QInputDialog>
#include <QDesktopServices>
#include <QUrl>
#include <QDrag>
#include <QShortcut>
#include <QWidgetAction>
#include <QCheckBox>
#include <QLinkedList>
#include <QScrollBar>

#include "widget/wtracktableview.h"

#include "widget/wcolorpickeraction.h"
#include "widget/wcoverartmenu.h"
#include "widget/wskincolor.h"
#include "widget/wtracktableviewheader.h"
#include "widget/wwidget.h"
#include "library/coverartutils.h"
#include "library/dlgtagfetcher.h"
#include "library/dlgtrackinfo.h"
#include "library/librarytablemodel.h"
#include "library/crate/cratefeaturehelper.h"
#include "library/dao/trackschema.h"
#include "library/dlgtrackmetadataexport.h"
#include "library/externaltrackcollection.h"
#include "library/trackcollection.h"
#include "library/trackcollectionmanager.h"
#include "control/controlobject.h"
#include "control/controlproxy.h"
#include "track/track.h"
#include "track/trackref.h"
#include "sources/soundsourceproxy.h"
#include "mixer/playermanager.h"
#include "preferences/dialog/dlgpreflibrary.h"
#include "waveform/guitick.h"
#include "util/dnd.h"
#include "util/time.h"
#include "util/assert.h"
#include "util/parented_ptr.h"
#include "util/desktophelper.h"
#include "util/color/predefinedcolorsset.h"

WTrackTableView::WTrackTableView(QWidget * parent,
                                 UserSettingsPointer pConfig,
                                 TrackCollectionManager* pTrackCollectionManager,
                                 bool sorting)
        : WLibraryTableView(parent, pConfig,
                            ConfigKey(LIBRARY_CONFIGVALUE,
                                      WTRACKTABLEVIEW_VSCROLLBARPOS_KEY)),
          m_pConfig(pConfig),
          m_pTrackCollectionManager(pTrackCollectionManager),
          m_sorting(sorting),
          m_iCoverSourceColumn(-1),
          m_iCoverTypeColumn(-1),
          m_iCoverLocationColumn(-1),
          m_iCoverHashColumn(-1),
          m_iCoverColumn(-1),
          m_selectionChangedSinceLastGuiTick(true),
          m_loadCachedOnly(false),
          m_bPlaylistMenuLoaded(false),
          m_bCrateMenuLoaded(false) {

    m_pNumSamplers = new ControlProxy(
            "[Master]", "num_samplers", this);
    m_pNumDecks = new ControlProxy(
            "[Master]", "num_decks", this);
    m_pNumPreviewDecks = new ControlProxy(
            "[Master]", "num_preview_decks", this);

    m_pMenu = new QMenu(this);

    m_pLoadToMenu = new QMenu(this);
    m_pLoadToMenu->setTitle(tr("Load to"));
    m_pDeckMenu = new QMenu(this);
    m_pDeckMenu->setTitle(tr("Deck"));
    m_pSamplerMenu = new QMenu(this);
    m_pSamplerMenu->setTitle(tr("Sampler"));

    m_pPlaylistMenu = new QMenu(this);
    m_pPlaylistMenu->setTitle(tr("Add to Playlist"));
    connect(m_pPlaylistMenu, SIGNAL(aboutToShow()),
            this, SLOT(slotPopulatePlaylistMenu()));
    m_pCrateMenu = new QMenu(this);
    m_pCrateMenu->setTitle(tr("Crates"));
    connect(m_pCrateMenu, SIGNAL(aboutToShow()),
            this, SLOT(slotPopulateCrateMenu()));

    m_pMetadataMenu = new QMenu(this);
    m_pMetadataMenu->setTitle(tr("Metadata"));

    m_pMetadataUpdateExternalCollectionsMenu = new QMenu(this);
    m_pMetadataUpdateExternalCollectionsMenu->setTitle(tr("Update external collections"));

    m_pBPMMenu = new QMenu(this);
    m_pBPMMenu->setTitle(tr("Adjust BPM"));

    m_pColorMenu = new QMenu(this);
    m_pColorMenu->setTitle(tr("Select Color"));

    m_pClearMetadataMenu = new QMenu(this);
    //: Reset metadata in right click track context menu in library
    m_pClearMetadataMenu->setTitle(tr("Reset"));

    m_pCoverMenu = new WCoverArtMenu(this);
    m_pCoverMenu->setTitle(tr("Cover Art"));

    connect(m_pCoverMenu, SIGNAL(coverInfoSelected(const CoverInfoRelative&)),
            this, SLOT(slotCoverInfoSelected(const CoverInfoRelative&)));
    connect(m_pCoverMenu, SIGNAL(reloadCoverArt()),
            this, SLOT(slotReloadCoverArt()));

    // Create all the context m_pMenu->actions (stuff that shows up when you
    // right-click)
    createActions();

    // Connect slots and signals to make the world go 'round.
    connect(this, SIGNAL(doubleClicked(const QModelIndex &)),
            this, SLOT(slotMouseDoubleClicked(const QModelIndex &)));

    m_pCOTGuiTick = new ControlProxy("[Master]", "guiTick50ms", this);
    m_pCOTGuiTick->connectValueChanged(this, &WTrackTableView::slotGuiTick50ms);

    m_pKeyNotation = new ControlProxy("[Library]", "key_notation", this);
    m_pKeyNotation->connectValueChanged(this, &WTrackTableView::keyNotationChanged);

    m_pSortColumn = new ControlProxy("[Library]", "sort_column", this);
    m_pSortColumn->connectValueChanged(this, &WTrackTableView::applySortingIfVisible);
    m_pSortOrder = new ControlProxy("[Library]", "sort_order", this);
    m_pSortOrder->connectValueChanged(this, &WTrackTableView::applySortingIfVisible);

    connect(this, SIGNAL(scrollValueChanged(int)),
            this, SLOT(slotScrollValueChanged(int)));

    QShortcut *setFocusShortcut = new QShortcut(
        QKeySequence(tr("ESC", "Focus")), this);
    connect(setFocusShortcut, SIGNAL(activated()),
            this, SLOT(setFocus()));
}

WTrackTableView::~WTrackTableView() {
    WTrackTableViewHeader* pHeader =
            dynamic_cast<WTrackTableViewHeader*>(horizontalHeader());
    if (pHeader) {
        pHeader->saveHeaderState();
    }

    delete m_pImportMetadataFromFileAct;
    delete m_pImportMetadataFromMusicBrainzAct;
    delete m_pExportMetadataAct;
    delete m_pAddToPreviewDeck;
    delete m_pAutoDJBottomAct;
    delete m_pAutoDJTopAct;
    delete m_pAutoDJReplaceAct;
    delete m_pRemoveAct;
    delete m_pRemovePlaylistAct;
    delete m_pRemoveCrateAct;
    delete m_pHideAct;
    delete m_pUnhideAct;
    delete m_pPropertiesAct;
    delete m_pMenu;
    delete m_pLoadToMenu;
    delete m_pDeckMenu;
    delete m_pSamplerMenu;
    delete m_pPlaylistMenu;
    delete m_pCrateMenu;
    delete m_pMetadataMenu;
    delete m_pClearMetadataMenu;
    delete m_pCoverMenu;
    delete m_pBpmLockAction;
    delete m_pBpmUnlockAction;
    delete m_pBpmDoubleAction;
    delete m_pBpmHalveAction;
    delete m_pBpmTwoThirdsAction;
    delete m_pBpmThreeFourthsAction;
    delete m_pBpmFourThirdsAction;
    delete m_pBpmThreeHalvesAction;
    delete m_pBPMMenu;
    delete m_pColorMenu;
    delete m_pClearBeatsAction;
    delete m_pClearPlayCountAction;
    delete m_pClearMainCueAction;
    delete m_pClearHotCuesAction;
    delete m_pClearIntroCueAction;
    delete m_pClearOutroCueAction;
    delete m_pClearLoopAction;
    delete m_pClearReplayGainAction;
    delete m_pClearWaveformAction;
    delete m_pClearAllMetadataAction;
    delete m_pPurgeAct;
    delete m_pFileBrowserAct;
}

void WTrackTableView::enableCachedOnly() {
    if (!m_loadCachedOnly) {
        // don't try to load and search covers, drawing only
        // covers which are already in the QPixmapCache.
        emit onlyCachedCoverArt(true);
        m_loadCachedOnly = true;
    }
    m_lastUserAction = mixxx::Time::elapsed();
}

void WTrackTableView::slotScrollValueChanged(int /*unused*/) {
    enableCachedOnly();
}

void WTrackTableView::selectionChanged(const QItemSelection& selected,
                                       const QItemSelection& deselected) {
    m_selectionChangedSinceLastGuiTick = true;
    enableCachedOnly();
    QTableView::selectionChanged(selected, deselected);
}

void WTrackTableView::slotGuiTick50ms(double /*unused*/) {
    // if the user is stopped in the same row for more than 0.1 s,
    // we load un-cached cover arts as well.
    mixxx::Duration timeDelta = mixxx::Time::elapsed() - m_lastUserAction;
    if (m_loadCachedOnly && timeDelta > mixxx::Duration::fromMillis(100)) {

        // Show the currently selected track in the large cover art view and
        // highlights crate and playlists. Doing this in selectionChanged
        // slows down scrolling performance so we wait until the user has
        // stopped interacting first.
        if (m_selectionChangedSinceLastGuiTick) {
            const QModelIndexList indices = selectionModel()->selectedRows();
            if (indices.size() == 1 && indices.first().isValid()) {
                // A single track has been selected
                TrackModel* trackModel = getTrackModel();
                if (trackModel) {
                    TrackPointer pTrack = trackModel->getTrack(indices.first());
                    if (pTrack) {
                        emit trackSelected(pTrack);
                    }
                }
            } else {
                // None or multiple tracks have been selected
                emit trackSelected(TrackPointer());
            }
            m_selectionChangedSinceLastGuiTick = false;
        }

        // This allows CoverArtDelegate to request that we load covers from disk
        // (as opposed to only serving them from cache).
        emit onlyCachedCoverArt(false);
        m_loadCachedOnly = false;
    }
}

void WTrackTableView::saveViewState() {
    // We save the header state when a track model requests it.
    WTrackTableViewHeader* pHeader =
            dynamic_cast<WTrackTableViewHeader*>(horizontalHeader());
    if (pHeader) {
        pHeader->saveHeaderState();
    }
}

// slot
void WTrackTableView::loadTrackModel(QAbstractItemModel *model) {
    qDebug() << "WTrackTableView::loadTrackModel()" << model;

    TrackModel* trackModel = dynamic_cast<TrackModel*>(model);

    VERIFY_OR_DEBUG_ASSERT(model) {
        return;
    }
    VERIFY_OR_DEBUG_ASSERT(trackModel) {
        return;
    }

    TrackModel* newModel = 0;

    /* If the model has not changed
     * there's no need to exchange the headers
     * this will cause a small GUI freeze
     */
    WTrackTableViewHeader* oldHeader =
            dynamic_cast<WTrackTableViewHeader*>(horizontalHeader());
    if (getTrackModel() == trackModel) {
        // Call select() on the table so it refreshes if it's dirty.
        getTrackModel()->select();
        // Also restore the header state, which may be different than for
        // the previously-loaded table for this model. This happens when the user
        // switches between crates, for example.
        // If your Feature needs to save state before it changes (as with the
        // CrateFeature), it must emit saveViewState before emitting showTrackModel
        // so the header state gets correctly saved.
        if (oldHeader) {
            oldHeader->restoreHeaderState();
        }
        return;
    } else {
        // Save the previous track model's header state.
        if (oldHeader) {
            oldHeader->saveHeaderState();
        }
        newModel = trackModel;
        saveVScrollBarPos(getTrackModel());
        //saving current vertical bar position
        //using address of track model as key
    }

    // The "coverLocation" and "hash" column numbers are required very often
    // by slotLoadCoverArt(). As this value will not change when the model
    // still the same, we must avoid doing hundreds of "fieldIndex" calls
    // when it is completely unnecessary...
    m_iCoverSourceColumn = trackModel->fieldIndex(LIBRARYTABLE_COVERART_SOURCE);
    m_iCoverTypeColumn = trackModel->fieldIndex(LIBRARYTABLE_COVERART_TYPE);
    m_iCoverLocationColumn = trackModel->fieldIndex(LIBRARYTABLE_COVERART_LOCATION);
    m_iCoverHashColumn = trackModel->fieldIndex(LIBRARYTABLE_COVERART_HASH);
    m_iCoverColumn = trackModel->fieldIndex(LIBRARYTABLE_COVERART);
    m_iTrackLocationColumn = trackModel->fieldIndex(TRACKLOCATIONSTABLE_LOCATION);

    setVisible(false);


    // rryan 12/2009 : Due to a bug in Qt, in order to switch to a model with
    // different columns than the old model, we have to create a new horizontal
    // header. Also, for some reason the WTrackTableView has to be hidden or
    // else problems occur. Since we parent the WtrackTableViewHeader's to the
    // WTrackTableView, they are automatically deleted.
    auto header = new WTrackTableViewHeader(Qt::Horizontal, this);

    // WTF(rryan) The following saves on unnecessary work on the part of
    // WTrackTableHeaderView. setHorizontalHeader() calls setModel() on the
    // current horizontal header. If this happens on the old
    // WTrackTableViewHeader, then it will save its old state, AND do the work
    // of initializing its menus on the new model. We create a new
    // WTrackTableViewHeader, so this is wasteful. Setting a temporary
    // QHeaderView here saves on setModel() calls. Since we parent the
    // QHeaderView to the WTrackTableView, it is automatically deleted.
    auto tempHeader = new QHeaderView(Qt::Horizontal, this);
    /* Tobias Rafreider: DO NOT SET SORTING TO TRUE during header replacement
     * Otherwise, setSortingEnabled(1) will immediately trigger sortByColumn()
     * For some reason this will cause 4 select statements in series
     * from which 3 are redundant --> expensive at all
     *
     * Sorting columns, however, is possible because we
     * enable clickable sorting indicators some lines below.
     * Furthermore, we connect signal 'sortIndicatorChanged'.
     *
     * Fixes Bug #672762
     */

    setSortingEnabled(false);
    setHorizontalHeader(tempHeader);

    setModel(model);
    setHorizontalHeader(header);
    header->setSectionsMovable(true);
    header->setSectionsClickable(true);
    header->setHighlightSections(true);
    header->setSortIndicatorShown(m_sorting);
    header->setDefaultAlignment(Qt::AlignLeft);

    // Initialize all column-specific things
    for (int i = 0; i < model->columnCount(); ++i) {
        // Setup delegates according to what the model tells us
        QAbstractItemDelegate* delegate = trackModel->delegateForColumn(i, this);
        // We need to delete the old delegates, since the docs say the view will
        // not take ownership of them.
        QAbstractItemDelegate* old_delegate = itemDelegateForColumn(i);
        // If delegate is NULL, it will unset the delegate for the column
        setItemDelegateForColumn(i, delegate);
        delete old_delegate;

        // Show or hide the column based on whether it should be shown or not.
        if (trackModel->isColumnInternal(i)) {
            //qDebug() << "Hiding column" << i;
            horizontalHeader()->hideSection(i);
        }
        /* If Mixxx starts the first time or the header states have been cleared
         * due to database schema evolution we gonna hide all columns that may
         * contain a potential large number of NULL values.  This will hide the
         * key column by default unless the user brings it to front
         */
        if (trackModel->isColumnHiddenByDefault(i) &&
            !header->hasPersistedHeaderState()) {
            //qDebug() << "Hiding column" << i;
            horizontalHeader()->hideSection(i);
        }
    }

    if (m_sorting) {
        // NOTE: Should be a UniqueConnection but that requires Qt 4.6
        connect(horizontalHeader(), SIGNAL(sortIndicatorChanged(int, Qt::SortOrder)),
                this, SLOT(slotSortingChanged(int, Qt::SortOrder)), Qt::AutoConnection);

        int sortColumn;
        Qt::SortOrder sortOrder;

        // Stupid hack that assumes column 0 is never visible, but this is a weak
        // proxy for "there was a saved column sort order"
        if (horizontalHeader()->sortIndicatorSection() > 0) {
            // Sort by the saved sort section and order.
            sortColumn = horizontalHeader()->sortIndicatorSection();
            sortOrder = horizontalHeader()->sortIndicatorOrder();
        } else {
            // No saved order is present. Use the TrackModel's default sort order.
            sortColumn = trackModel->defaultSortColumn();
            sortOrder = trackModel->defaultSortOrder();

            // If the TrackModel has an invalid or internal column as its default
            // sort, find the first non-internal column and sort by that.
            while (sortColumn < 0 || trackModel->isColumnInternal(sortColumn)) {
                sortColumn++;
            }
        }

        m_pSortColumn->set(trackModel->sortColumnIdFromColumnIndex(sortColumn));
        m_pSortOrder->set(sortOrder);
        applySorting();
    }

    // Set up drag and drop behavior according to whether or not the track
    // model says it supports it.

    // Defaults
    setAcceptDrops(true);
    setDragDropMode(QAbstractItemView::DragOnly);
    // Always enable drag for now (until we have a model that doesn't support
    // this.)
    setDragEnabled(true);

    if (modelHasCapabilities(TrackModel::TRACKMODELCAPS_RECEIVEDROPS)) {
        setDragDropMode(QAbstractItemView::DragDrop);
        setDropIndicatorShown(true);
        setAcceptDrops(true);
        //viewport()->setAcceptDrops(true);
    }

    // Possible giant fuckup alert - It looks like Qt has something like these
    // caps built-in, see http://doc.trolltech.com/4.5/qt.html#ItemFlag-enum and
    // the flags(...) function that we're already using in LibraryTableModel. I
    // haven't been able to get it to stop us from using a model as a drag
    // target though, so my hax above may not be completely unjustified.

    setVisible(true);

    restoreVScrollBarPos(newModel);
    // restoring scrollBar position using model pointer as key
    // scrollbar positions with respect to different models are backed by map
}

void WTrackTableView::createActions() {
    DEBUG_ASSERT(m_pMenu);
    DEBUG_ASSERT(m_pSamplerMenu);

    m_pRemoveAct = new QAction(tr("Remove"), this);
    connect(m_pRemoveAct, SIGNAL(triggered()), this, SLOT(slotRemove()));

    m_pRemovePlaylistAct = new QAction(tr("Remove from Playlist"), this);
    connect(m_pRemovePlaylistAct, SIGNAL(triggered()), this, SLOT(slotRemove()));

    m_pRemoveCrateAct = new QAction(tr("Remove from Crate"), this);
    connect(m_pRemoveCrateAct, SIGNAL(triggered()), this, SLOT(slotRemove()));

    m_pHideAct = new QAction(tr("Hide from Library"), this);
    connect(m_pHideAct, SIGNAL(triggered()), this, SLOT(slotHide()));

    m_pUnhideAct = new QAction(tr("Unhide from Library"), this);
    connect(m_pUnhideAct, SIGNAL(triggered()), this, SLOT(slotUnhide()));

    m_pPurgeAct = new QAction(tr("Purge from Library"), this);
    connect(m_pPurgeAct, SIGNAL(triggered()), this, SLOT(slotPurge()));

    m_pPropertiesAct = new QAction(tr("Properties"), this);
    connect(m_pPropertiesAct, SIGNAL(triggered()),
            this, SLOT(slotShowTrackInfo()));

    m_pFileBrowserAct = new QAction(tr("Open in File Browser"), this);
    connect(m_pFileBrowserAct, SIGNAL(triggered()),
            this, SLOT(slotOpenInFileBrowser()));

    m_pAutoDJBottomAct = new QAction(tr("Add to Auto DJ Queue (bottom)"), this);
    connect(m_pAutoDJBottomAct, SIGNAL(triggered()),
            this, SLOT(slotAddToAutoDJBottom()));

    m_pAutoDJTopAct = new QAction(tr("Add to Auto DJ Queue (top)"), this);
    connect(m_pAutoDJTopAct, SIGNAL(triggered()),
            this, SLOT(slotAddToAutoDJTop()));

    m_pAutoDJReplaceAct = new QAction(tr("Add to Auto DJ Queue (replace)"), this);
    connect(m_pAutoDJReplaceAct, SIGNAL(triggered()),
            this, SLOT(slotAddToAutoDJReplace()));

    m_pImportMetadataFromFileAct = new QAction(tr("Import From File Tags"), this);
    connect(m_pImportMetadataFromFileAct, SIGNAL(triggered()),
            this, SLOT(slotImportTrackMetadataFromFileTags()));

    m_pImportMetadataFromMusicBrainzAct = new QAction(tr("Import From MusicBrainz"),this);
    connect(m_pImportMetadataFromMusicBrainzAct, SIGNAL(triggered()),
            this, SLOT(slotShowDlgTagFetcher()));

    m_pExportMetadataAct = new QAction(tr("Export To File Tags"), this);
    connect(m_pExportMetadataAct, SIGNAL(triggered()),
            this, SLOT(slotExportTrackMetadataIntoFileTags()));

    for (const auto& externalTrackCollection : m_pTrackCollectionManager->externalCollections()) {
        UpdateExternalTrackCollection updateInExternalTrackCollection;
        updateInExternalTrackCollection.externalTrackCollection = externalTrackCollection;
        updateInExternalTrackCollection.action = new QAction(externalTrackCollection->name(), this);
        updateInExternalTrackCollection.action->setToolTip(externalTrackCollection->description());
        m_updateInExternalTrackCollections += updateInExternalTrackCollection;
        auto externalTrackCollectionPtr = updateInExternalTrackCollection.externalTrackCollection;
        connect(updateInExternalTrackCollection.action, &QAction::triggered,
                this, [this, externalTrackCollectionPtr] {
                    slotUpdateExternalTrackCollection(externalTrackCollectionPtr);
                });
        }

    m_pAddToPreviewDeck = new QAction(tr("Preview Deck"), this);
    // currently there is only one preview deck so just map it here.
    QString previewDeckGroup = PlayerManager::groupForPreviewDeck(0);
    connect(m_pAddToPreviewDeck, &QAction::triggered,
            this, [this, previewDeckGroup] { loadSelectionToGroup(previewDeckGroup); });


    // Clear metadata actions
    m_pClearBeatsAction = new QAction(tr("BPM and Beatgrid"), this);
    connect(m_pClearBeatsAction, SIGNAL(triggered()),
            this, SLOT(slotClearBeats()));

    m_pClearPlayCountAction = new QAction(tr("Play Count"), this);
    connect(m_pClearPlayCountAction, SIGNAL(triggered()),
            this, SLOT(slotClearPlayCount()));

    m_pClearMainCueAction = new QAction(tr("Cue Point"), this);
    connect(m_pClearMainCueAction, SIGNAL(triggered()),
            this, SLOT(slotClearMainCue()));

    m_pClearHotCuesAction = new QAction(tr("Hotcues"), this);
    connect(m_pClearHotCuesAction, SIGNAL(triggered()),
            this, SLOT(slotClearHotCues()));

    m_pClearIntroCueAction = new QAction(tr("Intro"), this);
    connect(m_pClearIntroCueAction, SIGNAL(triggered()),
            this, SLOT(slotClearIntroCue()));

    m_pClearOutroCueAction = new QAction(tr("Outro"), this);
    connect(m_pClearOutroCueAction, SIGNAL(triggered()),
            this, SLOT(slotClearOutroCue()));

    m_pClearLoopAction = new QAction(tr("Loop"), this);
    connect(m_pClearLoopAction, SIGNAL(triggered()),
            this, SLOT(slotClearLoop()));

    m_pClearKeyAction = new QAction(tr("Key"), this);
    connect(m_pClearKeyAction, SIGNAL(triggered()),
            this, SLOT(slotClearKey()));

    m_pClearReplayGainAction = new QAction(tr("ReplayGain"), this);
    connect(m_pClearReplayGainAction, SIGNAL(triggered()),
            this, SLOT(slotClearReplayGain()));

    m_pClearWaveformAction = new QAction(tr("Waveform"), this);
    connect(m_pClearWaveformAction, SIGNAL(triggered()),
            this, SLOT(slotClearWaveform()));

    m_pClearAllMetadataAction = new QAction(tr("All"), this);
    connect(m_pClearAllMetadataAction, SIGNAL(triggered()),
            this, SLOT(slotClearAllMetadata()));


    m_pBpmLockAction = new QAction(tr("Lock BPM"), this);
    m_pBpmUnlockAction = new QAction(tr("Unlock BPM"), this);
    connect(m_pBpmLockAction, SIGNAL(triggered()),
            this, SLOT(slotLockBpm()));
    connect(m_pBpmUnlockAction, SIGNAL(triggered()),
            this, SLOT(slotUnlockBpm()));

    //BPM edit actions
    m_pBpmDoubleAction = new QAction(tr("Double BPM"), this);
    m_pBpmHalveAction = new QAction(tr("Halve BPM"), this);
    m_pBpmTwoThirdsAction = new QAction(tr("2/3 BPM"), this);
    m_pBpmThreeFourthsAction = new QAction(tr("3/4 BPM"), this);
    m_pBpmFourThirdsAction = new QAction(tr("4/3 BPM"), this);
    m_pBpmThreeHalvesAction = new QAction(tr("3/2 BPM"), this);

    connect(m_pBpmDoubleAction, &QAction::triggered,
            this, [this] { slotScaleBpm(Beats::DOUBLE); });
    connect(m_pBpmHalveAction, &QAction::triggered,
            this, [this] { slotScaleBpm(Beats::HALVE); });
    connect(m_pBpmTwoThirdsAction, &QAction::triggered,
            this, [this] { slotScaleBpm(Beats::TWOTHIRDS); });
    connect(m_pBpmThreeFourthsAction, &QAction::triggered,
            this, [this] { slotScaleBpm(Beats::THREEFOURTHS); });
    connect(m_pBpmFourThirdsAction, &QAction::triggered,
            this, [this] { slotScaleBpm(Beats::FOURTHIRDS); });
    connect(m_pBpmThreeHalvesAction, &QAction::triggered,
            this, [this] { slotScaleBpm(Beats::THREEHALVES); });

    m_pColorPickerAction = new WColorPickerAction(WColorPicker::ColorOption::AllowNoColor, this);
    m_pColorPickerAction->setObjectName("TrackColorPickerAction");
    connect(m_pColorPickerAction,
            &WColorPickerAction::colorPicked,
            this,
            &WTrackTableView::slotColorPicked);
}

// slot
void WTrackTableView::slotMouseDoubleClicked(const QModelIndex &index) {
    // Read the current TrackLoadAction settings
    int doubleClickActionConfigValue = m_pConfig->getValue(
            ConfigKey("[Library]","TrackLoadAction"),
            static_cast<int>(DlgPrefLibrary::LOAD_TO_DECK));
    DlgPrefLibrary::TrackDoubleClickAction doubleClickAction =
            static_cast<DlgPrefLibrary::TrackDoubleClickAction>(doubleClickActionConfigValue);

    if (doubleClickAction == DlgPrefLibrary::LOAD_TO_DECK
        && modelHasCapabilities(TrackModel::TRACKMODELCAPS_LOADTODECK)) {
        TrackModel* trackModel = getTrackModel();
        VERIFY_OR_DEBUG_ASSERT(trackModel) {
            return;
        }

        TrackPointer pTrack = trackModel->getTrack(index);
        if (pTrack) {
            emit loadTrack(pTrack);
        }
    } else if (doubleClickAction == DlgPrefLibrary::ADD_TO_AUTODJ_BOTTOM
        && modelHasCapabilities(TrackModel::TRACKMODELCAPS_ADDTOAUTODJ)) {
        addToAutoDJ(PlaylistDAO::AutoDJSendLoc::BOTTOM);
    } else if (doubleClickAction == DlgPrefLibrary::ADD_TO_AUTODJ_TOP
        && modelHasCapabilities(TrackModel::TRACKMODELCAPS_ADDTOAUTODJ)) {
        addToAutoDJ(PlaylistDAO::AutoDJSendLoc::TOP);
    }
}

void WTrackTableView::loadSelectionToGroup(QString group, bool play) {
    QModelIndexList indices = selectionModel()->selectedRows();
    if (indices.size() > 0) {
        // If the track load override is disabled, check to see if a track is
        // playing before trying to load it
        if (!(m_pConfig->getValueString(
            ConfigKey("[Controls]","AllowTrackLoadToPlayingDeck")).toInt())) {
            // TODO(XXX): Check for other than just the first preview deck.
            if (group != "[PreviewDeck1]" &&
                    ControlObject::get(ConfigKey(group, "play")) > 0.0) {
                return;
            }
        }
        QModelIndex index = indices.at(0);
        TrackModel* trackModel = getTrackModel();
        TrackPointer pTrack;
        if (trackModel &&
                (pTrack = trackModel->getTrack(index))) {
            emit loadTrackToPlayer(pTrack, group, play);
        }
    }
}

void WTrackTableView::slotRemove() {
    QModelIndexList indices = selectionModel()->selectedRows();
    if (indices.size() > 0) {
        TrackModel* trackModel = getTrackModel();
        if (trackModel) {
            trackModel->removeTracks(indices);
        }
    }
}

void WTrackTableView::slotPurge() {
    QModelIndexList indices = selectionModel()->selectedRows();
    if (indices.size() > 0) {
        TrackModel* trackModel = getTrackModel();
        if (trackModel) {
            trackModel->purgeTracks(indices);
        }
    }
}

void WTrackTableView::slotOpenInFileBrowser() {
    TrackModel* trackModel = getTrackModel();
    if (!trackModel) {
        return;
    }

    const QModelIndexList indices = selectionModel()->selectedRows();

    QStringList locations;
    for (const QModelIndex& index : indices) {
        if (!index.isValid()) {
            continue;
        }
        locations << trackModel->getTrackLocation(index);
    }
    mixxx::DesktopHelper::openInFileBrowser(locations);
}

void WTrackTableView::slotHide() {
    QModelIndexList indices = selectionModel()->selectedRows();
    if (indices.size() > 0) {
        TrackModel* trackModel = getTrackModel();
        if (trackModel) {
            trackModel->hideTracks(indices);
        }
    }
}

void WTrackTableView::slotUnhide() {
    QModelIndexList indices = selectionModel()->selectedRows();

    if (indices.size() > 0) {
        TrackModel* trackModel = getTrackModel();
        if (trackModel) {
            trackModel->unhideTracks(indices);
        }
    }
}

void WTrackTableView::slotTrackInfoClosed() {
    DlgTrackInfo* pTrackInfo = m_pTrackInfo.take();
    // We are in a slot directly invoked from DlgTrackInfo. Delete it
    // later.
    if (pTrackInfo) {
        pTrackInfo->deleteLater();
    }
}

void WTrackTableView::slotTagFetcherClosed() {
    DlgTagFetcher* pTagFetcher = m_pTagFetcher.take();
    // We are in a slot directly invoked from DlgTagFetcher. Delete it
    // later.
    if (pTagFetcher) {
        pTagFetcher->deleteLater();
    }
}

void WTrackTableView::slotShowTrackInfo() {
    QModelIndexList indices = selectionModel()->selectedRows();

    if (indices.size() > 0) {
        showTrackInfo(indices[0]);
    }
}

void WTrackTableView::slotNextTrackInfo() {
    QModelIndex nextRow = currentTrackInfoIndex.sibling(
        currentTrackInfoIndex.row()+1, currentTrackInfoIndex.column());
    if (nextRow.isValid()) {
        showTrackInfo(nextRow);
        if (!m_pTagFetcher.isNull()) {
            showDlgTagFetcher(nextRow);
        }
    }
}

void WTrackTableView::slotPrevTrackInfo() {
    QModelIndex prevRow = currentTrackInfoIndex.sibling(
        currentTrackInfoIndex.row()-1, currentTrackInfoIndex.column());
    if (prevRow.isValid()) {
        showTrackInfo(prevRow);
        if (!m_pTagFetcher.isNull()) {
            showDlgTagFetcher(prevRow);
        }
    }
}

void WTrackTableView::showTrackInfo(QModelIndex index) {
    TrackModel* trackModel = getTrackModel();

    if (!trackModel) {
        return;
    }

    if (m_pTrackInfo.isNull()) {
        // Give a NULL parent because otherwise it inherits our style which can
        // make it unreadable. Bug #673411
        m_pTrackInfo.reset(new DlgTrackInfo(nullptr));

        connect(m_pTrackInfo.data(), SIGNAL(next()),
                this, SLOT(slotNextTrackInfo()));
        connect(m_pTrackInfo.data(), SIGNAL(previous()),
                this, SLOT(slotPrevTrackInfo()));
        connect(m_pTrackInfo.data(), SIGNAL(showTagFetcher(TrackPointer)),
                this, SLOT(slotShowTrackInTagFetcher(TrackPointer)));
        connect(m_pTrackInfo.data(), SIGNAL(finished(int)),
                this, SLOT(slotTrackInfoClosed()));
    }
    TrackPointer pTrack = trackModel->getTrack(index);
    m_pTrackInfo->loadTrack(pTrack); // NULL is fine.
    currentTrackInfoIndex = index;
    m_pTrackInfo->show();
}

void WTrackTableView::slotNextDlgTagFetcher() {
    QModelIndex nextRow = currentTrackInfoIndex.sibling(
        currentTrackInfoIndex.row()+1, currentTrackInfoIndex.column());
    if (nextRow.isValid()) {
        showDlgTagFetcher(nextRow);
        if (!m_pTrackInfo.isNull()) {
            showTrackInfo(nextRow);
        }
    }
}

void WTrackTableView::slotPrevDlgTagFetcher() {
    QModelIndex prevRow = currentTrackInfoIndex.sibling(
        currentTrackInfoIndex.row()-1, currentTrackInfoIndex.column());
    if (prevRow.isValid()) {
        showDlgTagFetcher(prevRow);
        if (!m_pTrackInfo.isNull()) {
            showTrackInfo(prevRow);
        }
    }
}

void WTrackTableView::showDlgTagFetcher(QModelIndex index) {
    TrackModel* trackModel = getTrackModel();

    if (!trackModel) {
        return;
    }

    TrackPointer pTrack = trackModel->getTrack(index);
    currentTrackInfoIndex = index;
    slotShowTrackInTagFetcher(pTrack);
}

void WTrackTableView::slotShowTrackInTagFetcher(TrackPointer pTrack) {
    if (m_pTagFetcher.isNull()) {
        m_pTagFetcher.reset(new DlgTagFetcher(nullptr));
        connect(m_pTagFetcher.data(), SIGNAL(next()),
                this, SLOT(slotNextDlgTagFetcher()));
        connect(m_pTagFetcher.data(), SIGNAL(previous()),
                this, SLOT(slotPrevDlgTagFetcher()));
        connect(m_pTagFetcher.data(), SIGNAL(finished(int)),
                this, SLOT(slotTagFetcherClosed()));
    }

    // NULL is fine
    m_pTagFetcher->loadTrack(pTrack);
    m_pTagFetcher->show();
}

void WTrackTableView::slotShowDlgTagFetcher() {
    QModelIndexList indices = selectionModel()->selectedRows();

    if (indices.size() > 0) {
        showDlgTagFetcher(indices[0]);
    }
}

void WTrackTableView::contextMenuEvent(QContextMenuEvent* event) {
    QModelIndexList indices = selectionModel()->selectedRows();

    // Gray out some stuff if multiple songs were selected.
    bool oneSongSelected = indices.size() == 1;
    TrackModel* trackModel = getTrackModel();

    m_pMenu->clear();

    if (modelHasCapabilities(TrackModel::TRACKMODELCAPS_ADDTOAUTODJ)) {
        m_pMenu->clear();
        m_pMenu->addAction(m_pAutoDJBottomAct);
        m_pMenu->addAction(m_pAutoDJTopAct);
        m_pMenu->addAction(m_pAutoDJReplaceAct);
        m_pMenu->addSeparator();
    }

    m_pLoadToMenu->clear();
    if (modelHasCapabilities(TrackModel::TRACKMODELCAPS_LOADTODECK)) {
        int iNumDecks = m_pNumDecks->get();
        m_pDeckMenu->clear();
        if (iNumDecks > 0) {
            for (int i = 1; i <= iNumDecks; ++i) {
                // PlayerManager::groupForDeck is 0-indexed.
                QString deckGroup = PlayerManager::groupForDeck(i - 1);
                bool deckPlaying = ControlObject::get(
                        ConfigKey(deckGroup, "play")) > 0.0;
                bool loadTrackIntoPlayingDeck = m_pConfig->getValue<bool>(
                        ConfigKey("[Controls]", "AllowTrackLoadToPlayingDeck"));
                bool deckEnabled = (!deckPlaying  || loadTrackIntoPlayingDeck)  && oneSongSelected;
                QAction* pAction = new QAction(tr("Deck %1").arg(i), m_pMenu);
                pAction->setEnabled(deckEnabled);
                m_pDeckMenu->addAction(pAction);
                connect(pAction, &QAction::triggered,
                        this, [this, deckGroup] { loadSelectionToGroup(deckGroup); });
            }
        }
        m_pLoadToMenu->addMenu(m_pDeckMenu);
    }

    if (modelHasCapabilities(TrackModel::TRACKMODELCAPS_LOADTOSAMPLER)) {
        int iNumSamplers = m_pNumSamplers->get();
        if (iNumSamplers > 0) {
          m_pSamplerMenu->clear();
            for (int i = 1; i <= iNumSamplers; ++i) {
                // PlayerManager::groupForSampler is 0-indexed.
                QString samplerGroup = PlayerManager::groupForSampler(i - 1);
                bool samplerPlaying = ControlObject::get(
                        ConfigKey(samplerGroup, "play")) > 0.0;
                bool samplerEnabled = !samplerPlaying && oneSongSelected;
                QAction* pAction = new QAction(tr("Sampler %1").arg(i), m_pSamplerMenu);
                pAction->setEnabled(samplerEnabled);
                m_pSamplerMenu->addAction(pAction);
                connect(pAction, &QAction::triggered,
                        this, [this, samplerGroup] {loadSelectionToGroup(samplerGroup); } );

            }
            m_pLoadToMenu->addMenu(m_pSamplerMenu);
        }
    }

    if (modelHasCapabilities(TrackModel::TRACKMODELCAPS_LOADTOPREVIEWDECK) &&
        m_pNumPreviewDecks->get() > 0.0) {
        m_pLoadToMenu->addAction(m_pAddToPreviewDeck);
    }

    m_pMenu->addMenu(m_pLoadToMenu);
    m_pMenu->addSeparator();

    if (modelHasCapabilities(TrackModel::TRACKMODELCAPS_ADDTOPLAYLIST)) {
        // Playlist menu is lazy loaded on hover by slotPopulatePlaylistMenu
        // to avoid unnecessary database queries
        m_bPlaylistMenuLoaded = false;
        m_pMenu->addMenu(m_pPlaylistMenu);
    }

    if (modelHasCapabilities(TrackModel::TRACKMODELCAPS_ADDTOCRATE)) {
        // Crate menu is lazy loaded on hover by slotPopulateCrateMenu
        // to avoid unnecessary database queries
        m_bCrateMenuLoaded = false;
        m_pMenu->addMenu(m_pCrateMenu);
    }

    // REMOVE and HIDE should not be at the first menu position to avoid accidental clicks
    bool locked = modelHasCapabilities(TrackModel::TRACKMODELCAPS_LOCKED);
    if (modelHasCapabilities(TrackModel::TRACKMODELCAPS_REMOVE)) {
        m_pRemoveAct->setEnabled(!locked);
        m_pMenu->addAction(m_pRemoveAct);
    }
    if (modelHasCapabilities(TrackModel::TRACKMODELCAPS_REMOVE_PLAYLIST)) {
        m_pRemovePlaylistAct->setEnabled(!locked);
        m_pMenu->addAction(m_pRemovePlaylistAct);
    }
    if (modelHasCapabilities(TrackModel::TRACKMODELCAPS_REMOVE_CRATE)) {
        m_pRemoveCrateAct->setEnabled(!locked);
        m_pMenu->addAction(m_pRemoveCrateAct);
    }

    m_pMenu->addSeparator();
    m_pMetadataMenu->clear();
    m_pMetadataUpdateExternalCollectionsMenu->clear();

    if (modelHasCapabilities(TrackModel::TRACKMODELCAPS_EDITMETADATA)) {
        m_pMetadataMenu->addAction(m_pImportMetadataFromFileAct);
        m_pImportMetadataFromMusicBrainzAct->setEnabled(oneSongSelected);
        m_pMetadataMenu->addAction(m_pImportMetadataFromMusicBrainzAct);
        m_pMetadataMenu->addAction(m_pExportMetadataAct);

        for (const auto& updateInExternalTrackCollection : m_updateInExternalTrackCollections) {
            ExternalTrackCollection* externalTrackCollection =
                    updateInExternalTrackCollection.externalTrackCollection;
            if (externalTrackCollection) {
                updateInExternalTrackCollection.action->setEnabled(
                        externalTrackCollection->isConnected());
                m_pMetadataUpdateExternalCollectionsMenu->addAction(
                        updateInExternalTrackCollection.action);
            }
        }
        if (!m_pMetadataUpdateExternalCollectionsMenu->isEmpty()) {
            m_pMetadataMenu->addMenu(m_pMetadataUpdateExternalCollectionsMenu);
        }

        for (const auto& updateInExternalTrackCollection : m_updateInExternalTrackCollections) {
            ExternalTrackCollection* externalTrackCollection =
                    updateInExternalTrackCollection.externalTrackCollection;
            if (externalTrackCollection) {
                updateInExternalTrackCollection.action->setEnabled(
                        externalTrackCollection->isConnected());
                m_pMetadataUpdateExternalCollectionsMenu->addAction(
                        updateInExternalTrackCollection.action);
            }
        }
        if (!m_pMetadataUpdateExternalCollectionsMenu->isEmpty()) {
            m_pMetadataMenu->addMenu(m_pMetadataUpdateExternalCollectionsMenu);
        }

        m_pClearMetadataMenu->clear();

        if (trackModel == nullptr) {
            return;
        }
        bool allowClear = true;
        int column = trackModel->fieldIndex(LIBRARYTABLE_BPM_LOCK);
        for (int i = 0; i < indices.size() && allowClear; ++i) {
            int row = indices.at(i).row();
            QModelIndex index = indices.at(i).sibling(row,column);
            if (index.data().toBool()) {
                allowClear = false;
            }
        }
        m_pClearBeatsAction->setEnabled(allowClear);
        m_pClearMetadataMenu->addAction(m_pClearBeatsAction);
    }

    if (modelHasCapabilities(TrackModel::TRACKMODELCAPS_RESETPLAYED)) {
        m_pClearMetadataMenu->addAction(m_pClearPlayCountAction);
    }

    if (modelHasCapabilities(TrackModel::TRACKMODELCAPS_EDITMETADATA)) {
        // FIXME: Why is clearing the loop not working?
        m_pClearMetadataMenu->addAction(m_pClearMainCueAction);
        m_pClearMetadataMenu->addAction(m_pClearHotCuesAction);
        m_pClearMetadataMenu->addAction(m_pClearIntroCueAction);
        m_pClearMetadataMenu->addAction(m_pClearOutroCueAction);
        //m_pClearMetadataMenu->addAction(m_pClearLoopAction);
        m_pClearMetadataMenu->addAction(m_pClearKeyAction);
        m_pClearMetadataMenu->addAction(m_pClearReplayGainAction);
        m_pClearMetadataMenu->addAction(m_pClearWaveformAction);
        m_pClearMetadataMenu->addSeparator();
        m_pClearMetadataMenu->addAction(m_pClearAllMetadataAction);

        // Cover art menu only applies if at least one track is selected.
        if (indices.size()) {
            // We load a single track to get the necessary context for the cover (we use
            // last to be consistent with selectionChanged above).
            QModelIndex last = indices.last();
            CoverInfo info;
            info.source = static_cast<CoverInfo::Source>(
                last.sibling(last.row(), m_iCoverSourceColumn).data().toInt());
            info.type = static_cast<CoverInfo::Type>(
                last.sibling(last.row(), m_iCoverTypeColumn).data().toInt());
            info.hash = last.sibling(last.row(), m_iCoverHashColumn).data().toUInt();
            info.trackLocation = last.sibling(
                last.row(), m_iTrackLocationColumn).data().toString();
            info.coverLocation = last.sibling(
                last.row(), m_iCoverLocationColumn).data().toString();
            m_pCoverMenu->setCoverArt(info);
            m_pMetadataMenu->addMenu(m_pCoverMenu);
        }

        m_pMenu->addMenu(m_pMetadataMenu);
        m_pMenu->addMenu(m_pClearMetadataMenu);

        m_pBPMMenu->addAction(m_pBpmDoubleAction);
        m_pBPMMenu->addAction(m_pBpmHalveAction);
        m_pBPMMenu->addAction(m_pBpmTwoThirdsAction);
        m_pBPMMenu->addAction(m_pBpmThreeFourthsAction);
        m_pBPMMenu->addAction(m_pBpmFourThirdsAction);
        m_pBPMMenu->addAction(m_pBpmThreeHalvesAction);
        m_pBPMMenu->addSeparator();
        m_pBPMMenu->addAction(m_pBpmLockAction);
        m_pBPMMenu->addAction(m_pBpmUnlockAction);
        m_pBPMMenu->addSeparator();
        if (oneSongSelected) {
            if (trackModel == nullptr) {
                return;
            }
            int column = trackModel->fieldIndex(LIBRARYTABLE_BPM_LOCK);
            QModelIndex index = indices.at(0).sibling(indices.at(0).row(),column);
            if (index.data().toBool()) { //BPM is locked
                m_pBpmUnlockAction->setEnabled(true);
                m_pBpmLockAction->setEnabled(false);
                m_pBpmDoubleAction->setEnabled(false);
                m_pBpmHalveAction->setEnabled(false);
                m_pBpmTwoThirdsAction->setEnabled(false);
                m_pBpmThreeFourthsAction->setEnabled(false);
                m_pBpmFourThirdsAction->setEnabled(false);
                m_pBpmThreeHalvesAction->setEnabled(false);
            } else { //BPM is not locked
                m_pBpmUnlockAction->setEnabled(false);
                m_pBpmLockAction->setEnabled(true);
                m_pBpmDoubleAction->setEnabled(true);
                m_pBpmHalveAction->setEnabled(true);
                m_pBpmTwoThirdsAction->setEnabled(true);
                m_pBpmThreeFourthsAction->setEnabled(true);
                m_pBpmFourThirdsAction->setEnabled(true);
                m_pBpmThreeHalvesAction->setEnabled(true);
            }
        } else {
            bool anyLocked = false; //true if any of the selected items are locked
            int column = trackModel->fieldIndex(LIBRARYTABLE_BPM_LOCK);
            for (int i = 0; i < indices.size() && !anyLocked; ++i) {
                int row = indices.at(i).row();
                QModelIndex index = indices.at(i).sibling(row,column);
                if (index.data().toBool()) {
                    anyLocked = true;
                }
            }
            if (anyLocked) {
                m_pBpmLockAction->setEnabled(false);
                m_pBpmUnlockAction->setEnabled(true);
                m_pBpmDoubleAction->setEnabled(false);
                m_pBpmHalveAction->setEnabled(false);
                m_pBpmTwoThirdsAction->setEnabled(false);
                m_pBpmThreeFourthsAction->setEnabled(false);
                m_pBpmFourThirdsAction->setEnabled(false);
                m_pBpmThreeHalvesAction->setEnabled(false);
            } else {
                m_pBpmLockAction->setEnabled(true);
                m_pBpmUnlockAction->setEnabled(false);
                m_pBpmDoubleAction->setEnabled(true);
                m_pBpmHalveAction->setEnabled(true);
                m_pBpmTwoThirdsAction->setEnabled(true);
                m_pBpmThreeFourthsAction->setEnabled(true);
                m_pBpmFourThirdsAction->setEnabled(true);
                m_pBpmThreeHalvesAction->setEnabled(true);
            }
        }
        m_pMenu->addMenu(m_pBPMMenu);

        // Track color menu only appears if at least one track is selected
        if (indices.size()) {
            // Get color of first selected track
            int column = trackModel->fieldIndex(LIBRARYTABLE_COLOR);
            QModelIndex index = indices.at(0).sibling(indices.at(0).row(), column);
            auto trackColor = mixxx::RgbColor::fromQVariant(index.data());

            // Check if all other selected tracks have the same color
            bool multipleTrackColors = false;
            for (int i = 1; i < indices.size(); ++i) {
                int row = indices.at(i).row();
                QModelIndex index = indices.at(i).sibling(row, column);

                if (trackColor != mixxx::RgbColor::fromQVariant(index.data())) {
                    trackColor = mixxx::RgbColor::nullopt();
                    multipleTrackColors = true;
                    break;
                }
            }

            // Get the predefined color of the selected tracks. If they have
            // different colors, do not preselect a color (by using nullptr
            // instead).
            PredefinedColorPointer predefinedTrackColor = nullptr;
            if (trackColor) {
                // All tracks have the same color
                predefinedTrackColor = Color::kPredefinedColorsSet.predefinedColorFromRgbColor(trackColor);
            } else if (!multipleTrackColors) {
                // All tracks have no color
                predefinedTrackColor = Color::kPredefinedColorsSet.noColor;
            }

            m_pColorPickerAction->setSelectedColor(predefinedTrackColor);
            m_pColorMenu->addAction(m_pColorPickerAction);
            m_pMenu->addMenu(m_pColorMenu);
        }
    }

    m_pMenu->addSeparator();
    if (modelHasCapabilities(TrackModel::TRACKMODELCAPS_HIDE)) {
        m_pHideAct->setEnabled(!locked);
        m_pMenu->addAction(m_pHideAct);
    }
    if (modelHasCapabilities(TrackModel::TRACKMODELCAPS_UNHIDE)) {
        m_pUnhideAct->setEnabled(!locked);
        m_pMenu->addAction(m_pUnhideAct);
    }
    if (modelHasCapabilities(TrackModel::TRACKMODELCAPS_PURGE)) {
        m_pPurgeAct->setEnabled(!locked);
        m_pMenu->addAction(m_pPurgeAct);
    }
    m_pMenu->addAction(m_pFileBrowserAct);

    if (modelHasCapabilities(TrackModel::TRACKMODELCAPS_EDITMETADATA)) {
        m_pMenu->addSeparator();
        m_pPropertiesAct->setEnabled(oneSongSelected);
        m_pMenu->addAction(m_pPropertiesAct);
    }

    //Create the right-click menu
    m_pMenu->popup(event->globalPos());
}

void WTrackTableView::onSearch(const QString& text) {
    TrackModel* trackModel = getTrackModel();
    if (trackModel) {
        bool searchWasEmpty = false;
        if (trackModel->currentSearch().isEmpty()) {
            saveNoSearchVScrollBarPos();
            searchWasEmpty = true;
        }
        trackModel->search(text);
        if (!searchWasEmpty && text.isEmpty()) {
            restoreNoSearchVScrollBarPos();
        }
    }
}

void WTrackTableView::onShow() {
}

void WTrackTableView::mouseMoveEvent(QMouseEvent* pEvent) {
    // Only use this for drag and drop if the LeftButton is pressed we need to
    // check for this because mousetracking is activated and this function is
    // called everytime the mouse is moved -- kain88 May 2012
    if (pEvent->buttons() != Qt::LeftButton) {
        // Needed for mouse-tracking to fire entered() events. If we call this
        // outside of this if statement then we get 'ghost' drags. See Bug
        // #1008737
        WLibraryTableView::mouseMoveEvent(pEvent);
        return;
    }

    TrackModel* trackModel = getTrackModel();
    if (!trackModel) {
        return;
    }
    //qDebug() << "MouseMoveEvent";
    // Iterate over selected rows and append each item's location url to a list.
    QList<QString> locations;
    const QModelIndexList indices = selectionModel()->selectedRows();

    for (const QModelIndex& index : indices) {
        if (!index.isValid()) {
            continue;
        }
        locations.append(trackModel->getTrackLocation(index));
    }
    DragAndDropHelper::dragTrackLocations(locations, this, "library");
}

// Drag enter event, happens when a dragged item hovers over the track table view
void WTrackTableView::dragEnterEvent(QDragEnterEvent * event) {
    //qDebug() << "dragEnterEvent" << event->mimeData()->formats();
    if (event->mimeData()->hasUrls()) {
        if (event->source() == this) {
            if (modelHasCapabilities(TrackModel::TRACKMODELCAPS_REORDER)) {
                event->acceptProposedAction();
                return;
            }
        } else if (DragAndDropHelper::dragEnterAccept(*event->mimeData(),
                                                      "library", true, true)) {
            event->acceptProposedAction();
            return;
        }
    }
    event->ignore();
}

// Drag move event, happens when a dragged item hovers over the track table view...
// It changes the drop handle to a "+" when the drag content is acceptable.
// Without it, the following drop is ignored.
void WTrackTableView::dragMoveEvent(QDragMoveEvent * event) {
    // Needed to allow auto-scrolling
    WLibraryTableView::dragMoveEvent(event);

    //qDebug() << "dragMoveEvent" << event->mimeData()->formats();
    if (event->mimeData()->hasUrls())
    {
        if (event->source() == this) {
            if (modelHasCapabilities(TrackModel::TRACKMODELCAPS_REORDER)) {
                event->acceptProposedAction();
            } else {
                event->ignore();
            }
        } else {
            event->acceptProposedAction();
        }
    } else {
        event->ignore();
    }
}

// Drag-and-drop "drop" event. Occurs when something is dropped onto the track table view
void WTrackTableView::dropEvent(QDropEvent * event) {
    TrackModel* trackModel = getTrackModel();

    // We only do things to the TrackModel in this method so if we don't have
    // one we should just bail.
    if (!trackModel) {
        return;
    }

    if (!event->mimeData()->hasUrls() || trackModel->isLocked()) {
        event->ignore();
        return;
    }

    // Save the vertical scrollbar position. Adding new tracks and moving tracks in
    // the SQL data models causes a select() (ie. generation of a new result set),
    // which causes view to reset itself. A view reset causes the widget to scroll back
    // up to the top, which is confusing when you're dragging and dropping. :)
    int vScrollBarPos = verticalScrollBar()->value();


    // Calculate the model index where the track or tracks are destined to go.
    // (the "drop" position in a drag-and-drop)
    // The user usually drops on the seam between two rows.
    // We take the row below the seam for reference.
    int dropRow = rowAt(event->pos().y());
    int height = rowHeight(dropRow);
    QPoint pointOfRowBelowSeam(event->pos().x(), event->pos().y() + height / 2);
    QModelIndex destIndex = indexAt(pointOfRowBelowSeam);

    //qDebug() << "destIndex.row() is" << destIndex.row();

    // Drag and drop within this widget (track reordering)
    if (event->source() == this && modelHasCapabilities(TrackModel::TRACKMODELCAPS_REORDER)) {
        // Note the above code hides an ambiguous case when a
        // playlist is empty. For that reason, we can't factor that
        // code out to be common for both internal reordering
        // and external drag-and-drop. With internal reordering,
        // you can't have an empty playlist. :)

        //qDebug() << "track reordering" << __FILE__ << __LINE__;

        // Save a list of row (just plain ints) so we don't get screwed over
        // when the QModelIndexes all become invalid (eg. after moveTrack()
        // or addTrack())
        const QModelIndexList indices = selectionModel()->selectedRows();

        QList<int> selectedRows;
        for (const QModelIndex& idx : indices) {
            selectedRows.append(idx.row());
        }

        // Note: The biggest subtlety in the way I've done this track reordering code
        // is that as soon as we've moved ANY track, all of our QModelIndexes probably
        // get screwed up. The starting point for the logic below is to say screw it to
        // the QModelIndexes, and just keep a list of row numbers to work from. That
        // ends up making the logic simpler and the behavior totally predictable,
        // which lets us do nice things like "restore" the selection model.

        // The model indices are sorted so that we remove the tracks from the table
        // in ascending order. This is necessary because if track A is above track B in
        // the table, and you remove track A, the model index for track B will change.
        // Sorting the indices first means we don't have to worry about this.
        //std::sort(m_selectedIndices.begin(), m_selectedIndices.end(), std::greater<QModelIndex>());
        std::sort(selectedRows.begin(), selectedRows.end());
        int maxRow = 0;
        int minRow = 0;
        if (!selectedRows.isEmpty()) {
            maxRow = selectedRows.last();
            minRow = selectedRows.first();
        }

        // Destination row, if destIndex is invalid we set it to last row + 1
        int destRow = destIndex.row() < 0 ? model()->rowCount() : destIndex.row();

        int selectedRowCount = selectedRows.count();
        int selectionRestoreStartRow = destRow;

        // Adjust first row of new selection
        if (destRow >= minRow && destRow <= maxRow) {
            // If you drag a contiguous selection of multiple tracks and drop
            // them somewhere inside that same selection, do nothing.
            return;
        } else {
            if (destRow < minRow) {
                // If we're moving the tracks _up_,
                // then reverse the order of the row selection
                // to make the algorithm below work as it is
                std::sort(selectedRows.begin(),
                      selectedRows.end(),
                      std::greater<int>());
            } else {
               if (destRow > maxRow) {
                   // If we're moving the tracks _down_,
                   // adjust the first row to reselect
                   selectionRestoreStartRow =
                        selectionRestoreStartRow - selectedRowCount;
                }
            }
        }

        // For each row that needs to be moved...
        while (!selectedRows.isEmpty()) {
            int movedRow = selectedRows.takeFirst(); // Remember it's row index
            // Move it
            trackModel->moveTrack(model()->index(movedRow, 0), destIndex);

            // Move the row indices for rows that got bumped up
            // into the void we left, or down because of the new spot
            // we're taking.
            for (int i = 0; i < selectedRows.count(); i++) {
                if ((selectedRows[i] > movedRow) && (
                    (destRow > selectedRows[i]) )) {
                    selectedRows[i] = selectedRows[i] - 1;
                } else if ((selectedRows[i] < movedRow) &&
                            (destRow < selectedRows[i])) {
                    selectedRows[i] = selectedRows[i] + 1;
                }
            }
        }


        // Highlight the moved rows again (restoring the selection)
        //QModelIndex newSelectedIndex = destIndex;
        for (int i = 0; i < selectedRowCount; i++) {
            this->selectionModel()->select(model()->index(selectionRestoreStartRow + i, 0),
                                            QItemSelectionModel::Select | QItemSelectionModel::Rows);
        }
    } else { // Drag and drop inside Mixxx is only for few rows, bulks happen here
        // Reset the selected tracks (if you had any tracks highlighted, it
        // clears them)
        this->selectionModel()->clear();

        // Add all the dropped URLs/tracks to the track model (playlist/crate)
        QList<TrackFile> trackFiles = DragAndDropHelper::supportedTracksFromUrls(
            event->mimeData()->urls(), false, true);

        QList<QString> fileLocationList;
        for (const TrackFile& trackFile : trackFiles) {
            fileLocationList.append(trackFile.location());
        }

        // Drag-and-drop from an external application
        // eg. dragging a track from Windows Explorer onto the track table.
        int numNewRows = fileLocationList.count();

        // Have to do this here because the index is invalid after
        // addTrack
        int selectionStartRow = destIndex.row();

        // Make a new selection starting from where the first track was
        // dropped, and select all the dropped tracks

        // If the track was dropped into an empty playlist, start at row
        // 0 not -1 :)
        if ((destIndex.row() == -1) && (model()->rowCount() == 0)) {
            selectionStartRow = 0;
        } else if ((destIndex.row() == -1) && (model()->rowCount() > 0)) {
            // If the track was dropped beyond the end of a playlist, then
            // we need to fudge the destination a bit...
            //qDebug() << "Beyond end of playlist";
            //qDebug() << "rowcount is:" << model()->rowCount();
            selectionStartRow = model()->rowCount();
        }

        // calling the addTracks returns number of failed additions
        int tracksAdded = trackModel->addTracks(destIndex, fileLocationList);

        // Decrement # of rows to select if some were skipped
        numNewRows -= (fileLocationList.size() - tracksAdded);

        // Create the selection, but only if the track model supports
        // reordering. (eg. crates don't support reordering/indexes)
        if (modelHasCapabilities(TrackModel::TRACKMODELCAPS_REORDER)) {
            for (int i = selectionStartRow; i < selectionStartRow + numNewRows; i++) {
                this->selectionModel()->select(model()->index(i, 0),
                                               QItemSelectionModel::Select |
                                               QItemSelectionModel::Rows);
            }
        }
    }

    event->acceptProposedAction();
    updateGeometries();
    verticalScrollBar()->setValue(vScrollBarPos);
}

TrackModel* WTrackTableView::getTrackModel() const {
    TrackModel* trackModel = dynamic_cast<TrackModel*>(model());
    return trackModel;
}

bool WTrackTableView::modelHasCapabilities(TrackModel::CapabilitiesFlags capabilities) const {
    TrackModel* trackModel = getTrackModel();
    return trackModel &&
            (trackModel->getCapabilities() & capabilities) == capabilities;
}

void WTrackTableView::keyPressEvent(QKeyEvent* event) {
    if (event->key() == Qt::Key_Return) {
        // It is not a good idea if 'key_return'
        // causes a track to load since we allow in-line editing
        // of table items in general
        return;
    } else {
        QTableView::keyPressEvent(event);
    }
}

void WTrackTableView::loadSelectedTrack() {
    QModelIndexList indexes = selectionModel()->selectedRows();
    if (indexes.size() > 0) {
        slotMouseDoubleClicked(indexes.at(0));
    }
}

void WTrackTableView::loadSelectedTrackToGroup(QString group, bool play) {
    loadSelectionToGroup(group, play);
}

void WTrackTableView::slotAddToAutoDJBottom() {
    // append to auto DJ
    addToAutoDJ(PlaylistDAO::AutoDJSendLoc::BOTTOM);
}

void WTrackTableView::slotAddToAutoDJTop() {
    addToAutoDJ(PlaylistDAO::AutoDJSendLoc::TOP);
}

void WTrackTableView::slotAddToAutoDJReplace() {
    addToAutoDJ(PlaylistDAO::AutoDJSendLoc::REPLACE);
}

QList<TrackId> WTrackTableView::getSelectedTrackIds() const {
    QList<TrackId> trackIds;

    QItemSelectionModel* pSelectionModel = selectionModel();
    VERIFY_OR_DEBUG_ASSERT(pSelectionModel) {
        qWarning() << "No selected tracks available";
        return trackIds;
    }

    TrackModel* pTrackModel = getTrackModel();
    VERIFY_OR_DEBUG_ASSERT(pTrackModel) {
        qWarning() << "No selected tracks available";
        return trackIds;
    }

    const QModelIndexList rows = selectionModel()->selectedRows();
    trackIds.reserve(rows.size());
    for (const QModelIndex& row: rows) {
        const TrackId trackId = pTrackModel->getTrackId(row);
        if (trackId.isValid()) {
            trackIds.append(trackId);
        } else {
            // This happens in the browse view where only some tracks
            // have an id.
            qDebug() << "Skipping row" << row << "with invalid track id";
        }
    }

    return trackIds;
}

void WTrackTableView::setSelectedTracks(const QList<TrackId>& trackIds) {
    QItemSelectionModel* pSelectionModel = selectionModel();
    VERIFY_OR_DEBUG_ASSERT(pSelectionModel) {
        qWarning() << "No selected tracks available";
        return;
    }

    TrackModel* pTrackModel = getTrackModel();
    VERIFY_OR_DEBUG_ASSERT(pTrackModel) {
        qWarning() << "No selected tracks available";
        return;
    }

    for (const auto& trackId : trackIds) {
        const QLinkedList<int> gts = pTrackModel->getTrackRows(trackId);

        QLinkedList<int>::const_iterator i;
        for (i = gts.constBegin(); i != gts.constEnd(); ++i) {
            pSelectionModel->select(model()->index(*i, 0),
                                    QItemSelectionModel::Select | QItemSelectionModel::Rows);
        }
    }
}


void WTrackTableView::addToAutoDJ(PlaylistDAO::AutoDJSendLoc loc) {
    if (!modelHasCapabilities(TrackModel::TRACKMODELCAPS_ADDTOAUTODJ)) {
        return;
    }

    const QList<TrackId> trackIds = getSelectedTrackIds();
    if (trackIds.isEmpty()) {
        qWarning() << "No tracks selected for AutoDJ";
        return;
    }

    PlaylistDAO& playlistDao = m_pTrackCollectionManager->internalCollection()->getPlaylistDAO();

    // TODO(XXX): Care whether the append succeeded.
    m_pTrackCollectionManager->unhideTracks(trackIds);
    playlistDao.addTracksToAutoDJQueue(trackIds, loc);
}

void WTrackTableView::slotImportTrackMetadataFromFileTags() {
    if (!modelHasCapabilities(TrackModel::TRACKMODELCAPS_EDITMETADATA)) {
        return;
    }

    const QModelIndexList indices = selectionModel()->selectedRows();

    TrackModel* trackModel = getTrackModel();

    if (trackModel == nullptr) {
        return;
    }

    for (const QModelIndex& index : indices) {
        TrackPointer pTrack = trackModel->getTrack(index);
        if (pTrack) {
            // The user has explicitly requested to reload metadata from the file
            // to override the information within Mixxx! Custom cover art must be
            // reloaded separately.
            SoundSourceProxy(pTrack).updateTrackFromSource(
                    SoundSourceProxy::ImportTrackMetadataMode::Again);
        }
    }
}

void WTrackTableView::slotExportTrackMetadataIntoFileTags() {
    if (!modelHasCapabilities(TrackModel::TRACKMODELCAPS_EDITMETADATA)) {
        return;
    }

    TrackModel* pTrackModel = getTrackModel();
    if (!pTrackModel) {
        return;
    }

    const QModelIndexList indices = selectionModel()->selectedRows();
    if (indices.isEmpty()) {
        return;
    }

    mixxx::DlgTrackMetadataExport::showMessageBoxOncePerSession();

    for (const QModelIndex& index : indices) {
        TrackPointer pTrack = pTrackModel->getTrack(index);
        if (pTrack) {
            // Export of metadata is deferred until all references to the
            // corresponding track object have been dropped. Otherwise
            // writing to files that are still used for playback might
            // cause crashes or at least audible glitches!
            mixxx::DlgTrackMetadataExport::showMessageBoxOncePerSession();
            pTrack->markForMetadataExport();
        }
    }
}

void WTrackTableView::slotUpdateExternalTrackCollection(
        ExternalTrackCollection* externalTrackCollection) {
    VERIFY_OR_DEBUG_ASSERT(externalTrackCollection) {
        return;
    }

    if (!modelHasCapabilities(TrackModel::TRACKMODELCAPS_EDITMETADATA)) {
        return;
    }

    TrackModel* pTrackModel = getTrackModel();
    if (!pTrackModel) {
        return;
    }

    const QModelIndexList indices = selectionModel()->selectedRows();
    if (indices.isEmpty()) {
        return;
    }

    QList<TrackRef> trackRefs;
    trackRefs.reserve(indices.size());
    for (const QModelIndex& index : indices) {
        trackRefs.append(
                TrackRef::fromFileInfo(
                        pTrackModel->getTrackLocation(index),
                        pTrackModel->getTrackId(index)));
    }

    externalTrackCollection->updateTracks(std::move(trackRefs));
}

//slot for reset played count, sets count to 0 of one or more tracks
void WTrackTableView::slotClearPlayCount() {
    const QModelIndexList indices = selectionModel()->selectedRows();
    TrackModel* trackModel = getTrackModel();

    if (trackModel == nullptr) {
        return;
    }

    for (const QModelIndex& index : indices) {
        TrackPointer pTrack = trackModel->getTrack(index);
        if (pTrack) {
            pTrack->resetPlayCounter();
        }
    }
}

void WTrackTableView::slotPopulatePlaylistMenu() {
    // The user may open the Playlist submenu, move their cursor away, then
    // return to the Playlist submenu before exiting the track context menu.
    // Avoid querying the database multiple times in that case.
    if (m_bPlaylistMenuLoaded) {
        return;
    }
    m_pPlaylistMenu->clear();
    PlaylistDAO& playlistDao = m_pTrackCollectionManager->internalCollection()->getPlaylistDAO();
    QMap<QString,int> playlists;
    int numPlaylists = playlistDao.playlistCount();
    for (int i = 0; i < numPlaylists; ++i) {
        int iPlaylistId = playlistDao.getPlaylistId(i);
        playlists.insert(playlistDao.getPlaylistName(iPlaylistId), iPlaylistId);
    }
    QMapIterator<QString, int> it(playlists);
    while (it.hasNext()) {
        it.next();
        if (!playlistDao.isHidden(it.value())) {
            // No leak because making the menu the parent means they will be
            // auto-deleted
            auto pAction = new QAction(it.key(), m_pPlaylistMenu);
            bool locked = playlistDao.isPlaylistLocked(it.value());
            pAction->setEnabled(!locked);
            m_pPlaylistMenu->addAction(pAction);
            int iPlaylistId = it.value();
            connect(pAction, &QAction::triggered,
                    this, [this, iPlaylistId] { addSelectionToPlaylist(iPlaylistId); });

        }
    }
    m_pPlaylistMenu->addSeparator();
    QAction* newPlaylistAction = new QAction(tr("Create New Playlist"), m_pPlaylistMenu);
    m_pPlaylistMenu->addAction(newPlaylistAction);
    connect(newPlaylistAction, &QAction::triggered,
            this, [this] { addSelectionToPlaylist(-1); });
    m_bPlaylistMenuLoaded = true;
}

void WTrackTableView::addSelectionToPlaylist(int iPlaylistId) {
    const QList<TrackId> trackIds = getSelectedTrackIds();
    if (trackIds.isEmpty()) {
        qWarning() << "No tracks selected for playlist";
        return;
    }

    PlaylistDAO& playlistDao = m_pTrackCollectionManager->internalCollection()->getPlaylistDAO();

    if (iPlaylistId == -1) { // i.e. a new playlist is suppose to be created
        QString name;
        bool validNameGiven = false;

        do {
            bool ok = false;
            name = QInputDialog::getText(nullptr,
                    tr("Create New Playlist"),
                    tr("Enter name for new playlist:"),
                    QLineEdit::Normal,
                    tr("New Playlist"),
                    &ok).trimmed();
            if (!ok) {
                return;
            }
            if (playlistDao.getPlaylistIdFromName(name) != -1) {
                QMessageBox::warning(nullptr,
                        tr("Playlist Creation Failed"),
                        tr("A playlist by that name already exists."));
            } else if (name.isEmpty()) {
                QMessageBox::warning(nullptr,
                        tr("Playlist Creation Failed"),
                        tr("A playlist cannot have a blank name."));
            } else {
                validNameGiven = true;
            }
       } while (!validNameGiven);
       iPlaylistId = playlistDao.createPlaylist(name);//-1 is changed to the new playlist ID return from the DAO
       if (iPlaylistId == -1) {
           QMessageBox::warning(nullptr,
                                tr("Playlist Creation Failed"),
                                tr("An unknown error occurred while creating playlist: ")
                                 +name);
           return;
       }
    }

    // TODO(XXX): Care whether the append succeeded.
    m_pTrackCollectionManager->unhideTracks(trackIds);
    playlistDao.appendTracksToPlaylist(trackIds, iPlaylistId);
}

void WTrackTableView::slotPopulateCrateMenu() {
    // The user may open the Crate submenu, move their cursor away, then
    // return to the Crate submenu before exiting the track context menu.
    // Avoid querying the database multiple times in that case.
    if (m_bCrateMenuLoaded) {
        return;
    }
    m_pCrateMenu->clear();
    const QList<TrackId> trackIds = getSelectedTrackIds();

    CrateSummarySelectResult allCrates(m_pTrackCollectionManager->internalCollection()->crates().selectCratesWithTrackCount(trackIds));

    CrateSummary crate;
    while (allCrates.populateNext(&crate)) {
        auto pAction = make_parented<QWidgetAction>(m_pCrateMenu);
        auto pCheckBox = make_parented<QCheckBox>(m_pCrateMenu);

        pCheckBox->setText(crate.getName());
        pCheckBox->setProperty("crateId",
                                QVariant::fromValue(crate.getId()));
        pCheckBox->setEnabled(!crate.isLocked());
        // Strangely, the normal styling of QActions does not automatically
        // apply to QWidgetActions. The :selected pseudo-state unfortunately
        // does not work with QWidgetAction. :hover works for selecting items
        // with the mouse, but not with the keyboard. :focus works for the
        // keyboard but with the mouse, the last clicked item keeps the style
        // after the mouse cursor is moved to hover over another item.

        // ronso0 Disabling this stylesheet allows to override the OS style
        // of the :hover and :focus state.
//        pCheckBox->setStyleSheet(
//            QString("QCheckBox {color: %1;}").arg(
//                    pCheckBox->palette().text().color().name()) + "\n" +
//            QString("QCheckBox:hover {background-color: %1;}").arg(
//                    pCheckBox->palette().highlight().color().name()));
        pAction->setEnabled(!crate.isLocked());
        pAction->setDefaultWidget(pCheckBox.get());

        if (crate.getTrackCount() == 0) {
            pCheckBox->setChecked(false);
        } else if (crate.getTrackCount() == (uint)trackIds.length()) {
            pCheckBox->setChecked(true);
        } else {
            pCheckBox->setTristate(true);
            pCheckBox->setCheckState(Qt::PartiallyChecked);
        }

        m_pCrateMenu->addAction(pAction.get());
        connect(pAction.get(), &QAction::triggered,
                this, [this, pCheckBox{pCheckBox.get()}] { updateSelectionCrates(pCheckBox); });
        connect(pCheckBox.get(), &QCheckBox::stateChanged,
                this, [this, pCheckBox{pCheckBox.get()}] { updateSelectionCrates(pCheckBox); });

    }
    m_pCrateMenu->addSeparator();
    QAction* newCrateAction = new QAction(tr("Create New Crate"), m_pCrateMenu);
    m_pCrateMenu->addAction(newCrateAction);
    connect(newCrateAction, SIGNAL(triggered()), this, SLOT(addSelectionToNewCrate()));
    m_bCrateMenuLoaded = true;
}

void WTrackTableView::updateSelectionCrates(QWidget* pWidget) {
    auto pCheckBox = qobject_cast<QCheckBox*>(pWidget);
    VERIFY_OR_DEBUG_ASSERT(pCheckBox) {
        qWarning() << "crateId is not of CrateId type";
        return;
    }
    CrateId crateId = pCheckBox->property("crateId").value<CrateId>();

    const QList<TrackId> trackIds = getSelectedTrackIds();

    if (trackIds.isEmpty()) {
        qWarning() << "No tracks selected for crate";
        return;
    }

    // we need to disable tristate again as the mixed state will now be gone and can't be brought back
    pCheckBox->setTristate(false);
    if(!pCheckBox->isChecked()) {
        if (crateId.isValid()) {
            m_pTrackCollectionManager->internalCollection()->removeCrateTracks(crateId, trackIds);
        }
    } else {
        if (!crateId.isValid()) { // i.e. a new crate is suppose to be created
            crateId = CrateFeatureHelper(
                    m_pTrackCollectionManager->internalCollection(), m_pConfig).createEmptyCrate();
        }
        if (crateId.isValid()) {
            m_pTrackCollectionManager->unhideTracks(trackIds);
            m_pTrackCollectionManager->internalCollection()->addCrateTracks(crateId, trackIds);
        }
    }
}

void WTrackTableView::addSelectionToNewCrate() {
    const QList<TrackId> trackIds = getSelectedTrackIds();

    if (trackIds.isEmpty()) {
        qWarning() << "No tracks selected for crate";
        return;
    }

    CrateId crateId = CrateFeatureHelper(
            m_pTrackCollectionManager->internalCollection(), m_pConfig).createEmptyCrate();

    if (crateId.isValid()) {
        m_pTrackCollectionManager->unhideTracks(trackIds);
        m_pTrackCollectionManager->internalCollection()->addCrateTracks(crateId, trackIds);
    }

}

void WTrackTableView::doSortByColumn(int headerSection, Qt::SortOrder sortOrder) {
    TrackModel* trackModel = getTrackModel();
    QAbstractItemModel* itemModel = model();

    if (trackModel == nullptr || itemModel == nullptr || !m_sorting) {
        return;
    }

    // Save the selection
    const QList<TrackId> selectedTrackIds = getSelectedTrackIds();
    int savedHScrollBarPos = horizontalScrollBar()->value();

    sortByColumn(headerSection, sortOrder);

    QItemSelectionModel* currentSelection = selectionModel();
    currentSelection->reset(); // remove current selection

    QMap<int,int> selectedRows;
    for (const auto& trackId : selectedTrackIds) {

        // TODO(rryan) slowly fixing the issues with BaseSqlTableModel. This
        // code is broken for playlists because it assumes each trackid is in
        // the table once. This will erroneously select all instances of the
        // track for playlists, but it works fine for every other view. The way
        // to fix this that we should do is to delegate the selection saving to
        // the TrackModel. This will allow the playlist table model to use the
        // table index as the unique id instead of this code stupidly using
        // trackid.
        QLinkedList<int> rows = trackModel->getTrackRows(trackId);
        for (int row : rows) {
            // Restore sort order by rows, so the following commands will act as expected
            selectedRows.insert(row, 0);
        }
    }

    QModelIndex first;
    QMapIterator<int,int> i(selectedRows);
    while (i.hasNext()) {
        i.next();
        QModelIndex tl = itemModel->index(i.key(), 0);
        currentSelection->select(tl, QItemSelectionModel::Rows | QItemSelectionModel::Select);

        if (!first.isValid()) {
            first = tl;
        }
    }

    scrollTo(first, QAbstractItemView::EnsureVisible);
    horizontalScrollBar()->setValue(savedHScrollBarPos);
}

void WTrackTableView::applySortingIfVisible() {
    // There are multiple instances of WTrackTableView, but we only want to
    // apply the sorting to the currently visible instance
    if (!isVisible()) {
        return;
    }

    applySorting();
}

void WTrackTableView::applySorting() {
    TrackModel* trackModel = getTrackModel();
    int sortColumnId = static_cast<int>(m_pSortColumn->get());
    if (sortColumnId < 0 || sortColumnId >= TrackModel::SortColumnId::NUM_SORTCOLUMNIDS) {
        return;
    }

    int sortColumn = trackModel->columnIndexFromSortColumnId(static_cast<TrackModel::SortColumnId>(sortColumnId));
    if (sortColumn < 0) {
        return;
    }

    Qt::SortOrder sortOrder = m_pSortOrder->get() ? Qt::DescendingOrder : Qt::AscendingOrder;

    // This line sorts the TrackModel
    horizontalHeader()->setSortIndicator(sortColumn, sortOrder);

    // in Qt5, we need to call it manually, which triggers finally the select()
    doSortByColumn(sortColumn, sortOrder);
}

void WTrackTableView::slotLockBpm() {
    lockBpm(true);
}

void WTrackTableView::slotUnlockBpm() {
    lockBpm(false);
}

void WTrackTableView::slotScaleBpm(int scale) {
    TrackModel* trackModel = getTrackModel();
    if (trackModel == nullptr) {
        return;
    }

    const QModelIndexList selectedTrackIndices = selectionModel()->selectedRows();
    for (const auto& index : selectedTrackIndices) {
<<<<<<< HEAD
        TrackPointer track = trackModel->getTrack(index);
        if (!track->isBpmLocked()) { // bpm is not locked
            BeatsPointer beats = track->getBeats();
            if (beats) {
                beats->scale(static_cast<Beats::BPMScale>(scale));
            } else {
                continue;
=======
        TrackPointer pTrack = trackModel->getTrack(index);
        if (pTrack && !pTrack->isBpmLocked()) {
            BeatsPointer pBeats = pTrack->getBeats();
            if (pBeats) {
                pBeats->scale(static_cast<Beats::BPMScale>(scale));
>>>>>>> f93f41b4
            }
        }
    }
}

void WTrackTableView::lockBpm(bool lock) {
    TrackModel* trackModel = getTrackModel();
    if (trackModel == nullptr) {
        return;
    }

    const QModelIndexList selectedTrackIndices = selectionModel()->selectedRows();
    // TODO: This should be done in a thread for large selections
    for (const auto& index : selectedTrackIndices) {
        TrackPointer pTrack = trackModel->getTrack(index);
        if (pTrack) {
            pTrack->setBpmLocked(lock);
        }
    }
}

void WTrackTableView::slotColorPicked(PredefinedColorPointer pColor) {
    TrackModel* trackModel = getTrackModel();
    if (trackModel == nullptr) {
        return;
    }

    const QModelIndexList selectedTrackIndices = selectionModel()->selectedRows();
    // TODO: This should be done in a thread for large selections
    for (const auto& index : selectedTrackIndices) {
        TrackPointer pTrack = trackModel->getTrack(index);
        if (pTrack) {
            pTrack->setColor(mixxx::RgbColor::fromQColor(pColor->m_defaultRgba));
        }
    }

    m_pMenu->hide();
}

void WTrackTableView::slotClearBeats() {
    TrackModel* trackModel = getTrackModel();
    if (trackModel == nullptr) {
        return;
    }

    const QModelIndexList selectedTrackIndices = selectionModel()->selectedRows();
    // TODO: This should be done in a thread for large selections
    for (const auto& index : selectedTrackIndices) {
        TrackPointer pTrack = trackModel->getTrack(index);
        if (pTrack && !pTrack->isBpmLocked()) {
            pTrack->setBeats(BeatsPointer());
        }
    }
}

void WTrackTableView::slotClearMainCue() {
    const QModelIndexList indices = selectionModel()->selectedRows();
    TrackModel* trackModel = getTrackModel();

    if (trackModel == nullptr) {
        return;
    }

    for (const QModelIndex& index : indices) {
        TrackPointer pTrack = trackModel->getTrack(index);
        if (pTrack) {
            pTrack->removeCuesOfType(mixxx::CueType::MainCue);
        }
    }
}

void WTrackTableView::slotClearHotCues() {
    const QModelIndexList indices = selectionModel()->selectedRows();
    TrackModel* trackModel = getTrackModel();

    if (trackModel == nullptr) {
        return;
    }

    for (const QModelIndex& index : indices) {
        TrackPointer pTrack = trackModel->getTrack(index);
        if (pTrack) {
            pTrack->removeCuesOfType(mixxx::CueType::HotCue);
        }
    }
}

void WTrackTableView::slotClearIntroCue() {
    const QModelIndexList indices = selectionModel()->selectedRows();
    TrackModel* trackModel = getTrackModel();

    if (trackModel == nullptr) {
        return;
    }

    for (const QModelIndex& index : indices) {
        TrackPointer pTrack = trackModel->getTrack(index);
        if (pTrack) {
            pTrack->removeCuesOfType(mixxx::CueType::Intro);
        }
    }
}

void WTrackTableView::slotClearOutroCue() {
    const QModelIndexList indices = selectionModel()->selectedRows();
    TrackModel* trackModel = getTrackModel();

    if (trackModel == nullptr) {
        return;
    }

    for (const QModelIndex& index : indices) {
        TrackPointer pTrack = trackModel->getTrack(index);
        if (pTrack) {
            pTrack->removeCuesOfType(mixxx::CueType::Outro);
        }
    }
}

void WTrackTableView::slotClearLoop() {
    const QModelIndexList indices = selectionModel()->selectedRows();
    TrackModel* trackModel = getTrackModel();

    if (trackModel == nullptr) {
        return;
    }

    for (const QModelIndex& index : indices) {
        TrackPointer pTrack = trackModel->getTrack(index);
        if (pTrack) {
            pTrack->removeCuesOfType(mixxx::CueType::Loop);
        }
    }
}

void WTrackTableView::slotClearKey() {
    const QModelIndexList indices = selectionModel()->selectedRows();
    TrackModel* trackModel = getTrackModel();

    if (trackModel == nullptr) {
        return;
    }

    for (const QModelIndex& index : indices) {
        TrackPointer pTrack = trackModel->getTrack(index);
        if (pTrack) {
            pTrack->resetKeys();
        }
    }
}

void WTrackTableView::slotClearReplayGain() {
    const QModelIndexList indices = selectionModel()->selectedRows();
    TrackModel* trackModel = getTrackModel();

    if (trackModel == nullptr) {
        return;
    }

    for (const QModelIndex& index : indices) {
        TrackPointer pTrack = trackModel->getTrack(index);
        if (pTrack) {
            pTrack->setReplayGain(mixxx::ReplayGain());
        }
    }
}

void WTrackTableView::slotClearWaveform() {
    TrackModel* trackModel = getTrackModel();
    if (trackModel == nullptr) {
        return;
    }

    AnalysisDao& analysisDao = m_pTrackCollectionManager->internalCollection()->getAnalysisDAO();
    const QModelIndexList indices = selectionModel()->selectedRows();
    for (const QModelIndex& index : indices) {
        TrackPointer pTrack = trackModel->getTrack(index);
        if (!pTrack) {
            continue;
        }
        analysisDao.deleteAnalysesForTrack(pTrack->getId());
        pTrack->setWaveform(WaveformPointer());
        pTrack->setWaveformSummary(WaveformPointer());
    }
}

void WTrackTableView::slotClearAllMetadata() {
    slotClearBeats();
    slotClearMainCue();
    slotClearHotCues();
    slotClearIntroCue();
    slotClearOutroCue();
    slotClearLoop();
    slotClearKey();
    slotClearReplayGain();
    slotClearWaveform();
}

void WTrackTableView::slotCoverInfoSelected(const CoverInfoRelative& coverInfo) {
    TrackModel* trackModel = getTrackModel();
    if (trackModel == nullptr) {
        return;
    }
    const QModelIndexList selection = selectionModel()->selectedRows();
    for (const QModelIndex& index : selection) {
        TrackPointer pTrack = trackModel->getTrack(index);
        if (pTrack) {
            pTrack->setCoverInfo(coverInfo);
        }
    }
}

void WTrackTableView::slotReloadCoverArt() {
    TrackModel* trackModel = getTrackModel();
    if (!trackModel) {
        return;
    }
    const QModelIndexList selection = selectionModel()->selectedRows();
    if (selection.isEmpty()) {
        return;
    }
    QList<TrackPointer> selectedTracks;
    selectedTracks.reserve(selection.size());
    for (const QModelIndex& index : selection) {
        TrackPointer pTrack = trackModel->getTrack(index);
        if (pTrack) {
            selectedTracks.append(pTrack);
        }
    }
    guessTrackCoverInfoConcurrently(selectedTracks);
}

void WTrackTableView::slotSortingChanged(int headerSection, Qt::SortOrder order) {

    double sortOrder = static_cast<double>(order);
    bool sortingChanged = false;

    TrackModel* trackModel = getTrackModel();
    TrackModel::SortColumnId sortColumnId = trackModel->sortColumnIdFromColumnIndex(headerSection);

    if (sortColumnId == TrackModel::SortColumnId::SORTCOLUMN_INVALID) {
        return;
    }

    if (sortColumnId != static_cast<int>(m_pSortColumn->get())) {
        m_pSortColumn->set(sortColumnId);
        sortingChanged = true;
    }
    if (sortOrder != m_pSortOrder->get()) {
        m_pSortOrder->set(sortOrder);
        sortingChanged = true;
    }

    if (sortingChanged) {
        applySortingIfVisible();
    }
}

bool WTrackTableView::hasFocus() const {
    return QWidget::hasFocus();
}

void WTrackTableView::saveCurrentVScrollBarPos()
{
    saveVScrollBarPos(getTrackModel());
}

void WTrackTableView::restoreCurrentVScrollBarPos()
{
    restoreVScrollBarPos(getTrackModel());
}

void WTrackTableView::keyNotationChanged()
{
    QWidget::update();
}<|MERGE_RESOLUTION|>--- conflicted
+++ resolved
@@ -1968,21 +1968,11 @@
 
     const QModelIndexList selectedTrackIndices = selectionModel()->selectedRows();
     for (const auto& index : selectedTrackIndices) {
-<<<<<<< HEAD
-        TrackPointer track = trackModel->getTrack(index);
-        if (!track->isBpmLocked()) { // bpm is not locked
-            BeatsPointer beats = track->getBeats();
-            if (beats) {
-                beats->scale(static_cast<Beats::BPMScale>(scale));
-            } else {
-                continue;
-=======
         TrackPointer pTrack = trackModel->getTrack(index);
         if (pTrack && !pTrack->isBpmLocked()) {
             BeatsPointer pBeats = pTrack->getBeats();
             if (pBeats) {
                 pBeats->scale(static_cast<Beats::BPMScale>(scale));
->>>>>>> f93f41b4
             }
         }
     }
