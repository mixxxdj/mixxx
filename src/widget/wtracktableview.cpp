#include "widget/wtracktableview.h"

#include <QDrag>
#include <QModelIndex>
#include <QScrollBar>
#include <QShortcut>
#include <QUrl>

#include "control/controlobject.h"
#include "library/dao/trackschema.h"
#include "library/library.h"
#include "library/library_prefs.h"
#include "library/librarytablemodel.h"
#include "library/searchqueryparser.h"
#include "library/trackcollection.h"
#include "library/trackcollectionmanager.h"
#include "mixer/playermanager.h"
#include "moc_wtracktableview.cpp"
#include "preferences/colorpalettesettings.h"
#include "preferences/dialog/dlgprefdeck.h"
#include "preferences/dialog/dlgpreflibrary.h"
#include "sources/soundsourceproxy.h"
#include "track/track.h"
#include "track/trackref.h"
#include "util/assert.h"
#include "util/defs.h"
#include "util/dnd.h"
#include "util/time.h"
#include "widget/wtrackmenu.h"
#include "widget/wtracktableviewheader.h"

namespace {

// ConfigValue key for QTable vertical scrollbar position
const ConfigKey kVScrollBarPosConfigKey{
        // mixxx::library::prefs::kConfigGroup is defined in another
        // unit of compilation and cannot be reused here!
        QStringLiteral("[Library]"),
        QStringLiteral("VScrollBarPos")};

} // anonymous namespace

WTrackTableView::WTrackTableView(QWidget* parent,
        UserSettingsPointer pConfig,
        Library* pLibrary,
        double backgroundColorOpacity,
        bool sorting)
        : WLibraryTableView(parent, pConfig),
          m_pConfig(pConfig),
          m_pLibrary(pLibrary),
          m_backgroundColorOpacity(backgroundColorOpacity),
          // Default color for the focus border of TableItemDelegates
          m_focusBorderColor(Qt::white),
          m_trackPlayedColor(QColor(kDefaultTrackPlayedColor)),
          m_trackMissingColor(QColor(kDefaultTrackMissingColor)),
          m_sorting(sorting),
          m_selectionChangedSinceLastGuiTick(true),
          m_loadCachedOnly(false) {
    // Connect slots and signals to make the world go 'round.
    connect(this, &WTrackTableView::doubleClicked, this, &WTrackTableView::slotMouseDoubleClicked);

    m_pCOTGuiTick = new ControlProxy(
            QStringLiteral("[App]"), QStringLiteral("gui_tick_50ms_period_s"), this);
    m_pCOTGuiTick->connectValueChanged(this, &WTrackTableView::slotGuiTick50ms);

    m_pKeyNotation = new ControlProxy(mixxx::library::prefs::kKeyNotationConfigKey, this);
    m_pKeyNotation->connectValueChanged(this, &WTrackTableView::keyNotationChanged);

    m_pSortColumn = new ControlProxy("[Library]", "sort_column", this);
    m_pSortColumn->connectValueChanged(this, &WTrackTableView::applySortingIfVisible);
    m_pSortOrder = new ControlProxy("[Library]", "sort_order", this);
    m_pSortOrder->connectValueChanged(this, &WTrackTableView::applySortingIfVisible);

    connect(this,
            &WTrackTableView::scrollValueChanged,
            this,
            &WTrackTableView::slotScrollValueChanged);
}

WTrackTableView::~WTrackTableView() {
    WTrackTableViewHeader* pHeader =
            qobject_cast<WTrackTableViewHeader*>(horizontalHeader());
    if (pHeader) {
        pHeader->saveHeaderState();
    }
}

void WTrackTableView::enableCachedOnly() {
    if (!m_loadCachedOnly) {
        // don't try to load and search covers, drawing only
        // covers which are already in the QPixmapCache.
        emit onlyCachedCoverArt(true);
        m_loadCachedOnly = true;
    }
    m_lastUserAction = mixxx::Time::elapsed();
}

void WTrackTableView::slotScrollValueChanged(int /*unused*/) {
    enableCachedOnly();
}

void WTrackTableView::selectionChanged(
        const QItemSelection& selected, const QItemSelection& deselected) {
    m_selectionChangedSinceLastGuiTick = true;
    enableCachedOnly();
#if QT_VERSION >= QT_VERSION_CHECK(6, 0, 0)
    // Workaround for Qt6 bug https://bugreports.qt.io/browse/QTBUG-108595:
    // If 'selectedClick' is enabled Ctrl+click opens the editor instead of
    // toggling the clicked item.
    // TODO Remove or adjust version guard as soon as the bug is fixed.
    if (m_pLibrary->selectedClickEnabled()) {
        if (selectionModel()->selectedRows().size() > 1) {
            setSelectedClick(false);
        } else {
            setSelectedClick(true);
        }
    }
#endif
    QTableView::selectionChanged(selected, deselected);
}

void WTrackTableView::slotGuiTick50ms(double /*unused*/) {
    if (!isVisible()) {
        // Don't proceed if this isn't visible.
        return;
    }

    // if the user is stopped in the same row for more than 0.1 s,
    // we load un-cached cover arts as well.
    mixxx::Duration timeDelta = mixxx::Time::elapsed() - m_lastUserAction;
    if (m_loadCachedOnly && timeDelta > mixxx::Duration::fromMillis(100)) {
        // Show the currently selected track in the large cover art view and
        // highlights crate and playlists. Doing this in selectionChanged
        // slows down scrolling performance so we wait until the user has
        // stopped interacting first.
        if (m_selectionChangedSinceLastGuiTick) {
            const QModelIndexList indices = getSelectedRows();
            if (indices.size() == 1 && indices.first().isValid()) {
                // A single track has been selected
                TrackModel* trackModel = getTrackModel();
                if (trackModel) {
                    TrackPointer pTrack = trackModel->getTrack(indices.first());
                    if (pTrack) {
                        emit trackSelected(pTrack);
                    }
                }
            } else {
                // None or multiple tracks have been selected
                emit trackSelected(TrackPointer());
            }
            m_selectionChangedSinceLastGuiTick = false;
        }

        // This allows CoverArtDelegate to request that we load covers from disk
        // (as opposed to only serving them from cache).
        emit onlyCachedCoverArt(false);
        m_loadCachedOnly = false;
    }
}

// slot
void WTrackTableView::pasteFromSidebar() {
    pasteTracks(QModelIndex());
}

// slot
void WTrackTableView::loadTrackModel(QAbstractItemModel* model, bool restoreState) {
    qDebug() << "WTrackTableView::loadTrackModel()" << model;

    VERIFY_OR_DEBUG_ASSERT(model) {
        return;
    }
    TrackModel* trackModel = dynamic_cast<TrackModel*>(model);

    VERIFY_OR_DEBUG_ASSERT(trackModel) {
        return;
    }

    // If the model has not changed there's no need to exchange the headers
    // which would cause a small GUI freeze
    if (getTrackModel() == trackModel) {
        // Re-sort the table even if the track model is the same. This triggers
        // a select() if the table is dirty.
        doSortByColumn(horizontalHeader()->sortIndicatorSection(),
                horizontalHeader()->sortIndicatorOrder());

        if (restoreState) {
            restoreCurrentViewState();
        }
        return;
    }

    setVisible(false);

    // Save the previous track model's header state
    WTrackTableViewHeader* oldHeader =
            qobject_cast<WTrackTableViewHeader*>(horizontalHeader());
    if (oldHeader) {
        oldHeader->saveHeaderState();
    }

    // rryan 12/2009 : Due to a bug in Qt, in order to switch to a model with
    // different columns than the old model, we have to create a new horizontal
    // header. Also, for some reason the WTrackTableView has to be hidden or
    // else problems occur. Since we parent the WtrackTableViewHeader's to the
    // WTrackTableView, they are automatically deleted.
    auto* header = new WTrackTableViewHeader(Qt::Horizontal, this);

    // WTF(rryan) The following saves on unnecessary work on the part of
    // WTrackTableHeaderView. setHorizontalHeader() calls setModel() on the
    // current horizontal header. If this happens on the old
    // WTrackTableViewHeader, then it will save its old state, AND do the work
    // of initializing its menus on the new model. We create a new
    // WTrackTableViewHeader, so this is wasteful. Setting a temporary
    // QHeaderView here saves on setModel() calls. Since we parent the
    // QHeaderView to the WTrackTableView, it is automatically deleted.
    auto* tempHeader = new QHeaderView(Qt::Horizontal, this);
    /* Tobias Rafreider: DO NOT SET SORTING TO TRUE during header replacement
     * Otherwise, setSortingEnabled(1) will immediately trigger sortByColumn()
     * For some reason this will cause 4 select statements in series
     * from which 3 are redundant --> expensive at all
     *
     * Sorting columns, however, is possible because we
     * enable clickable sorting indicators some lines below.
     * Furthermore, we connect signal 'sortIndicatorChanged'.
     *
     * Fixes Bug #672762
     */

    setSortingEnabled(false);
    setHorizontalHeader(tempHeader);

    setModel(model);
    setHorizontalHeader(header);
    header->setSectionsMovable(true);
    header->setSectionsClickable(true);
    // Setting this to true would render all column labels BOLD as soon as the
    // tableview is focused -- and would not restore the previous style when
    // it's unfocused. This can not be overwritten with qss, so it can screw up
    // the skin design. Also, due to selectionModel()->selectedRows() it is not
    // even useful to indicate the focused column because all columns are highlighted.
    header->setHighlightSections(false);
    header->setSortIndicatorShown(m_sorting);
    header->setDefaultAlignment(Qt::AlignLeft);

    // Initialize all column-specific things
    for (int i = 0; i < model->columnCount(); ++i) {
        // Setup delegates according to what the model tells us
        QAbstractItemDelegate* delegate =
                trackModel->delegateForColumn(i, this);
        // We need to delete the old delegates, since the docs say the view will
        // not take ownership of them.
        QAbstractItemDelegate* old_delegate = itemDelegateForColumn(i);
        // If delegate is NULL, it will unset the delegate for the column
        setItemDelegateForColumn(i, delegate);
        delete old_delegate;

        // Show or hide the column based on whether it should be shown or not.
        if (trackModel->isColumnInternal(i)) {
            //qDebug() << "Hiding column" << i;
            horizontalHeader()->hideSection(i);
        }
        /* If Mixxx starts the first time or the header states have been cleared
         * due to database schema evolution we gonna hide all columns that may
         * contain a potential large number of NULL values.  This will hide the
         * key column by default unless the user brings it to front
         */
        if (trackModel->isColumnHiddenByDefault(i) &&
                !header->hasPersistedHeaderState()) {
            //qDebug() << "Hiding column" << i;
            horizontalHeader()->hideSection(i);
        }
    }

    if (m_sorting) {
        // NOTE: Should be a UniqueConnection but that requires Qt 4.6
        // But Qt::UniqueConnections do not work for lambdas, non-member functions
        // and functors; they only apply to connecting to member functions.
        // https://doc.qt.io/qt-5/qobject.html#connect
        connect(horizontalHeader(),
                &QHeaderView::sortIndicatorChanged,
                this,
                &WTrackTableView::slotSortingChanged,
                Qt::AutoConnection);

        Qt::SortOrder sortOrder;
        TrackModel::SortColumnId sortColumn =
                trackModel->sortColumnIdFromColumnIndex(
                        horizontalHeader()->sortIndicatorSection());
        if (sortColumn != TrackModel::SortColumnId::Invalid) {
            // Sort by the saved sort section and order.
            sortOrder = horizontalHeader()->sortIndicatorOrder();
        } else {
            // No saved order is present. Use the TrackModel's default sort order.
            sortColumn = trackModel->sortColumnIdFromColumnIndex(trackModel->defaultSortColumn());
            sortOrder = trackModel->defaultSortOrder();

            if (sortColumn == TrackModel::SortColumnId::Invalid) {
                // If the TrackModel has an invalid or internal column as its default
                // sort, find the first valid sort column and sort by that.
                const int columnCount = model->columnCount(); // just to avoid an endless while loop
                for (int sortColumnIndex = 0; sortColumnIndex < columnCount; sortColumnIndex++) {
                    sortColumn = trackModel->sortColumnIdFromColumnIndex(sortColumnIndex);
                    if (sortColumn != TrackModel::SortColumnId::Invalid) {
                        break;
                    }
                }
            }
        }

        m_pSortColumn->set(static_cast<double>(sortColumn));
        m_pSortOrder->set(sortOrder);
        applySorting();
    }

    // Set up drag and drop behavior according to whether or not the track
    // model says it supports it.

    // Defaults
    setAcceptDrops(true);
    setDragDropMode(QAbstractItemView::DragOnly);
    // Always enable drag for now (until we have a model that doesn't support
    // this.)
    setDragEnabled(true);

    if (trackModel->hasCapabilities(TrackModel::Capability::ReceiveDrops)) {
        setDragDropMode(QAbstractItemView::DragDrop);
        setDropIndicatorShown(true);
        setAcceptDrops(true);
        //viewport()->setAcceptDrops(true);
    }

    // Possible giant fuckup alert - It looks like Qt has something like these
    // caps built-in, see http://doc.trolltech.com/4.5/qt.html#ItemFlag-enum and
    // the flags(...) function that we're already using in LibraryTableModel. I
    // haven't been able to get it to stop us from using a model as a drag
    // target though, so my hacks above may not be completely unjustified.

    setVisible(true);

    // trigger restoring scrollBar position, selection etc.
    if (restoreState) {
        restoreCurrentViewState();
    }
    initTrackMenu();
}

void WTrackTableView::initTrackMenu() {
    auto* trackModel = getTrackModel();
    DEBUG_ASSERT(trackModel);

    if (m_pTrackMenu) {
        m_pTrackMenu->deleteLater();
    }

    m_pTrackMenu = make_parented<WTrackMenu>(this,
            m_pConfig,
            m_pLibrary,
            WTrackMenu::Feature::All,
            trackModel);
    connect(m_pTrackMenu.get(),
            &WTrackMenu::loadTrackToPlayer,
            this,
            &WLibraryTableView::loadTrackToPlayer);

    connect(m_pTrackMenu,
            &WTrackMenu::trackMenuVisible,
            this,
            [this](bool visible) {
                emit trackMenuVisible(visible);
            });
    // after removing tracks from the view via track menu, restore a usable
    // selection/currentIndex for navigation via keyboard & controller
    connect(m_pTrackMenu,
            &WTrackMenu::restoreCurrentViewStateOrIndex,
            this,
            &WTrackTableView::slotrestoreCurrentIndex);
}

// slot
void WTrackTableView::slotMouseDoubleClicked(const QModelIndex& index) {
    // Read the current TrackDoubleClickAction setting
    // TODO simplify this casting madness
    int doubleClickActionConfigValue =
            m_pConfig->getValue(mixxx::library::prefs::kTrackDoubleClickActionConfigKey,
                    static_cast<int>(DlgPrefLibrary::TrackDoubleClickAction::LoadToDeck));
    DlgPrefLibrary::TrackDoubleClickAction doubleClickAction =
            static_cast<DlgPrefLibrary::TrackDoubleClickAction>(
                    doubleClickActionConfigValue);

    if (doubleClickAction == DlgPrefLibrary::TrackDoubleClickAction::Ignore) {
        return;
    }

    auto* trackModel = getTrackModel();
    VERIFY_OR_DEBUG_ASSERT(trackModel) {
        return;
    }

    if (doubleClickAction == DlgPrefLibrary::TrackDoubleClickAction::LoadToDeck &&
            trackModel->hasCapabilities(
                    TrackModel::Capability::LoadToDeck)) {
        TrackPointer pTrack = trackModel->getTrack(index);
        if (pTrack) {
            emit loadTrack(pTrack);
        }
    } else if (doubleClickAction == DlgPrefLibrary::TrackDoubleClickAction::AddToAutoDJBottom &&
            trackModel->hasCapabilities(
                    TrackModel::Capability::AddToAutoDJ)) {
        addToAutoDJ(PlaylistDAO::AutoDJSendLoc::BOTTOM);
    } else if (doubleClickAction == DlgPrefLibrary::TrackDoubleClickAction::AddToAutoDJTop &&
            trackModel->hasCapabilities(
                    TrackModel::Capability::AddToAutoDJ)) {
        addToAutoDJ(PlaylistDAO::AutoDJSendLoc::TOP);
    }
}

TrackModel::SortColumnId WTrackTableView::getColumnIdFromCurrentIndex() {
    TrackModel* trackModel = getTrackModel();
    VERIFY_OR_DEBUG_ASSERT(trackModel) {
        return TrackModel::SortColumnId::Invalid;
    }
    return trackModel->sortColumnIdFromColumnIndex(currentIndex().column());
}

void WTrackTableView::assignPreviousTrackColor() {
<<<<<<< HEAD
    QModelIndexList indices = getSelectedRows();
=======
    const QModelIndexList indices = getSelectedRows();
>>>>>>> dd4f3325
    if (indices.isEmpty()) {
        return;
    }

    TrackModel* trackModel = getTrackModel();
    if (!trackModel) {
        return;
    }

    QModelIndex index = indices.at(0);
    TrackPointer pTrack = trackModel->getTrack(index);
    if (pTrack) {
        ColorPaletteSettings colorPaletteSettings(m_pConfig);
        ColorPalette colorPalette = colorPaletteSettings.getTrackColorPalette();
        mixxx::RgbColor::optional_t color = pTrack->getColor();
        pTrack->setColor(colorPalette.previousColor(color));
    }
}

void WTrackTableView::assignNextTrackColor() {
<<<<<<< HEAD
    QModelIndexList indices = getSelectedRows();
=======
    const QModelIndexList indices = getSelectedRows();
>>>>>>> dd4f3325
    if (indices.isEmpty()) {
        return;
    }

    TrackModel* trackModel = getTrackModel();
    if (!trackModel) {
        return;
    }

    QModelIndex index = indices.at(0);
    TrackPointer pTrack = trackModel->getTrack(index);
    if (pTrack) {
        ColorPaletteSettings colorPaletteSettings(m_pConfig);
        ColorPalette colorPalette = colorPaletteSettings.getTrackColorPalette();
        mixxx::RgbColor::optional_t color = pTrack->getColor();
        pTrack->setColor(colorPalette.nextColor(color));
    }
}

void WTrackTableView::slotPurge() {
<<<<<<< HEAD
    QModelIndexList indices = getSelectedRows();
=======
    const QModelIndexList indices = getSelectedRows();
>>>>>>> dd4f3325
    if (indices.isEmpty()) {
        return;
    }
    TrackModel* trackModel = getTrackModel();
    if (!trackModel) {
        return;
    }
    saveCurrentIndex();
    trackModel->purgeTracks(indices);
    restoreCurrentIndex();
}

void WTrackTableView::slotDeleteTracksFromDisk() {
<<<<<<< HEAD
    QModelIndexList indices = getSelectedRows();
=======
    const QModelIndexList indices = getSelectedRows();
>>>>>>> dd4f3325
    if (indices.isEmpty()) {
        return;
    }
    saveCurrentIndex();
    m_pTrackMenu->loadTrackModelIndices(indices);
    m_pTrackMenu->slotRemoveFromDisk();
    // WTrackmenu emits restoreCurrentViewStateOrIndex()
}

void WTrackTableView::slotUnhide() {
<<<<<<< HEAD
    QModelIndexList indices = getSelectedRows();
=======
    const QModelIndexList indices = getSelectedRows();
>>>>>>> dd4f3325
    if (indices.isEmpty()) {
        return;
    }
    TrackModel* trackModel = getTrackModel();
    if (!trackModel) {
        return;
    }
    saveCurrentIndex();
    trackModel->unhideTracks(indices);
    restoreCurrentIndex();
}

void WTrackTableView::slotShowHideTrackMenu(bool show) {
    VERIFY_OR_DEBUG_ASSERT(m_pTrackMenu.get()) {
        return;
    }
    if (show == m_pTrackMenu->isVisible()) {
        emit trackMenuVisible(show);
        return;
    }
    if (show) {
        QContextMenuEvent event(QContextMenuEvent::Mouse,
                mapFromGlobal(QCursor::pos()),
                QCursor::pos());
        contextMenuEvent(&event);
    } else {
        m_pTrackMenu->close();
    }
}

void WTrackTableView::contextMenuEvent(QContextMenuEvent* event) {
    VERIFY_OR_DEBUG_ASSERT(m_pTrackMenu.get()) {
        initTrackMenu();
    }
    event->accept();
    // Update track indices in context menu
<<<<<<< HEAD
    QModelIndexList indices = getSelectedRows();
    // TODO Also pass the index of the focused column so DlgTrackInfo/~Multi?
    // They could then focus the respective edit field.
=======
    const QModelIndexList indices = getSelectedRows();
    if (indices.isEmpty()) {
        return;
    }
>>>>>>> dd4f3325
    m_pTrackMenu->loadTrackModelIndices(indices);

    saveCurrentIndex();

    // Create the right-click menu
    m_pTrackMenu->popup(event->globalPos());
    // WTrackmenu emits restoreCurrentViewStateOrIndex() if required
}

void WTrackTableView::onSearch(const QString& text) {
    TrackModel* trackModel = getTrackModel();
    if (trackModel) {
        saveCurrentViewState();
        bool queryIsLessSpecific = SearchQueryParser::queryIsLessSpecific(
                trackModel->currentSearch(), text);
        QList<TrackId> selectedTracks = getSelectedTrackIds();
        TrackId prevTrack = getCurrentTrackId();
        saveCurrentIndex();
        trackModel->search(text);
        if (queryIsLessSpecific) {
            // If the user removed query terms, we try to select the same
            // tracks as before
            setCurrentTrackId(prevTrack, m_prevColumn);
            setSelectedTracks(selectedTracks);
        } else {
            // The user created a more specific search query, try to restore a
            // previous state
            if (!restoreCurrentViewState()) {
                // We found no saved state for this query, try to select the
                // tracks last active, if they are part of the result set
                if (!setCurrentTrackId(prevTrack, m_prevColumn)) {
                    // if the last focused track is not present try to focus the
                    // respective index and scroll there
                    restoreCurrentIndex();
                }
                setSelectedTracks(selectedTracks);
            }
        }
    }
}

void WTrackTableView::onShow() {
}

void WTrackTableView::mousePressEvent(QMouseEvent* pEvent) {
    DragAndDropHelper::mousePressed(pEvent);
    WLibraryTableView::mousePressEvent(pEvent);
}

void WTrackTableView::mouseMoveEvent(QMouseEvent* pEvent) {
    // Only use this for drag and drop if the LeftButton is pressed we need to
    // check for this because mousetracking is activated and this function is
    // called every time the mouse is moved -- kain88 May 2012
    if (pEvent->buttons() != Qt::LeftButton) {
        // Needed for mouse-tracking to fire entered() events. If we call this
        // outside of this if statement then we get 'ghost' drags. See issue
        // #6507
        WLibraryTableView::mouseMoveEvent(pEvent);
        return;
    }

    TrackModel* trackModel = getTrackModel();
    if (!trackModel) {
        return;
    }
    //qDebug() << "MouseMoveEvent";

    if (DragAndDropHelper::mouseMoveInitiatesDrag(pEvent)) {
        // Iterate over selected rows and append each item's location url to a list.
        QList<QString> locations;
        const QModelIndexList indices = getSelectedRows();

        for (const QModelIndex& index : indices) {
            if (!index.isValid()) {
                continue;
            }
            locations.append(trackModel->getTrackLocation(index));
        }
        DragAndDropHelper::dragTrackLocations(locations, this, "library");
    }
}

// Drag enter event, happens when a dragged item hovers over the track table view
void WTrackTableView::dragEnterEvent(QDragEnterEvent * event) {
    auto* trackModel = getTrackModel();
    //qDebug() << "dragEnterEvent" << event->mimeData()->formats();
    if (event->mimeData()->hasUrls()) {
        if (event->source() == this) {
            if (trackModel->hasCapabilities(TrackModel::Capability::Reorder)) {
                event->acceptProposedAction();
                return;
            }
        } else if (DragAndDropHelper::dragEnterAccept(*event->mimeData(),
                                                      "library", true, true)) {
            event->acceptProposedAction();
            return;
        }
    }
    event->ignore();
}

// Drag move event, happens when a dragged item hovers over the track table view...
// It changes the drop handle to a "+" when the drag content is acceptable.
// Without it, the following drop is ignored.
void WTrackTableView::dragMoveEvent(QDragMoveEvent * event) {
    auto* trackModel = getTrackModel();
    // Needed to allow auto-scrolling
    WLibraryTableView::dragMoveEvent(event);

    //qDebug() << "dragMoveEvent" << event->mimeData()->formats();
    if (event->mimeData()->hasUrls())
    {
        if (event->source() == this) {
            if (trackModel->hasCapabilities(TrackModel::Capability::Reorder)) {
                event->acceptProposedAction();
            } else {
                event->ignore();
            }
        } else {
            event->acceptProposedAction();
        }
    } else {
        event->ignore();
    }
}

// Drag-and-drop "drop" event. Occurs when something is dropped onto the track table view
void WTrackTableView::dropEvent(QDropEvent * event) {
<<<<<<< HEAD
    TrackModel* pTrackModel = getTrackModel();

=======
    TrackModel* trackModel = getTrackModel();
>>>>>>> dd4f3325
    // We only do things to the TrackModel in this method so if we don't have
    // one we should just bail.
    if (!pTrackModel) {
        return;
    }

<<<<<<< HEAD
    if (!event->mimeData()->hasUrls() || pTrackModel->isLocked()) {
=======
    QItemSelectionModel* pSelectionModel = selectionModel();
    VERIFY_OR_DEBUG_ASSERT(pSelectionModel != nullptr) {
        qWarning() << "No selection model available";
        return;
    }

    if (!event->mimeData()->hasUrls() || trackModel->isLocked()) {
>>>>>>> dd4f3325
        event->ignore();
        return;
    }

    // Save the vertical scrollbar position. Adding new tracks and moving tracks in
    // the SQL data models causes a select() (ie. generation of a new result set),
    // which causes view to reset itself. A view reset causes the widget to scroll back
    // up to the top, which is confusing when you're dragging and dropping. :)
    int vScrollBarPos = verticalScrollBar()->value();


    // Calculate the model index where the track or tracks are destined to go.
    // (the "drop" position in a drag-and-drop)
    // The user usually drops on the seam between two rows.
    // We take the row below the seam for reference.
#if QT_VERSION >= QT_VERSION_CHECK(6, 0, 0)
    QPoint position = event->position().toPoint();
#else
    QPoint position = event->pos();
#endif
    int dropRow = rowAt(position.y());
    int height = rowHeight(dropRow);
    QPoint pointOfRowBelowSeam(position.x(), position.y() + height / 2);
    QModelIndex destIndex = indexAt(pointOfRowBelowSeam);

    //qDebug() << "destIndex.row() is" << destIndex.row();

    // Drag and drop within this widget (track reordering)
    if (event->source() == this &&
            pTrackModel->hasCapabilities(TrackModel::Capability::Reorder)) {
        // Note the above code hides an ambiguous case when a
        // playlist is empty. For that reason, we can't factor that
        // code out to be common for both internal reordering
        // and external drag-and-drop. With internal reordering,
        // you can't have an empty playlist. :)

        // Save a list of rows (just plain ints) so we don't get screwed over
        // when the QModelIndexes all become invalid (eg. after moveTrack()
        // or addTrack())
<<<<<<< HEAD
        QList<int> selectedRows = getSelectedRowNumbers();
        if (selectedRows.isEmpty()) {
=======
        const QModelIndexList indices = getSelectedRows();

        QList<int> selectedRows;
        for (const QModelIndex& idx : indices) {
            selectedRows.append(idx.row());
        }

        // Note: The biggest subtlety in the way I've done this track reordering code
        // is that as soon as we've moved ANY track, all of our QModelIndexes probably
        // get screwed up. The starting point for the logic below is to say screw it to
        // the QModelIndexes, and just keep a list of row numbers to work from. That
        // ends up making the logic simpler and the behavior totally predictable,
        // which lets us do nice things like "restore" the selection model.

        // The model indices are sorted so that we remove the tracks from the table
        // in ascending order. This is necessary because if track A is above track B in
        // the table, and you remove track A, the model index for track B will change.
        // Sorting the indices first means we don't have to worry about this.
        //std::sort(m_selectedIndices.begin(), m_selectedIndices.end(), std::greater<QModelIndex>());
        std::sort(selectedRows.begin(), selectedRows.end());
        int maxRow = 0;
        int minRow = 0;
        if (!selectedRows.isEmpty()) {
            maxRow = selectedRows.last();
            minRow = selectedRows.first();
        }

        // Destination row, if destIndex is invalid we set it to last row + 1
        int destRow = destIndex.row() < 0 ? model()->rowCount() : destIndex.row();

        int selectedRowCount = selectedRows.count();
        int selectionRestoreStartRow = destRow;

        // Adjust first row of new selection
        if (destRow >= minRow && destRow <= maxRow) {
            // If you drag a contiguous selection of multiple tracks and drop
            // them somewhere inside that same selection, do nothing.
>>>>>>> dd4f3325
            return;
        }

<<<<<<< HEAD
        moveRows(selectedRows, destIndex.row());
    } else { // Drag and drop inside Mixxx is only for few rows, bulks happen here
        // Reset the selected tracks (if you had any tracks highlighted, it
        // clears them)
        selectionModel()->clear();
=======
        // For each row that needs to be moved...
        while (!selectedRows.isEmpty()) {
            int movedRow = selectedRows.takeFirst(); // Remember it's row index
            // Move it
            trackModel->moveTrack(model()->index(movedRow, 0), destIndex);

            // Move the row indices for rows that got bumped up
            // into the void we left, or down because of the new spot
            // we're taking.
            for (int i = 0; i < selectedRows.count(); i++) {
                if ((selectedRows[i] > movedRow) && (
                    (destRow > selectedRows[i]) )) {
                    selectedRows[i] = selectedRows[i] - 1;
                } else if ((selectedRows[i] < movedRow) &&
                            (destRow < selectedRows[i])) {
                    selectedRows[i] = selectedRows[i] + 1;
                }
            }
        }


        // Highlight the moved rows again (restoring the selection)
        //QModelIndex newSelectedIndex = destIndex;
        for (int i = 0; i < selectedRowCount; i++) {
            pSelectionModel->select(model()->index(selectionRestoreStartRow + i, 0),
                    QItemSelectionModel::Select | QItemSelectionModel::Rows);
        }
    } else { // Drag and drop inside Mixxx is only for few rows, bulks happen here
        // Reset the selected tracks (if you had any tracks highlighted, it
        // clears them)
        pSelectionModel->clear();
>>>>>>> dd4f3325

        // Have to do this here because the index is invalid after
        // addTrack
        int selectionStartRow = destIndex.row();

        // Make a new selection starting from where the first track was
        // dropped, and select all the dropped tracks

        // If the track was dropped into an empty playlist, start at row
        // 0 not -1 :)
        if ((destIndex.row() == -1) && (model()->rowCount() == 0)) {
            selectionStartRow = 0;
        } else if ((destIndex.row() == -1) && (model()->rowCount() > 0)) {
            // If the track was dropped beyond the end of a playlist, then
            // we need to fudge the destination a bit...
            //qDebug() << "Beyond end of playlist";
            //qDebug() << "rowcount is:" << model()->rowCount();
            selectionStartRow = model()->rowCount();
        }

        // Add all the dropped URLs/tracks to the track model (playlist/crate)
        int numNewRows;
        {
            const QList<mixxx::FileInfo> trackFileInfos =
                    DragAndDropHelper::supportedTracksFromUrls(
                            event->mimeData()->urls(), false, true);
            QList<QString> trackLocations;
            trackLocations.reserve(trackFileInfos.size());
            for (const auto& fileInfo : trackFileInfos) {
                trackLocations.append(fileInfo.location());
            }
            numNewRows = pTrackModel->addTracks(destIndex, trackLocations);
            DEBUG_ASSERT(numNewRows >= 0);
            DEBUG_ASSERT(numNewRows <= trackFileInfos.size());
        }

        // Create the selection, but only if the track model supports
        // reordering. (eg. crates don't support reordering/indexes)
        if (pTrackModel->hasCapabilities(TrackModel::Capability::Reorder)) {
            // TODO Also set current index to have good starting point for navigation?
            for (int i = selectionStartRow; i < selectionStartRow + numNewRows; i++) {
<<<<<<< HEAD
                selectionModel()->select(model()->index(i, 0),
=======
                pSelectionModel->select(model()->index(i, 0),
>>>>>>> dd4f3325
                        QItemSelectionModel::Select |
                                QItemSelectionModel::Rows);
            }
        }
    }

    event->acceptProposedAction();
    updateGeometries();
    verticalScrollBar()->setValue(vScrollBarPos);
}

QModelIndexList WTrackTableView::getSelectedRows() const {
    QItemSelectionModel* pSelectionModel = selectionModel();
    VERIFY_OR_DEBUG_ASSERT(pSelectionModel != nullptr) {
        qWarning() << "No selection model available";
        return {};
    }
    return pSelectionModel->selectedRows();
}

<<<<<<< HEAD
QList<int> WTrackTableView::getSelectedRowNumbers() const {
    QModelIndexList indices = getSelectedRows();
    QList<int> selectedRows;
    for (const QModelIndex& idx : indices) {
        selectedRows.append(idx.row());
    }
    std::sort(selectedRows.begin(), selectedRows.end());
    return selectedRows;
}

=======
>>>>>>> dd4f3325
TrackModel* WTrackTableView::getTrackModel() const {
    TrackModel* trackModel = dynamic_cast<TrackModel*>(model());
    return trackModel;
}

namespace {
QModelIndex calculateCutIndex(const QModelIndex& currentIndex,
        const QModelIndexList& removedIndices) {
    if (removedIndices.empty()) {
        return QModelIndex();
    }
    const int row = currentIndex.row();
    int rowAfterRemove = row;
    for (const auto& removeIndex : removedIndices) {
        if (removeIndex.row() < row) {
            rowAfterRemove--;
        }
    }
    return currentIndex.siblingAtRow(rowAfterRemove);
}
} // namespace

void WTrackTableView::removeSelectedTracks() {
    const QModelIndexList indices = getSelectedRows();
    const QModelIndex newIndex = calculateCutIndex(currentIndex(), indices);
    getTrackModel()->removeTracks(indices);
    setCurrentIndex(newIndex);
}

void WTrackTableView::cutSelectedTracks() {
    const QModelIndexList indices = getSelectedRows();
    const QModelIndex newIndex = calculateCutIndex(currentIndex(), indices);
    getTrackModel()->cutTracks(indices);
    setCurrentIndex(newIndex);
}

void WTrackTableView::copySelectedTracks() {
    const QModelIndexList indices = getSelectedRows();
    getTrackModel()->copyTracks(indices);
}

void WTrackTableView::pasteTracks(const QModelIndex& index) {
    TrackModel* trackModel = getTrackModel();
    if (!trackModel) {
        return;
    }

    const auto prevIdx = currentIndex();

    const QList<int> rows = trackModel->pasteTracks(index);
    if (rows.empty()) {
        return;
    }

    updateGeometries();
    const auto lastVisibleRow = rowAt(height());

    // Use selectRow to scroll to the first or last pasted row. We would use
    // scrollTo but this is broken. This solution was already used elsewhere
    // in this way.
    if (rows.back() > lastVisibleRow) {
        selectRow(rows.back());
    } else {
        selectRow(rows.front());
    }

    const auto idx = prevIdx.siblingAtRow(rows.back());
    QItemSelectionModel* pSelectionModel = selectionModel();
    if (pSelectionModel && idx.isValid()) {
        pSelectionModel->setCurrentIndex(idx,
                QItemSelectionModel::SelectCurrent | QItemSelectionModel::Select);
    }

    // Select all the rows that we pasted
    for (const auto row : rows) {
        selectionModel()->select(model()->index(row, 0),
                QItemSelectionModel::Select | QItemSelectionModel::Rows);
    }
}

void WTrackTableView::moveRows(QList<int> selectedRowsIn, int destRow) {
    TrackModel* pTrackModel = getTrackModel();
    if (!pTrackModel) {
        return;
    }
    if (selectedRowsIn.isEmpty()) {
        return;
    }

    // Note(RRyan/Max Linke):
    // The biggest subtlety in the way I've done this track reordering code
    // is that as soon as we've moved ANY track, all of our QModelIndexes probably
    // get screwed up. The starting point for the logic below is to say screw
    // the QModelIndexes, and just keep a list of row numbers to work from.
    // That ends up making the logic simpler and the behavior totally predictable,
    // which lets us do nice things like "restore" the selection model.

    // The model indices are sorted so that we remove the tracks from the table
    // in ascending order. This is necessary because if track A is above track B in
    // the table, and you remove track A, the model index for track B will change.
    // Sorting the indices first means we don't have to worry about this.
    QList<int> selectedRows = std::move(selectedRowsIn);

    // An invalid destination row means we're supposed to move the selection to the end.
    // Happens when we drop tracks into the void below the last track.
    destRow = destRow < 0 ? model()->rowCount() : destRow;
    // Required for refocusing the correct column and restoring the selection
    // after we moved. Use 0 if the index is invalid for some reason.
    int idxCol = std::max(0, currentIndex().column());
    int selectedRowCount = selectedRows.count();
    int selectionRestoreStartRow = destRow;
    int firstSelRow = selectedRows.first();
    int lastSelRow = selectedRows.last();

    if (destRow == firstSelRow && selectedRowCount == 1) {
        return; // no-op
    }

    // Adjust first row of new selection
    if (destRow >= firstSelRow && destRow <= lastSelRow) {
        // Destination is inside the selection.
        if (selectedRowCount == lastSelRow - firstSelRow + 1) {
            // If we drag a contiguous selection of multiple tracks and drop them
            // somewhere inside that same selection, we obviously have nothing to do.
            // This is also a good way to abort accidental drags.
            return;
        }
        // Non-continuous selection:
        if (destRow == firstSelRow) {
            // Consolidate selection at first selected row.
            // Remove consecutive rows (they are already in place) until we find
            // the first gap in the selection.
            // Use the row after that continuous part as destination.
            while (destRow == firstSelRow) {
                selectedRows.removeFirst();
                firstSelRow = selectedRows.first();
                destRow++;
            }
        } else {
            return;
        }
    }

    if (destRow < firstSelRow) {
        // If we're moving the tracks UP, reverse the order of the row selection
        // to make the algorithm below work as it is
        std::sort(selectedRows.begin(),
                selectedRows.end(),
                std::greater<int>());
    } else { // Down
        if (destRow > lastSelRow) {
            // If we're moving the tracks DOWN, adjust the first row to reselect
            selectionRestoreStartRow =
                    selectionRestoreStartRow - selectedRowCount;
        }
    }

    // For each row that needs to be moved...
    while (!selectedRows.isEmpty()) {
        int movedRow = selectedRows.takeFirst(); // Remember it's row index
        // Move it
        pTrackModel->moveTrack(model()->index(movedRow, 0), model()->index(destRow, 0));

        // Move the row indices for rows that got bumped up
        // into the void we left, or down because of the new spot
        // we're taking.
        for (int i = 0; i < selectedRows.count(); i++) {
            if ((selectedRows[i] > movedRow) && ((destRow > selectedRows[i]))) {
                selectedRows[i] = selectedRows[i] - 1;
            } else if ((selectedRows[i] < movedRow) &&
                    (destRow < selectedRows[i])) {
                selectedRows[i] = selectedRows[i] + 1;
            }
        }
    }

    // Set current index.
    // TODO If we moved down, pick the last selected row?
    // int idxRow = destRow < firstSelRow
    //         ? selectionRestoreStartRow
    //         : selectionRestoreStartRow + selectedRowCount - 1;
    const auto idx = model()->index(selectionRestoreStartRow, idxCol);
    QItemSelectionModel* pSelectionModel = selectionModel();
    if (pSelectionModel && idx.isValid()) {
        pSelectionModel->setCurrentIndex(idx,
                QItemSelectionModel::SelectCurrent | QItemSelectionModel::Select);
    }

    // Select the moved rows (restore previous selection)
    for (int i = 0; i < selectedRowCount; i++) {
        selectionModel()->select(model()->index(selectionRestoreStartRow + i, idxCol),
                QItemSelectionModel::Select | QItemSelectionModel::Rows);
    }
}

void WTrackTableView::moveSelectedTracks(QKeyEvent* event) {
    QList<int> selectedRows = getSelectedRowNumbers();
    if (selectedRows.isEmpty()) {
        return;
    }

    bool up = event->key() == Qt::Key_Up;
    bool pageUp = event->key() == Qt::Key_PageUp;
    bool down = event->key() == Qt::Key_Down;
    bool pageDown = event->key() == Qt::Key_PageDown;
    bool top = event->key() == Qt::Key_Home;
    bool bottom = event->key() == Qt::Key_End;

    // Check if we have a continuous selection.
    int firstSelRow = selectedRows.first();
    int lastSelRow = selectedRows.last();
    int rowCount = model()->rowCount();
    bool continuous = selectedRows.length() == lastSelRow - firstSelRow + 1;
    if (continuous &&
            (((up || pageUp || top) && firstSelRow == 0) ||
                    ((down || pageDown || bottom) && lastSelRow == rowCount - 1))) {
        // Continuous selection with no more rows to skip in the desired
        // direction, further Up/Down would wrap around the current index.
        // Ignore.
        return;
    }

    int destRow = 0;
    if (top) {
        destRow = 0;
    } else if (bottom || ((bottom || down || pageDown) && lastSelRow == rowCount - 1)) {
        // In case of End or non-continuous and lastSelRow already at the end
        // we simply paste at the end by invalidating the index.
        destRow = -1;
    } else if (up || pageUp) {
        // currentIndex can be anywhere inside or outside the selection.
        // Set it top or bottom of the selection, then pass through the key event
        // to get us the desired destination index.
        setCurrentIndex(model()->index(firstSelRow, currentIndex().column()));
        QTableView::keyPressEvent(event);
        destRow = currentIndex().row();
    } else {
        // Same when moving down.
        setCurrentIndex(model()->index(lastSelRow, currentIndex().column()));
        QTableView::keyPressEvent(event);
        destRow = currentIndex().row() + 1;
        if (pageDown && destRow >= rowCount) {
            // PageDown hit the end of the list. Explicitly paste at the
            destRow = -1;
        } else {
        }
    }

    moveRows(selectedRows, destRow);
}

void WTrackTableView::keyPressEvent(QKeyEvent* event) {
    switch (event->key()) {
    case kPropertiesShortcutKey: {
        // Return invokes the double-click action.
        // Ctrl+Return opens the track properties dialog.
        // Ignore it if any cell editor is open.
        // Note: we use kPropertiesShortcutKey/~Mofifier here and in
        // in WTrackMenu to display the shortcut.
        if (state() == QTableView::EditingState) {
            break;
        }
        if (event->modifiers().testFlag(Qt::NoModifier)) {
            slotMouseDoubleClicked(currentIndex());
        } else if ((event->modifiers() & kPropertiesShortcutModifier)) {
<<<<<<< HEAD
            QModelIndexList indices = getSelectedRows();
            // TODO Also pass the index of the focused column so DlgTrackInfo/~Multi
            // can focus the respective edit field.
            m_pTrackMenu->loadTrackModelIndices(indices);
            m_pTrackMenu->slotShowDlgTrackInfo();
=======
            const QModelIndexList indices = getSelectedRows();
            if (indices.length() == 1) {
                m_pTrackMenu->loadTrackModelIndices(indices);
                m_pTrackMenu->slotShowDlgTrackInfo();
            }
>>>>>>> dd4f3325
        }
        return;
    }
    case kHideRemoveShortcutKey: {
        if (event->modifiers() == kHideRemoveShortcutModifier) {
            hideOrRemoveSelectedTracks();
        }
        return;
    }
    default:
        break;
    }
    TrackModel* pTrackModel = getTrackModel();
    if (pTrackModel && !pTrackModel->isLocked()) {
        if (event->matches(QKeySequence::Delete) || event->key() == Qt::Key_Backspace) {
            removeSelectedTracks();
            return;
        }
        if (event->matches(QKeySequence::Cut)) {
            cutSelectedTracks();
            return;
        }
        if (event->matches(QKeySequence::Copy)) {
            copySelectedTracks();
            return;
        }
        if (event->matches(QKeySequence::Paste)) {
            pasteTracks(currentIndex());
            return;
        }
        if (event->modifiers().testFlag(Qt::AltModifier) &&
                (event->key() == Qt::Key_Up ||
                        event->key() == Qt::Key_Down ||
                        event->key() == Qt::Key_PageUp ||
                        event->key() == Qt::Key_PageDown ||
                        event->key() == Qt::Key_Home ||
                        event->key() == Qt::Key_End) &&
                pTrackModel->hasCapabilities(TrackModel::Capability::Reorder)) {
            moveSelectedTracks(event);
            return;
        }
        if (event->key() == Qt::Key_Escape) {
            clearSelection();
            setCurrentIndex(QModelIndex());
        }
    }
    QTableView::keyPressEvent(event);
}

void WTrackTableView::resizeEvent(QResizeEvent* event) {
    // When the tracks view shrinks in height, e.g. when other skin regions expand,
    // and if the row was visible before resizing, scroll to it afterwards.

    // these heights are the actual inner region without header, scrollbars and padding
    int oldHeight = event->oldSize().height();
    int newHeight = event->size().height();

    if (newHeight >= oldHeight) {
        QTableView::resizeEvent(event);
        return;
    }

    QModelIndex currIndex = currentIndex();
    int currRow = currIndex.row();
    int rHeight = rowHeight(currRow);

    if (currRow < 0 || rHeight == 0) { // true if currIndex is invalid
        QTableView::resizeEvent(event);
        return;
    }

    // y-pos of the top edge, negative value means above viewport boundary
    int posInView = rowViewportPosition(currRow);
    // Check if the row is visible.
    // Note: don't use viewport()->height() because that may already have changed
    bool rowWasVisible = posInView > 0 && posInView - rHeight < oldHeight;

    QTableView::resizeEvent(event);

    if (!rowWasVisible) {
        return;
    }

    // Check if the item is fully visible. If not, scroll to show it
    posInView = rowViewportPosition(currRow);
    if (posInView - rHeight < 0 || posInView + rHeight > newHeight) {
        scrollTo(currIndex);
    }
}

void WTrackTableView::hideOrRemoveSelectedTracks() {
<<<<<<< HEAD
    QModelIndexList indices = getSelectedRows();
=======
    const QModelIndexList indices = getSelectedRows();
>>>>>>> dd4f3325
    if (indices.isEmpty()) {
        return;
    }

    TrackModel* pTrackModel = getTrackModel();
    if (!pTrackModel) {
        return;
    }

    TrackModel::Capability cap;
    // Remove is the primary action if allowed (playlists and crates).
    // Else we test for remove capability.
    // In the track menu the hotkey is shown for 'Remove ..' actions, or if there
    // is no remove action, for 'Hide ..'. Hence, to match the hotkey, do Hide
    // only if the track model doesn't support any Remove actions.
    if (pTrackModel->hasCapabilities(TrackModel::Capability::Remove)) {
        cap = TrackModel::Capability::Remove;
    } else if (pTrackModel->hasCapabilities(TrackModel::Capability::RemoveCrate)) {
        cap = TrackModel::Capability::RemoveCrate;
    } else if (pTrackModel->hasCapabilities(TrackModel::Capability::RemovePlaylist)) {
        cap = TrackModel::Capability::RemovePlaylist;
    } else if (pTrackModel->hasCapabilities(TrackModel::Capability::Hide)) {
        cap = TrackModel::Capability::Hide;
    } else { // Locked playlists and crates
        return;
    }

    switch (cap) {
    case TrackModel::Capability::Remove:
    case TrackModel::Capability::RemoveCrate:
    case TrackModel::Capability::RemovePlaylist: {
        if (pTrackModel->isLocked()) {
            return;
        }
    default:
        break;
    }
    }

    if (pTrackModel->getRequireConfirmationToHideRemoveTracks()) {
        QString title;
        QString message;
        if (cap == TrackModel::Capability::Hide) {
            // Hide tracks if this is the main library table
            title = tr("Confirm track hide");
            message = tr("Are you sure you want to hide the selected tracks?");
        } else {
            title = tr("Confirm track removal");
            // Else remove the tracks from AutoDJ/crate/playlist
            if (cap == TrackModel::Capability::Remove) {
                message =
                        tr("Are you sure you want to remove the selected "
                           "tracks from AutoDJ queue?");
            } else if (cap == TrackModel::Capability::RemoveCrate) {
                message =
                        tr("Are you sure you want to remove the selected "
                           "tracks from this crate?");
            } else { // TrackModel::Capability::RemovePlaylist
                message =
                        tr("Are you sure you want to remove the selected "
                           "tracks from this playlist?");
            }
        }

        QMessageBox msg;
        msg.setIcon(QMessageBox::Question);
        msg.setWindowTitle(title);
        msg.setText(message);
        QCheckBox notAgainCB(tr("Don't ask again during this session"));
        notAgainCB.setCheckState(Qt::Unchecked);
        msg.setCheckBox(&notAgainCB);
        msg.setStandardButtons(QMessageBox::Ok | QMessageBox::Cancel);
        msg.setDefaultButton(QMessageBox::Cancel);
        if (msg.exec() != QMessageBox::Ok) {
            return;
        }

        if (notAgainCB.isChecked()) {
            pTrackModel->setRequireConfirmationToHideRemoveTracks(false);
        }
    }

    saveCurrentIndex();

    if (cap == TrackModel::Capability::Hide) {
        pTrackModel->hideTracks(indices);
    } else {
        pTrackModel->removeTracks(indices);
    }

    restoreCurrentIndex();
}

void WTrackTableView::activateSelectedTrack() {
<<<<<<< HEAD
    auto indices = getSelectedRows();
=======
    const QModelIndexList indices = getSelectedRows();
>>>>>>> dd4f3325
    if (indices.isEmpty()) {
        return;
    }
    slotMouseDoubleClicked(indices.at(0));
}

void WTrackTableView::loadSelectedTrackToGroup(const QString& group, bool play) {
<<<<<<< HEAD
    auto indices = getSelectedRows();
=======
    const QModelIndexList indices = getSelectedRows();
>>>>>>> dd4f3325
    if (indices.isEmpty()) {
        return;
    }
    bool allowLoadTrackIntoPlayingDeck = false;
    if (m_pConfig->exists(kConfigKeyLoadWhenDeckPlaying)) {
        int loadWhenDeckPlaying =
                m_pConfig->getValueString(kConfigKeyLoadWhenDeckPlaying).toInt();
        switch (static_cast<LoadWhenDeckPlaying>(loadWhenDeckPlaying)) {
        case LoadWhenDeckPlaying::Allow:
        case LoadWhenDeckPlaying::AllowButStopDeck:
            allowLoadTrackIntoPlayingDeck = true;
            break;
        case LoadWhenDeckPlaying::Reject:
            break;
        }
    } else {
        // support older version of this flag
        allowLoadTrackIntoPlayingDeck =
                m_pConfig->getValue<bool>(kConfigKeyAllowTrackLoadToPlayingDeck);
    }
    // If the track load override is disabled, check to see if a track is
    // playing before trying to load it.
    // Always load to preview deck.
    if (!allowLoadTrackIntoPlayingDeck &&
            !PlayerManager::isPreviewDeckGroup(group) &&
            ControlObject::get(ConfigKey(group, "play")) > 0.0) {
        return;
    }
    auto index = indices.at(0);
    auto* trackModel = getTrackModel();
    TrackPointer pTrack;
    if (trackModel && (pTrack = trackModel->getTrack(index))) {
        emit loadTrackToPlayer(pTrack, group, play);
    }
}

QList<TrackId> WTrackTableView::getSelectedTrackIds() const {
<<<<<<< HEAD
    QList<TrackId> trackIds;

=======
>>>>>>> dd4f3325
    TrackModel* pTrackModel = getTrackModel();
    VERIFY_OR_DEBUG_ASSERT(pTrackModel != nullptr) {
        qWarning() << "No selected tracks available";
        return {};
    }

    const QModelIndexList rows = getSelectedRows();
<<<<<<< HEAD
=======
    QList<TrackId> trackIds;
>>>>>>> dd4f3325
    trackIds.reserve(rows.size());
    for (const QModelIndex& row: rows) {
        const TrackId trackId = pTrackModel->getTrackId(row);
        if (trackId.isValid()) {
            trackIds.append(trackId);
        } else {
            // This happens in the browse view where only some tracks
            // have an id.
            qDebug() << "Skipping row" << row << "with invalid track id";
        }
    }

    return trackIds;
}

TrackId WTrackTableView::getCurrentTrackId() const {
    TrackModel* pTrackModel = getTrackModel();
    VERIFY_OR_DEBUG_ASSERT(pTrackModel != nullptr) {
        qWarning() << "No selected tracks available";
        return {};
    }

    QItemSelectionModel* pSelectionModel = selectionModel();
    VERIFY_OR_DEBUG_ASSERT(pSelectionModel != nullptr) {
        qWarning() << "No selection model available";
        return {};
    }

    const QModelIndex current = pSelectionModel->currentIndex();
    if (current.isValid()) {
        return pTrackModel->getTrackId(current);
    }
    return {};
}

bool WTrackTableView::isTrackInCurrentView(const TrackId& trackId) {
    VERIFY_OR_DEBUG_ASSERT(trackId.isValid()) {
        return false;
    }
    //qDebug() << "WTrackTableView::isTrackInCurrentView" << trackId;
    TrackModel* pTrackModel = getTrackModel();
    VERIFY_OR_DEBUG_ASSERT(pTrackModel != nullptr) {
        qWarning() << "No track model";
        return false;
    }
    const QVector<int> trackRows = pTrackModel->getTrackRows(trackId);
    //qDebug() << "   track found?" << !trackRows.empty();
    return !trackRows.empty();
}

void WTrackTableView::setSelectedTracks(const QList<TrackId>& trackIds) {
    QItemSelectionModel* pSelectionModel = selectionModel();
    VERIFY_OR_DEBUG_ASSERT(pSelectionModel != nullptr) {
        qWarning() << "No selection model";
        return;
    }

    TrackModel* pTrackModel = getTrackModel();
    VERIFY_OR_DEBUG_ASSERT(pTrackModel != nullptr) {
        qWarning() << "No track model";
        return;
    }

    for (const auto& trackId : trackIds) {
        const auto gts = pTrackModel->getTrackRows(trackId);

        for (int trackRow : gts) {
            pSelectionModel->select(model()->index(trackRow, 0),
                    QItemSelectionModel::Select | QItemSelectionModel::Rows);
        }
    }
}

bool WTrackTableView::setCurrentTrackId(const TrackId& trackId, int column, bool scrollToTrack) {
    if (!trackId.isValid()) {
        return false;
    }

    QItemSelectionModel* pSelectionModel = selectionModel();
    VERIFY_OR_DEBUG_ASSERT(pSelectionModel != nullptr) {
        qWarning() << "No selection model";
        return false;
    }

    TrackModel* pTrackModel = getTrackModel();
    VERIFY_OR_DEBUG_ASSERT(pTrackModel != nullptr) {
        qWarning() << "No track model";
        return false;
    }
    const QVector<int> trackRows = pTrackModel->getTrackRows(trackId);
    if (trackRows.empty()) {
        qDebug() << "WTrackTableView: track" << trackId << "is not in current view";
        return false;
    }

    QModelIndex idx = model()->index(trackRows[0], column);
    // In case the column is not visible pick the left-most one
    if (isIndexHidden(idx)) {
        idx = model()->index(idx.row(), columnAt(0));
    }
    selectRow(idx.row());
    pSelectionModel->setCurrentIndex(idx,
            QItemSelectionModel::SelectCurrent | QItemSelectionModel::Select);

    if (scrollToTrack) {
        scrollTo(idx);
    }

    return true;
}

void WTrackTableView::addToAutoDJ(PlaylistDAO::AutoDJSendLoc loc) {
    auto* trackModel = getTrackModel();
    if (!trackModel->hasCapabilities(TrackModel::Capability::AddToAutoDJ)) {
        return;
    }

    const QList<TrackId> trackIds = getSelectedTrackIds();
    if (trackIds.isEmpty()) {
        qWarning() << "No tracks selected for AutoDJ";
        return;
    }

    PlaylistDAO& playlistDao = m_pLibrary->trackCollectionManager()
                                       ->internalCollection()
                                       ->getPlaylistDAO();

    // TODO(XXX): Care whether the append succeeded.
    m_pLibrary->trackCollectionManager()->unhideTracks(trackIds);
    playlistDao.addTracksToAutoDJQueue(trackIds, loc);
}

void WTrackTableView::addToAutoDJBottom() {
    addToAutoDJ(PlaylistDAO::AutoDJSendLoc::BOTTOM);
}

void WTrackTableView::addToAutoDJTop() {
    addToAutoDJ(PlaylistDAO::AutoDJSendLoc::TOP);
}

void WTrackTableView::addToAutoDJReplace() {
    addToAutoDJ(PlaylistDAO::AutoDJSendLoc::REPLACE);
}

void WTrackTableView::selectTrack(const TrackId& trackId) {
    if (trackId.isValid() && setCurrentTrackId(trackId, 0, true)) {
        setSelectedTracks({trackId});
    } else {
        setSelectedTracks({});
    }
}

void WTrackTableView::moveSelection(int delta) {
    QAbstractItemModel* pModel = model();

    if (pModel == nullptr) {
        return;
    }

    while (delta != 0) {
        QItemSelectionModel* currentSelection = selectionModel();
        if (currentSelection->selectedRows().length() > 0) {
            if (delta > 0) {
                // i is positive, so we want to move the highlight down
                int row = currentSelection->selectedRows().last().row();
                if (row + 1 < pModel->rowCount()) {
                    selectRow(row + 1);
                } else {
                    // we wrap around at the end of the list so it is faster to get
                    // to the top of the list again
                    selectRow(0);
                }

                delta--;
            } else {
                // i is negative, so move down
                int row = currentSelection->selectedRows().first().row();
                if (row - 1 >= 0) {
                    selectRow(row - 1);
                } else {
                    selectRow(pModel->rowCount() - 1);
                }

                delta++;
            }
        } else {
            // no selection, so select the first or last element depending on delta
            if (delta > 0) {
                selectRow(0);
                delta--;
            } else {
                selectRow(pModel->rowCount() - 1);
                delta++;
            }
        }
    }
}

void WTrackTableView::doSortByColumn(int headerSection, Qt::SortOrder sortOrder) {
    TrackModel* trackModel = getTrackModel();
    QAbstractItemModel* itemModel = model();

    if (trackModel == nullptr || itemModel == nullptr || !m_sorting) {
        return;
    }

    // Save the selection
    const QList<TrackId> selectedTrackIds = getSelectedTrackIds();
    int savedHScrollBarPos = horizontalScrollBar()->value();
    // Save the column of focused table cell.
    // The cell is not necessarily part of the selection, but even if it's
    // focused after deselecting a row we may assume the user clicked onto the
    // column that will be used for sorting.
    int prevColum = 0;
    if (currentIndex().isValid()) {
        prevColum = currentIndex().column();
    }

    sortByColumn(headerSection, sortOrder);

<<<<<<< HEAD
    selectTracksById(selectedTrackIds, prevColum);

    // This seems to be broken since at least Qt 5.12: no scrolling is issued
    // scrollTo(first, QAbstractItemView::EnsureVisible);
    horizontalScrollBar()->setValue(savedHScrollBarPos);
}

void WTrackTableView::selectTracksById(const QList<TrackId>& trackIds, int prevColum) {
    TrackModel* trackModel = getTrackModel();
    QAbstractItemModel* itemModel = model();

    QItemSelectionModel* currentSelection = selectionModel();
    currentSelection->reset(); // remove current selection
=======
    QItemSelectionModel* pSelectionModel = selectionModel();
    VERIFY_OR_DEBUG_ASSERT(pSelectionModel != nullptr) {
        qWarning() << "No selection model available";
        return;
    }
    pSelectionModel->reset(); // remove current selection
>>>>>>> dd4f3325

    // Find previously selected tracks and store respective rows for reselection.
    QMap<int, int> selectedRows;
    for (const auto& trackId : trackIds) {
        // TODO(rryan) slowly fixing the issues with BaseSqlTableModel. This
        // code is broken for playlists because it assumes each trackid is in
        // the table once. This will erroneously select all instances of the
        // track for playlists, but it works fine for every other view. The way
        // to fix this that we should do is to delegate the selection saving to
        // the TrackModel. This will allow the playlist table model to use the
        // table index as the unique id instead of this code stupidly using
        // trackid.
        const auto rows = trackModel->getTrackRows(trackId);
        for (int row : rows) {
            // Restore sort order by rows, so the following commands will act as expected
            selectedRows.insert(row, 0);
        }
    }

    // Select the first row of the previous selection.
    // This scrolls to that row and with the leftmost cell being focused we have
    // a starting point (currentIndex) for navigation with Up/Down keys.
    // Replaces broken scrollTo() (see comment below)
    if (!selectedRows.isEmpty()) {
        selectRow(selectedRows.firstKey());
    }

    // Refocus the cell in the column that was focused before sorting.
    // With this, any Up/Down key press moves the selection and keeps the
    // horizontal scrollbar position we will restore below.
    QModelIndex restoreIndex = itemModel->index(currentIndex().row(), prevColum);
    if (restoreIndex.isValid()) {
        setCurrentIndex(restoreIndex);
    }

    // Restore previous selection (doesn't affect focused cell).
    QMapIterator<int, int> i(selectedRows);
    while (i.hasNext()) {
        i.next();
        QModelIndex tl = itemModel->index(i.key(), 0);
        pSelectionModel->select(tl, QItemSelectionModel::Rows | QItemSelectionModel::Select);
    }
}

void WTrackTableView::applySortingIfVisible() {
    // There are multiple instances of WTrackTableView, but we only want to
    // apply the sorting to the currently visible instance
    if (!isVisible()) {
        return;
    }

    applySorting();
}

void WTrackTableView::applySorting() {
    TrackModel* trackModel = getTrackModel();
    int sortColumnId = static_cast<int>(m_pSortColumn->get());
    if (sortColumnId == static_cast<int>(TrackModel::SortColumnId::Invalid)) {
        // During startup phase of Mixxx, this method is called with Invalid
        return;
    }
    VERIFY_OR_DEBUG_ASSERT(
            sortColumnId >= static_cast<int>(TrackModel::SortColumnId::IdMin) &&
            sortColumnId < static_cast<int>(TrackModel::SortColumnId::IdMax)) {
        return;
    }

    int sortColumn = trackModel->columnIndexFromSortColumnId(static_cast<TrackModel::SortColumnId>(sortColumnId));
    if (sortColumn < 0) {
        return;
    }

    Qt::SortOrder sortOrder = (m_pSortOrder->get() == 0) ? Qt::AscendingOrder : Qt::DescendingOrder;

    // This line sorts the TrackModel
    horizontalHeader()->setSortIndicator(sortColumn, sortOrder);

    // in Qt5, we need to call it manually, which triggers finally the select()
    doSortByColumn(sortColumn, sortOrder);
}

void WTrackTableView::slotSortingChanged(int headerSection, Qt::SortOrder order) {

    double sortOrder = static_cast<double>(order);
    bool sortingChanged = false;

    TrackModel* trackModel = getTrackModel();
    TrackModel::SortColumnId sortColumnId = trackModel->sortColumnIdFromColumnIndex(headerSection);

    if (sortColumnId == TrackModel::SortColumnId::Invalid) {
        return;
    }

    if (static_cast<int>(sortColumnId) != static_cast<int>(m_pSortColumn->get())) {
        m_pSortColumn->set(static_cast<int>(sortColumnId));
        sortingChanged = true;
    }
    if (sortOrder != m_pSortOrder->get()) {
        m_pSortOrder->set(sortOrder);
        sortingChanged = true;
    }

    if (sortingChanged) {
        applySortingIfVisible();
    }
}

bool WTrackTableView::hasFocus() const {
    return QWidget::hasFocus();
}

void WTrackTableView::setFocus() {
    QWidget::setFocus(Qt::OtherFocusReason);
}

QString WTrackTableView::getModelStateKey() const {
    TrackModel* trackModel = getTrackModel();
    if (trackModel) {
        bool noSearch = trackModel->currentSearch().trimmed().isEmpty();
        return trackModel->modelKey(noSearch);
    }
    return QString();
}

void WTrackTableView::keyNotationChanged() {
    QWidget::update();
}<|MERGE_RESOLUTION|>--- conflicted
+++ resolved
@@ -424,11 +424,7 @@
 }
 
 void WTrackTableView::assignPreviousTrackColor() {
-<<<<<<< HEAD
-    QModelIndexList indices = getSelectedRows();
-=======
     const QModelIndexList indices = getSelectedRows();
->>>>>>> dd4f3325
     if (indices.isEmpty()) {
         return;
     }
@@ -449,11 +445,7 @@
 }
 
 void WTrackTableView::assignNextTrackColor() {
-<<<<<<< HEAD
-    QModelIndexList indices = getSelectedRows();
-=======
     const QModelIndexList indices = getSelectedRows();
->>>>>>> dd4f3325
     if (indices.isEmpty()) {
         return;
     }
@@ -474,11 +466,7 @@
 }
 
 void WTrackTableView::slotPurge() {
-<<<<<<< HEAD
-    QModelIndexList indices = getSelectedRows();
-=======
     const QModelIndexList indices = getSelectedRows();
->>>>>>> dd4f3325
     if (indices.isEmpty()) {
         return;
     }
@@ -492,11 +480,7 @@
 }
 
 void WTrackTableView::slotDeleteTracksFromDisk() {
-<<<<<<< HEAD
-    QModelIndexList indices = getSelectedRows();
-=======
     const QModelIndexList indices = getSelectedRows();
->>>>>>> dd4f3325
     if (indices.isEmpty()) {
         return;
     }
@@ -507,11 +491,7 @@
 }
 
 void WTrackTableView::slotUnhide() {
-<<<<<<< HEAD
-    QModelIndexList indices = getSelectedRows();
-=======
     const QModelIndexList indices = getSelectedRows();
->>>>>>> dd4f3325
     if (indices.isEmpty()) {
         return;
     }
@@ -548,16 +528,12 @@
     }
     event->accept();
     // Update track indices in context menu
-<<<<<<< HEAD
-    QModelIndexList indices = getSelectedRows();
+    const QModelIndexList indices = getSelectedRows();
+    if (indices.isEmpty()) {
+        return;
+    }
     // TODO Also pass the index of the focused column so DlgTrackInfo/~Multi?
     // They could then focus the respective edit field.
-=======
-    const QModelIndexList indices = getSelectedRows();
-    if (indices.isEmpty()) {
-        return;
-    }
->>>>>>> dd4f3325
     m_pTrackMenu->loadTrackModelIndices(indices);
 
     saveCurrentIndex();
@@ -686,29 +662,22 @@
 
 // Drag-and-drop "drop" event. Occurs when something is dropped onto the track table view
 void WTrackTableView::dropEvent(QDropEvent * event) {
-<<<<<<< HEAD
     TrackModel* pTrackModel = getTrackModel();
-
-=======
-    TrackModel* trackModel = getTrackModel();
->>>>>>> dd4f3325
     // We only do things to the TrackModel in this method so if we don't have
     // one we should just bail.
     if (!pTrackModel) {
-        return;
-    }
-
-<<<<<<< HEAD
-    if (!event->mimeData()->hasUrls() || pTrackModel->isLocked()) {
-=======
+        event->ignore();
+        return;
+    }
+
     QItemSelectionModel* pSelectionModel = selectionModel();
     VERIFY_OR_DEBUG_ASSERT(pSelectionModel != nullptr) {
         qWarning() << "No selection model available";
-        return;
-    }
-
-    if (!event->mimeData()->hasUrls() || trackModel->isLocked()) {
->>>>>>> dd4f3325
+        event->ignore();
+        return;
+    }
+
+    if (!event->mimeData()->hasUrls() || pTrackModel->isLocked()) {
         event->ignore();
         return;
     }
@@ -748,90 +717,16 @@
         // Save a list of rows (just plain ints) so we don't get screwed over
         // when the QModelIndexes all become invalid (eg. after moveTrack()
         // or addTrack())
-<<<<<<< HEAD
         QList<int> selectedRows = getSelectedRowNumbers();
         if (selectedRows.isEmpty()) {
-=======
-        const QModelIndexList indices = getSelectedRows();
-
-        QList<int> selectedRows;
-        for (const QModelIndex& idx : indices) {
-            selectedRows.append(idx.row());
-        }
-
-        // Note: The biggest subtlety in the way I've done this track reordering code
-        // is that as soon as we've moved ANY track, all of our QModelIndexes probably
-        // get screwed up. The starting point for the logic below is to say screw it to
-        // the QModelIndexes, and just keep a list of row numbers to work from. That
-        // ends up making the logic simpler and the behavior totally predictable,
-        // which lets us do nice things like "restore" the selection model.
-
-        // The model indices are sorted so that we remove the tracks from the table
-        // in ascending order. This is necessary because if track A is above track B in
-        // the table, and you remove track A, the model index for track B will change.
-        // Sorting the indices first means we don't have to worry about this.
-        //std::sort(m_selectedIndices.begin(), m_selectedIndices.end(), std::greater<QModelIndex>());
-        std::sort(selectedRows.begin(), selectedRows.end());
-        int maxRow = 0;
-        int minRow = 0;
-        if (!selectedRows.isEmpty()) {
-            maxRow = selectedRows.last();
-            minRow = selectedRows.first();
-        }
-
-        // Destination row, if destIndex is invalid we set it to last row + 1
-        int destRow = destIndex.row() < 0 ? model()->rowCount() : destIndex.row();
-
-        int selectedRowCount = selectedRows.count();
-        int selectionRestoreStartRow = destRow;
-
-        // Adjust first row of new selection
-        if (destRow >= minRow && destRow <= maxRow) {
-            // If you drag a contiguous selection of multiple tracks and drop
-            // them somewhere inside that same selection, do nothing.
->>>>>>> dd4f3325
             return;
         }
 
-<<<<<<< HEAD
         moveRows(selectedRows, destIndex.row());
     } else { // Drag and drop inside Mixxx is only for few rows, bulks happen here
         // Reset the selected tracks (if you had any tracks highlighted, it
         // clears them)
-        selectionModel()->clear();
-=======
-        // For each row that needs to be moved...
-        while (!selectedRows.isEmpty()) {
-            int movedRow = selectedRows.takeFirst(); // Remember it's row index
-            // Move it
-            trackModel->moveTrack(model()->index(movedRow, 0), destIndex);
-
-            // Move the row indices for rows that got bumped up
-            // into the void we left, or down because of the new spot
-            // we're taking.
-            for (int i = 0; i < selectedRows.count(); i++) {
-                if ((selectedRows[i] > movedRow) && (
-                    (destRow > selectedRows[i]) )) {
-                    selectedRows[i] = selectedRows[i] - 1;
-                } else if ((selectedRows[i] < movedRow) &&
-                            (destRow < selectedRows[i])) {
-                    selectedRows[i] = selectedRows[i] + 1;
-                }
-            }
-        }
-
-
-        // Highlight the moved rows again (restoring the selection)
-        //QModelIndex newSelectedIndex = destIndex;
-        for (int i = 0; i < selectedRowCount; i++) {
-            pSelectionModel->select(model()->index(selectionRestoreStartRow + i, 0),
-                    QItemSelectionModel::Select | QItemSelectionModel::Rows);
-        }
-    } else { // Drag and drop inside Mixxx is only for few rows, bulks happen here
-        // Reset the selected tracks (if you had any tracks highlighted, it
-        // clears them)
         pSelectionModel->clear();
->>>>>>> dd4f3325
 
         // Have to do this here because the index is invalid after
         // addTrack
@@ -873,11 +768,7 @@
         if (pTrackModel->hasCapabilities(TrackModel::Capability::Reorder)) {
             // TODO Also set current index to have good starting point for navigation?
             for (int i = selectionStartRow; i < selectionStartRow + numNewRows; i++) {
-<<<<<<< HEAD
-                selectionModel()->select(model()->index(i, 0),
-=======
                 pSelectionModel->select(model()->index(i, 0),
->>>>>>> dd4f3325
                         QItemSelectionModel::Select |
                                 QItemSelectionModel::Rows);
             }
@@ -898,7 +789,6 @@
     return pSelectionModel->selectedRows();
 }
 
-<<<<<<< HEAD
 QList<int> WTrackTableView::getSelectedRowNumbers() const {
     QModelIndexList indices = getSelectedRows();
     QList<int> selectedRows;
@@ -909,8 +799,6 @@
     return selectedRows;
 }
 
-=======
->>>>>>> dd4f3325
 TrackModel* WTrackTableView::getTrackModel() const {
     TrackModel* trackModel = dynamic_cast<TrackModel*>(model());
     return trackModel;
@@ -1176,19 +1064,14 @@
         if (event->modifiers().testFlag(Qt::NoModifier)) {
             slotMouseDoubleClicked(currentIndex());
         } else if ((event->modifiers() & kPropertiesShortcutModifier)) {
-<<<<<<< HEAD
-            QModelIndexList indices = getSelectedRows();
+            const QModelIndexList indices = getSelectedRows();
+            if (indices.isEmpty()) {
+                return;
+            }
             // TODO Also pass the index of the focused column so DlgTrackInfo/~Multi
             // can focus the respective edit field.
             m_pTrackMenu->loadTrackModelIndices(indices);
             m_pTrackMenu->slotShowDlgTrackInfo();
-=======
-            const QModelIndexList indices = getSelectedRows();
-            if (indices.length() == 1) {
-                m_pTrackMenu->loadTrackModelIndices(indices);
-                m_pTrackMenu->slotShowDlgTrackInfo();
-            }
->>>>>>> dd4f3325
         }
         return;
     }
@@ -1280,11 +1163,7 @@
 }
 
 void WTrackTableView::hideOrRemoveSelectedTracks() {
-<<<<<<< HEAD
-    QModelIndexList indices = getSelectedRows();
-=======
     const QModelIndexList indices = getSelectedRows();
->>>>>>> dd4f3325
     if (indices.isEmpty()) {
         return;
     }
@@ -1379,11 +1258,7 @@
 }
 
 void WTrackTableView::activateSelectedTrack() {
-<<<<<<< HEAD
-    auto indices = getSelectedRows();
-=======
     const QModelIndexList indices = getSelectedRows();
->>>>>>> dd4f3325
     if (indices.isEmpty()) {
         return;
     }
@@ -1391,11 +1266,7 @@
 }
 
 void WTrackTableView::loadSelectedTrackToGroup(const QString& group, bool play) {
-<<<<<<< HEAD
-    auto indices = getSelectedRows();
-=======
     const QModelIndexList indices = getSelectedRows();
->>>>>>> dd4f3325
     if (indices.isEmpty()) {
         return;
     }
@@ -1433,11 +1304,6 @@
 }
 
 QList<TrackId> WTrackTableView::getSelectedTrackIds() const {
-<<<<<<< HEAD
-    QList<TrackId> trackIds;
-
-=======
->>>>>>> dd4f3325
     TrackModel* pTrackModel = getTrackModel();
     VERIFY_OR_DEBUG_ASSERT(pTrackModel != nullptr) {
         qWarning() << "No selected tracks available";
@@ -1445,10 +1311,7 @@
     }
 
     const QModelIndexList rows = getSelectedRows();
-<<<<<<< HEAD
-=======
     QList<TrackId> trackIds;
->>>>>>> dd4f3325
     trackIds.reserve(rows.size());
     for (const QModelIndex& row: rows) {
         const TrackId trackId = pTrackModel->getTrackId(row);
@@ -1669,7 +1532,6 @@
 
     sortByColumn(headerSection, sortOrder);
 
-<<<<<<< HEAD
     selectTracksById(selectedTrackIds, prevColum);
 
     // This seems to be broken since at least Qt 5.12: no scrolling is issued
@@ -1681,16 +1543,12 @@
     TrackModel* trackModel = getTrackModel();
     QAbstractItemModel* itemModel = model();
 
-    QItemSelectionModel* currentSelection = selectionModel();
-    currentSelection->reset(); // remove current selection
-=======
     QItemSelectionModel* pSelectionModel = selectionModel();
     VERIFY_OR_DEBUG_ASSERT(pSelectionModel != nullptr) {
         qWarning() << "No selection model available";
         return;
     }
     pSelectionModel->reset(); // remove current selection
->>>>>>> dd4f3325
 
     // Find previously selected tracks and store respective rows for reselection.
     QMap<int, int> selectedRows;
