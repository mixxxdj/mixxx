--- conflicted
+++ resolved
@@ -106,12 +106,7 @@
     connect(m_pCoverMenu, SIGNAL(reloadCoverArt()),
             this, SLOT(slotReloadCoverArt()));
 
-<<<<<<< HEAD
-    // Disable editing
-    //setEditTriggers(QAbstractItemView::NoEditTriggers);
-=======
     setEditTriggers(QAbstractItemView::EditKeyPressed);
->>>>>>> 33d998dd
 
     // Create all the context m_pMenu->actions (stuff that shows up when you
     //right-click)
