--- conflicted
+++ resolved
@@ -50,21 +50,12 @@
     connect(&m_BpmMapper, SIGNAL(mapped(int)),
             this, SLOT(slotScaleBpm(int)));
 
-<<<<<<< HEAD
-    m_pNumSamplers = new ControlObjectThreadMain(
+    m_pNumSamplers = new ControlObjectThread(
             "[Skin]", "num_samplers");
-    m_pNumDecks = new ControlObjectThreadMain(
+    m_pNumDecks = new ControlObjectThread(
             "[Skin]", "num_decks");
-    m_pNumPreviewDecks = new ControlObjectThreadMain(
+    m_pNumPreviewDecks = new ControlObjectThread(
             "[Skin]", "num_preview_decks");
-=======
-    m_pNumSamplers = new ControlObjectThread(
-            "[Master]", "num_samplers");
-    m_pNumDecks = new ControlObjectThread(
-            "[Master]", "num_decks");
-    m_pNumPreviewDecks = new ControlObjectThread(
-            "[Master]", "num_preview_decks");
->>>>>>> 8765b26c
 
     m_pMenu = new QMenu(this);
 
