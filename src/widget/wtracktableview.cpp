#include "widget/wtracktableview.h"

#include <QDrag>
#include <QModelIndex>
#include <QScrollBar>
#include <QShortcut>
#include <QUrl>

#include "control/controlobject.h"
#include "library/dao/trackschema.h"
#include "library/library.h"
#include "library/library_prefs.h"
#include "library/librarytablemodel.h"
#include "library/searchqueryparser.h"
#include "library/trackcollection.h"
#include "library/trackcollectionmanager.h"
#include "mixer/playermanager.h"
#include "moc_wtracktableview.cpp"
#include "preferences/colorpalettesettings.h"
#include "preferences/dialog/dlgprefdeck.h"
#include "preferences/dialog/dlgpreflibrary.h"
#include "sources/soundsourceproxy.h"
#include "track/track.h"
#include "track/trackref.h"
#include "util/assert.h"
#include "util/defs.h"
#include "util/dnd.h"
#include "util/time.h"
#include "widget/wtrackmenu.h"
#include "widget/wtracktableviewheader.h"

namespace {

// ConfigValue key for QTable vertical scrollbar position
const ConfigKey kVScrollBarPosConfigKey{
        // mixxx::library::prefs::kConfigGroup is defined in another
        // unit of compilation and cannot be reused here!
        QStringLiteral("[Library]"),
        QStringLiteral("VScrollBarPos")};

} // anonymous namespace

WTrackTableView::WTrackTableView(QWidget* parent,
        UserSettingsPointer pConfig,
        Library* pLibrary,
        double backgroundColorOpacity,
        bool sorting)
        : WLibraryTableView(parent, pConfig),
          m_pConfig(pConfig),
          m_pLibrary(pLibrary),
          m_backgroundColorOpacity(backgroundColorOpacity),
          // Default color for the focus border of TableItemDelegates
          m_focusBorderColor(Qt::white),
          m_trackPlayedColor(QColor(kDefaultTrackPlayedColor)),
          m_trackMissingColor(QColor(kDefaultTrackMissingColor)),
          m_sorting(sorting),
          m_selectionChangedSinceLastGuiTick(true),
          m_loadCachedOnly(false) {
    // Connect slots and signals to make the world go 'round.
    connect(this, &WTrackTableView::doubleClicked, this, &WTrackTableView::slotMouseDoubleClicked);

    m_pCOTGuiTick = new ControlProxy(
            QStringLiteral("[App]"), QStringLiteral("gui_tick_50ms_period_s"), this);
    m_pCOTGuiTick->connectValueChanged(this, &WTrackTableView::slotGuiTick50ms);

    m_pKeyNotation = new ControlProxy(mixxx::library::prefs::kKeyNotationConfigKey, this);
    m_pKeyNotation->connectValueChanged(this, &WTrackTableView::keyNotationChanged);

    m_pSortColumn = new ControlProxy("[Library]", "sort_column", this);
    m_pSortColumn->connectValueChanged(this, &WTrackTableView::applySortingIfVisible);
    m_pSortOrder = new ControlProxy("[Library]", "sort_order", this);
    m_pSortOrder->connectValueChanged(this, &WTrackTableView::applySortingIfVisible);

    connect(this,
            &WTrackTableView::scrollValueChanged,
            this,
            &WTrackTableView::slotScrollValueChanged);
}

WTrackTableView::~WTrackTableView() {
    WTrackTableViewHeader* pHeader =
            qobject_cast<WTrackTableViewHeader*>(horizontalHeader());
    if (pHeader) {
        pHeader->saveHeaderState();
    }
}

void WTrackTableView::enableCachedOnly() {
    if (!m_loadCachedOnly) {
        // don't try to load and search covers, drawing only
        // covers which are already in the QPixmapCache.
        emit onlyCachedCoverArt(true);
        m_loadCachedOnly = true;
    }
    m_lastUserAction = mixxx::Time::elapsed();
}

void WTrackTableView::slotScrollValueChanged(int /*unused*/) {
    enableCachedOnly();
}

void WTrackTableView::selectionChanged(
        const QItemSelection& selected, const QItemSelection& deselected) {
    m_selectionChangedSinceLastGuiTick = true;
    enableCachedOnly();
#if QT_VERSION >= QT_VERSION_CHECK(6, 0, 0)
    // Workaround for Qt6 bug https://bugreports.qt.io/browse/QTBUG-108595:
    // If 'selectedClick' is enabled Ctrl+click opens the editor instead of
    // toggling the clicked item.
    // TODO Remove or adjust version guard as soon as the bug is fixed.
    if (m_pLibrary->selectedClickEnabled()) {
        if (selectionModel()->selectedRows().size() > 1) {
            setSelectedClick(false);
        } else {
            setSelectedClick(true);
        }
    }
#endif
    QTableView::selectionChanged(selected, deselected);
}

void WTrackTableView::slotGuiTick50ms(double /*unused*/) {
    if (!isVisible()) {
        // Don't proceed if this isn't visible.
        return;
    }

    // if the user is stopped in the same row for more than 0.1 s,
    // we load un-cached cover arts as well.
    mixxx::Duration timeDelta = mixxx::Time::elapsed() - m_lastUserAction;
    if (m_loadCachedOnly && timeDelta > mixxx::Duration::fromMillis(100)) {
        // Show the currently selected track in the large cover art view and
        // highlights crate and playlists. Doing this in selectionChanged
        // slows down scrolling performance so we wait until the user has
        // stopped interacting first.
        if (m_selectionChangedSinceLastGuiTick) {
            const QModelIndexList indices = getSelectedRows();
            if (indices.size() == 1 && indices.first().isValid()) {
                // A single track has been selected
                TrackModel* trackModel = getTrackModel();
                if (trackModel) {
                    TrackPointer pTrack = trackModel->getTrack(indices.first());
                    if (pTrack) {
                        emit trackSelected(pTrack);
                    }
                }
            } else {
                // None or multiple tracks have been selected
                emit trackSelected(TrackPointer());
            }
            m_selectionChangedSinceLastGuiTick = false;
        }

        // This allows CoverArtDelegate to request that we load covers from disk
        // (as opposed to only serving them from cache).
        emit onlyCachedCoverArt(false);
        m_loadCachedOnly = false;
    }
}

// slot
void WTrackTableView::pasteFromSidebar() {
    pasteTracks(QModelIndex());
}

// slot
void WTrackTableView::loadTrackModel(QAbstractItemModel* model, bool restoreState) {
    qDebug() << "WTrackTableView::loadTrackModel()" << model;

    VERIFY_OR_DEBUG_ASSERT(model) {
        return;
    }
    TrackModel* trackModel = dynamic_cast<TrackModel*>(model);

    VERIFY_OR_DEBUG_ASSERT(trackModel) {
        return;
    }

    // If the model has not changed there's no need to exchange the headers
    // which would cause a small GUI freeze
    if (getTrackModel() == trackModel) {
        // Re-sort the table even if the track model is the same. This triggers
        // a select() if the table is dirty.
        doSortByColumn(horizontalHeader()->sortIndicatorSection(),
                horizontalHeader()->sortIndicatorOrder());

        if (restoreState) {
            restoreCurrentViewState();
        }
        return;
    }

    setVisible(false);

    // Save the previous track model's header state
    WTrackTableViewHeader* oldHeader =
            qobject_cast<WTrackTableViewHeader*>(horizontalHeader());
    if (oldHeader) {
        oldHeader->saveHeaderState();
    }

    // rryan 12/2009 : Due to a bug in Qt, in order to switch to a model with
    // different columns than the old model, we have to create a new horizontal
    // header. Also, for some reason the WTrackTableView has to be hidden or
    // else problems occur. Since we parent the WtrackTableViewHeader's to the
    // WTrackTableView, they are automatically deleted.
    auto* header = new WTrackTableViewHeader(Qt::Horizontal, this);

    // WTF(rryan) The following saves on unnecessary work on the part of
    // WTrackTableHeaderView. setHorizontalHeader() calls setModel() on the
    // current horizontal header. If this happens on the old
    // WTrackTableViewHeader, then it will save its old state, AND do the work
    // of initializing its menus on the new model. We create a new
    // WTrackTableViewHeader, so this is wasteful. Setting a temporary
    // QHeaderView here saves on setModel() calls. Since we parent the
    // QHeaderView to the WTrackTableView, it is automatically deleted.
    auto* tempHeader = new QHeaderView(Qt::Horizontal, this);
    /* Tobias Rafreider: DO NOT SET SORTING TO TRUE during header replacement
     * Otherwise, setSortingEnabled(1) will immediately trigger sortByColumn()
     * For some reason this will cause 4 select statements in series
     * from which 3 are redundant --> expensive at all
     *
     * Sorting columns, however, is possible because we
     * enable clickable sorting indicators some lines below.
     * Furthermore, we connect signal 'sortIndicatorChanged'.
     *
     * Fixes Bug #672762
     */

    setSortingEnabled(false);
    setHorizontalHeader(tempHeader);

    setModel(model);
    setHorizontalHeader(header);
    header->setSectionsMovable(true);
    header->setSectionsClickable(true);
    // Setting this to true would render all column labels BOLD as soon as the
    // tableview is focused -- and would not restore the previous style when
    // it's unfocused. This can not be overwritten with qss, so it can screw up
    // the skin design. Also, due to selectionModel()->selectedRows() it is not
    // even useful to indicate the focused column because all columns are highlighted.
    header->setHighlightSections(false);
    header->setSortIndicatorShown(m_sorting);
    header->setDefaultAlignment(Qt::AlignLeft);

    // Initialize all column-specific things
    for (int i = 0; i < model->columnCount(); ++i) {
        // Setup delegates according to what the model tells us
        QAbstractItemDelegate* delegate =
                trackModel->delegateForColumn(i, this);
        // We need to delete the old delegates, since the docs say the view will
        // not take ownership of them.
        QAbstractItemDelegate* old_delegate = itemDelegateForColumn(i);
        // If delegate is NULL, it will unset the delegate for the column
        setItemDelegateForColumn(i, delegate);
        delete old_delegate;

        // Show or hide the column based on whether it should be shown or not.
        if (trackModel->isColumnInternal(i)) {
            //qDebug() << "Hiding column" << i;
            horizontalHeader()->hideSection(i);
        }
        /* If Mixxx starts the first time or the header states have been cleared
         * due to database schema evolution we gonna hide all columns that may
         * contain a potential large number of NULL values.  This will hide the
         * key column by default unless the user brings it to front
         */
        if (trackModel->isColumnHiddenByDefault(i) &&
                !header->hasPersistedHeaderState()) {
            //qDebug() << "Hiding column" << i;
            horizontalHeader()->hideSection(i);
        }
    }

    if (m_sorting) {
        // NOTE: Should be a UniqueConnection but that requires Qt 4.6
        // But Qt::UniqueConnections do not work for lambdas, non-member functions
        // and functors; they only apply to connecting to member functions.
        // https://doc.qt.io/qt-5/qobject.html#connect
        connect(horizontalHeader(),
                &QHeaderView::sortIndicatorChanged,
                this,
                &WTrackTableView::slotSortingChanged,
                Qt::AutoConnection);

        Qt::SortOrder sortOrder;
        TrackModel::SortColumnId sortColumn =
                trackModel->sortColumnIdFromColumnIndex(
                        horizontalHeader()->sortIndicatorSection());
        if (sortColumn != TrackModel::SortColumnId::Invalid) {
            // Sort by the saved sort section and order.
            sortOrder = horizontalHeader()->sortIndicatorOrder();
        } else {
            // No saved order is present. Use the TrackModel's default sort order.
            sortColumn = trackModel->sortColumnIdFromColumnIndex(trackModel->defaultSortColumn());
            sortOrder = trackModel->defaultSortOrder();

            if (sortColumn == TrackModel::SortColumnId::Invalid) {
                // If the TrackModel has an invalid or internal column as its default
                // sort, find the first valid sort column and sort by that.
                const int columnCount = model->columnCount(); // just to avoid an endless while loop
                for (int sortColumnIndex = 0; sortColumnIndex < columnCount; sortColumnIndex++) {
                    sortColumn = trackModel->sortColumnIdFromColumnIndex(sortColumnIndex);
                    if (sortColumn != TrackModel::SortColumnId::Invalid) {
                        break;
                    }
                }
            }
        }

        m_pSortColumn->set(static_cast<double>(sortColumn));
        m_pSortOrder->set(sortOrder);
        applySorting();
    }

    // Set up drag and drop behavior according to whether or not the track
    // model says it supports it.

    // Defaults
    setAcceptDrops(true);
    setDragDropMode(QAbstractItemView::DragOnly);
    // Always enable drag for now (until we have a model that doesn't support
    // this.)
    setDragEnabled(true);

    if (trackModel->hasCapabilities(TrackModel::Capability::ReceiveDrops)) {
        setDragDropMode(QAbstractItemView::DragDrop);
        setDropIndicatorShown(true);
        setAcceptDrops(true);
        //viewport()->setAcceptDrops(true);
    }

    // Possible giant fuckup alert - It looks like Qt has something like these
    // caps built-in, see http://doc.trolltech.com/4.5/qt.html#ItemFlag-enum and
    // the flags(...) function that we're already using in LibraryTableModel. I
    // haven't been able to get it to stop us from using a model as a drag
    // target though, so my hacks above may not be completely unjustified.

    setVisible(true);

    // trigger restoring scrollBar position, selection etc.
    if (restoreState) {
        restoreCurrentViewState();
    }
    initTrackMenu();
}

void WTrackTableView::initTrackMenu() {
    auto* trackModel = getTrackModel();
    DEBUG_ASSERT(trackModel);

    if (m_pTrackMenu) {
        m_pTrackMenu->deleteLater();
    }

    m_pTrackMenu = make_parented<WTrackMenu>(this,
            m_pConfig,
            m_pLibrary,
            WTrackMenu::Feature::All,
            trackModel);
    connect(m_pTrackMenu.get(),
            &WTrackMenu::loadTrackToPlayer,
            this,
            &WLibraryTableView::loadTrackToPlayer);

    connect(m_pTrackMenu,
            &WTrackMenu::trackMenuVisible,
            this,
            [this](bool visible) {
                emit trackMenuVisible(visible);
            });
    // after removing tracks from the view via track menu, restore a usable
    // selection/currentIndex for navigation via keyboard & controller
    connect(m_pTrackMenu,
            &WTrackMenu::restoreCurrentViewStateOrIndex,
            this,
            &WTrackTableView::slotrestoreCurrentIndex);
}

// slot
void WTrackTableView::slotMouseDoubleClicked(const QModelIndex& index) {
    // Read the current TrackDoubleClickAction setting
    // TODO simplify this casting madness
    int doubleClickActionConfigValue =
            m_pConfig->getValue(mixxx::library::prefs::kTrackDoubleClickActionConfigKey,
                    static_cast<int>(DlgPrefLibrary::TrackDoubleClickAction::LoadToDeck));
    DlgPrefLibrary::TrackDoubleClickAction doubleClickAction =
            static_cast<DlgPrefLibrary::TrackDoubleClickAction>(
                    doubleClickActionConfigValue);

    if (doubleClickAction == DlgPrefLibrary::TrackDoubleClickAction::Ignore) {
        return;
    }

    auto* trackModel = getTrackModel();
    VERIFY_OR_DEBUG_ASSERT(trackModel) {
        return;
    }

    if (doubleClickAction == DlgPrefLibrary::TrackDoubleClickAction::LoadToDeck &&
            trackModel->hasCapabilities(
                    TrackModel::Capability::LoadToDeck)) {
        TrackPointer pTrack = trackModel->getTrack(index);
        if (pTrack) {
            emit loadTrack(pTrack);
        }
    } else if (doubleClickAction == DlgPrefLibrary::TrackDoubleClickAction::AddToAutoDJBottom &&
            trackModel->hasCapabilities(
                    TrackModel::Capability::AddToAutoDJ)) {
        addToAutoDJ(PlaylistDAO::AutoDJSendLoc::BOTTOM);
    } else if (doubleClickAction == DlgPrefLibrary::TrackDoubleClickAction::AddToAutoDJTop &&
            trackModel->hasCapabilities(
                    TrackModel::Capability::AddToAutoDJ)) {
        addToAutoDJ(PlaylistDAO::AutoDJSendLoc::TOP);
    }
}

TrackModel::SortColumnId WTrackTableView::getColumnIdFromCurrentIndex() {
    TrackModel* trackModel = getTrackModel();
    VERIFY_OR_DEBUG_ASSERT(trackModel) {
        return TrackModel::SortColumnId::Invalid;
    }
    return trackModel->sortColumnIdFromColumnIndex(currentIndex().column());
}

void WTrackTableView::assignPreviousTrackColor() {
    const QModelIndexList indices = getSelectedRows();
    if (indices.isEmpty()) {
        return;
    }

    TrackModel* trackModel = getTrackModel();
    if (!trackModel) {
        return;
    }

    QModelIndex index = indices.at(0);
    TrackPointer pTrack = trackModel->getTrack(index);
    if (pTrack) {
        ColorPaletteSettings colorPaletteSettings(m_pConfig);
        ColorPalette colorPalette = colorPaletteSettings.getTrackColorPalette();
        mixxx::RgbColor::optional_t color = pTrack->getColor();
        pTrack->setColor(colorPalette.previousColor(color));
    }
}

void WTrackTableView::assignNextTrackColor() {
    const QModelIndexList indices = getSelectedRows();
    if (indices.isEmpty()) {
        return;
    }

    TrackModel* trackModel = getTrackModel();
    if (!trackModel) {
        return;
    }

    QModelIndex index = indices.at(0);
    TrackPointer pTrack = trackModel->getTrack(index);
    if (pTrack) {
        ColorPaletteSettings colorPaletteSettings(m_pConfig);
        ColorPalette colorPalette = colorPaletteSettings.getTrackColorPalette();
        mixxx::RgbColor::optional_t color = pTrack->getColor();
        pTrack->setColor(colorPalette.nextColor(color));
    }
}

void WTrackTableView::slotPurge() {
    const QModelIndexList indices = getSelectedRows();
    if (indices.isEmpty()) {
        return;
    }
    TrackModel* trackModel = getTrackModel();
    if (!trackModel) {
        return;
    }
    saveCurrentIndex();
    trackModel->purgeTracks(indices);
    restoreCurrentIndex();
}

void WTrackTableView::slotDeleteTracksFromDisk() {
    const QModelIndexList indices = getSelectedRows();
    if (indices.isEmpty()) {
        return;
    }
    saveCurrentIndex();
    m_pTrackMenu->loadTrackModelIndices(indices);
    m_pTrackMenu->slotRemoveFromDisk();
    // WTrackmenu emits restoreCurrentViewStateOrIndex()
}

void WTrackTableView::slotUnhide() {
    const QModelIndexList indices = getSelectedRows();
    if (indices.isEmpty()) {
        return;
    }
    TrackModel* trackModel = getTrackModel();
    if (!trackModel) {
        return;
    }
    saveCurrentIndex();
    trackModel->unhideTracks(indices);
    restoreCurrentIndex();
}

void WTrackTableView::slotShowHideTrackMenu(bool show) {
    VERIFY_OR_DEBUG_ASSERT(m_pTrackMenu.get()) {
        return;
    }
    if (show == m_pTrackMenu->isVisible()) {
        emit trackMenuVisible(show);
        return;
    }
    if (show) {
        QContextMenuEvent event(QContextMenuEvent::Mouse,
                mapFromGlobal(QCursor::pos()),
                QCursor::pos());
        contextMenuEvent(&event);
    } else {
        m_pTrackMenu->close();
    }
}

void WTrackTableView::contextMenuEvent(QContextMenuEvent* event) {
    VERIFY_OR_DEBUG_ASSERT(m_pTrackMenu.get()) {
        initTrackMenu();
    }
    event->accept();
    // Update track indices in context menu
    const QModelIndexList indices = getSelectedRows();
    if (indices.isEmpty()) {
        return;
    }
    // TODO Also pass the index of the focused column so DlgTrackInfo/~Multi?
    // They could then focus the respective edit field.
    m_pTrackMenu->loadTrackModelIndices(indices);

    saveCurrentIndex();

    // Create the right-click menu
    m_pTrackMenu->popup(event->globalPos());
    // WTrackmenu emits restoreCurrentViewStateOrIndex() if required
}

void WTrackTableView::onSearch(const QString& text) {
    TrackModel* trackModel = getTrackModel();
    if (trackModel) {
        saveCurrentViewState();
        bool queryIsLessSpecific = SearchQueryParser::queryIsLessSpecific(
                trackModel->currentSearch(), text);
        QList<TrackId> selectedTracks = getSelectedTrackIds();
        TrackId prevTrack = getCurrentTrackId();
        saveCurrentIndex();
        trackModel->search(text);
        if (queryIsLessSpecific) {
            // If the user removed query terms, we try to select the same
            // tracks as before
            setCurrentTrackId(prevTrack, m_prevColumn);
            setSelectedTracks(selectedTracks);
        } else {
            // The user created a more specific search query, try to restore a
            // previous state
            if (!restoreCurrentViewState()) {
                // We found no saved state for this query, try to select the
                // tracks last active, if they are part of the result set
                if (!setCurrentTrackId(prevTrack, m_prevColumn)) {
                    // if the last focused track is not present try to focus the
                    // respective index and scroll there
                    restoreCurrentIndex();
                }
                setSelectedTracks(selectedTracks);
            }
        }
    }
}

void WTrackTableView::onShow() {
}

void WTrackTableView::mousePressEvent(QMouseEvent* pEvent) {
    DragAndDropHelper::mousePressed(pEvent);
    WLibraryTableView::mousePressEvent(pEvent);
}

void WTrackTableView::mouseMoveEvent(QMouseEvent* pEvent) {
    // Only use this for drag and drop if the LeftButton is pressed we need to
    // check for this because mousetracking is activated and this function is
    // called every time the mouse is moved -- kain88 May 2012
    if (pEvent->buttons() != Qt::LeftButton) {
        // Needed for mouse-tracking to fire entered() events. If we call this
        // outside of this if statement then we get 'ghost' drags. See issue
        // #6507
        WLibraryTableView::mouseMoveEvent(pEvent);
        return;
    }

    TrackModel* trackModel = getTrackModel();
    if (!trackModel) {
        return;
    }
    //qDebug() << "MouseMoveEvent";

    if (DragAndDropHelper::mouseMoveInitiatesDrag(pEvent)) {
        // Iterate over selected rows and append each item's location url to a list.
        QList<QString> locations;
        const QModelIndexList indices = getSelectedRows();

        for (const QModelIndex& index : indices) {
            if (!index.isValid()) {
                continue;
            }
            locations.append(trackModel->getTrackLocation(index));
        }
        DragAndDropHelper::dragTrackLocations(locations, this, "library");
    }
}

// Drag enter event, happens when a dragged item hovers over the track table view
void WTrackTableView::dragEnterEvent(QDragEnterEvent * event) {
    auto* trackModel = getTrackModel();
    //qDebug() << "dragEnterEvent" << event->mimeData()->formats();
    if (event->mimeData()->hasUrls()) {
        if (event->source() == this) {
            if (trackModel->hasCapabilities(TrackModel::Capability::Reorder)) {
                event->acceptProposedAction();
                return;
            }
        } else if (DragAndDropHelper::dragEnterAccept(*event->mimeData(),
                                                      "library", true, true)) {
            event->acceptProposedAction();
            return;
        }
    }
    event->ignore();
}

// Drag move event, happens when a dragged item hovers over the track table view...
// It changes the drop handle to a "+" when the drag content is acceptable.
// Without it, the following drop is ignored.
void WTrackTableView::dragMoveEvent(QDragMoveEvent * event) {
    auto* trackModel = getTrackModel();
    // Needed to allow auto-scrolling
    WLibraryTableView::dragMoveEvent(event);

    //qDebug() << "dragMoveEvent" << event->mimeData()->formats();
    if (event->mimeData()->hasUrls())
    {
        if (event->source() == this) {
            if (trackModel->hasCapabilities(TrackModel::Capability::Reorder)) {
                event->acceptProposedAction();
            } else {
                event->ignore();
            }
        } else {
            event->acceptProposedAction();
        }
    } else {
        event->ignore();
    }
}

// Drag-and-drop "drop" event. Occurs when something is dropped onto the track table view
void WTrackTableView::dropEvent(QDropEvent * event) {
    TrackModel* pTrackModel = getTrackModel();
    // We only do things to the TrackModel in this method so if we don't have
    // one we should just bail.
    if (!pTrackModel) {
        event->ignore();
        return;
    }

    QItemSelectionModel* pSelectionModel = selectionModel();
    VERIFY_OR_DEBUG_ASSERT(pSelectionModel != nullptr) {
        qWarning() << "No selection model available";
        event->ignore();
        return;
    }

    if (!event->mimeData()->hasUrls() || pTrackModel->isLocked()) {
        event->ignore();
        return;
    }

    // Save the vertical scrollbar position. Adding new tracks and moving tracks in
    // the SQL data models causes a select() (ie. generation of a new result set),
    // which causes view to reset itself. A view reset causes the widget to scroll back
    // up to the top, which is confusing when you're dragging and dropping. :)
    int vScrollBarPos = verticalScrollBar()->value();


    // Calculate the model index where the track or tracks are destined to go.
    // (the "drop" position in a drag-and-drop)
    // The user usually drops on the seam between two rows.
    // We take the row below the seam for reference.
#if QT_VERSION >= QT_VERSION_CHECK(6, 0, 0)
    QPoint position = event->position().toPoint();
#else
    QPoint position = event->pos();
#endif
    int dropRow = rowAt(position.y());
    int height = rowHeight(dropRow);
    QPoint pointOfRowBelowSeam(position.x(), position.y() + height / 2);
    QModelIndex destIndex = indexAt(pointOfRowBelowSeam);

    //qDebug() << "destIndex.row() is" << destIndex.row();

    // Drag and drop within this widget (track reordering)
    if (event->source() == this &&
            pTrackModel->hasCapabilities(TrackModel::Capability::Reorder)) {
        // Note the above code hides an ambiguous case when a
        // playlist is empty. For that reason, we can't factor that
        // code out to be common for both internal reordering
        // and external drag-and-drop. With internal reordering,
        // you can't have an empty playlist. :)

        // Save a list of rows (just plain ints) so we don't get screwed over
        // when the QModelIndexes all become invalid (eg. after moveTrack()
        // or addTrack())
        QList<int> selectedRows = getSelectedRowNumbers();
        if (selectedRows.isEmpty()) {
            return;
        }

        moveRows(selectedRows, destIndex.row());
    } else { // Drag and drop inside Mixxx is only for few rows, bulks happen here
        // Reset the selected tracks (if you had any tracks highlighted, it
        // clears them)
        pSelectionModel->clear();

        // Have to do this here because the index is invalid after
        // addTrack
        int selectionStartRow = destIndex.row();

        // Make a new selection starting from where the first track was
        // dropped, and select all the dropped tracks

        // If the track was dropped into an empty playlist, start at row
        // 0 not -1 :)
        if ((destIndex.row() == -1) && (model()->rowCount() == 0)) {
            selectionStartRow = 0;
        } else if ((destIndex.row() == -1) && (model()->rowCount() > 0)) {
            // If the track was dropped beyond the end of a playlist, then
            // we need to fudge the destination a bit...
            //qDebug() << "Beyond end of playlist";
            //qDebug() << "rowcount is:" << model()->rowCount();
            selectionStartRow = model()->rowCount();
        }

        // Add all the dropped URLs/tracks to the track model (playlist/crate)
        int numNewRows;
        {
            const QList<mixxx::FileInfo> trackFileInfos =
                    DragAndDropHelper::supportedTracksFromUrls(
                            event->mimeData()->urls(), false, true);
            QList<QString> trackLocations;
            trackLocations.reserve(trackFileInfos.size());
            for (const auto& fileInfo : trackFileInfos) {
                trackLocations.append(fileInfo.location());
            }
            numNewRows = pTrackModel->addTracks(destIndex, trackLocations);
            DEBUG_ASSERT(numNewRows >= 0);
            DEBUG_ASSERT(numNewRows <= trackFileInfos.size());
        }

        // Create the selection, but only if the track model supports
        // reordering. (eg. crates don't support reordering/indexes)
        if (pTrackModel->hasCapabilities(TrackModel::Capability::Reorder)) {
            // TODO Also set current index to have good starting point for navigation?
            for (int i = selectionStartRow; i < selectionStartRow + numNewRows; i++) {
                pSelectionModel->select(model()->index(i, 0),
                        QItemSelectionModel::Select |
                                QItemSelectionModel::Rows);
            }
        }
    }

    event->acceptProposedAction();
    updateGeometries();
    verticalScrollBar()->setValue(vScrollBarPos);
}

QModelIndexList WTrackTableView::getSelectedRows() const {
    QItemSelectionModel* pSelectionModel = selectionModel();
    VERIFY_OR_DEBUG_ASSERT(pSelectionModel != nullptr) {
        qWarning() << "No selection model available";
        return {};
    }
    return pSelectionModel->selectedRows();
}

QList<int> WTrackTableView::getSelectedRowNumbers() const {
    QModelIndexList indices = getSelectedRows();
    QList<int> selectedRows;
    for (const QModelIndex& idx : indices) {
        selectedRows.append(idx.row());
    }
    std::sort(selectedRows.begin(), selectedRows.end());
    return selectedRows;
}

TrackModel* WTrackTableView::getTrackModel() const {
    TrackModel* trackModel = dynamic_cast<TrackModel*>(model());
    return trackModel;
}

namespace {
QModelIndex calculateCutIndex(const QModelIndex& currentIndex,
        const QModelIndexList& removedIndices) {
    if (removedIndices.empty()) {
        return QModelIndex();
    }
    const int row = currentIndex.row();
    int rowAfterRemove = row;
    for (const auto& removeIndex : removedIndices) {
        if (removeIndex.row() < row) {
            rowAfterRemove--;
        }
    }
    return currentIndex.siblingAtRow(rowAfterRemove);
}
} // namespace

void WTrackTableView::removeSelectedTracks() {
    const QModelIndexList indices = getSelectedRows();
    const QModelIndex newIndex = calculateCutIndex(currentIndex(), indices);
    getTrackModel()->removeTracks(indices);
    setCurrentIndex(newIndex);
}

void WTrackTableView::cutSelectedTracks() {
    const QModelIndexList indices = getSelectedRows();
    const QModelIndex newIndex = calculateCutIndex(currentIndex(), indices);
    getTrackModel()->cutTracks(indices);
    setCurrentIndex(newIndex);
}

void WTrackTableView::copySelectedTracks() {
    const QModelIndexList indices = getSelectedRows();
    getTrackModel()->copyTracks(indices);
}

void WTrackTableView::pasteTracks(const QModelIndex& index) {
    TrackModel* trackModel = getTrackModel();
    if (!trackModel) {
        return;
    }

    const auto prevIdx = currentIndex();

    const QList<int> rows = trackModel->pasteTracks(index);
    if (rows.empty()) {
        return;
    }

    updateGeometries();
    const auto lastVisibleRow = rowAt(height());

    // Use selectRow to scroll to the first or last pasted row. We would use
    // scrollTo but this is broken. This solution was already used elsewhere
    // in this way.
    if (rows.back() > lastVisibleRow) {
        selectRow(rows.back());
    } else {
        selectRow(rows.front());
    }

    const auto idx = prevIdx.siblingAtRow(rows.back());
    QItemSelectionModel* pSelectionModel = selectionModel();
    if (pSelectionModel && idx.isValid()) {
        pSelectionModel->setCurrentIndex(idx,
                QItemSelectionModel::SelectCurrent | QItemSelectionModel::Select);
    }

    // Select all the rows that we pasted
    for (const auto row : rows) {
        selectionModel()->select(model()->index(row, 0),
                QItemSelectionModel::Select | QItemSelectionModel::Rows);
    }
}

void WTrackTableView::moveRows(QList<int> selectedRowsIn, int destRow) {
    TrackModel* pTrackModel = getTrackModel();
    if (!pTrackModel) {
        return;
    }
    if (selectedRowsIn.isEmpty()) {
        return;
    }

    // Note(RRyan/Max Linke):
    // The biggest subtlety in the way I've done this track reordering code
    // is that as soon as we've moved ANY track, all of our QModelIndexes probably
    // get screwed up. The starting point for the logic below is to say screw
    // the QModelIndexes, and just keep a list of row numbers to work from.
    // That ends up making the logic simpler and the behavior totally predictable,
    // which lets us do nice things like "restore" the selection model.

    // The model indices are sorted so that we remove the tracks from the table
    // in ascending order. This is necessary because if track A is above track B in
    // the table, and you remove track A, the model index for track B will change.
    // Sorting the indices first means we don't have to worry about this.
    QList<int> selectedRows = std::move(selectedRowsIn);

    // An invalid destination row means we're supposed to move the selection to the end.
    // Happens when we drop tracks into the void below the last track.
    destRow = destRow < 0 ? model()->rowCount() : destRow;
    // Required for refocusing the correct column and restoring the selection
    // after we moved. Use 0 if the index is invalid for some reason.
    int idxCol = std::max(0, currentIndex().column());
    int selectedRowCount = selectedRows.count();
    int selectionRestoreStartRow = destRow;
    int firstSelRow = selectedRows.first();
    int lastSelRow = selectedRows.last();

    if (destRow == firstSelRow && selectedRowCount == 1) {
        return; // no-op
    }

    // Adjust first row of new selection
    if (destRow >= firstSelRow && destRow <= lastSelRow) {
        // Destination is inside the selection.
        if (selectedRowCount == lastSelRow - firstSelRow + 1) {
            // If we drag a contiguous selection of multiple tracks and drop them
            // somewhere inside that same selection, we obviously have nothing to do.
            // This is also a good way to abort accidental drags.
            return;
        }
        // Non-continuous selection:
        if (destRow == firstSelRow) {
            // Consolidate selection at first selected row.
            // Remove consecutive rows (they are already in place) until we find
            // the first gap in the selection.
            // Use the row after that continuous part as destination.
            while (destRow == firstSelRow) {
                selectedRows.removeFirst();
                firstSelRow = selectedRows.first();
                destRow++;
            }
        } else {
            return;
        }
    }

    if (destRow < firstSelRow) {
        // If we're moving the tracks UP, reverse the order of the row selection
        // to make the algorithm below work as it is
        std::sort(selectedRows.begin(),
                selectedRows.end(),
                std::greater<int>());
    } else { // Down
        if (destRow > lastSelRow) {
            // If we're moving the tracks DOWN, adjust the first row to reselect
            selectionRestoreStartRow =
                    selectionRestoreStartRow - selectedRowCount;
        }
    }

    // For each row that needs to be moved...
    while (!selectedRows.isEmpty()) {
        int movedRow = selectedRows.takeFirst(); // Remember it's row index
        // Move it
        pTrackModel->moveTrack(model()->index(movedRow, 0), model()->index(destRow, 0));

        // Move the row indices for rows that got bumped up
        // into the void we left, or down because of the new spot
        // we're taking.
        for (int i = 0; i < selectedRows.count(); i++) {
            if ((selectedRows[i] > movedRow) && ((destRow > selectedRows[i]))) {
                selectedRows[i] = selectedRows[i] - 1;
            } else if ((selectedRows[i] < movedRow) &&
                    (destRow < selectedRows[i])) {
                selectedRows[i] = selectedRows[i] + 1;
            }
        }
    }

    // Set current index.
    // TODO If we moved down, pick the last selected row?
    // int idxRow = destRow < firstSelRow
    //         ? selectionRestoreStartRow
    //         : selectionRestoreStartRow + selectedRowCount - 1;
    const auto idx = model()->index(selectionRestoreStartRow, idxCol);
    QItemSelectionModel* pSelectionModel = selectionModel();
    if (pSelectionModel && idx.isValid()) {
        pSelectionModel->setCurrentIndex(idx,
                QItemSelectionModel::SelectCurrent | QItemSelectionModel::Select);
    }

    // Select the moved rows (restore previous selection)
    for (int i = 0; i < selectedRowCount; i++) {
        selectionModel()->select(model()->index(selectionRestoreStartRow + i, idxCol),
                QItemSelectionModel::Select | QItemSelectionModel::Rows);
    }
}

void WTrackTableView::moveSelectedTracks(QKeyEvent* event) {
    QList<int> selectedRows = getSelectedRowNumbers();
    if (selectedRows.isEmpty()) {
        return;
    }

    bool up = event->key() == Qt::Key_Up;
    bool pageUp = event->key() == Qt::Key_PageUp;
    bool down = event->key() == Qt::Key_Down;
    bool pageDown = event->key() == Qt::Key_PageDown;
    bool top = event->key() == Qt::Key_Home;
    bool bottom = event->key() == Qt::Key_End;

    // Check if we have a continuous selection.
    int firstSelRow = selectedRows.first();
    int lastSelRow = selectedRows.last();
    int rowCount = model()->rowCount();
    bool continuous = selectedRows.length() == lastSelRow - firstSelRow + 1;
    if (continuous &&
            (((up || pageUp || top) && firstSelRow == 0) ||
                    ((down || pageDown || bottom) && lastSelRow == rowCount - 1))) {
        // Continuous selection with no more rows to skip in the desired
        // direction, further Up/Down would wrap around the current index.
        // Ignore.
        return;
    }

    int destRow = 0;
    if (top) {
        destRow = 0;
    } else if (bottom || ((bottom || down || pageDown) && lastSelRow == rowCount - 1)) {
        // In case of End or non-continuous and lastSelRow already at the end
        // we simply paste at the end by invalidating the index.
        destRow = -1;
    } else if (up || pageUp) {
        // currentIndex can be anywhere inside or outside the selection.
        // Set it top or bottom of the selection, then pass through the key event
        // to get us the desired destination index.
        setCurrentIndex(model()->index(firstSelRow, currentIndex().column()));
        QTableView::keyPressEvent(event);
        destRow = currentIndex().row();
    } else {
        // Same when moving down.
        setCurrentIndex(model()->index(lastSelRow, currentIndex().column()));
        QTableView::keyPressEvent(event);
        destRow = currentIndex().row() + 1;
        if (pageDown && destRow >= rowCount) {
            // PageDown hit the end of the list. Explicitly paste at the
            destRow = -1;
        } else {
        }
    }

    moveRows(selectedRows, destRow);
}

void WTrackTableView::keyPressEvent(QKeyEvent* event) {
    switch (event->key()) {
    case kPropertiesShortcutKey: {
        // Return invokes the double-click action.
        // Ctrl+Return opens the track properties dialog.
        // Ignore it if any cell editor is open.
        // Note: we use kPropertiesShortcutKey/~Mofifier here and in
        // in WTrackMenu to display the shortcut.
        if (state() == QTableView::EditingState) {
            break;
        }
        if (event->modifiers().testFlag(Qt::NoModifier)) {
            slotMouseDoubleClicked(currentIndex());
        } else if ((event->modifiers() & kPropertiesShortcutModifier)) {
            const QModelIndexList indices = getSelectedRows();
            if (indices.isEmpty()) {
                return;
            }
            // TODO Also pass the index of the focused column so DlgTrackInfo/~Multi
            // can focus the respective edit field.
            m_pTrackMenu->loadTrackModelIndices(indices);
            m_pTrackMenu->slotShowDlgTrackInfo();
        }
        return;
    }
    case kHideRemoveShortcutKey: {
        if (event->modifiers() == kHideRemoveShortcutModifier) {
            hideOrRemoveSelectedTracks();
        }
        return;
    }
    default:
        break;
    }
    TrackModel* pTrackModel = getTrackModel();
    if (pTrackModel && !pTrackModel->isLocked()) {
        if (event->matches(QKeySequence::Delete) || event->key() == Qt::Key_Backspace) {
            removeSelectedTracks();
            return;
        }
        if (event->matches(QKeySequence::Cut)) {
            cutSelectedTracks();
            return;
        }
        if (event->matches(QKeySequence::Copy)) {
            copySelectedTracks();
            return;
        }
        if (event->matches(QKeySequence::Paste)) {
            pasteTracks(currentIndex());
            return;
        }
        if (event->modifiers().testFlag(Qt::AltModifier) &&
                (event->key() == Qt::Key_Up ||
                        event->key() == Qt::Key_Down ||
                        event->key() == Qt::Key_PageUp ||
                        event->key() == Qt::Key_PageDown ||
                        event->key() == Qt::Key_Home ||
                        event->key() == Qt::Key_End) &&
                pTrackModel->hasCapabilities(TrackModel::Capability::Reorder)) {
            moveSelectedTracks(event);
            return;
        }
        if (event->key() == Qt::Key_Escape) {
            clearSelection();
            setCurrentIndex(QModelIndex());
        }
    }
    QTableView::keyPressEvent(event);
}

void WTrackTableView::resizeEvent(QResizeEvent* event) {
    // When the tracks view shrinks in height, e.g. when other skin regions expand,
    // and if the row was visible before resizing, scroll to it afterwards.

    // these heights are the actual inner region without header, scrollbars and padding
    int oldHeight = event->oldSize().height();
    int newHeight = event->size().height();

    if (newHeight >= oldHeight) {
        QTableView::resizeEvent(event);
        return;
    }

    QModelIndex currIndex = currentIndex();
    int currRow = currIndex.row();
    int rHeight = rowHeight(currRow);

    if (currRow < 0 || rHeight == 0) { // true if currIndex is invalid
        QTableView::resizeEvent(event);
        return;
    }

    // y-pos of the top edge, negative value means above viewport boundary
    int posInView = rowViewportPosition(currRow);
    // Check if the row is visible.
    // Note: don't use viewport()->height() because that may already have changed
    bool rowWasVisible = posInView > 0 && posInView - rHeight < oldHeight;

    QTableView::resizeEvent(event);

    if (!rowWasVisible) {
        return;
    }

    // Check if the item is fully visible. If not, scroll to show it
    posInView = rowViewportPosition(currRow);
    if (posInView - rHeight < 0 || posInView + rHeight > newHeight) {
        scrollTo(currIndex);
    }
}

void WTrackTableView::hideOrRemoveSelectedTracks() {
    const QModelIndexList indices = getSelectedRows();
    if (indices.isEmpty()) {
        return;
    }

    TrackModel* pTrackModel = getTrackModel();
    if (!pTrackModel) {
        return;
    }

    TrackModel::Capability cap;
    // Remove is the primary action if allowed (playlists and crates).
    // Else we test for remove capability.
    // In the track menu the hotkey is shown for 'Remove ..' actions, or if there
    // is no remove action, for 'Hide ..'. Hence, to match the hotkey, do Hide
    // only if the track model doesn't support any Remove actions.
    if (pTrackModel->hasCapabilities(TrackModel::Capability::Remove)) {
        cap = TrackModel::Capability::Remove;
    } else if (pTrackModel->hasCapabilities(TrackModel::Capability::RemoveCrate)) {
        cap = TrackModel::Capability::RemoveCrate;
    } else if (pTrackModel->hasCapabilities(TrackModel::Capability::RemovePlaylist)) {
        cap = TrackModel::Capability::RemovePlaylist;
    } else if (pTrackModel->hasCapabilities(TrackModel::Capability::Hide)) {
        cap = TrackModel::Capability::Hide;
    } else { // Locked playlists and crates
        return;
    }

    switch (cap) {
    case TrackModel::Capability::Remove:
    case TrackModel::Capability::RemoveCrate:
    case TrackModel::Capability::RemovePlaylist: {
        if (pTrackModel->isLocked()) {
            return;
        }
    default:
        break;
    }
    }

    if (pTrackModel->getRequireConfirmationToHideRemoveTracks()) {
        QString title;
        QString message;
        if (cap == TrackModel::Capability::Hide) {
            // Hide tracks if this is the main library table
            title = tr("Confirm track hide");
            message = tr("Are you sure you want to hide the selected tracks?");
        } else {
            title = tr("Confirm track removal");
            // Else remove the tracks from AutoDJ/crate/playlist
            if (cap == TrackModel::Capability::Remove) {
                message =
                        tr("Are you sure you want to remove the selected "
                           "tracks from AutoDJ queue?");
            } else if (cap == TrackModel::Capability::RemoveCrate) {
                message =
                        tr("Are you sure you want to remove the selected "
                           "tracks from this crate?");
            } else { // TrackModel::Capability::RemovePlaylist
                message =
                        tr("Are you sure you want to remove the selected "
                           "tracks from this playlist?");
            }
        }

        QMessageBox msg;
        msg.setIcon(QMessageBox::Question);
        msg.setWindowTitle(title);
        msg.setText(message);
        QCheckBox notAgainCB(tr("Don't ask again during this session"));
        notAgainCB.setCheckState(Qt::Unchecked);
        msg.setCheckBox(&notAgainCB);
        msg.setStandardButtons(QMessageBox::Ok | QMessageBox::Cancel);
        msg.setDefaultButton(QMessageBox::Cancel);
        if (msg.exec() != QMessageBox::Ok) {
            return;
        }

        if (notAgainCB.isChecked()) {
            pTrackModel->setRequireConfirmationToHideRemoveTracks(false);
        }
    }

    saveCurrentIndex();

    if (cap == TrackModel::Capability::Hide) {
        pTrackModel->hideTracks(indices);
    } else {
        pTrackModel->removeTracks(indices);
    }

    restoreCurrentIndex();
}

void WTrackTableView::activateSelectedTrack() {
    const QModelIndexList indices = getSelectedRows();
    if (indices.isEmpty()) {
        return;
    }
    slotMouseDoubleClicked(indices.at(0));
}

<<<<<<< HEAD
#ifdef __STEM__
void WTrackTableView::loadSelectedTrackToGroup(const QString& group,
        uint stemMask,
        bool play) {
#else
void WTrackTableView::loadSelectedTrackToGroup(const QString& group,
        bool play) {
#endif
    auto indices = getSelectedRows();
=======
void WTrackTableView::loadSelectedTrackToGroup(const QString& group, bool play) {
    const QModelIndexList indices = getSelectedRows();
>>>>>>> 8790b5fb
    if (indices.isEmpty()) {
        return;
    }
    bool allowLoadTrackIntoPlayingDeck = false;
    if (m_pConfig->exists(kConfigKeyLoadWhenDeckPlaying)) {
        int loadWhenDeckPlaying =
                m_pConfig->getValueString(kConfigKeyLoadWhenDeckPlaying).toInt();
        switch (static_cast<LoadWhenDeckPlaying>(loadWhenDeckPlaying)) {
        case LoadWhenDeckPlaying::Allow:
        case LoadWhenDeckPlaying::AllowButStopDeck:
            allowLoadTrackIntoPlayingDeck = true;
            break;
        case LoadWhenDeckPlaying::Reject:
            break;
        }
    } else {
        // support older version of this flag
        allowLoadTrackIntoPlayingDeck =
                m_pConfig->getValue<bool>(kConfigKeyAllowTrackLoadToPlayingDeck);
    }
    // If the track load override is disabled, check to see if a track is
    // playing before trying to load it.
    // Always load to preview deck.
    if (!allowLoadTrackIntoPlayingDeck &&
            !PlayerManager::isPreviewDeckGroup(group) &&
            ControlObject::get(ConfigKey(group, "play")) > 0.0) {
        return;
    }
    auto index = indices.at(0);
    auto* trackModel = getTrackModel();
    TrackPointer pTrack;
    if (trackModel && (pTrack = trackModel->getTrack(index))) {
#ifdef __STEM__
        DEBUG_ASSERT(!stemMask || pTrack->hasStem());
        emit loadTrackToPlayer(pTrack, group, stemMask, play);
#else
        emit loadTrackToPlayer(pTrack, group, play);
#endif
    }
}

QList<TrackId> WTrackTableView::getSelectedTrackIds() const {
    TrackModel* pTrackModel = getTrackModel();
    VERIFY_OR_DEBUG_ASSERT(pTrackModel != nullptr) {
        qWarning() << "No selected tracks available";
        return {};
    }

    const QModelIndexList rows = getSelectedRows();
    QList<TrackId> trackIds;
    trackIds.reserve(rows.size());
    for (const QModelIndex& row: rows) {
        const TrackId trackId = pTrackModel->getTrackId(row);
        if (trackId.isValid()) {
            trackIds.append(trackId);
        } else {
            // This happens in the browse view where only some tracks
            // have an id.
            qDebug() << "Skipping row" << row << "with invalid track id";
        }
    }

    return trackIds;
}

TrackId WTrackTableView::getCurrentTrackId() const {
    TrackModel* pTrackModel = getTrackModel();
    VERIFY_OR_DEBUG_ASSERT(pTrackModel != nullptr) {
        qWarning() << "No selected tracks available";
        return {};
    }

    QItemSelectionModel* pSelectionModel = selectionModel();
    VERIFY_OR_DEBUG_ASSERT(pSelectionModel != nullptr) {
        qWarning() << "No selection model available";
        return {};
    }

    const QModelIndex current = pSelectionModel->currentIndex();
    if (current.isValid()) {
        return pTrackModel->getTrackId(current);
    }
    return {};
}

bool WTrackTableView::isTrackInCurrentView(const TrackId& trackId) {
    VERIFY_OR_DEBUG_ASSERT(trackId.isValid()) {
        return false;
    }
    //qDebug() << "WTrackTableView::isTrackInCurrentView" << trackId;
    TrackModel* pTrackModel = getTrackModel();
    VERIFY_OR_DEBUG_ASSERT(pTrackModel != nullptr) {
        qWarning() << "No track model";
        return false;
    }
    const QVector<int> trackRows = pTrackModel->getTrackRows(trackId);
    //qDebug() << "   track found?" << !trackRows.empty();
    return !trackRows.empty();
}

void WTrackTableView::setSelectedTracks(const QList<TrackId>& trackIds) {
    QItemSelectionModel* pSelectionModel = selectionModel();
    VERIFY_OR_DEBUG_ASSERT(pSelectionModel != nullptr) {
        qWarning() << "No selection model";
        return;
    }

    TrackModel* pTrackModel = getTrackModel();
    VERIFY_OR_DEBUG_ASSERT(pTrackModel != nullptr) {
        qWarning() << "No track model";
        return;
    }

    for (const auto& trackId : trackIds) {
        const auto gts = pTrackModel->getTrackRows(trackId);

        for (int trackRow : gts) {
            pSelectionModel->select(model()->index(trackRow, 0),
                    QItemSelectionModel::Select | QItemSelectionModel::Rows);
        }
    }
}

bool WTrackTableView::setCurrentTrackId(const TrackId& trackId, int column, bool scrollToTrack) {
    if (!trackId.isValid()) {
        return false;
    }

    QItemSelectionModel* pSelectionModel = selectionModel();
    VERIFY_OR_DEBUG_ASSERT(pSelectionModel != nullptr) {
        qWarning() << "No selection model";
        return false;
    }

    TrackModel* pTrackModel = getTrackModel();
    VERIFY_OR_DEBUG_ASSERT(pTrackModel != nullptr) {
        qWarning() << "No track model";
        return false;
    }
    const QVector<int> trackRows = pTrackModel->getTrackRows(trackId);
    if (trackRows.empty()) {
        qDebug() << "WTrackTableView: track" << trackId << "is not in current view";
        return false;
    }

    QModelIndex idx = model()->index(trackRows[0], column);
    // In case the column is not visible pick the left-most one
    if (isIndexHidden(idx)) {
        idx = model()->index(idx.row(), columnAt(0));
    }
    selectRow(idx.row());
    pSelectionModel->setCurrentIndex(idx,
            QItemSelectionModel::SelectCurrent | QItemSelectionModel::Select);

    if (scrollToTrack) {
        scrollTo(idx);
    }

    return true;
}

void WTrackTableView::addToAutoDJ(PlaylistDAO::AutoDJSendLoc loc) {
    auto* trackModel = getTrackModel();
    if (!trackModel->hasCapabilities(TrackModel::Capability::AddToAutoDJ)) {
        return;
    }

    const QList<TrackId> trackIds = getSelectedTrackIds();
    if (trackIds.isEmpty()) {
        qWarning() << "No tracks selected for AutoDJ";
        return;
    }

    PlaylistDAO& playlistDao = m_pLibrary->trackCollectionManager()
                                       ->internalCollection()
                                       ->getPlaylistDAO();

    // TODO(XXX): Care whether the append succeeded.
    m_pLibrary->trackCollectionManager()->unhideTracks(trackIds);
    playlistDao.addTracksToAutoDJQueue(trackIds, loc);
}

void WTrackTableView::addToAutoDJBottom() {
    addToAutoDJ(PlaylistDAO::AutoDJSendLoc::BOTTOM);
}

void WTrackTableView::addToAutoDJTop() {
    addToAutoDJ(PlaylistDAO::AutoDJSendLoc::TOP);
}

void WTrackTableView::addToAutoDJReplace() {
    addToAutoDJ(PlaylistDAO::AutoDJSendLoc::REPLACE);
}

void WTrackTableView::selectTrack(const TrackId& trackId) {
    if (trackId.isValid() && setCurrentTrackId(trackId, 0, true)) {
        setSelectedTracks({trackId});
    } else {
        setSelectedTracks({});
    }
}

void WTrackTableView::moveSelection(int delta) {
    QAbstractItemModel* pModel = model();

    if (pModel == nullptr) {
        return;
    }

    while (delta != 0) {
        QItemSelectionModel* currentSelection = selectionModel();
        if (currentSelection->selectedRows().length() > 0) {
            if (delta > 0) {
                // i is positive, so we want to move the highlight down
                int row = currentSelection->selectedRows().last().row();
                if (row + 1 < pModel->rowCount()) {
                    selectRow(row + 1);
                } else {
                    // we wrap around at the end of the list so it is faster to get
                    // to the top of the list again
                    selectRow(0);
                }

                delta--;
            } else {
                // i is negative, so move down
                int row = currentSelection->selectedRows().first().row();
                if (row - 1 >= 0) {
                    selectRow(row - 1);
                } else {
                    selectRow(pModel->rowCount() - 1);
                }

                delta++;
            }
        } else {
            // no selection, so select the first or last element depending on delta
            if (delta > 0) {
                selectRow(0);
                delta--;
            } else {
                selectRow(pModel->rowCount() - 1);
                delta++;
            }
        }
    }
}

void WTrackTableView::doSortByColumn(int headerSection, Qt::SortOrder sortOrder) {
    TrackModel* trackModel = getTrackModel();
    QAbstractItemModel* itemModel = model();

    if (trackModel == nullptr || itemModel == nullptr || !m_sorting) {
        return;
    }

    // Save the selection
    const QList<TrackId> selectedTrackIds = getSelectedTrackIds();
    int savedHScrollBarPos = horizontalScrollBar()->value();
    // Save the column of focused table cell.
    // The cell is not necessarily part of the selection, but even if it's
    // focused after deselecting a row we may assume the user clicked onto the
    // column that will be used for sorting.
    int prevColum = 0;
    if (currentIndex().isValid()) {
        prevColum = currentIndex().column();
    }

    sortByColumn(headerSection, sortOrder);

    selectTracksById(selectedTrackIds, prevColum);

    // This seems to be broken since at least Qt 5.12: no scrolling is issued
    // scrollTo(first, QAbstractItemView::EnsureVisible);
    horizontalScrollBar()->setValue(savedHScrollBarPos);
}

void WTrackTableView::selectTracksById(const QList<TrackId>& trackIds, int prevColum) {
    TrackModel* trackModel = getTrackModel();
    QAbstractItemModel* itemModel = model();

    QItemSelectionModel* pSelectionModel = selectionModel();
    VERIFY_OR_DEBUG_ASSERT(pSelectionModel != nullptr) {
        qWarning() << "No selection model available";
        return;
    }
    pSelectionModel->reset(); // remove current selection

    // Find previously selected tracks and store respective rows for reselection.
    QMap<int, int> selectedRows;
    for (const auto& trackId : trackIds) {
        // TODO(rryan) slowly fixing the issues with BaseSqlTableModel. This
        // code is broken for playlists because it assumes each trackid is in
        // the table once. This will erroneously select all instances of the
        // track for playlists, but it works fine for every other view. The way
        // to fix this that we should do is to delegate the selection saving to
        // the TrackModel. This will allow the playlist table model to use the
        // table index as the unique id instead of this code stupidly using
        // trackid.
        const auto rows = trackModel->getTrackRows(trackId);
        for (int row : rows) {
            // Restore sort order by rows, so the following commands will act as expected
            selectedRows.insert(row, 0);
        }
    }

    // Select the first row of the previous selection.
    // This scrolls to that row and with the leftmost cell being focused we have
    // a starting point (currentIndex) for navigation with Up/Down keys.
    // Replaces broken scrollTo() (see comment below)
    if (!selectedRows.isEmpty()) {
        selectRow(selectedRows.firstKey());
    }

    // Refocus the cell in the column that was focused before sorting.
    // With this, any Up/Down key press moves the selection and keeps the
    // horizontal scrollbar position we will restore below.
    QModelIndex restoreIndex = itemModel->index(currentIndex().row(), prevColum);
    if (restoreIndex.isValid()) {
        setCurrentIndex(restoreIndex);
    }

    // Restore previous selection (doesn't affect focused cell).
    QMapIterator<int, int> i(selectedRows);
    while (i.hasNext()) {
        i.next();
        QModelIndex tl = itemModel->index(i.key(), 0);
        pSelectionModel->select(tl, QItemSelectionModel::Rows | QItemSelectionModel::Select);
    }
}

void WTrackTableView::applySortingIfVisible() {
    // There are multiple instances of WTrackTableView, but we only want to
    // apply the sorting to the currently visible instance
    if (!isVisible()) {
        return;
    }

    applySorting();
}

void WTrackTableView::applySorting() {
    TrackModel* trackModel = getTrackModel();
    int sortColumnId = static_cast<int>(m_pSortColumn->get());
    if (sortColumnId == static_cast<int>(TrackModel::SortColumnId::Invalid)) {
        // During startup phase of Mixxx, this method is called with Invalid
        return;
    }
    VERIFY_OR_DEBUG_ASSERT(
            sortColumnId >= static_cast<int>(TrackModel::SortColumnId::IdMin) &&
            sortColumnId < static_cast<int>(TrackModel::SortColumnId::IdMax)) {
        return;
    }

    int sortColumn = trackModel->columnIndexFromSortColumnId(static_cast<TrackModel::SortColumnId>(sortColumnId));
    if (sortColumn < 0) {
        return;
    }

    Qt::SortOrder sortOrder = (m_pSortOrder->get() == 0) ? Qt::AscendingOrder : Qt::DescendingOrder;

    // This line sorts the TrackModel
    horizontalHeader()->setSortIndicator(sortColumn, sortOrder);

    // in Qt5, we need to call it manually, which triggers finally the select()
    doSortByColumn(sortColumn, sortOrder);
}

void WTrackTableView::slotSortingChanged(int headerSection, Qt::SortOrder order) {

    double sortOrder = static_cast<double>(order);
    bool sortingChanged = false;

    TrackModel* trackModel = getTrackModel();
    TrackModel::SortColumnId sortColumnId = trackModel->sortColumnIdFromColumnIndex(headerSection);

    if (sortColumnId == TrackModel::SortColumnId::Invalid) {
        return;
    }

    if (static_cast<int>(sortColumnId) != static_cast<int>(m_pSortColumn->get())) {
        m_pSortColumn->set(static_cast<int>(sortColumnId));
        sortingChanged = true;
    }
    if (sortOrder != m_pSortOrder->get()) {
        m_pSortOrder->set(sortOrder);
        sortingChanged = true;
    }

    if (sortingChanged) {
        applySortingIfVisible();
    }
}

bool WTrackTableView::hasFocus() const {
    return QWidget::hasFocus();
}

void WTrackTableView::setFocus() {
    QWidget::setFocus(Qt::OtherFocusReason);
}

QString WTrackTableView::getModelStateKey() const {
    TrackModel* trackModel = getTrackModel();
    if (trackModel) {
        bool noSearch = trackModel->currentSearch().trimmed().isEmpty();
        return trackModel->modelKey(noSearch);
    }
    return QString();
}

void WTrackTableView::keyNotationChanged() {
    QWidget::update();
}<|MERGE_RESOLUTION|>--- conflicted
+++ resolved
@@ -1265,7 +1265,6 @@
     slotMouseDoubleClicked(indices.at(0));
 }
 
-<<<<<<< HEAD
 #ifdef __STEM__
 void WTrackTableView::loadSelectedTrackToGroup(const QString& group,
         uint stemMask,
@@ -1274,11 +1273,7 @@
 void WTrackTableView::loadSelectedTrackToGroup(const QString& group,
         bool play) {
 #endif
-    auto indices = getSelectedRows();
-=======
-void WTrackTableView::loadSelectedTrackToGroup(const QString& group, bool play) {
     const QModelIndexList indices = getSelectedRows();
->>>>>>> 8790b5fb
     if (indices.isEmpty()) {
         return;
     }
