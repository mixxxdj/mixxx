#include <QModelIndex>
#include <QInputDialog>
#include <QDesktopServices>
#include <QUrl>
#include <QDrag>
#include <QShortcut>
#include <QWidgetAction>
#include <QCheckBox>
#include <QLinkedList>
#include <QScrollBar>

#include "widget/wtracktableview.h"

#include "widget/wcoverartmenu.h"
#include "widget/wskincolor.h"
#include "widget/wtracktableviewheader.h"
#include "widget/wwidget.h"
#include "library/coverartcache.h"
#include "library/dlgtagfetcher.h"
#include "library/dlgtrackinfo.h"
#include "library/librarytablemodel.h"
#include "library/crate/cratefeaturehelper.h"
#include "library/dao/trackschema.h"
#include "library/dlgtrackmetadataexport.h"
#include "library/externaltrackcollection.h"
#include "library/trackcollection.h"
#include "library/trackcollectionmanager.h"
#include "control/controlobject.h"
#include "control/controlproxy.h"
#include "track/track.h"
#include "track/trackref.h"
#include "sources/soundsourceproxy.h"
#include "mixer/playermanager.h"
#include "preferences/dialog/dlgpreflibrary.h"
#include "waveform/guitick.h"
#include "util/dnd.h"
#include "util/time.h"
#include "util/assert.h"
#include "util/parented_ptr.h"
#include "util/desktophelper.h"

WTrackTableView::WTrackTableView(QWidget * parent,
                                 UserSettingsPointer pConfig,
                                 TrackCollectionManager* pTrackCollectionManager,
                                 bool sorting)
        : WLibraryTableView(parent, pConfig,
                            ConfigKey(LIBRARY_CONFIGVALUE,
                                      WTRACKTABLEVIEW_VSCROLLBARPOS_KEY)),
          m_pConfig(pConfig),
          m_pTrackCollectionManager(pTrackCollectionManager),
          m_sorting(sorting),
          m_iCoverSourceColumn(-1),
          m_iCoverTypeColumn(-1),
          m_iCoverLocationColumn(-1),
          m_iCoverHashColumn(-1),
          m_iCoverColumn(-1),
          m_selectionChangedSinceLastGuiTick(true),
          m_loadCachedOnly(false),
          m_bPlaylistMenuLoaded(false),
          m_bCrateMenuLoaded(false) {

    connect(&m_loadTrackMapper, SIGNAL(mapped(QString)),
            this, SLOT(loadSelectionToGroup(QString)));

    connect(&m_deckMapper, SIGNAL(mapped(QString)),
            this, SLOT(loadSelectionToGroup(QString)));
    connect(&m_samplerMapper, SIGNAL(mapped(QString)),
            this, SLOT(loadSelectionToGroup(QString)));
    connect(&m_BpmMapper, SIGNAL(mapped(int)),
            this, SLOT(slotScaleBpm(int)));

    m_pNumSamplers = new ControlProxy(
            "[Master]", "num_samplers", this);
    m_pNumDecks = new ControlProxy(
            "[Master]", "num_decks", this);
    m_pNumPreviewDecks = new ControlProxy(
            "[Master]", "num_preview_decks", this);

    m_pMenu = new QMenu(this);

    m_pLoadToMenu = new QMenu(this);
    m_pLoadToMenu->setTitle(tr("Load to"));
    m_pDeckMenu = new QMenu(this);
    m_pDeckMenu->setTitle(tr("Deck"));
    m_pSamplerMenu = new QMenu(this);
    m_pSamplerMenu->setTitle(tr("Sampler"));

    m_pPlaylistMenu = new QMenu(this);
    m_pPlaylistMenu->setTitle(tr("Add to Playlist"));
    connect(m_pPlaylistMenu, SIGNAL(aboutToShow()),
            this, SLOT(slotPopulatePlaylistMenu()));
    m_pCrateMenu = new QMenu(this);
    m_pCrateMenu->setTitle(tr("Crates"));
    connect(m_pCrateMenu, SIGNAL(aboutToShow()),
            this, SLOT(slotPopulateCrateMenu()));

    m_pMetadataMenu = new QMenu(this);
    m_pMetadataMenu->setTitle(tr("Metadata"));

    m_pMetadataUpdateExternalCollectionsMenu = new QMenu(this);
    m_pMetadataUpdateExternalCollectionsMenu->setTitle(tr("Update external collections"));

    m_pBPMMenu = new QMenu(this);
    m_pBPMMenu->setTitle(tr("Change BPM"));

    m_pClearMetadataMenu = new QMenu(this);
    //: Reset metadata in right click track context menu in library
    m_pClearMetadataMenu->setTitle(tr("Reset"));

    m_pCoverMenu = new WCoverArtMenu(this);
    m_pCoverMenu->setTitle(tr("Cover Art"));

    connect(m_pCoverMenu, SIGNAL(coverInfoSelected(const CoverInfoRelative&)),
            this, SLOT(slotCoverInfoSelected(const CoverInfoRelative&)));
    connect(m_pCoverMenu, SIGNAL(reloadCoverArt()),
            this, SLOT(slotReloadCoverArt()));

    // Create all the context m_pMenu->actions (stuff that shows up when you
    // right-click)
    createActions();

    // Connect slots and signals to make the world go 'round.
    connect(this, SIGNAL(doubleClicked(const QModelIndex &)),
            this, SLOT(slotMouseDoubleClicked(const QModelIndex &)));

    connect(&m_playlistMapper, SIGNAL(mapped(int)),
            this, SLOT(addSelectionToPlaylist(int)));

    connect(&m_crateMapper, SIGNAL(mapped(QWidget *)),
            this, SLOT(updateSelectionCrates(QWidget *)));

    m_pCOTGuiTick = new ControlProxy("[Master]", "guiTick50ms", this);
    m_pCOTGuiTick->connectValueChanged(this, &WTrackTableView::slotGuiTick50ms);

    m_pKeyNotation = new ControlProxy("[Library]", "key_notation", this);
    m_pKeyNotation->connectValueChanged(this, &WTrackTableView::keyNotationChanged);

    m_pSortColumn = new ControlProxy("[Library]", "sort_column", this);
    m_pSortColumn->connectValueChanged(this, &WTrackTableView::applySortingIfVisible);
    m_pSortOrder = new ControlProxy("[Library]", "sort_order", this);
    m_pSortOrder->connectValueChanged(this, &WTrackTableView::applySortingIfVisible);

    connect(this, SIGNAL(scrollValueChanged(int)),
            this, SLOT(slotScrollValueChanged(int)));

    QShortcut *setFocusShortcut = new QShortcut(
        QKeySequence(tr("ESC", "Focus")), this);
    connect(setFocusShortcut, SIGNAL(activated()),
            this, SLOT(setFocus()));
}

WTrackTableView::~WTrackTableView() {
    WTrackTableViewHeader* pHeader =
            dynamic_cast<WTrackTableViewHeader*>(horizontalHeader());
    if (pHeader) {
        pHeader->saveHeaderState();
    }

    delete m_pImportMetadataFromFileAct;
    delete m_pImportMetadataFromMusicBrainzAct;
    delete m_pExportMetadataAct;
    delete m_pAddToPreviewDeck;
    delete m_pAutoDJBottomAct;
    delete m_pAutoDJTopAct;
    delete m_pAutoDJReplaceAct;
    delete m_pRemoveAct;
    delete m_pRemovePlaylistAct;
    delete m_pRemoveCrateAct;
    delete m_pHideAct;
    delete m_pUnhideAct;
    delete m_pPropertiesAct;
    delete m_pMenu;
    delete m_pLoadToMenu;
    delete m_pDeckMenu;
    delete m_pSamplerMenu;
    delete m_pPlaylistMenu;
    delete m_pCrateMenu;
    delete m_pMetadataMenu;
    delete m_pClearMetadataMenu;
    delete m_pCoverMenu;
    delete m_pBpmLockAction;
    delete m_pBpmUnlockAction;
    delete m_pBpmDoubleAction;
    delete m_pBpmHalveAction;
    delete m_pBpmTwoThirdsAction;
    delete m_pBpmThreeFourthsAction;
    delete m_pBpmFourThirdsAction;
    delete m_pBpmThreeHalvesAction;
    delete m_pBPMMenu;
    delete m_pClearBeatsAction;
    delete m_pClearPlayCountAction;
    delete m_pClearMainCueAction;
    delete m_pClearHotCuesAction;
    delete m_pClearIntroCueAction;
    delete m_pClearOutroCueAction;
    delete m_pClearLoopAction;
    delete m_pClearReplayGainAction;
    delete m_pClearWaveformAction;
    delete m_pClearAllMetadataAction;
    delete m_pPurgeAct;
    delete m_pFileBrowserAct;
}

void WTrackTableView::enableCachedOnly() {
    if (!m_loadCachedOnly) {
        // don't try to load and search covers, drawing only
        // covers which are already in the QPixmapCache.
        emit(onlyCachedCoverArt(true));
        m_loadCachedOnly = true;
    }
    m_lastUserAction = mixxx::Time::elapsed();
}

void WTrackTableView::slotScrollValueChanged(int /*unused*/) {
    enableCachedOnly();
}

void WTrackTableView::selectionChanged(const QItemSelection& selected,
                                       const QItemSelection& deselected) {
    m_selectionChangedSinceLastGuiTick = true;
    enableCachedOnly();
    QTableView::selectionChanged(selected, deselected);
}

void WTrackTableView::slotGuiTick50ms(double /*unused*/) {
    // if the user is stopped in the same row for more than 0.1 s,
    // we load un-cached cover arts as well.
    mixxx::Duration timeDelta = mixxx::Time::elapsed() - m_lastUserAction;
    if (m_loadCachedOnly && timeDelta > mixxx::Duration::fromMillis(100)) {

        // Show the currently selected track in the large cover art view and
        // highlights crate and playlists. Doing this in selectionChanged
        // slows down scrolling performance so we wait until the user has
        // stopped interacting first.
        if (m_selectionChangedSinceLastGuiTick) {
            const QModelIndexList indices = selectionModel()->selectedRows();
            if (indices.size() == 1 && indices.first().isValid()) {
                // A single track has been selected
                TrackModel* trackModel = getTrackModel();
                if (trackModel) {
                    TrackPointer pTrack = trackModel->getTrack(indices.first());
                    if (pTrack) {
                        emit(trackSelected(pTrack));
                    }
                }
            } else {
                // None or multiple tracks have been selected
                emit(trackSelected(TrackPointer()));
            }
            m_selectionChangedSinceLastGuiTick = false;
        }

        // This allows CoverArtDelegate to request that we load covers from disk
        // (as opposed to only serving them from cache).
        emit(onlyCachedCoverArt(false));
        m_loadCachedOnly = false;
    }
}

// slot
void WTrackTableView::loadTrackModel(QAbstractItemModel *model) {
    qDebug() << "WTrackTableView::loadTrackModel()" << model;

    TrackModel* trackModel = dynamic_cast<TrackModel*>(model);

    VERIFY_OR_DEBUG_ASSERT(model) {
        return;
    }
    VERIFY_OR_DEBUG_ASSERT(trackModel) {
        return;
    }

    TrackModel* newModel = 0;

    /* If the model has not changed
     * there's no need to exchange the headers
     * this will cause a small GUI freeze
     */
    if (getTrackModel() == trackModel) {
        // Re-sort the table even if the track model is the same. This triggers
        // a select() if the table is dirty.
        doSortByColumn(horizontalHeader()->sortIndicatorSection(), horizontalHeader()->sortIndicatorOrder());
        return;
    }else{
        newModel = trackModel;
        saveVScrollBarPos(getTrackModel());
        //saving current vertical bar position
        //using address of track model as key
    }

    // The "coverLocation" and "hash" column numbers are required very often
    // by slotLoadCoverArt(). As this value will not change when the model
    // still the same, we must avoid doing hundreds of "fieldIndex" calls
    // when it is completely unnecessary...
    m_iCoverSourceColumn = trackModel->fieldIndex(LIBRARYTABLE_COVERART_SOURCE);
    m_iCoverTypeColumn = trackModel->fieldIndex(LIBRARYTABLE_COVERART_TYPE);
    m_iCoverLocationColumn = trackModel->fieldIndex(LIBRARYTABLE_COVERART_LOCATION);
    m_iCoverHashColumn = trackModel->fieldIndex(LIBRARYTABLE_COVERART_HASH);
    m_iCoverColumn = trackModel->fieldIndex(LIBRARYTABLE_COVERART);
    m_iTrackLocationColumn = trackModel->fieldIndex(TRACKLOCATIONSTABLE_LOCATION);

    setVisible(false);

    // Save the previous track model's header state
    WTrackTableViewHeader* oldHeader =
            dynamic_cast<WTrackTableViewHeader*>(horizontalHeader());
    if (oldHeader) {
        oldHeader->saveHeaderState();
    }

    // rryan 12/2009 : Due to a bug in Qt, in order to switch to a model with
    // different columns than the old model, we have to create a new horizontal
    // header. Also, for some reason the WTrackTableView has to be hidden or
    // else problems occur. Since we parent the WtrackTableViewHeader's to the
    // WTrackTableView, they are automatically deleted.
    auto header = new WTrackTableViewHeader(Qt::Horizontal, this);

    // WTF(rryan) The following saves on unnecessary work on the part of
    // WTrackTableHeaderView. setHorizontalHeader() calls setModel() on the
    // current horizontal header. If this happens on the old
    // WTrackTableViewHeader, then it will save its old state, AND do the work
    // of initializing its menus on the new model. We create a new
    // WTrackTableViewHeader, so this is wasteful. Setting a temporary
    // QHeaderView here saves on setModel() calls. Since we parent the
    // QHeaderView to the WTrackTableView, it is automatically deleted.
    auto tempHeader = new QHeaderView(Qt::Horizontal, this);
    /* Tobias Rafreider: DO NOT SET SORTING TO TRUE during header replacement
     * Otherwise, setSortingEnabled(1) will immediately trigger sortByColumn()
     * For some reason this will cause 4 select statements in series
     * from which 3 are redundant --> expensive at all
     *
     * Sorting columns, however, is possible because we
     * enable clickable sorting indicators some lines below.
     * Furthermore, we connect signal 'sortIndicatorChanged'.
     *
     * Fixes Bug #672762
     */

    setSortingEnabled(false);
    setHorizontalHeader(tempHeader);

    setModel(model);
    setHorizontalHeader(header);
    header->setSectionsMovable(true);
    header->setSectionsClickable(true);
    header->setHighlightSections(true);
    header->setSortIndicatorShown(m_sorting);
    header->setDefaultAlignment(Qt::AlignLeft);

    // Initialize all column-specific things
    for (int i = 0; i < model->columnCount(); ++i) {
        // Setup delegates according to what the model tells us
        QAbstractItemDelegate* delegate = trackModel->delegateForColumn(i, this);
        // We need to delete the old delegates, since the docs say the view will
        // not take ownership of them.
        QAbstractItemDelegate* old_delegate = itemDelegateForColumn(i);
        // If delegate is NULL, it will unset the delegate for the column
        setItemDelegateForColumn(i, delegate);
        delete old_delegate;

        // Show or hide the column based on whether it should be shown or not.
        if (trackModel->isColumnInternal(i)) {
            //qDebug() << "Hiding column" << i;
            horizontalHeader()->hideSection(i);
        }
        /* If Mixxx starts the first time or the header states have been cleared
         * due to database schema evolution we gonna hide all columns that may
         * contain a potential large number of NULL values.  This will hide the
         * key column by default unless the user brings it to front
         */
        if (trackModel->isColumnHiddenByDefault(i) &&
            !header->hasPersistedHeaderState()) {
            //qDebug() << "Hiding column" << i;
            horizontalHeader()->hideSection(i);
        }
    }

    if (m_sorting) {
        // NOTE: Should be a UniqueConnection but that requires Qt 4.6
        connect(horizontalHeader(), SIGNAL(sortIndicatorChanged(int, Qt::SortOrder)),
                this, SLOT(slotSortingChanged(int, Qt::SortOrder)), Qt::AutoConnection);

        int sortColumn;
        Qt::SortOrder sortOrder;

        // Stupid hack that assumes column 0 is never visible, but this is a weak
        // proxy for "there was a saved column sort order"
        if (horizontalHeader()->sortIndicatorSection() > 0) {
            // Sort by the saved sort section and order.
            sortColumn = horizontalHeader()->sortIndicatorSection();
            sortOrder = horizontalHeader()->sortIndicatorOrder();
        } else {
            // No saved order is present. Use the TrackModel's default sort order.
            sortColumn = trackModel->defaultSortColumn();
            sortOrder = trackModel->defaultSortOrder();

            // If the TrackModel has an invalid or internal column as its default
            // sort, find the first non-internal column and sort by that.
            while (sortColumn < 0 || trackModel->isColumnInternal(sortColumn)) {
                sortColumn++;
            }
        }

        m_pSortColumn->set(trackModel->sortColumnIdFromColumnIndex(sortColumn));
        m_pSortOrder->set(sortOrder);
        applySorting();
    }

    // Set up drag and drop behavior according to whether or not the track
    // model says it supports it.

    // Defaults
    setAcceptDrops(true);
    setDragDropMode(QAbstractItemView::DragOnly);
    // Always enable drag for now (until we have a model that doesn't support
    // this.)
    setDragEnabled(true);

    if (modelHasCapabilities(TrackModel::TRACKMODELCAPS_RECEIVEDROPS)) {
        setDragDropMode(QAbstractItemView::DragDrop);
        setDropIndicatorShown(true);
        setAcceptDrops(true);
        //viewport()->setAcceptDrops(true);
    }

    // Possible giant fuckup alert - It looks like Qt has something like these
    // caps built-in, see http://doc.trolltech.com/4.5/qt.html#ItemFlag-enum and
    // the flags(...) function that we're already using in LibraryTableModel. I
    // haven't been able to get it to stop us from using a model as a drag
    // target though, so my hax above may not be completely unjustified.

    setVisible(true);

    restoreVScrollBarPos(newModel);
    // restoring scrollBar position using model pointer as key
    // scrollbar positions with respect to different models are backed by map
}

void WTrackTableView::createActions() {
    DEBUG_ASSERT(m_pMenu);
    DEBUG_ASSERT(m_pSamplerMenu);

    m_pRemoveAct = new QAction(tr("Remove"), this);
    connect(m_pRemoveAct, SIGNAL(triggered()), this, SLOT(slotRemove()));

    m_pRemovePlaylistAct = new QAction(tr("Remove from Playlist"), this);
    connect(m_pRemovePlaylistAct, SIGNAL(triggered()), this, SLOT(slotRemove()));

    m_pRemoveCrateAct = new QAction(tr("Remove from Crate"), this);
    connect(m_pRemoveCrateAct, SIGNAL(triggered()), this, SLOT(slotRemove()));

    m_pHideAct = new QAction(tr("Hide from Library"), this);
    connect(m_pHideAct, SIGNAL(triggered()), this, SLOT(slotHide()));

    m_pUnhideAct = new QAction(tr("Unhide from Library"), this);
    connect(m_pUnhideAct, SIGNAL(triggered()), this, SLOT(slotUnhide()));

    m_pPurgeAct = new QAction(tr("Purge from Library"), this);
    connect(m_pPurgeAct, SIGNAL(triggered()), this, SLOT(slotPurge()));

    m_pPropertiesAct = new QAction(tr("Properties"), this);
    connect(m_pPropertiesAct, SIGNAL(triggered()),
            this, SLOT(slotShowTrackInfo()));

    m_pFileBrowserAct = new QAction(tr("Open in File Browser"), this);
    connect(m_pFileBrowserAct, SIGNAL(triggered()),
            this, SLOT(slotOpenInFileBrowser()));

<<<<<<< HEAD
    m_pFileRemoveFromDiskAct = new QAction(tr("Remove from Disk"),this);
    connect(m_pFileRemoveFromDiskAct,SIGNAL(triggered()),
            this, SLOT(slotRemoveFromDisk()));

    m_pAutoDJBottomAct = new QAction(tr("Add to Auto DJ Queue (Bottom)"), this);
=======
    m_pAutoDJBottomAct = new QAction(tr("Add to Auto DJ Queue (bottom)"), this);
>>>>>>> 9f61e15e
    connect(m_pAutoDJBottomAct, SIGNAL(triggered()),
            this, SLOT(slotAddToAutoDJBottom()));

    m_pAutoDJTopAct = new QAction(tr("Add to Auto DJ Queue (top)"), this);
    connect(m_pAutoDJTopAct, SIGNAL(triggered()),
            this, SLOT(slotAddToAutoDJTop()));

    m_pAutoDJReplaceAct = new QAction(tr("Add to Auto DJ Queue (replace)"), this);
    connect(m_pAutoDJReplaceAct, SIGNAL(triggered()),
            this, SLOT(slotAddToAutoDJReplace()));

    m_pImportMetadataFromFileAct = new QAction(tr("Import From File Tags"), this);
    connect(m_pImportMetadataFromFileAct, SIGNAL(triggered()),
            this, SLOT(slotImportTrackMetadataFromFileTags()));

    m_pImportMetadataFromMusicBrainzAct = new QAction(tr("Import From MusicBrainz"),this);
    connect(m_pImportMetadataFromMusicBrainzAct, SIGNAL(triggered()),
            this, SLOT(slotShowDlgTagFetcher()));

    m_pExportMetadataAct = new QAction(tr("Export To File Tags"), this);
    connect(m_pExportMetadataAct, SIGNAL(triggered()),
            this, SLOT(slotExportTrackMetadataIntoFileTags()));

    for (const auto& externalTrackCollection : m_pTrackCollectionManager->externalCollections()) {
        UpdateExternalTrackCollection updateInExternalTrackCollection;
        updateInExternalTrackCollection.externalTrackCollection = externalTrackCollection;
        updateInExternalTrackCollection.action = new QAction(externalTrackCollection->name(), this);
        updateInExternalTrackCollection.action->setToolTip(externalTrackCollection->description());
        m_updateInExternalTrackCollections += updateInExternalTrackCollection;
        auto externalTrackCollectionPtr = updateInExternalTrackCollection.externalTrackCollection;
        connect(updateInExternalTrackCollection.action, &QAction::triggered,
                [=](){
                    slotUpdateExternalTrackCollection(externalTrackCollectionPtr);});
    }

    m_pAddToPreviewDeck = new QAction(tr("Preview Deck"), this);
    // currently there is only one preview deck so just map it here.
    QString previewDeckGroup = PlayerManager::groupForPreviewDeck(0);
    m_deckMapper.setMapping(m_pAddToPreviewDeck, previewDeckGroup);
    connect(m_pAddToPreviewDeck, SIGNAL(triggered()),
            &m_deckMapper, SLOT(map()));


    // Clear metadata actions
    m_pClearBeatsAction = new QAction(tr("BPM and Beatgrid"), this);
    connect(m_pClearBeatsAction, SIGNAL(triggered()),
            this, SLOT(slotClearBeats()));

    m_pClearPlayCountAction = new QAction(tr("Play Count"), this);
    connect(m_pClearPlayCountAction, SIGNAL(triggered()),
            this, SLOT(slotClearPlayCount()));

    m_pClearMainCueAction = new QAction(tr("Cue Point"), this);
    connect(m_pClearMainCueAction, SIGNAL(triggered()),
            this, SLOT(slotClearMainCue()));

    m_pClearHotCuesAction = new QAction(tr("Hotcues"), this);
    connect(m_pClearHotCuesAction, SIGNAL(triggered()),
            this, SLOT(slotClearHotCues()));

    m_pClearIntroCueAction = new QAction(tr("Intro"), this);
    connect(m_pClearIntroCueAction, SIGNAL(triggered()),
            this, SLOT(slotClearIntroCue()));

    m_pClearOutroCueAction = new QAction(tr("Outro"), this);
    connect(m_pClearOutroCueAction, SIGNAL(triggered()),
            this, SLOT(slotClearOutroCue()));

    m_pClearLoopAction = new QAction(tr("Loop"), this);
    connect(m_pClearLoopAction, SIGNAL(triggered()),
            this, SLOT(slotClearLoop()));

    m_pClearKeyAction = new QAction(tr("Key"), this);
    connect(m_pClearKeyAction, SIGNAL(triggered()),
            this, SLOT(slotClearKey()));

    m_pClearReplayGainAction = new QAction(tr("ReplayGain"), this);
    connect(m_pClearReplayGainAction, SIGNAL(triggered()),
            this, SLOT(slotClearReplayGain()));

    m_pClearWaveformAction = new QAction(tr("Waveform"), this);
    connect(m_pClearWaveformAction, SIGNAL(triggered()),
            this, SLOT(slotClearWaveform()));

    m_pClearAllMetadataAction = new QAction(tr("All"), this);
    connect(m_pClearAllMetadataAction, SIGNAL(triggered()),
            this, SLOT(slotClearAllMetadata()));


    m_pBpmLockAction = new QAction(tr("Lock BPM"), this);
    m_pBpmUnlockAction = new QAction(tr("Unlock BPM"), this);
    connect(m_pBpmLockAction, SIGNAL(triggered()),
            this, SLOT(slotLockBpm()));
    connect(m_pBpmUnlockAction, SIGNAL(triggered()),
            this, SLOT(slotUnlockBpm()));

    //BPM edit actions
    m_pBpmDoubleAction = new QAction(tr("Double BPM"), this);
    m_pBpmHalveAction = new QAction(tr("Halve BPM"), this);
    m_pBpmTwoThirdsAction = new QAction(tr("2/3 BPM"), this);
    m_pBpmThreeFourthsAction = new QAction(tr("3/4 BPM"), this);
    m_pBpmFourThirdsAction = new QAction(tr("4/3 BPM"), this);
    m_pBpmThreeHalvesAction = new QAction(tr("3/2 BPM"), this);

    m_BpmMapper.setMapping(m_pBpmDoubleAction, Beats::DOUBLE);
    m_BpmMapper.setMapping(m_pBpmHalveAction, Beats::HALVE);
    m_BpmMapper.setMapping(m_pBpmTwoThirdsAction, Beats::TWOTHIRDS);
    m_BpmMapper.setMapping(m_pBpmThreeFourthsAction, Beats::THREEFOURTHS);
    m_BpmMapper.setMapping(m_pBpmFourThirdsAction, Beats::FOURTHIRDS);
    m_BpmMapper.setMapping(m_pBpmThreeHalvesAction, Beats::THREEHALVES);

    connect(m_pBpmDoubleAction, SIGNAL(triggered()),
            &m_BpmMapper, SLOT(map()));
    connect(m_pBpmHalveAction, SIGNAL(triggered()),
            &m_BpmMapper, SLOT(map()));
    connect(m_pBpmTwoThirdsAction, SIGNAL(triggered()),
            &m_BpmMapper, SLOT(map()));
    connect(m_pBpmThreeFourthsAction, SIGNAL(triggered()),
            &m_BpmMapper, SLOT(map()));
    connect(m_pBpmFourThirdsAction, SIGNAL(triggered()),
            &m_BpmMapper, SLOT(map()));
    connect(m_pBpmThreeHalvesAction, SIGNAL(triggered()),
            &m_BpmMapper, SLOT(map()));
}

// slot
void WTrackTableView::slotMouseDoubleClicked(const QModelIndex &index) {
    // Read the current TrackLoadAction settings
    int doubleClickActionConfigValue = m_pConfig->getValue(
            ConfigKey("[Library]","TrackLoadAction"),
            static_cast<int>(DlgPrefLibrary::LOAD_TO_DECK));
    DlgPrefLibrary::TrackDoubleClickAction doubleClickAction =
            static_cast<DlgPrefLibrary::TrackDoubleClickAction>(doubleClickActionConfigValue);

    if (doubleClickAction == DlgPrefLibrary::LOAD_TO_DECK
        && modelHasCapabilities(TrackModel::TRACKMODELCAPS_LOADTODECK)) {
        TrackModel* trackModel = getTrackModel();
        VERIFY_OR_DEBUG_ASSERT(trackModel) {
            return;
        }

        TrackPointer pTrack = trackModel->getTrack(index);
        VERIFY_OR_DEBUG_ASSERT(pTrack) {
            return;
        }

        emit(loadTrack(pTrack));
    } else if (doubleClickAction == DlgPrefLibrary::ADD_TO_AUTODJ_BOTTOM
        && modelHasCapabilities(TrackModel::TRACKMODELCAPS_ADDTOAUTODJ)) {
        addToAutoDJ(PlaylistDAO::AutoDJSendLoc::BOTTOM);
    } else if (doubleClickAction == DlgPrefLibrary::ADD_TO_AUTODJ_TOP
        && modelHasCapabilities(TrackModel::TRACKMODELCAPS_ADDTOAUTODJ)) {
        addToAutoDJ(PlaylistDAO::AutoDJSendLoc::TOP);
    }
}

void WTrackTableView::loadSelectionToGroup(QString group, bool play) {
    QModelIndexList indices = selectionModel()->selectedRows();
    if (indices.size() > 0) {
        // If the track load override is disabled, check to see if a track is
        // playing before trying to load it
        if (!(m_pConfig->getValueString(
            ConfigKey("[Controls]","AllowTrackLoadToPlayingDeck")).toInt())) {
            // TODO(XXX): Check for other than just the first preview deck.
            if (group != "[PreviewDeck1]" &&
                    ControlObject::get(ConfigKey(group, "play")) > 0.0) {
                return;
            }
        }
        QModelIndex index = indices.at(0);
        TrackModel* trackModel = getTrackModel();
        TrackPointer pTrack;
        if (trackModel &&
                (pTrack = trackModel->getTrack(index))) {
            emit(loadTrackToPlayer(pTrack, group, play));
        }
    }
}

void WTrackTableView::slotRemove() {
    QModelIndexList indices = selectionModel()->selectedRows();
    if (indices.size() > 0) {
        TrackModel* trackModel = getTrackModel();
        if (trackModel) {
            trackModel->removeTracks(indices);
        }
    }
}

void WTrackTableView::slotPurge() {
    QModelIndexList indices = selectionModel()->selectedRows();
    if (indices.size() > 0) {
        TrackModel* trackModel = getTrackModel();
        if (trackModel) {
            trackModel->purgeTracks(indices);
        }
    }
}

void WTrackTableView::slotOpenInFileBrowser() {
    TrackModel* trackModel = getTrackModel();
    if (!trackModel) {
        return;
    }

    QModelIndexList indices = selectionModel()->selectedRows();

    QStringList locations;
    for (const QModelIndex& index : indices) {
        if (!index.isValid()) {
            continue;
        }
        locations << trackModel->getTrackLocation(index);
    }
    mixxx::DesktopHelper::openInFileBrowser(locations);
}

void WTrackTableView::slotRemoveFromDisk() {
       TrackModel* trackModel = getTrackModel();
    if (!trackModel) {
        return;
    }
    QMessageBox msgBox (QMessageBox::Information, QObject::tr("Remove From Disk"), QObject::tr("Really delete the files from disk? (Permanent Deletion)"));
    QAbstractButton* pYES = (QAbstractButton*)msgBox.addButton(QMessageBox::Yes);
    QAbstractButton* pNO  = (QAbstractButton*)msgBox.addButton(QMessageBox::No);
    QCheckBox alsoHide(QObject::tr("Also hide track in library"), &msgBox);
    alsoHide.blockSignals(true);
    // Note ronso0 Set checked by default because that is what I usually need
    alsoHide.setCheckState(Qt::Checked);
    msgBox.addButton(&alsoHide, QMessageBox::ActionRole);

    if (QMessageBox::Yes == msgBox.exec()) {
        QModelIndexList indices = selectionModel()->selectedRows();

        for (const QModelIndex& index : indices) {
            if (!index.isValid()) {
              continue;
            }
            QString  filenameWithPath = trackModel->getTrackLocation(index);
            QFile file (filenameWithPath);
            file.remove();
        } if( alsoHide.checkState() == Qt::Checked ) {
            trackModel->hideTracks(indices);
        }
    }
}

void WTrackTableView::slotHide() {
    QModelIndexList indices = selectionModel()->selectedRows();
    if (indices.size() > 0) {
        TrackModel* trackModel = getTrackModel();
        if (trackModel) {
            trackModel->hideTracks(indices);
        }
    }
}

void WTrackTableView::slotUnhide() {
    QModelIndexList indices = selectionModel()->selectedRows();

    if (indices.size() > 0) {
        TrackModel* trackModel = getTrackModel();
        if (trackModel) {
            trackModel->unhideTracks(indices);
        }
    }
}

void WTrackTableView::slotTrackInfoClosed() {
    DlgTrackInfo* pTrackInfo = m_pTrackInfo.take();
    // We are in a slot directly invoked from DlgTrackInfo. Delete it
    // later.
    if (pTrackInfo != nullptr) {
        pTrackInfo->deleteLater();
    }
}

void WTrackTableView::slotTagFetcherClosed() {
    DlgTagFetcher* pTagFetcher = m_pTagFetcher.take();
    // We are in a slot directly invoked from DlgTagFetcher. Delete it
    // later.
    if (pTagFetcher != nullptr) {
        pTagFetcher->deleteLater();
    }
}

void WTrackTableView::slotShowTrackInfo() {
    QModelIndexList indices = selectionModel()->selectedRows();

    if (indices.size() > 0) {
        showTrackInfo(indices[0]);
    }
}

void WTrackTableView::slotNextTrackInfo() {
    QModelIndex nextRow = currentTrackInfoIndex.sibling(
        currentTrackInfoIndex.row()+1, currentTrackInfoIndex.column());
    if (nextRow.isValid()) {
        showTrackInfo(nextRow);
        if (!m_pTagFetcher.isNull()) {
            showDlgTagFetcher(nextRow);
        }
    }
}

void WTrackTableView::slotPrevTrackInfo() {
    QModelIndex prevRow = currentTrackInfoIndex.sibling(
        currentTrackInfoIndex.row()-1, currentTrackInfoIndex.column());
    if (prevRow.isValid()) {
        showTrackInfo(prevRow);
        if (!m_pTagFetcher.isNull()) {
            showDlgTagFetcher(prevRow);
        }
    }
}

void WTrackTableView::showTrackInfo(QModelIndex index) {
    TrackModel* trackModel = getTrackModel();

    if (!trackModel) {
        return;
    }

    if (m_pTrackInfo.isNull()) {
        // Give a NULL parent because otherwise it inherits our style which can
        // make it unreadable. Bug #673411
        m_pTrackInfo.reset(new DlgTrackInfo(nullptr));

        connect(m_pTrackInfo.data(), SIGNAL(next()),
                this, SLOT(slotNextTrackInfo()));
        connect(m_pTrackInfo.data(), SIGNAL(previous()),
                this, SLOT(slotPrevTrackInfo()));
        connect(m_pTrackInfo.data(), SIGNAL(showTagFetcher(TrackPointer)),
                this, SLOT(slotShowTrackInTagFetcher(TrackPointer)));
        connect(m_pTrackInfo.data(), SIGNAL(finished(int)),
                this, SLOT(slotTrackInfoClosed()));
    }
    TrackPointer pTrack = trackModel->getTrack(index);
    m_pTrackInfo->loadTrack(pTrack); // NULL is fine.
    currentTrackInfoIndex = index;
    m_pTrackInfo->show();
}

void WTrackTableView::slotNextDlgTagFetcher() {
    QModelIndex nextRow = currentTrackInfoIndex.sibling(
        currentTrackInfoIndex.row()+1, currentTrackInfoIndex.column());
    if (nextRow.isValid()) {
        showDlgTagFetcher(nextRow);
        if (!m_pTrackInfo.isNull()) {
            showTrackInfo(nextRow);
        }
    }
}

void WTrackTableView::slotPrevDlgTagFetcher() {
    QModelIndex prevRow = currentTrackInfoIndex.sibling(
        currentTrackInfoIndex.row()-1, currentTrackInfoIndex.column());
    if (prevRow.isValid()) {
        showDlgTagFetcher(prevRow);
        if (!m_pTrackInfo.isNull()) {
            showTrackInfo(prevRow);
        }
    }
}

void WTrackTableView::showDlgTagFetcher(QModelIndex index) {
    TrackModel* trackModel = getTrackModel();

    if (!trackModel) {
        return;
    }

    TrackPointer pTrack = trackModel->getTrack(index);
    currentTrackInfoIndex = index;
    slotShowTrackInTagFetcher(pTrack);
}

void WTrackTableView::slotShowTrackInTagFetcher(TrackPointer pTrack) {
    if (m_pTagFetcher.isNull()) {
        m_pTagFetcher.reset(new DlgTagFetcher(nullptr));
        connect(m_pTagFetcher.data(), SIGNAL(next()),
                this, SLOT(slotNextDlgTagFetcher()));
        connect(m_pTagFetcher.data(), SIGNAL(previous()),
                this, SLOT(slotPrevDlgTagFetcher()));
        connect(m_pTagFetcher.data(), SIGNAL(finished(int)),
                this, SLOT(slotTagFetcherClosed()));
    }

    // NULL is fine
    m_pTagFetcher->loadTrack(pTrack);
    m_pTagFetcher->show();
}

void WTrackTableView::slotShowDlgTagFetcher() {
    QModelIndexList indices = selectionModel()->selectedRows();

    if (indices.size() > 0) {
        showDlgTagFetcher(indices[0]);
    }
}

void WTrackTableView::contextMenuEvent(QContextMenuEvent* event) {
    QModelIndexList indices = selectionModel()->selectedRows();

    // Gray out some stuff if multiple songs were selected.
    bool oneSongSelected = indices.size() == 1;
    TrackModel* trackModel = getTrackModel();

    m_pMenu->clear();

    if (modelHasCapabilities(TrackModel::TRACKMODELCAPS_ADDTOAUTODJ)) {
        m_pMenu->clear();
        m_pMenu->addAction(m_pAutoDJBottomAct);
        m_pMenu->addAction(m_pAutoDJTopAct);
        m_pMenu->addAction(m_pAutoDJReplaceAct);
        m_pMenu->addSeparator();
    }

    m_pLoadToMenu->clear();
    if (modelHasCapabilities(TrackModel::TRACKMODELCAPS_LOADTODECK)) {
        int iNumDecks = m_pNumDecks->get();
        m_pDeckMenu->clear();
        if (iNumDecks > 0) {
            for (int i = 1; i <= iNumDecks; ++i) {
                // PlayerManager::groupForDeck is 0-indexed.
                QString deckGroup = PlayerManager::groupForDeck(i - 1);
                bool deckPlaying = ControlObject::get(
                        ConfigKey(deckGroup, "play")) > 0.0;
                bool loadTrackIntoPlayingDeck = m_pConfig->getValue<bool>(
                        ConfigKey("[Controls]", "AllowTrackLoadToPlayingDeck"));
                bool deckEnabled = (!deckPlaying  || loadTrackIntoPlayingDeck)  && oneSongSelected;
                QAction* pAction = new QAction(tr("Deck %1").arg(i), m_pMenu);
                pAction->setEnabled(deckEnabled);
                m_pDeckMenu->addAction(pAction);
                m_deckMapper.setMapping(pAction, deckGroup);
                connect(pAction, SIGNAL(triggered()), &m_deckMapper, SLOT(map()));
            }
        }
        m_pLoadToMenu->addMenu(m_pDeckMenu);
    }

    if (modelHasCapabilities(TrackModel::TRACKMODELCAPS_LOADTOSAMPLER)) {
        int iNumSamplers = m_pNumSamplers->get();
        if (iNumSamplers > 0) {
          m_pSamplerMenu->clear();
            for (int i = 1; i <= iNumSamplers; ++i) {
                // PlayerManager::groupForSampler is 0-indexed.
                QString samplerGroup = PlayerManager::groupForSampler(i - 1);
                bool samplerPlaying = ControlObject::get(
                        ConfigKey(samplerGroup, "play")) > 0.0;
                bool samplerEnabled = !samplerPlaying && oneSongSelected;
                QAction* pAction = new QAction(tr("Sampler %1").arg(i), m_pSamplerMenu);
                pAction->setEnabled(samplerEnabled);
                m_pSamplerMenu->addAction(pAction);
                m_samplerMapper.setMapping(pAction, samplerGroup);
                connect(pAction, SIGNAL(triggered()), &m_samplerMapper, SLOT(map()));
            }
            m_pLoadToMenu->addMenu(m_pSamplerMenu);
        }
    }

    if (modelHasCapabilities(TrackModel::TRACKMODELCAPS_LOADTOPREVIEWDECK) &&
        m_pNumPreviewDecks->get() > 0.0) {
        m_pLoadToMenu->addAction(m_pAddToPreviewDeck);
    }

    m_pMenu->addMenu(m_pLoadToMenu);
    m_pMenu->addSeparator();

    if (modelHasCapabilities(TrackModel::TRACKMODELCAPS_ADDTOPLAYLIST)) {
        // Playlist menu is lazy loaded on hover by slotPopulatePlaylistMenu
        // to avoid unnecessary database queries
        m_bPlaylistMenuLoaded = false;
        m_pMenu->addMenu(m_pPlaylistMenu);
    }

    if (modelHasCapabilities(TrackModel::TRACKMODELCAPS_ADDTOCRATE)) {
        // Crate menu is lazy loaded on hover by slotPopulateCrateMenu
        // to avoid unnecessary database queries
        m_bCrateMenuLoaded = false;
        m_pMenu->addMenu(m_pCrateMenu);
    }

    // REMOVE and HIDE should not be at the first menu position to avoid accidental clicks
    bool locked = modelHasCapabilities(TrackModel::TRACKMODELCAPS_LOCKED);
    if (modelHasCapabilities(TrackModel::TRACKMODELCAPS_REMOVE)) {
        m_pRemoveAct->setEnabled(!locked);
        m_pMenu->addAction(m_pRemoveAct);
    }
    if (modelHasCapabilities(TrackModel::TRACKMODELCAPS_REMOVE_PLAYLIST)) {
        m_pRemovePlaylistAct->setEnabled(!locked);
        m_pMenu->addAction(m_pRemovePlaylistAct);
    }
    if (modelHasCapabilities(TrackModel::TRACKMODELCAPS_REMOVE_CRATE)) {
        m_pRemoveCrateAct->setEnabled(!locked);
        m_pMenu->addAction(m_pRemoveCrateAct);
    }

    m_pMenu->addSeparator();
    m_pMetadataMenu->clear();
    m_pMetadataUpdateExternalCollectionsMenu->clear();

    if (modelHasCapabilities(TrackModel::TRACKMODELCAPS_EDITMETADATA)) {
        m_pMetadataMenu->addAction(m_pImportMetadataFromFileAct);
        m_pImportMetadataFromMusicBrainzAct->setEnabled(oneSongSelected);
        m_pMetadataMenu->addAction(m_pImportMetadataFromMusicBrainzAct);
        m_pMetadataMenu->addAction(m_pExportMetadataAct);

        for (const auto& updateInExternalTrackCollection : m_updateInExternalTrackCollections) {
            ExternalTrackCollection* externalTrackCollection =
                    updateInExternalTrackCollection.externalTrackCollection;
            if (externalTrackCollection) {
                updateInExternalTrackCollection.action->setEnabled(
                        externalTrackCollection->isConnected());
                m_pMetadataUpdateExternalCollectionsMenu->addAction(
                        updateInExternalTrackCollection.action);
            }
        }
        if (!m_pMetadataUpdateExternalCollectionsMenu->isEmpty()) {
            m_pMetadataMenu->addMenu(m_pMetadataUpdateExternalCollectionsMenu);
        }

        for (const auto& updateInExternalTrackCollection : m_updateInExternalTrackCollections) {
            ExternalTrackCollection* externalTrackCollection =
                    updateInExternalTrackCollection.externalTrackCollection;
            if (externalTrackCollection) {
                updateInExternalTrackCollection.action->setEnabled(
                        externalTrackCollection->isConnected());
                m_pMetadataUpdateExternalCollectionsMenu->addAction(
                        updateInExternalTrackCollection.action);
            }
        }
        if (!m_pMetadataUpdateExternalCollectionsMenu->isEmpty()) {
            m_pMetadataMenu->addMenu(m_pMetadataUpdateExternalCollectionsMenu);
        }

        m_pClearMetadataMenu->clear();

        if (trackModel == nullptr) {
            return;
        }
        bool allowClear = true;
        int column = trackModel->fieldIndex("bpm_lock");
        for (int i = 0; i < indices.size() && allowClear; ++i) {
            int row = indices.at(i).row();
            QModelIndex index = indices.at(i).sibling(row,column);
            if (index.data().toBool()) {
                allowClear = false;
            }
        }
        m_pClearBeatsAction->setEnabled(allowClear);
        m_pClearMetadataMenu->addAction(m_pClearBeatsAction);
    }

    if (modelHasCapabilities(TrackModel::TRACKMODELCAPS_RESETPLAYED)) {
        m_pClearMetadataMenu->addAction(m_pClearPlayCountAction);
    }

    if (modelHasCapabilities(TrackModel::TRACKMODELCAPS_EDITMETADATA)) {
        // FIXME: Why is clearing the loop not working?
        m_pClearMetadataMenu->addAction(m_pClearMainCueAction);
        m_pClearMetadataMenu->addAction(m_pClearHotCuesAction);
        m_pClearMetadataMenu->addAction(m_pClearIntroCueAction);
        m_pClearMetadataMenu->addAction(m_pClearOutroCueAction);
        //m_pClearMetadataMenu->addAction(m_pClearLoopAction);
        m_pClearMetadataMenu->addAction(m_pClearKeyAction);
        m_pClearMetadataMenu->addAction(m_pClearReplayGainAction);
        m_pClearMetadataMenu->addAction(m_pClearWaveformAction);
        m_pClearMetadataMenu->addSeparator();
        m_pClearMetadataMenu->addAction(m_pClearAllMetadataAction);

        // Cover art menu only applies if at least one track is selected.
        if (indices.size()) {
            // We load a single track to get the necessary context for the cover (we use
            // last to be consistent with selectionChanged above).
            QModelIndex last = indices.last();
            CoverInfo info;
            info.source = static_cast<CoverInfo::Source>(
                last.sibling(last.row(), m_iCoverSourceColumn).data().toInt());
            info.type = static_cast<CoverInfo::Type>(
                last.sibling(last.row(), m_iCoverTypeColumn).data().toInt());
            info.hash = last.sibling(last.row(), m_iCoverHashColumn).data().toUInt();
            info.trackLocation = last.sibling(
                last.row(), m_iTrackLocationColumn).data().toString();
            info.coverLocation = last.sibling(
                last.row(), m_iCoverLocationColumn).data().toString();
            m_pCoverMenu->setCoverArt(info);
            m_pMetadataMenu->addMenu(m_pCoverMenu);
        }

        m_pMenu->addMenu(m_pMetadataMenu);
        m_pMenu->addMenu(m_pClearMetadataMenu);

        m_pBPMMenu->addAction(m_pBpmDoubleAction);
        m_pBPMMenu->addAction(m_pBpmHalveAction);
        m_pBPMMenu->addAction(m_pBpmTwoThirdsAction);
        m_pBPMMenu->addAction(m_pBpmThreeFourthsAction);
        m_pBPMMenu->addAction(m_pBpmFourThirdsAction);
        m_pBPMMenu->addAction(m_pBpmThreeHalvesAction);
        m_pBPMMenu->addSeparator();
        m_pBPMMenu->addAction(m_pBpmLockAction);
        m_pBPMMenu->addAction(m_pBpmUnlockAction);
        m_pBPMMenu->addSeparator();
        if (oneSongSelected) {
            if (trackModel == nullptr) {
                return;
            }
            int column = trackModel->fieldIndex("bpm_lock");
            QModelIndex index = indices.at(0).sibling(indices.at(0).row(),column);
            if (index.data().toBool()) { //BPM is locked
                m_pBpmUnlockAction->setEnabled(true);
                m_pBpmLockAction->setEnabled(false);
                m_pBpmDoubleAction->setEnabled(false);
                m_pBpmHalveAction->setEnabled(false);
                m_pBpmTwoThirdsAction->setEnabled(false);
                m_pBpmThreeFourthsAction->setEnabled(false);
                m_pBpmFourThirdsAction->setEnabled(false);
                m_pBpmThreeHalvesAction->setEnabled(false);
            } else { //BPM is not locked
                m_pBpmUnlockAction->setEnabled(false);
                m_pBpmLockAction->setEnabled(true);
                m_pBpmDoubleAction->setEnabled(true);
                m_pBpmHalveAction->setEnabled(true);
                m_pBpmTwoThirdsAction->setEnabled(true);
                m_pBpmThreeFourthsAction->setEnabled(true);
                m_pBpmFourThirdsAction->setEnabled(true);
                m_pBpmThreeHalvesAction->setEnabled(true);
            }
        } else {
            bool anyLocked = false; //true if any of the selected items are locked
            int column = trackModel->fieldIndex("bpm_lock");
            for (int i = 0; i < indices.size() && !anyLocked; ++i) {
                int row = indices.at(i).row();
                QModelIndex index = indices.at(i).sibling(row,column);
                if (index.data().toBool()) {
                    anyLocked = true;
                }
            }
            if (anyLocked) {
                m_pBpmLockAction->setEnabled(false);
                m_pBpmUnlockAction->setEnabled(true);
                m_pBpmDoubleAction->setEnabled(false);
                m_pBpmHalveAction->setEnabled(false);
                m_pBpmTwoThirdsAction->setEnabled(false);
                m_pBpmThreeFourthsAction->setEnabled(false);
                m_pBpmFourThirdsAction->setEnabled(false);
                m_pBpmThreeHalvesAction->setEnabled(false);
            } else {
                m_pBpmLockAction->setEnabled(true);
                m_pBpmUnlockAction->setEnabled(false);
                m_pBpmDoubleAction->setEnabled(true);
                m_pBpmHalveAction->setEnabled(true);
                m_pBpmTwoThirdsAction->setEnabled(true);
                m_pBpmThreeFourthsAction->setEnabled(true);
                m_pBpmFourThirdsAction->setEnabled(true);
                m_pBpmThreeHalvesAction->setEnabled(true);
            }
        }
        m_pMenu->addMenu(m_pBPMMenu);
    }

    m_pMenu->addSeparator();
    if (modelHasCapabilities(TrackModel::TRACKMODELCAPS_HIDE)) {
        m_pHideAct->setEnabled(!locked);
        m_pMenu->addAction(m_pHideAct);
    }
    if (modelHasCapabilities(TrackModel::TRACKMODELCAPS_UNHIDE)) {
        m_pUnhideAct->setEnabled(!locked);
        m_pMenu->addAction(m_pUnhideAct);
    }
    if (modelHasCapabilities(TrackModel::TRACKMODELCAPS_PURGE)) {
        m_pPurgeAct->setEnabled(!locked);
        m_pMenu->addAction(m_pPurgeAct);
    }
    m_pMenu->addAction(m_pFileBrowserAct);
    m_pMenu->addAction(m_pFileRemoveFromDiskAct);

    if (modelHasCapabilities(TrackModel::TRACKMODELCAPS_EDITMETADATA)) {
        m_pMenu->addSeparator();
        m_pPropertiesAct->setEnabled(oneSongSelected);
        m_pMenu->addAction(m_pPropertiesAct);
    }

    //Create the right-click menu
    m_pMenu->popup(event->globalPos());
}

void WTrackTableView::onSearch(const QString& text) {
    TrackModel* trackModel = getTrackModel();
    if (trackModel) {
        bool searchWasEmpty = false;
        if (trackModel->currentSearch().isEmpty()) {
            saveNoSearchVScrollBarPos();
            searchWasEmpty = true;
        }
        trackModel->search(text);
        if (!searchWasEmpty && text.isEmpty()) {
            restoreNoSearchVScrollBarPos();
        }
    }
}

void WTrackTableView::onShow() {
}

void WTrackTableView::mouseMoveEvent(QMouseEvent* pEvent) {
    // Only use this for drag and drop if the LeftButton is pressed we need to
    // check for this because mousetracking is activated and this function is
    // called everytime the mouse is moved -- kain88 May 2012
    if (pEvent->buttons() != Qt::LeftButton) {
        // Needed for mouse-tracking to fire entered() events. If we call this
        // outside of this if statement then we get 'ghost' drags. See Bug
        // #1008737
        WLibraryTableView::mouseMoveEvent(pEvent);
        return;
    }

    TrackModel* trackModel = getTrackModel();
    if (!trackModel) {
        return;
    }
    //qDebug() << "MouseMoveEvent";
    // Iterate over selected rows and append each item's location url to a list.
    QList<QString> locations;
    QModelIndexList indices = selectionModel()->selectedRows();

    for (const QModelIndex& index : indices) {
        if (!index.isValid()) {
            continue;
        }
        locations.append(trackModel->getTrackLocation(index));
    }
    DragAndDropHelper::dragTrackLocations(locations, this, "library");
}

// Drag enter event, happens when a dragged item hovers over the track table view
void WTrackTableView::dragEnterEvent(QDragEnterEvent * event) {
    //qDebug() << "dragEnterEvent" << event->mimeData()->formats();
    if (event->mimeData()->hasUrls()) {
        if (event->source() == this) {
            if (modelHasCapabilities(TrackModel::TRACKMODELCAPS_REORDER)) {
                event->acceptProposedAction();
                return;
            }
        } else if (DragAndDropHelper::dragEnterAccept(*event->mimeData(),
                                                      "library", true, true)) {
            event->acceptProposedAction();
            return;
        }
    }
    event->ignore();
}

// Drag move event, happens when a dragged item hovers over the track table view...
// It changes the drop handle to a "+" when the drag content is acceptable.
// Without it, the following drop is ignored.
void WTrackTableView::dragMoveEvent(QDragMoveEvent * event) {
    // Needed to allow auto-scrolling
    WLibraryTableView::dragMoveEvent(event);

    //qDebug() << "dragMoveEvent" << event->mimeData()->formats();
    if (event->mimeData()->hasUrls())
    {
        if (event->source() == this) {
            if (modelHasCapabilities(TrackModel::TRACKMODELCAPS_REORDER)) {
                event->acceptProposedAction();
            } else {
                event->ignore();
            }
        } else {
            event->acceptProposedAction();
        }
    } else {
        event->ignore();
    }
}

// Drag-and-drop "drop" event. Occurs when something is dropped onto the track table view
void WTrackTableView::dropEvent(QDropEvent * event) {
    TrackModel* trackModel = getTrackModel();

    // We only do things to the TrackModel in this method so if we don't have
    // one we should just bail.
    if (!trackModel) {
        return;
    }

    if (!event->mimeData()->hasUrls() || trackModel->isLocked()) {
        event->ignore();
        return;
    }

    // Save the vertical scrollbar position. Adding new tracks and moving tracks in
    // the SQL data models causes a select() (ie. generation of a new result set),
    // which causes view to reset itself. A view reset causes the widget to scroll back
    // up to the top, which is confusing when you're dragging and dropping. :)
    int vScrollBarPos = verticalScrollBar()->value();


    // Calculate the model index where the track or tracks are destined to go.
    // (the "drop" position in a drag-and-drop)
    // The user usually drops on the seam between two rows.
    // We take the row below the seam for reference.
    int dropRow = rowAt(event->pos().y());
    int height = rowHeight(dropRow);
    QPoint pointOfRowBelowSeam(event->pos().x(), event->pos().y() + height / 2);
    QModelIndex destIndex = indexAt(pointOfRowBelowSeam);

    //qDebug() << "destIndex.row() is" << destIndex.row();

    // Drag and drop within this widget (track reordering)
    if (event->source() == this && modelHasCapabilities(TrackModel::TRACKMODELCAPS_REORDER)) {
        // Note the above code hides an ambiguous case when a
        // playlist is empty. For that reason, we can't factor that
        // code out to be common for both internal reordering
        // and external drag-and-drop. With internal reordering,
        // you can't have an empty playlist. :)

        //qDebug() << "track reordering" << __FILE__ << __LINE__;

        // Save a list of row (just plain ints) so we don't get screwed over
        // when the QModelIndexes all become invalid (eg. after moveTrack()
        // or addTrack())
        QModelIndexList indices = selectionModel()->selectedRows();

        QList<int> selectedRows;
        for (const QModelIndex& idx : indices) {
            selectedRows.append(idx.row());
        }

        // Note: The biggest subtlety in the way I've done this track reordering code
        // is that as soon as we've moved ANY track, all of our QModelIndexes probably
        // get screwed up. The starting point for the logic below is to say screw it to
        // the QModelIndexes, and just keep a list of row numbers to work from. That
        // ends up making the logic simpler and the behavior totally predictable,
        // which lets us do nice things like "restore" the selection model.

        // The model indices are sorted so that we remove the tracks from the table
        // in ascending order. This is necessary because if track A is above track B in
        // the table, and you remove track A, the model index for track B will change.
        // Sorting the indices first means we don't have to worry about this.
        //std::sort(m_selectedIndices.begin(), m_selectedIndices.end(), std::greater<QModelIndex>());
        std::sort(selectedRows.begin(), selectedRows.end());
        int maxRow = 0;
        int minRow = 0;
        if (!selectedRows.isEmpty()) {
            maxRow = selectedRows.last();
            minRow = selectedRows.first();
        }

        // Destination row, if destIndex is invalid we set it to last row + 1
        int destRow = destIndex.row() < 0 ? model()->rowCount() : destIndex.row();

        int selectedRowCount = selectedRows.count();
        int selectionRestoreStartRow = destRow;

        // Adjust first row of new selection
        if (destRow >= minRow && destRow <= maxRow) {
            // If you drag a contiguous selection of multiple tracks and drop
            // them somewhere inside that same selection, do nothing.
            return;
        } else {
            if (destRow < minRow) {
                // If we're moving the tracks _up_,
                // then reverse the order of the row selection
                // to make the algorithm below work as it is
                std::sort(selectedRows.begin(),
                      selectedRows.end(),
                      std::greater<int>());
            } else {
               if (destRow > maxRow) {
                   // If we're moving the tracks _down_,
                   // adjust the first row to reselect
                   selectionRestoreStartRow =
                        selectionRestoreStartRow - selectedRowCount;
                }
            }
        }

        // For each row that needs to be moved...
        while (!selectedRows.isEmpty()) {
            int movedRow = selectedRows.takeFirst(); // Remember it's row index
            // Move it
            trackModel->moveTrack(model()->index(movedRow, 0), destIndex);

            // Move the row indices for rows that got bumped up
            // into the void we left, or down because of the new spot
            // we're taking.
            for (int i = 0; i < selectedRows.count(); i++) {
                if ((selectedRows[i] > movedRow) && (
                    (destRow > selectedRows[i]) )) {
                    selectedRows[i] = selectedRows[i] - 1;
                } else if ((selectedRows[i] < movedRow) &&
                            (destRow < selectedRows[i])) {
                    selectedRows[i] = selectedRows[i] + 1;
                }
            }
        }


        // Highlight the moved rows again (restoring the selection)
        //QModelIndex newSelectedIndex = destIndex;
        for (int i = 0; i < selectedRowCount; i++) {
            this->selectionModel()->select(model()->index(selectionRestoreStartRow + i, 0),
                                            QItemSelectionModel::Select | QItemSelectionModel::Rows);
        }
    } else { // Drag and drop inside Mixxx is only for few rows, bulks happen here
        // Reset the selected tracks (if you had any tracks highlighted, it
        // clears them)
        this->selectionModel()->clear();

        // Add all the dropped URLs/tracks to the track model (playlist/crate)
        QList<TrackFile> trackFiles = DragAndDropHelper::supportedTracksFromUrls(
            event->mimeData()->urls(), false, true);

        QList<QString> fileLocationList;
        for (const TrackFile& trackFile : trackFiles) {
            fileLocationList.append(trackFile.location());
        }

        // Drag-and-drop from an external application
        // eg. dragging a track from Windows Explorer onto the track table.
        int numNewRows = fileLocationList.count();

        // Have to do this here because the index is invalid after
        // addTrack
        int selectionStartRow = destIndex.row();

        // Make a new selection starting from where the first track was
        // dropped, and select all the dropped tracks

        // If the track was dropped into an empty playlist, start at row
        // 0 not -1 :)
        if ((destIndex.row() == -1) && (model()->rowCount() == 0)) {
            selectionStartRow = 0;
        } else if ((destIndex.row() == -1) && (model()->rowCount() > 0)) {
            // If the track was dropped beyond the end of a playlist, then
            // we need to fudge the destination a bit...
            //qDebug() << "Beyond end of playlist";
            //qDebug() << "rowcount is:" << model()->rowCount();
            selectionStartRow = model()->rowCount();
        }

        // calling the addTracks returns number of failed additions
        int tracksAdded = trackModel->addTracks(destIndex, fileLocationList);

        // Decrement # of rows to select if some were skipped
        numNewRows -= (fileLocationList.size() - tracksAdded);

        // Create the selection, but only if the track model supports
        // reordering. (eg. crates don't support reordering/indexes)
        if (modelHasCapabilities(TrackModel::TRACKMODELCAPS_REORDER)) {
            for (int i = selectionStartRow; i < selectionStartRow + numNewRows; i++) {
                this->selectionModel()->select(model()->index(i, 0),
                                               QItemSelectionModel::Select |
                                               QItemSelectionModel::Rows);
            }
        }
    }

    event->acceptProposedAction();
    updateGeometries();
    verticalScrollBar()->setValue(vScrollBarPos);
}

TrackModel* WTrackTableView::getTrackModel() const {
    TrackModel* trackModel = dynamic_cast<TrackModel*>(model());
    return trackModel;
}

bool WTrackTableView::modelHasCapabilities(TrackModel::CapabilitiesFlags capabilities) const {
    TrackModel* trackModel = getTrackModel();
    return trackModel &&
            (trackModel->getCapabilities() & capabilities) == capabilities;
}

void WTrackTableView::keyPressEvent(QKeyEvent* event) {
    if (event->key() == Qt::Key_Return) {
        // It is not a good idea if 'key_return'
        // causes a track to load since we allow in-line editing
        // of table items in general
        return;
    } else {
        QTableView::keyPressEvent(event);
    }
}

void WTrackTableView::loadSelectedTrack() {
    QModelIndexList indexes = selectionModel()->selectedRows();
    if (indexes.size() > 0) {
        slotMouseDoubleClicked(indexes.at(0));
    }
}

void WTrackTableView::loadSelectedTrackToGroup(QString group, bool play) {
    loadSelectionToGroup(group, play);
}

void WTrackTableView::slotAddToAutoDJBottom() {
    // append to auto DJ
    addToAutoDJ(PlaylistDAO::AutoDJSendLoc::BOTTOM);
}

void WTrackTableView::slotAddToAutoDJTop() {
    addToAutoDJ(PlaylistDAO::AutoDJSendLoc::TOP);
}

void WTrackTableView::slotAddToAutoDJReplace() {
    addToAutoDJ(PlaylistDAO::AutoDJSendLoc::REPLACE);
}

QList<TrackId> WTrackTableView::getSelectedTrackIds() const {
    QList<TrackId> trackIds;

    QItemSelectionModel* pSelectionModel = selectionModel();
    VERIFY_OR_DEBUG_ASSERT(pSelectionModel != nullptr) {
        qWarning() << "No selected tracks available";
        return trackIds;
    }

    TrackModel* pTrackModel = getTrackModel();
    VERIFY_OR_DEBUG_ASSERT(pTrackModel != nullptr) {
        qWarning() << "No selected tracks available";
        return trackIds;
    }

    const QModelIndexList rows = selectionModel()->selectedRows();
    trackIds.reserve(rows.size());
    for (const QModelIndex& row: rows) {
        const TrackId trackId = pTrackModel->getTrackId(row);
        if (trackId.isValid()) {
            trackIds.append(trackId);
        } else {
            // This happens in the browse view where only some tracks
            // have an id.
            qDebug() << "Skipping row" << row << "with invalid track id";
        }
    }

    return trackIds;
}

void WTrackTableView::setSelectedTracks(const QList<TrackId>& trackIds) {
    QItemSelectionModel* pSelectionModel = selectionModel();
    VERIFY_OR_DEBUG_ASSERT(pSelectionModel != nullptr) {
        qWarning() << "No selected tracks available";
        return;
    }

    TrackModel* pTrackModel = getTrackModel();
    VERIFY_OR_DEBUG_ASSERT(pTrackModel != nullptr) {
        qWarning() << "No selected tracks available";
        return;
    }

    for (const auto& trackId : trackIds) {
        const QLinkedList<int> gts = pTrackModel->getTrackRows(trackId);

        QLinkedList<int>::const_iterator i;
        for (i = gts.constBegin(); i != gts.constEnd(); ++i) {
            pSelectionModel->select(model()->index(*i, 0),
                                    QItemSelectionModel::Select | QItemSelectionModel::Rows);
        }
    }
}


void WTrackTableView::addToAutoDJ(PlaylistDAO::AutoDJSendLoc loc) {
    if (!modelHasCapabilities(TrackModel::TRACKMODELCAPS_ADDTOAUTODJ)) {
        return;
    }

    const QList<TrackId> trackIds = getSelectedTrackIds();
    if (trackIds.isEmpty()) {
        qWarning() << "No tracks selected for AutoDJ";
        return;
    }

    PlaylistDAO& playlistDao = m_pTrackCollectionManager->internalCollection()->getPlaylistDAO();

    // TODO(XXX): Care whether the append succeeded.
    m_pTrackCollectionManager->unhideTracks(trackIds);
    playlistDao.addTracksToAutoDJQueue(trackIds, loc);
}

void WTrackTableView::slotImportTrackMetadataFromFileTags() {
    if (!modelHasCapabilities(TrackModel::TRACKMODELCAPS_EDITMETADATA)) {
        return;
    }

    QModelIndexList indices = selectionModel()->selectedRows();

    TrackModel* trackModel = getTrackModel();

    if (trackModel == nullptr) {
        return;
    }

    for (const QModelIndex& index : indices) {
        TrackPointer pTrack = trackModel->getTrack(index);
        if (pTrack) {
            // The user has explicitly requested to reload metadata from the file
            // to override the information within Mixxx! Custom cover art must be
            // reloaded separately.
            SoundSourceProxy(pTrack).updateTrackFromSource(
                    SoundSourceProxy::ImportTrackMetadataMode::Again);
        }
    }
}

void WTrackTableView::slotExportTrackMetadataIntoFileTags() {
    if (!modelHasCapabilities(TrackModel::TRACKMODELCAPS_EDITMETADATA)) {
        return;
    }

    TrackModel* pTrackModel = getTrackModel();
    if (!pTrackModel) {
        return;
    }

    QModelIndexList indices = selectionModel()->selectedRows();
    if (indices.isEmpty()) {
        return;
    }

    mixxx::DlgTrackMetadataExport::showMessageBoxOncePerSession();

    for (const QModelIndex& index : indices) {
        TrackPointer pTrack = pTrackModel->getTrack(index);
        if (pTrack) {
            // Export of metadata is deferred until all references to the
            // corresponding track object have been dropped. Otherwise
            // writing to files that are still used for playback might
            // cause crashes or at least audible glitches!
            mixxx::DlgTrackMetadataExport::showMessageBoxOncePerSession();
            pTrack->markForMetadataExport();
        }
    }
}

void WTrackTableView::slotUpdateExternalTrackCollection(
        ExternalTrackCollection* externalTrackCollection) {
    VERIFY_OR_DEBUG_ASSERT(externalTrackCollection) {
        return;
    }

    if (!modelHasCapabilities(TrackModel::TRACKMODELCAPS_EDITMETADATA)) {
        return;
    }

    TrackModel* pTrackModel = getTrackModel();
    if (!pTrackModel) {
        return;
    }

    const QModelIndexList indices = selectionModel()->selectedRows();
    if (indices.isEmpty()) {
        return;
    }

    QList<TrackRef> trackRefs;
    trackRefs.reserve(indices.size());
    for (const QModelIndex& index : indices) {
        trackRefs.append(
                TrackRef::fromFileInfo(
                        pTrackModel->getTrackLocation(index),
                        pTrackModel->getTrackId(index)));
    }

    externalTrackCollection->updateTracks(std::move(trackRefs));
}

//slot for reset played count, sets count to 0 of one or more tracks
void WTrackTableView::slotClearPlayCount() {
    QModelIndexList indices = selectionModel()->selectedRows();
    TrackModel* trackModel = getTrackModel();

    if (trackModel == nullptr) {
        return;
    }

    for (const QModelIndex& index : indices) {
        TrackPointer pTrack = trackModel->getTrack(index);
        if (pTrack) {
            pTrack->resetPlayCounter();
        }
    }
}

void WTrackTableView::slotPopulatePlaylistMenu() {
    // The user may open the Playlist submenu, move their cursor away, then
    // return to the Playlist submenu before exiting the track context menu.
    // Avoid querying the database multiple times in that case.
    if (m_bPlaylistMenuLoaded) {
        return;
    }
    m_pPlaylistMenu->clear();
    PlaylistDAO& playlistDao = m_pTrackCollectionManager->internalCollection()->getPlaylistDAO();
    QMap<QString,int> playlists;
    int numPlaylists = playlistDao.playlistCount();
    for (int i = 0; i < numPlaylists; ++i) {
        int iPlaylistId = playlistDao.getPlaylistId(i);
        playlists.insert(playlistDao.getPlaylistName(iPlaylistId), iPlaylistId);
    }
    QMapIterator<QString, int> it(playlists);
    while (it.hasNext()) {
        it.next();
        if (!playlistDao.isHidden(it.value())) {
            // No leak because making the menu the parent means they will be
            // auto-deleted
            auto pAction = new QAction(it.key(), m_pPlaylistMenu);
            bool locked = playlistDao.isPlaylistLocked(it.value());
            pAction->setEnabled(!locked);
            m_pPlaylistMenu->addAction(pAction);
            m_playlistMapper.setMapping(pAction, it.value());
            connect(pAction, SIGNAL(triggered()), &m_playlistMapper, SLOT(map()));
        }
    }
    m_pPlaylistMenu->addSeparator();
    QAction* newPlaylistAction = new QAction(tr("Create New Playlist"), m_pPlaylistMenu);
    m_pPlaylistMenu->addAction(newPlaylistAction);
    m_playlistMapper.setMapping(newPlaylistAction, -1);// -1 to signify new playlist
    connect(newPlaylistAction, SIGNAL(triggered()), &m_playlistMapper, SLOT(map()));
    m_bPlaylistMenuLoaded = true;
}

void WTrackTableView::addSelectionToPlaylist(int iPlaylistId) {
    const QList<TrackId> trackIds = getSelectedTrackIds();
    if (trackIds.isEmpty()) {
        qWarning() << "No tracks selected for playlist";
        return;
    }

    PlaylistDAO& playlistDao = m_pTrackCollectionManager->internalCollection()->getPlaylistDAO();

    if (iPlaylistId == -1) { // i.e. a new playlist is suppose to be created
        QString name;
        bool validNameGiven = false;

        do {
            bool ok = false;
            name = QInputDialog::getText(nullptr,
                    tr("Create New Playlist"),
                    tr("Enter name for new playlist:"),
                    QLineEdit::Normal,
                    tr("New Playlist"),
                    &ok).trimmed();
            if (!ok) {
                return;
            }
            if (playlistDao.getPlaylistIdFromName(name) != -1) {
                QMessageBox::warning(nullptr,
                        tr("Playlist Creation Failed"),
                        tr("A playlist by that name already exists."));
            } else if (name.isEmpty()) {
                QMessageBox::warning(nullptr,
                        tr("Playlist Creation Failed"),
                        tr("A playlist cannot have a blank name."));
            } else {
                validNameGiven = true;
            }
       } while (!validNameGiven);
       iPlaylistId = playlistDao.createPlaylist(name);//-1 is changed to the new playlist ID return from the DAO
       if (iPlaylistId == -1) {
           QMessageBox::warning(nullptr,
                                tr("Playlist Creation Failed"),
                                tr("An unknown error occurred while creating playlist: ")
                                 +name);
           return;
       }
    }

    // TODO(XXX): Care whether the append succeeded.
    m_pTrackCollectionManager->unhideTracks(trackIds);
    playlistDao.appendTracksToPlaylist(trackIds, iPlaylistId);
}

void WTrackTableView::slotPopulateCrateMenu() {
    // The user may open the Crate submenu, move their cursor away, then
    // return to the Crate submenu before exiting the track context menu.
    // Avoid querying the database multiple times in that case.
    if (m_bCrateMenuLoaded) {
        return;
    }
    m_pCrateMenu->clear();
    const QList<TrackId> trackIds = getSelectedTrackIds();

    CrateSummarySelectResult allCrates(m_pTrackCollectionManager->internalCollection()->crates().selectCratesWithTrackCount(trackIds));

    CrateSummary crate;
    while (allCrates.populateNext(&crate)) {
        auto pAction = make_parented<QWidgetAction>(m_pCrateMenu);
        auto pCheckBox = make_parented<QCheckBox>(m_pCrateMenu);

        pCheckBox->setText(crate.getName());
        pCheckBox->setProperty("crateId",
                                QVariant::fromValue(crate.getId()));
        pCheckBox->setEnabled(!crate.isLocked());
        // Strangely, the normal styling of QActions does not automatically
        // apply to QWidgetActions. The :selected pseudo-state unfortunately
        // does not work with QWidgetAction. :hover works for selecting items
        // with the mouse, but not with the keyboard. :focus works for the
        // keyboard but with the mouse, the last clicked item keeps the style
        // after the mouse cursor is moved to hover over another item.

        // ronso0 Disabling this stylesheet allows to override the OS style
        // of the :hover and :focus state.
//        pCheckBox->setStyleSheet(
//            QString("QCheckBox {color: %1;}").arg(
//                    pCheckBox->palette().text().color().name()) + "\n" +
//            QString("QCheckBox:hover {background-color: %1;}").arg(
//                    pCheckBox->palette().highlight().color().name()));
        pAction->setEnabled(!crate.isLocked());
        pAction->setDefaultWidget(pCheckBox.get());

        if (crate.getTrackCount() == 0) {
            pCheckBox->setChecked(false);
        } else if (crate.getTrackCount() == (uint)trackIds.length()) {
            pCheckBox->setChecked(true);
        } else {
            pCheckBox->setTristate(true);
            pCheckBox->setCheckState(Qt::PartiallyChecked);
        }

        m_crateMapper.setMapping(pAction.get(), pCheckBox.get());
        m_crateMapper.setMapping(pCheckBox.get(), pCheckBox.get());
        m_pCrateMenu->addAction(pAction.get());
        connect(pAction.get(), SIGNAL(triggered()),
                &m_crateMapper, SLOT(map()));
        connect(pCheckBox.get(), SIGNAL(stateChanged(int)),
                &m_crateMapper, SLOT(map()));

    }
    m_pCrateMenu->addSeparator();
    QAction* newCrateAction = new QAction(tr("Create New Crate"), m_pCrateMenu);
    m_pCrateMenu->addAction(newCrateAction);
    connect(newCrateAction, SIGNAL(triggered()), this, SLOT(addSelectionToNewCrate()));
    m_bCrateMenuLoaded = true;
}

void WTrackTableView::updateSelectionCrates(QWidget* pWidget) {
    auto pCheckBox = qobject_cast<QCheckBox*>(pWidget);
    VERIFY_OR_DEBUG_ASSERT(pCheckBox) {
        qWarning() << "crateId is not of CrateId type";
        return;
    }
    CrateId crateId = pCheckBox->property("crateId").value<CrateId>();

    const QList<TrackId> trackIds = getSelectedTrackIds();

    if (trackIds.isEmpty()) {
        qWarning() << "No tracks selected for crate";
        return;
    }

    // we need to disable tristate again as the mixed state will now be gone and can't be brought back
    pCheckBox->setTristate(false);
    if(!pCheckBox->isChecked()) {
        if (crateId.isValid()) {
            m_pTrackCollectionManager->internalCollection()->removeCrateTracks(crateId, trackIds);
        }
    } else {
        if (!crateId.isValid()) { // i.e. a new crate is suppose to be created
            crateId = CrateFeatureHelper(
                    m_pTrackCollectionManager->internalCollection(), m_pConfig).createEmptyCrate();
        }
        if (crateId.isValid()) {
            m_pTrackCollectionManager->unhideTracks(trackIds);
            m_pTrackCollectionManager->internalCollection()->addCrateTracks(crateId, trackIds);
        }
    }
}

void WTrackTableView::addSelectionToNewCrate() {
    const QList<TrackId> trackIds = getSelectedTrackIds();

    if (trackIds.isEmpty()) {
        qWarning() << "No tracks selected for crate";
        return;
    }

    CrateId crateId = CrateFeatureHelper(
            m_pTrackCollectionManager->internalCollection(), m_pConfig).createEmptyCrate();

    if (crateId.isValid()) {
        m_pTrackCollectionManager->unhideTracks(trackIds);
        m_pTrackCollectionManager->internalCollection()->addCrateTracks(crateId, trackIds);
    }

}

void WTrackTableView::doSortByColumn(int headerSection, Qt::SortOrder sortOrder) {
    TrackModel* trackModel = getTrackModel();
    QAbstractItemModel* itemModel = model();

    if (trackModel == nullptr || itemModel == nullptr || !m_sorting) {
        return;
    }

    // Save the selection
    const QList<TrackId> selectedTrackIds = getSelectedTrackIds();
    int savedHScrollBarPos = horizontalScrollBar()->value();

    sortByColumn(headerSection, sortOrder);

    QItemSelectionModel* currentSelection = selectionModel();
    currentSelection->reset(); // remove current selection

    QMap<int,int> selectedRows;
    for (const auto& trackId : selectedTrackIds) {

        // TODO(rryan) slowly fixing the issues with BaseSqlTableModel. This
        // code is broken for playlists because it assumes each trackid is in
        // the table once. This will erroneously select all instances of the
        // track for playlists, but it works fine for every other view. The way
        // to fix this that we should do is to delegate the selection saving to
        // the TrackModel. This will allow the playlist table model to use the
        // table index as the unique id instead of this code stupidly using
        // trackid.
        QLinkedList<int> rows = trackModel->getTrackRows(trackId);
        for (int row : rows) {
            // Restore sort order by rows, so the following commands will act as expected
            selectedRows.insert(row, 0);
        }
    }

    QModelIndex first;
    QMapIterator<int,int> i(selectedRows);
    while (i.hasNext()) {
        i.next();
        QModelIndex tl = itemModel->index(i.key(), 0);
        currentSelection->select(tl, QItemSelectionModel::Rows | QItemSelectionModel::Select);

        if (!first.isValid()) {
            first = tl;
        }
    }

    scrollTo(first, QAbstractItemView::EnsureVisible);
    horizontalScrollBar()->setValue(savedHScrollBarPos);
}

void WTrackTableView::applySortingIfVisible() {
    // There are multiple instances of WTrackTableView, but we only want to
    // apply the sorting to the currently visible instance
    if (!isVisible()) {
        return;
    }

    applySorting();
}

void WTrackTableView::applySorting() {
    TrackModel* trackModel = getTrackModel();
    int sortColumnId = static_cast<int>(m_pSortColumn->get());
    if (sortColumnId < 0 || sortColumnId >= TrackModel::SortColumnId::NUM_SORTCOLUMNIDS) {
        return;
    }

    int sortColumn = trackModel->columnIndexFromSortColumnId(static_cast<TrackModel::SortColumnId>(sortColumnId));
    if (sortColumn < 0) {
        return;
    }

    Qt::SortOrder sortOrder = m_pSortOrder->get() ? Qt::DescendingOrder : Qt::AscendingOrder;

    // This line sorts the TrackModel
    horizontalHeader()->setSortIndicator(sortColumn, sortOrder);

    // in Qt5, we need to call it manually, which triggers finally the select()
    doSortByColumn(sortColumn, sortOrder);
}

void WTrackTableView::slotLockBpm() {
    lockBpm(true);
}

void WTrackTableView::slotUnlockBpm() {
    lockBpm(false);
}

void WTrackTableView::slotScaleBpm(int scale) {
    TrackModel* trackModel = getTrackModel();
    if (trackModel == nullptr) {
        return;
    }

    QModelIndexList selectedTrackIndices = selectionModel()->selectedRows();
    for (const auto& index : selectedTrackIndices) {
        TrackPointer track = trackModel->getTrack(index);
        if (!track->isBpmLocked()) { // bpm is not locked
            BeatsPointer beats = track->getBeats();
            if (beats != nullptr) {
                beats->scale(static_cast<Beats::BPMScale>(scale));
            } else {
                continue;
            }
        }
    }
}

void WTrackTableView::lockBpm(bool lock) {
    TrackModel* trackModel = getTrackModel();
    if (trackModel == nullptr) {
        return;
    }

    QModelIndexList selectedTrackIndices = selectionModel()->selectedRows();
    // TODO: This should be done in a thread for large selections
    for (const auto& index : selectedTrackIndices) {
        TrackPointer track = trackModel->getTrack(index);
        track->setBpmLocked(lock);
    }
}

void WTrackTableView::slotClearBeats() {
    TrackModel* trackModel = getTrackModel();
    if (trackModel == nullptr) {
        return;
    }

    QModelIndexList selectedTrackIndices = selectionModel()->selectedRows();
    // TODO: This should be done in a thread for large selections
    for (const auto& index : selectedTrackIndices) {
        TrackPointer track = trackModel->getTrack(index);
        if (!track->isBpmLocked()) {
            track->setBeats(BeatsPointer());
        }
    }
}

void WTrackTableView::slotClearMainCue() {
    QModelIndexList indices = selectionModel()->selectedRows();
    TrackModel* trackModel = getTrackModel();

    if (trackModel == nullptr) {
        return;
    }

    for (const QModelIndex& index : indices) {
        TrackPointer pTrack = trackModel->getTrack(index);
        if (pTrack) {
            pTrack->removeCuesOfType(Cue::Type::MainCue);
        }
    }
}

void WTrackTableView::slotClearHotCues() {
    QModelIndexList indices = selectionModel()->selectedRows();
    TrackModel* trackModel = getTrackModel();

    if (trackModel == nullptr) {
        return;
    }

    for (const QModelIndex& index : indices) {
        TrackPointer pTrack = trackModel->getTrack(index);
        if (pTrack) {
            pTrack->removeCuesOfType(Cue::Type::HotCue);
        }
    }
}

void WTrackTableView::slotClearIntroCue() {
    QModelIndexList indices = selectionModel()->selectedRows();
    TrackModel* trackModel = getTrackModel();

    if (trackModel == nullptr) {
        return;
    }

    for (const QModelIndex& index : indices) {
        TrackPointer pTrack = trackModel->getTrack(index);
        if (pTrack) {
            pTrack->removeCuesOfType(Cue::Type::Intro);
        }
    }
}

void WTrackTableView::slotClearOutroCue() {
    QModelIndexList indices = selectionModel()->selectedRows();
    TrackModel* trackModel = getTrackModel();

    if (trackModel == nullptr) {
        return;
    }

    for (const QModelIndex& index : indices) {
        TrackPointer pTrack = trackModel->getTrack(index);
        if (pTrack) {
            pTrack->removeCuesOfType(Cue::Type::Outro);
        }
    }
}

void WTrackTableView::slotClearLoop() {
    QModelIndexList indices = selectionModel()->selectedRows();
    TrackModel* trackModel = getTrackModel();

    if (trackModel == nullptr) {
        return;
    }

    for (const QModelIndex& index : indices) {
        TrackPointer pTrack = trackModel->getTrack(index);
        if (pTrack) {
            pTrack->removeCuesOfType(Cue::Type::Loop);
        }
    }
}

void WTrackTableView::slotClearKey() {
    QModelIndexList indices = selectionModel()->selectedRows();
    TrackModel* trackModel = getTrackModel();

    if (trackModel == nullptr) {
        return;
    }

    for (const QModelIndex& index : indices) {
        TrackPointer pTrack = trackModel->getTrack(index);
        if (pTrack) {
            pTrack->resetKeys();
        }
    }
}

void WTrackTableView::slotClearReplayGain() {
    QModelIndexList indices = selectionModel()->selectedRows();
    TrackModel* trackModel = getTrackModel();

    if (trackModel == nullptr) {
        return;
    }

    for (const QModelIndex& index : indices) {
        TrackPointer pTrack = trackModel->getTrack(index);
        if (pTrack) {
            pTrack->setReplayGain(mixxx::ReplayGain());
        }
    }
}

void WTrackTableView::slotClearWaveform() {
    TrackModel* trackModel = getTrackModel();
    if (trackModel == nullptr) {
        return;
    }

    AnalysisDao& analysisDao = m_pTrackCollectionManager->internalCollection()->getAnalysisDAO();
    QModelIndexList indices = selectionModel()->selectedRows();
    for (const QModelIndex& index : indices) {
        TrackPointer pTrack = trackModel->getTrack(index);
        if (!pTrack) {
            continue;
        }
        analysisDao.deleteAnalysesForTrack(pTrack->getId());
        pTrack->setWaveform(WaveformPointer());
        pTrack->setWaveformSummary(WaveformPointer());
    }
}

void WTrackTableView::slotClearAllMetadata() {
    slotClearBeats();
    slotClearMainCue();
    slotClearHotCues();
    slotClearIntroCue();
    slotClearOutroCue();
    slotClearLoop();
    slotClearKey();
    slotClearReplayGain();
    slotClearWaveform();
}

void WTrackTableView::slotCoverInfoSelected(const CoverInfoRelative& coverInfo) {
    TrackModel* trackModel = getTrackModel();
    if (trackModel == nullptr) {
        return;
    }
    QModelIndexList selection = selectionModel()->selectedRows();
    for (const QModelIndex& index : selection) {
        TrackPointer pTrack = trackModel->getTrack(index);
        if (pTrack) {
            pTrack->setCoverInfo(coverInfo);
        }
    }
}

void WTrackTableView::slotReloadCoverArt() {
    TrackModel* trackModel = getTrackModel();
    if (trackModel == nullptr) {
        return;
    }
    QList<TrackPointer> selectedTracks;
    QModelIndexList selection = selectionModel()->selectedRows();
    for (const QModelIndex& index : selection) {
        TrackPointer pTrack = trackModel->getTrack(index);
        if (pTrack) {
            selectedTracks.append(pTrack);
        }
    }
    CoverArtCache* pCache = CoverArtCache::instance();
    if (pCache) {
        pCache->requestGuessCovers(selectedTracks);
    }
}

void WTrackTableView::slotSortingChanged(int headerSection, Qt::SortOrder order) {

    double sortOrder = static_cast<double>(order);
    bool sortingChanged = false;

    TrackModel* trackModel = getTrackModel();
    TrackModel::SortColumnId sortColumnId = trackModel->sortColumnIdFromColumnIndex(headerSection);

    if (sortColumnId == TrackModel::SortColumnId::SORTCOLUMN_INVALID) {
        return;
    }

    if (sortColumnId != static_cast<int>(m_pSortColumn->get())) {
        m_pSortColumn->set(sortColumnId);
        sortingChanged = true;
    }
    if (sortOrder != m_pSortOrder->get()) {
        m_pSortOrder->set(sortOrder);
        sortingChanged = true;
    }

    if (sortingChanged) {
        applySortingIfVisible();
    }
}

bool WTrackTableView::hasFocus() const {
    return QWidget::hasFocus();
}

void WTrackTableView::saveCurrentVScrollBarPos()
{
    saveVScrollBarPos(getTrackModel());
}

void WTrackTableView::restoreCurrentVScrollBarPos()
{
    restoreVScrollBarPos(getTrackModel());
}

void WTrackTableView::keyNotationChanged()
{
    QWidget::update();
}<|MERGE_RESOLUTION|>--- conflicted
+++ resolved
@@ -466,15 +466,11 @@
     connect(m_pFileBrowserAct, SIGNAL(triggered()),
             this, SLOT(slotOpenInFileBrowser()));
 
-<<<<<<< HEAD
     m_pFileRemoveFromDiskAct = new QAction(tr("Remove from Disk"),this);
     connect(m_pFileRemoveFromDiskAct,SIGNAL(triggered()),
             this, SLOT(slotRemoveFromDisk()));
 
     m_pAutoDJBottomAct = new QAction(tr("Add to Auto DJ Queue (Bottom)"), this);
-=======
-    m_pAutoDJBottomAct = new QAction(tr("Add to Auto DJ Queue (bottom)"), this);
->>>>>>> 9f61e15e
     connect(m_pAutoDJBottomAct, SIGNAL(triggered()),
             this, SLOT(slotAddToAutoDJBottom()));
 
