#include <QModelIndex>
#include <QInputDialog>
#include <QDesktopServices>
#include <QUrl>
#include <QDrag>

#include "widget/wwidget.h"
#include "widget/wskincolor.h"
#include "widget/wtracktableviewheader.h"
#include "library/coverartcache.h"
#include "library/librarytablemodel.h"
#include "library/trackcollection.h"
#include "trackinfoobject.h"
#include "controlobject.h"
#include "controlobjectthread.h"
#include "widget/wtracktableview.h"
#include "dlgtrackinfo.h"
#include "soundsourceproxy.h"
#include "playermanager.h"
#include "util/dnd.h"
#include "dlgpreflibrary.h"

WTrackTableView::WTrackTableView(QWidget * parent,
                                 ConfigObject<ConfigValue> * pConfig,
                                 TrackCollection* pTrackCollection, bool sorting)
        : WLibraryTableView(parent, pConfig,
                            ConfigKey(LIBRARY_CONFIGVALUE,
                                      WTRACKTABLEVIEW_VSCROLLBARPOS_KEY)),
          m_pConfig(pConfig),
          m_pTrackCollection(pTrackCollection),
          m_DlgTagFetcher(NULL),
          m_sorting(sorting),
          m_iCoverLocationColumn(-1),
          m_iMd5Column(-1) {
    // Give a NULL parent because otherwise it inherits our style which can make
    // it unreadable. Bug #673411
    m_pTrackInfo = new DlgTrackInfo(NULL, m_DlgTagFetcher);
    connect(m_pTrackInfo, SIGNAL(next()),
            this, SLOT(slotNextTrackInfo()));
    connect(m_pTrackInfo, SIGNAL(previous()),
            this, SLOT(slotPrevTrackInfo()));
    connect(&m_DlgTagFetcher, SIGNAL(next()),
            this, SLOT(slotNextDlgTagFetcher()));
    connect(&m_DlgTagFetcher, SIGNAL(previous()),
            this, SLOT(slotPrevDlgTagFetcher()));

    connect(&m_loadTrackMapper, SIGNAL(mapped(QString)),
            this, SLOT(loadSelectionToGroup(QString)));

    connect(&m_deckMapper, SIGNAL(mapped(QString)),
            this, SLOT(loadSelectionToGroup(QString)));
    connect(&m_samplerMapper, SIGNAL(mapped(QString)),
            this, SLOT(loadSelectionToGroup(QString)));
    connect(&m_BpmMapper, SIGNAL(mapped(int)),
            this, SLOT(slotScaleBpm(int)));

    m_pNumSamplers = new ControlObjectThread(
            "[Master]", "num_samplers");
    m_pNumDecks = new ControlObjectThread(
            "[Master]", "num_decks");
    m_pNumPreviewDecks = new ControlObjectThread(
            "[Master]", "num_preview_decks");

    m_pMenu = new QMenu(this);

    m_pSamplerMenu = new QMenu(this);
    m_pSamplerMenu->setTitle(tr("Load to Sampler"));
    m_pPlaylistMenu = new QMenu(this);
    m_pPlaylistMenu->setTitle(tr("Add to Playlist"));
    m_pCrateMenu = new QMenu(this);
    m_pCrateMenu->setTitle(tr("Add to Crate"));
    m_pBPMMenu = new QMenu(this);
    m_pBPMMenu->setTitle(tr("BPM Options"));

    // Disable editing
    //setEditTriggers(QAbstractItemView::NoEditTriggers);

    // Create all the context m_pMenu->actions (stuff that shows up when you
    //right-click)
    createActions();

    //Connect slots and signals to make the world go 'round.
    connect(this, SIGNAL(doubleClicked(const QModelIndex &)),
            this, SLOT(slotMouseDoubleClicked(const QModelIndex &)));

    connect(&m_playlistMapper, SIGNAL(mapped(int)),
            this, SLOT(addSelectionToPlaylist(int)));
    connect(&m_crateMapper, SIGNAL(mapped(int)),
            this, SLOT(addSelectionToCrate(int)));

    // control the delay to load the next cover art
    m_lastSelection = 0.0;
    m_bLastCoverLoaded = true;
    m_pCOTGuiTickTime = new ControlObjectThread("[Master]", "guiTick50ms");
    connect(m_pCOTGuiTickTime, SIGNAL(valueChanged(double)),
            this, SLOT(slotGuiTickTime(double)));
    connect(this, SIGNAL(scrollValueChanged(int)),
            this, SLOT(slotScrollValueChanged(int)));
<<<<<<< HEAD
=======

    connect(CoverArtCache::instance(), SIGNAL(requestRepaint()),
            this, SLOT(update()));
>>>>>>> 1491dd71
}

WTrackTableView::~WTrackTableView() {
    qDebug() << "~WTrackTableView()";
    WTrackTableViewHeader* pHeader =
            dynamic_cast<WTrackTableViewHeader*>(horizontalHeader());
    if (pHeader) {
        pHeader->saveHeaderState();
    }

    delete m_pReloadMetadataAct;
    delete m_pReloadMetadataFromMusicBrainzAct;
    delete m_pAddToPreviewDeck;
    delete m_pAutoDJAct;
    delete m_pAutoDJTopAct;
    delete m_pRemoveAct;
    delete m_pHideAct;
    delete m_pUnhideAct;
    delete m_pPropertiesAct;
    delete m_pMenu;
    delete m_pPlaylistMenu;
    delete m_pCrateMenu;
    //delete m_pRenamePlaylistAct;
    delete m_pTrackInfo;
    delete m_pNumSamplers;
    delete m_pNumDecks;
    delete m_pNumPreviewDecks;
    delete m_pBpmLockAction;
    delete m_pBpmUnlockAction;
    delete m_pBpmDoubleAction;
    delete m_pBpmHalveAction;
    delete m_pBpmTwoThirdsAction;
    delete m_pBpmThreeFourthsAction;
    delete m_pBPMMenu;
    delete m_pPurgeAct;
    delete m_pFileBrowserAct;
    delete m_pResetPlayedAct;
    delete m_pSamplerMenu;
    delete m_pCOTGuiTickTime;
}

void WTrackTableView::slotScrollValueChanged(int) {
    if (m_bLastCoverLoaded) {
<<<<<<< HEAD
        // not draw covers in the tableview (cover_art column)
        emit(lockCoverArtDelegate(true));
=======
        // don't try to load and search covers, drawing only
        // covers which are already in the QPixmapCache.
        emit(onlyCachedCoverArt(true));
>>>>>>> 1491dd71
    }
    m_bLastCoverLoaded = false;
    m_lastSelection = m_pCOTGuiTickTime->get();
}

void WTrackTableView::selectionChanged(const QItemSelection &selected,
                                       const QItemSelection &deselected) {
    Q_UNUSED(selected);
    Q_UNUSED(deselected);

    if (m_bLastCoverLoaded) {
        // load default cover art
        emit(loadCoverArt("", "", 0));
<<<<<<< HEAD
        // not draw covers in the tableview (cover_art column)
        emit(lockCoverArtDelegate(true));
=======
        // don't try to load and search covers, drawing only
        // covers which are already in the QPixmapCache.
        emit(onlyCachedCoverArt(true));
>>>>>>> 1491dd71
    }
    m_bLastCoverLoaded = false;
    m_lastSelection = m_pCOTGuiTickTime->get();
    update();
}

void WTrackTableView::slotGuiTickTime(double cpuTime) {
<<<<<<< HEAD
    // if the user is stoped in the same row for more than 0.1s,
    // we load the cover art once.
    if (!m_bLastCoverLoaded) {
        if (cpuTime >= m_lastSelection + 0.1) {
=======
    // if the user is stoped in the same row for more than 0.05s,
    // we load the cover art once.
    if (!m_bLastCoverLoaded) {
        if (cpuTime >= m_lastSelection + 0.05) {
>>>>>>> 1491dd71
            slotLoadCoverArt();
            m_bLastCoverLoaded = true;
        }
    }
}

void WTrackTableView::slotLoadCoverArt() {
    if (m_iCoverLocationColumn < 0 || m_iMd5Column < 0) {
        return;
    }

    QString coverLocation;
    QString md5Hash;
    int trackId = 0;
    const QModelIndexList indices = selectionModel()->selectedRows();
    if ((indices.size() == 1) && (indices[0].isValid())) {
        QModelIndex idx = indices[0];
        TrackModel* trackModel = getTrackModel();
        if (trackModel) {
            md5Hash = idx.sibling(idx.row(), m_iMd5Column).data().toString();
            trackId = trackModel->getTrackId(idx);
            coverLocation = idx.sibling(idx.row(),
                                m_iCoverLocationColumn).data().toString();
        }
    }
    emit(loadCoverArt(coverLocation, md5Hash, trackId));
<<<<<<< HEAD
    emit(lockCoverArtDelegate(false));
=======
    // it will allows CoverCache to load and search covers normally
    emit(onlyCachedCoverArt(false));
>>>>>>> 1491dd71
    update();
}

// slot
void WTrackTableView::loadTrackModel(QAbstractItemModel *model) {
    //qDebug() << "WTrackTableView::loadTrackModel()" << model;

    TrackModel* track_model = dynamic_cast<TrackModel*>(model);

    Q_ASSERT(model);
    Q_ASSERT(track_model);

    /* If the model has not changed
     * there's no need to exchange the headers
     * this will cause a small GUI freeze
     */
    if (getTrackModel() == track_model) {
        // Re-sort the table even if the track model is the same. This triggers
        // a select() if the table is dirty.
        doSortByColumn(horizontalHeader()->sortIndicatorSection());
        return;
    }

    // The "coverLocation" and "md5" column numbers are very often required
    // by slotLoadCoverArt(). As this value will not change when the model
    // still the same, we must avoid doing hundreds of "fieldIndex" calls
    // when it is completely unnecessary...
    m_iCoverLocationColumn = track_model->fieldIndex(LIBRARYTABLE_COVERART_LOCATION);
    m_iMd5Column = track_model->fieldIndex(LIBRARYTABLE_COVERART_MD5);

    setVisible(false);

    // Save the previous track model's header state
    WTrackTableViewHeader* oldHeader =
            dynamic_cast<WTrackTableViewHeader*>(horizontalHeader());
    if (oldHeader) {
        oldHeader->saveHeaderState();
    }

    // rryan 12/2009 : Due to a bug in Qt, in order to switch to a model with
    // different columns than the old model, we have to create a new horizontal
    // header. Also, for some reason the WTrackTableView has to be hidden or
    // else problems occur. Since we parent the WtrackTableViewHeader's to the
    // WTrackTableView, they are automatically deleted.
    WTrackTableViewHeader* header = new WTrackTableViewHeader(Qt::Horizontal,
                                                              m_pTrackCollection,
                                                              this);

    // WTF(rryan) The following saves on unnecessary work on the part of
    // WTrackTableHeaderView. setHorizontalHeader() calls setModel() on the
    // current horizontal header. If this happens on the old
    // WTrackTableViewHeader, then it will save its old state, AND do the work
    // of initializing its menus on the new model. We create a new
    // WTrackTableViewHeader, so this is wasteful. Setting a temporary
    // QHeaderView here saves on setModel() calls. Since we parent the
    // QHeaderView to the WTrackTableView, it is automatically deleted.
    QHeaderView* tempHeader = new QHeaderView(Qt::Horizontal, this);
    /* Tobias Rafreider: DO NOT SET SORTING TO TRUE during header replacement
     * Otherwise, setSortingEnabled(1) will immediately trigger sortByColumn()
     * For some reason this will cause 4 select statements in series
     * from which 3 are redundant --> expensive at all
     *
     * Sorting columns, however, is possible because we
     * enable clickable sorting indicators some lines below.
     * Furthermore, we connect signal 'sortIndicatorChanged'.
     *
     * Fixes Bug #672762
     */

    setSortingEnabled(false);
    setHorizontalHeader(tempHeader);

    setModel(model);
    setHorizontalHeader(header);
    header->setMovable(true);
    header->setClickable(true);
    header->setHighlightSections(true);
    header->setSortIndicatorShown(m_sorting);
    header->setDefaultAlignment(Qt::AlignLeft);

    // Initialize all column-specific things
    for (int i = 0; i < model->columnCount(); ++i) {
        // Setup delegates according to what the model tells us
        QAbstractItemDelegate* delegate = track_model->delegateForColumn(i, this);
        // We need to delete the old delegates, since the docs say the view will
        // not take ownership of them.
        QAbstractItemDelegate* old_delegate = itemDelegateForColumn(i);
        // If delegate is NULL, it will unset the delegate for the column
        setItemDelegateForColumn(i, delegate);
        delete old_delegate;

        // Show or hide the column based on whether it should be shown or not.
        if (track_model->isColumnInternal(i)) {
            //qDebug() << "Hiding column" << i;
            horizontalHeader()->hideSection(i);
        }
        /* If Mixxx starts the first time or the header states have been cleared
         * due to database schema evolution we gonna hide all columns that may
         * contain a potential large number of NULL values.  This will hide the
         * key colum by default unless the user brings it to front
         */
        if (track_model->isColumnHiddenByDefault(i) &&
            !header->hasPersistedHeaderState()) {
            //qDebug() << "Hiding column" << i;
            horizontalHeader()->hideSection(i);
        }
    }

    if (m_sorting) {
        // NOTE: Should be a UniqueConnection but that requires Qt 4.6
        connect(horizontalHeader(), SIGNAL(sortIndicatorChanged(int, Qt::SortOrder)),
                this, SLOT(doSortByColumn(int)), Qt::AutoConnection);

        // Stupid hack that assumes column 0 is never visible, but this is a weak
        // proxy for "there was a saved column sort order"
        if (horizontalHeader()->sortIndicatorSection() > 0) {
            // Sort by the saved sort section and order. This line sorts the
            // TrackModel and in turn generates a select()
            horizontalHeader()->setSortIndicator(horizontalHeader()->sortIndicatorSection(),
                                                 horizontalHeader()->sortIndicatorOrder());
        } else {
            // No saved order is present. Use the TrackModel's default sort order.
            int sortColumn = track_model->defaultSortColumn();
            Qt::SortOrder sortOrder = track_model->defaultSortOrder();

            // If the TrackModel has an invalid or internal column as its default
            // sort, find the first non-internal column and sort by that.
            while (sortColumn < 0 || track_model->isColumnInternal(sortColumn)) {
                sortColumn++;
            }
            // This line sorts the TrackModel and in turn generates a select()
            horizontalHeader()->setSortIndicator(sortColumn, sortOrder);
        }
    }

    // Set up drag and drop behavior according to whether or not the track
    // model says it supports it.

    // Defaults
    setAcceptDrops(true);
    setDragDropMode(QAbstractItemView::DragOnly);
    // Always enable drag for now (until we have a model that doesn't support
    // this.)
    setDragEnabled(true);

    if (modelHasCapabilities(TrackModel::TRACKMODELCAPS_RECEIVEDROPS)) {
        setDragDropMode(QAbstractItemView::DragDrop);
        setDropIndicatorShown(true);
        setAcceptDrops(true);
        //viewport()->setAcceptDrops(true);
    }

    // Possible giant fuckup alert - It looks like Qt has something like these
    // caps built-in, see http://doc.trolltech.com/4.5/qt.html#ItemFlag-enum and
    // the flags(...) function that we're already using in LibraryTableModel. I
    // haven't been able to get it to stop us from using a model as a drag
    // target though, so my hax above may not be completely unjustified.

    setVisible(true);
}

void WTrackTableView::createActions() {
    Q_ASSERT(m_pMenu);
    Q_ASSERT(m_pSamplerMenu);

    m_pRemoveAct = new QAction(tr("Remove"), this);
    connect(m_pRemoveAct, SIGNAL(triggered()), this, SLOT(slotRemove()));

    m_pHideAct = new QAction(tr("Hide from Library"), this);
    connect(m_pHideAct, SIGNAL(triggered()), this, SLOT(slotHide()));

    m_pUnhideAct = new QAction(tr("Unhide from Library"), this);
    connect(m_pUnhideAct, SIGNAL(triggered()), this, SLOT(slotUnhide()));

    m_pPurgeAct = new QAction(tr("Purge from Library"), this);
    connect(m_pPurgeAct, SIGNAL(triggered()), this, SLOT(slotPurge()));

    m_pPropertiesAct = new QAction(tr("Properties"), this);
    connect(m_pPropertiesAct, SIGNAL(triggered()),
            this, SLOT(slotShowTrackInfo()));

    m_pFileBrowserAct = new QAction(tr("Open in File Browser"), this);
    connect(m_pFileBrowserAct, SIGNAL(triggered()),
            this, SLOT(slotOpenInFileBrowser()));

    m_pAutoDJAct = new QAction(tr("Add to Auto-DJ Queue (bottom)"), this);
    connect(m_pAutoDJAct, SIGNAL(triggered()), this, SLOT(slotSendToAutoDJ()));

    m_pAutoDJTopAct = new QAction(tr("Add to Auto-DJ Queue (top)"), this);
    connect(m_pAutoDJTopAct, SIGNAL(triggered()),
            this, SLOT(slotSendToAutoDJTop()));

    m_pReloadMetadataAct = new QAction(tr("Reload Metadata from File"), this);
    connect(m_pReloadMetadataAct, SIGNAL(triggered()),
            this, SLOT(slotReloadTrackMetadata()));

    m_pReloadMetadataFromMusicBrainzAct = new QAction(tr("Get Metadata from MusicBrainz"),this);
    connect(m_pReloadMetadataFromMusicBrainzAct, SIGNAL(triggered()),
            this, SLOT(slotShowDlgTagFetcher()));

    m_pAddToPreviewDeck = new QAction(tr("Load to Preview Deck"), this);
    // currently there is only one preview deck so just map it here.
    QString previewDeckGroup = PlayerManager::groupForPreviewDeck(0);
    m_deckMapper.setMapping(m_pAddToPreviewDeck, previewDeckGroup);
    connect(m_pAddToPreviewDeck, SIGNAL(triggered()),
            &m_deckMapper, SLOT(map()));

    m_pResetPlayedAct = new QAction(tr("Reset Play Count"), this);
    connect(m_pResetPlayedAct, SIGNAL(triggered()),
            this, SLOT(slotResetPlayed()));

    m_pBpmLockAction = new QAction(tr("Lock BPM"), this);
    m_pBpmUnlockAction = new QAction(tr("Unlock BPM"), this);
    connect(m_pBpmLockAction, SIGNAL(triggered()),
            this, SLOT(slotLockBpm()));
    connect(m_pBpmUnlockAction, SIGNAL(triggered()),
            this, SLOT(slotUnlockBpm()));

    //new BPM actions
    m_pBpmDoubleAction = new QAction(tr("Double BPM"), this);
    m_pBpmHalveAction = new QAction(tr("Halve BPM"), this);
    m_pBpmTwoThirdsAction = new QAction(tr("2/3 BPM"), this);
    m_pBpmThreeFourthsAction = new QAction(tr("3/4 BPM"), this);

    m_BpmMapper.setMapping(m_pBpmDoubleAction, DOUBLE);
    m_BpmMapper.setMapping(m_pBpmHalveAction, HALVE);
    m_BpmMapper.setMapping(m_pBpmTwoThirdsAction, TWOTHIRDS);
    m_BpmMapper.setMapping(m_pBpmThreeFourthsAction, THREEFOURTHS);

    connect(m_pBpmDoubleAction, SIGNAL(triggered()),
            &m_BpmMapper, SLOT(map()));
    connect(m_pBpmHalveAction, SIGNAL(triggered()),
            &m_BpmMapper, SLOT(map()));
    connect(m_pBpmTwoThirdsAction, SIGNAL(triggered()),
            &m_BpmMapper, SLOT(map()));
    connect(m_pBpmThreeFourthsAction, SIGNAL(triggered()),
            &m_BpmMapper, SLOT(map()));

    m_pClearBeatsAction = new QAction(tr("Clear BPM and Beatgrid"), this);
    connect(m_pClearBeatsAction, SIGNAL(triggered()),
            this, SLOT(slotClearBeats()));
}

// slot Must be called from Main thread
void WTrackTableView::slotMouseDoubleClicked(const QModelIndex &index) {
    if (!modelHasCapabilities(TrackModel::TRACKMODELCAPS_LOADTODECK)) {
        return;
    }
    // Read the current TrackLoadAction settings
    int action = DlgPrefLibrary::LOAD_TRACK_DECK; // default action
    if (modelHasCapabilities(TrackModel::TRACKMODELCAPS_ADDTOAUTODJ)) {
        action = m_pConfig->getValueString(ConfigKey("[Library]","TrackLoadAction")).toInt();
    }
    switch (action) {
    case DlgPrefLibrary::ADD_TRACK_BOTTOM:
            sendToAutoDJ(false); // add track to Auto-DJ Queue (bottom)
            break;
    case DlgPrefLibrary::ADD_TRACK_TOP:
            sendToAutoDJ(true); // add track to Auto-DJ Queue (top)
            break;
    default: // load track to next available deck
            TrackModel* trackModel = getTrackModel();
            TrackPointer pTrack;
            if (trackModel && (pTrack = trackModel->getTrack(index))) {
                emit(loadTrack(pTrack));
            }
            break;
    }
}

void WTrackTableView::loadSelectionToGroup(QString group, bool play) {
    QModelIndexList indices = selectionModel()->selectedRows();
    if (indices.size() > 0) {
        // If the track load override is disabled, check to see if a track is
        // playing before trying to load it
        if (!(m_pConfig->getValueString(
            ConfigKey("[Controls]","AllowTrackLoadToPlayingDeck")).toInt())) {
            // TODO(XXX): Check for other than just the first preview deck.
            if (group != "[PreviewDeck1]" &&
                    ControlObject::get(ConfigKey(group, "play")) > 0.0) {
                return;
            }
        }
        QModelIndex index = indices.at(0);
        TrackModel* trackModel = getTrackModel();
        TrackPointer pTrack;
        if (trackModel &&
                (pTrack = trackModel->getTrack(index))) {
            emit(loadTrackToPlayer(pTrack, group, play));
        }
    }
}

void WTrackTableView::slotRemove() {
    QModelIndexList indices = selectionModel()->selectedRows();
    if (indices.size() > 0) {
        TrackModel* trackModel = getTrackModel();
        if (trackModel) {
            trackModel->removeTracks(indices);
        }
    }
}

void WTrackTableView::slotPurge() {
    QModelIndexList indices = selectionModel()->selectedRows();
    if (indices.size() > 0) {
        TrackModel* trackModel = getTrackModel();
        if (trackModel) {
            trackModel->purgeTracks(indices);
        }
    }
}

void WTrackTableView::slotOpenInFileBrowser() {
    TrackModel* trackModel = getTrackModel();
    if (!trackModel)
        return;

    QModelIndexList indices = selectionModel()->selectedRows();

    QSet<QString> sDirs;
    foreach (QModelIndex index, indices) {
        if (!index.isValid()) {
            continue;
        }

        QDir dir;
        QStringList splittedPath = trackModel->getTrackLocation(index).split("/");
        do {
            dir = QDir(splittedPath.join("/"));
            splittedPath.removeLast();
        } while (!dir.exists() && splittedPath.size());

        // This function does not work for a non-existent directory!
        // so it is essential that in the worst case it try opening
        // a valid directory, in this case, 'QDir::home()'.
        // Otherwise nothing would happen...
        if (!dir.exists()) {
            // it ensures a valid dir for any OS (Windows)
            dir = QDir::home();
        }

        // not open the same dir twice
        QString dirPath = dir.absolutePath();
        if (!sDirs.contains(dirPath)) {
            sDirs.insert(dirPath);
            QDesktopServices::openUrl(QUrl::fromLocalFile(dirPath));
        }
    }
}

void WTrackTableView::slotHide() {
    QModelIndexList indices = selectionModel()->selectedRows();
    if (indices.size() > 0) {
        TrackModel* trackModel = getTrackModel();
        if (trackModel) {
            trackModel->hideTracks(indices);
        }
    }
}

void WTrackTableView::slotUnhide() {
    QModelIndexList indices = selectionModel()->selectedRows();

    if (indices.size() > 0) {
        TrackModel* trackModel = getTrackModel();
        if (trackModel) {
            trackModel->unhideTracks(indices);
        }
    }
}

void WTrackTableView::slotShowTrackInfo() {
    QModelIndexList indices = selectionModel()->selectedRows();

    if (indices.size() > 0) {
        showTrackInfo(indices[0]);
    }
}

void WTrackTableView::slotNextTrackInfo() {
    QModelIndex nextRow = currentTrackInfoIndex.sibling(
        currentTrackInfoIndex.row()+1, currentTrackInfoIndex.column());
    if (nextRow.isValid()) {
        showTrackInfo(nextRow);
        if (m_DlgTagFetcher.isVisible()) {
            showDlgTagFetcher(nextRow);
        }
    }
}

void WTrackTableView::slotPrevTrackInfo() {
    QModelIndex prevRow = currentTrackInfoIndex.sibling(
        currentTrackInfoIndex.row()-1, currentTrackInfoIndex.column());
    if (prevRow.isValid()) {
        showTrackInfo(prevRow);
        if (m_DlgTagFetcher.isVisible()) {
            showDlgTagFetcher(prevRow);
        }
    }
}

void WTrackTableView::showTrackInfo(QModelIndex index) {
    TrackModel* trackModel = getTrackModel();

    if (!trackModel) {
        return;
    }

<<<<<<< HEAD
    TrackPointer pTrack;
    pTrack = trackModel->getTrack(index);

    // NULL is fine.
    m_pTrackInfo->loadTrack(pTrack);
    currentTrackInfoIndex = index;

    QString coverLocation = index.sibling(index.row(),
        trackModel->fieldIndex(LIBRARYTABLE_COVERART_LOCATION)).data().toString();
    QString md5Hash = index.sibling(index.row(),
        trackModel->fieldIndex(LIBRARYTABLE_COVERART_MD5)).data().toString();
    int trackId = trackModel->getTrackId(index);
    m_pTrackInfo->slotLoadCoverArt(coverLocation, md5Hash, trackId);

=======
    TrackPointer pTrack = trackModel->getTrack(index);
    QString coverLocation = index.sibling(index.row(),
        trackModel->fieldIndex(LIBRARYTABLE_COVERART_LOCATION)).data().toString();
    QString md5Hash = index.sibling(index.row(),
        trackModel->fieldIndex(LIBRARYTABLE_COVERART_MD5)).data().toString();

    m_pTrackInfo->loadTrack(pTrack, coverLocation, md5Hash); // NULL is fine.
    currentTrackInfoIndex = index;

>>>>>>> 1491dd71
    m_pTrackInfo->show();
}

void WTrackTableView::slotNextDlgTagFetcher() {
    QModelIndex nextRow = currentTrackInfoIndex.sibling(
        currentTrackInfoIndex.row()+1, currentTrackInfoIndex.column());
    if (nextRow.isValid()) {
        showDlgTagFetcher(nextRow);
        if (m_pTrackInfo->isVisible()) {
            showTrackInfo(nextRow);
        }
    }
}

void WTrackTableView::slotPrevDlgTagFetcher() {
    QModelIndex prevRow = currentTrackInfoIndex.sibling(
        currentTrackInfoIndex.row()-1, currentTrackInfoIndex.column());
    if (prevRow.isValid()) {
        showDlgTagFetcher(prevRow);
        if (m_pTrackInfo->isVisible()) {
            showTrackInfo(prevRow);
        }
    }
}

void WTrackTableView::showDlgTagFetcher(QModelIndex index) {
    TrackModel* trackModel = getTrackModel();

    if (!trackModel) {
        return;
    }

    TrackPointer pTrack;
    pTrack = trackModel->getTrack(index);

    // NULL is fine
    m_DlgTagFetcher.loadTrack(pTrack);
    currentTrackInfoIndex = index;
    m_DlgTagFetcher.show();
}

void WTrackTableView::slotShowDlgTagFetcher() {
    QModelIndexList indices = selectionModel()->selectedRows();

    if (indices.size() > 0) {
        showDlgTagFetcher(indices[0]);
    }
}

void WTrackTableView::contextMenuEvent(QContextMenuEvent* event) {
    QModelIndexList indices = selectionModel()->selectedRows();

    // Gray out some stuff if multiple songs were selected.
    bool oneSongSelected = indices.size() == 1;

    m_pMenu->clear();

    if (modelHasCapabilities(TrackModel::TRACKMODELCAPS_ADDTOAUTODJ)) {
        m_pMenu->addAction(m_pAutoDJAct);
        m_pMenu->addAction(m_pAutoDJTopAct);
        m_pMenu->addSeparator();
    }

    if (modelHasCapabilities(TrackModel::TRACKMODELCAPS_LOADTODECK)) {
        int iNumDecks = m_pNumDecks->get();
        if (iNumDecks > 0) {
            for (int i = 1; i <= iNumDecks; ++i) {
                // PlayerManager::groupForDeck is 0-indexed.
                QString deckGroup = PlayerManager::groupForDeck(i - 1);
                bool deckPlaying = ControlObject::get(
                        ConfigKey(deckGroup, "play")) > 0.0;
                bool loadTrackIntoPlayingDeck = m_pConfig->getValueString(
                    ConfigKey("[Controls]", "AllowTrackLoadToPlayingDeck")).toInt();
                bool deckEnabled = (!deckPlaying  || loadTrackIntoPlayingDeck)  && oneSongSelected;
                QAction* pAction = new QAction(tr("Load to Deck %1").arg(i), m_pMenu);
                pAction->setEnabled(deckEnabled);
                m_pMenu->addAction(pAction);
                m_deckMapper.setMapping(pAction, deckGroup);
                connect(pAction, SIGNAL(triggered()), &m_deckMapper, SLOT(map()));
            }
        }
    }

    if (modelHasCapabilities(TrackModel::TRACKMODELCAPS_LOADTOSAMPLER)) {
        int iNumSamplers = m_pNumSamplers->get();
        if (iNumSamplers > 0) {
            m_pSamplerMenu->clear();
            for (int i = 1; i <= iNumSamplers; ++i) {
                // PlayerManager::groupForSampler is 0-indexed.
                QString samplerGroup = PlayerManager::groupForSampler(i - 1);
                bool samplerPlaying = ControlObject::get(
                        ConfigKey(samplerGroup, "play")) > 0.0;
                bool samplerEnabled = !samplerPlaying && oneSongSelected;
                QAction* pAction = new QAction(tr("Sampler %1").arg(i), m_pSamplerMenu);
                pAction->setEnabled(samplerEnabled);
                m_pSamplerMenu->addAction(pAction);
                m_samplerMapper.setMapping(pAction, samplerGroup);
                connect(pAction, SIGNAL(triggered()), &m_samplerMapper, SLOT(map()));
            }
            m_pMenu->addMenu(m_pSamplerMenu);
        }
    }

    if (modelHasCapabilities(TrackModel::TRACKMODELCAPS_LOADTOPREVIEWDECK) &&
        m_pNumPreviewDecks->get() > 0.0) {
        m_pMenu->addAction(m_pAddToPreviewDeck);
    }

    m_pMenu->addSeparator();

    if (modelHasCapabilities(TrackModel::TRACKMODELCAPS_ADDTOPLAYLIST)) {
        m_pPlaylistMenu->clear();
        QMap<QString,int> playlists;
        // tro's lambda idea. This code calls synchronously!
        m_pTrackCollection->callSync(
                [this,&playlists] (TrackCollectionPrivate* pTrackCollectionPrivate) {
            PlaylistDAO& playlistDao = pTrackCollectionPrivate->getPlaylistDAO();
            int numPlaylists = playlistDao.playlistCount();
            for (int i = 0; i < numPlaylists; ++i) {
                int iPlaylistId = playlistDao.getPlaylistId(i);
                playlists.insert(playlistDao.getPlaylistName(iPlaylistId), iPlaylistId);
            }

            QMapIterator<QString, int> it(playlists);
            while (it.hasNext()) {
                it.next();
                if (!playlistDao.isHidden(it.value())) {
                    // No leak because making the menu the parent means they will be auto-deleted
                    bool locked = false;
                    locked = playlistDao.isPlaylistLocked(it.value());

                    QAction* pAction;
                    pAction = new QAction(it.key(), m_pPlaylistMenu);
                    pAction->setEnabled(!locked);
                    m_pPlaylistMenu->addAction(pAction);
                    m_playlistMapper.setMapping(pAction, it.value());
                    connect(pAction, SIGNAL(triggered()), &m_playlistMapper, SLOT(map()));
                }
            }
        }, __PRETTY_FUNCTION__);
        m_pPlaylistMenu->addSeparator();
        QAction *newPlaylistAction = new QAction( tr("Create New Playlist"), m_pPlaylistMenu);
        m_pPlaylistMenu->addAction(newPlaylistAction);
        m_playlistMapper.setMapping(newPlaylistAction, -1);// -1 to signify new playlist
        connect(newPlaylistAction, SIGNAL(triggered()), &m_playlistMapper, SLOT(map()));

        m_pMenu->addMenu(m_pPlaylistMenu);
    }

    if (modelHasCapabilities(TrackModel::TRACKMODELCAPS_ADDTOCRATE)) {
        m_pCrateMenu->clear();
        m_pTrackCollection->callSync( [this] (TrackCollectionPrivate* pTrackCollectionPrivate) {
            CrateDAO& crateDao = pTrackCollectionPrivate->getCrateDAO();
            QMap<QString , int> crates;
            int numCrates = crateDao.crateCount();
            for (int i = 0; i < numCrates; ++i) {
                int iCrateId = crateDao.getCrateId(i);
                crates.insert(crateDao.crateName(iCrateId),iCrateId);
            }
            QMapIterator<QString, int> it(crates);
            while (it.hasNext()) {
                it.next();
                // No leak because making the menu the parent means they will be
                // auto-deleted
                QAction* pAction = new QAction(it.key(), m_pCrateMenu);
                bool locked = crateDao.isCrateLocked(it.value());
                pAction->setEnabled(!locked);
                m_pCrateMenu->addAction(pAction);
                m_crateMapper.setMapping(pAction, it.value());
                connect(pAction, SIGNAL(triggered()), &m_crateMapper, SLOT(map()));
            }
        }, __PRETTY_FUNCTION__);
        m_pCrateMenu->addSeparator();
        QAction *newCrateAction = new QAction( tr("Create New Crate"), m_pCrateMenu);
        m_pCrateMenu->addAction(newCrateAction);
        m_crateMapper.setMapping(newCrateAction, -1);// -1 to signify new playlist
        connect(newCrateAction, SIGNAL(triggered()), &m_crateMapper, SLOT(map()));

        m_pMenu->addMenu(m_pCrateMenu);
    }
    m_pMenu->addSeparator();

    //start of BPM section of menu
    if (modelHasCapabilities(TrackModel::TRACKMODELCAPS_MANIPULATEBEATS)) {
        m_pBPMMenu->addAction(m_pBpmDoubleAction);
        m_pBPMMenu->addAction(m_pBpmHalveAction);
        m_pBPMMenu->addAction(m_pBpmTwoThirdsAction);
        m_pBPMMenu->addAction(m_pBpmThreeFourthsAction);
        m_pBPMMenu->addSeparator();
        m_pBPMMenu->addAction(m_pBpmLockAction);
        m_pBPMMenu->addAction(m_pBpmUnlockAction);
        m_pBPMMenu->addSeparator();
        if (oneSongSelected) {
            TrackModel* trackModel = getTrackModel();
            if (trackModel == NULL) {
                return;
            }
            int column = trackModel->fieldIndex("bpm_lock");
            QModelIndex index = indices.at(0).sibling(indices.at(0).row(),column);
            if (index.data().toBool()){ //BPM is locked
                m_pBpmUnlockAction->setEnabled(true);
                m_pBpmLockAction->setEnabled(false);
                m_pBpmDoubleAction->setEnabled(false);
                m_pBpmHalveAction->setEnabled(false);
                m_pBpmTwoThirdsAction->setEnabled(false);
                m_pBpmThreeFourthsAction->setEnabled(false);
            } else { //BPM is not locked
                m_pBpmUnlockAction->setEnabled(false);
                m_pBpmLockAction->setEnabled(true);
                m_pBpmDoubleAction->setEnabled(true);
                m_pBpmHalveAction->setEnabled(true);
                m_pBpmTwoThirdsAction->setEnabled(true);
                m_pBpmThreeFourthsAction->setEnabled(true);
            }
        } else {
            bool anyLocked = false; //true if any of the selected items are locked
            TrackModel* trackModel = getTrackModel();
            int column = trackModel->fieldIndex("bpm_lock");
            for (int i = 0; i < indices.size() && !anyLocked; ++i) {
                int row = indices.at(i).row();
                QModelIndex index = indices.at(i).sibling(row,column);
                if (index.data().toBool()) {
                    anyLocked = true;
                }
            }
            if (anyLocked) {
                m_pBpmLockAction->setEnabled(false);
                m_pBpmUnlockAction->setEnabled(true);
                m_pBpmDoubleAction->setEnabled(false);
                m_pBpmHalveAction->setEnabled(false);
                m_pBpmTwoThirdsAction->setEnabled(false);
            } else {
                m_pBpmLockAction->setEnabled(true);
                m_pBpmUnlockAction->setEnabled(false);
                m_pBpmDoubleAction->setEnabled(true);
                m_pBpmHalveAction->setEnabled(true);
                m_pBpmTwoThirdsAction->setEnabled(true);
            }
        }
    }
    //add BPM menu to pMenu
    m_pMenu->addMenu(m_pBPMMenu);
    //end of BPM section of menu

    if (modelHasCapabilities(TrackModel::TRACKMODELCAPS_CLEAR_BEATS)) {
        TrackModel* trackModel = getTrackModel();
        if (trackModel == NULL) {
            return;
        }
        bool allowClear = true;
        int column = trackModel->fieldIndex("bpm_lock");
        for (int i = 0; i < indices.size() && allowClear; ++i) {
            int row = indices.at(i).row();
            QModelIndex index = indices.at(i).sibling(row,column);
            if (index.data().toBool()) {
                allowClear = false;
            }
        }
        m_pClearBeatsAction->setEnabled(allowClear);
        m_pBPMMenu->addAction(m_pClearBeatsAction);
    }

    bool locked = modelHasCapabilities(TrackModel::TRACKMODELCAPS_LOCKED);
    m_pMenu->addSeparator();
    if (modelHasCapabilities(TrackModel::TRACKMODELCAPS_RELOADMETADATA)) {
        m_pMenu->addAction(m_pReloadMetadataAct);
        m_pReloadMetadataFromMusicBrainzAct->setEnabled(oneSongSelected);
        m_pMenu->addAction(m_pReloadMetadataFromMusicBrainzAct);
    }
    // REMOVE and HIDE should not be at the first menu position to avoid accidental clicks
    m_pMenu->addSeparator();
    if (modelHasCapabilities(TrackModel::TRACKMODELCAPS_REMOVE)) {
        m_pRemoveAct->setEnabled(!locked);
        m_pMenu->addAction(m_pRemoveAct);
    }
    if (modelHasCapabilities(TrackModel::TRACKMODELCAPS_HIDE)) {
        m_pHideAct->setEnabled(!locked);
        m_pMenu->addAction(m_pHideAct);
    }
    if (modelHasCapabilities(TrackModel::TRACKMODELCAPS_UNHIDE)) {
        m_pUnhideAct->setEnabled(!locked);
        m_pMenu->addAction(m_pUnhideAct);
    }
    if (modelHasCapabilities(TrackModel::TRACKMODELCAPS_PURGE)) {
        m_pPurgeAct->setEnabled(!locked);
        m_pMenu->addAction(m_pPurgeAct);
    }
    if (modelHasCapabilities(TrackModel::TRACKMODELCAPS_RESETPLAYED)) {
        m_pMenu->addAction(m_pResetPlayedAct);
    }
    m_pMenu->addAction(m_pFileBrowserAct);
    m_pMenu->addSeparator();
    m_pPropertiesAct->setEnabled(oneSongSelected);
    m_pMenu->addAction(m_pPropertiesAct);

    //Create the right-click menu
    m_pMenu->popup(event->globalPos());
}

void WTrackTableView::onSearch(const QString& text) {
    TrackModel* trackModel = getTrackModel();
    if (trackModel) {
        trackModel->search(text);
    }
}

void WTrackTableView::onSearchStarting() {
    saveVScrollBarPos();
}

void WTrackTableView::onSearchCleared() {
    restoreVScrollBarPos();
    TrackModel* trackModel = getTrackModel();
    if (trackModel) {
        trackModel->search("");
    }
}

void WTrackTableView::onShow() {
}

void WTrackTableView::mouseMoveEvent(QMouseEvent* pEvent) {
    // Only use this for drag and drop if the LeftButton is pressed we need to
    // check for this because mousetracking is activated and this function is
    // called everytime the mouse is moved -- kain88 May 2012
    if (pEvent->buttons() != Qt::LeftButton) {
        // Needed for mouse-tracking to fire entered() events. If we call this
        // outside of this if statement then we get 'ghost' drags. See Bug
        // #1008737
        WLibraryTableView::mouseMoveEvent(pEvent);
        return;
    }

    TrackModel* trackModel = getTrackModel();
    if (!trackModel)
        return;
    // qDebug() << "MouseMoveEvent";
    // Iterate over selected rows and append each item's location url to a list.
    QList<QString> locations;
    QModelIndexList indices = selectionModel()->selectedRows();

    foreach (QModelIndex index, indices) {
        if (!index.isValid()) {
            continue;
        }
        locations.append(trackModel->getTrackLocation(index));
    }
    DragAndDropHelper::dragTrackLocations(locations, this);
}

// Drag enter event, happens when a dragged item hovers over the track table view
void WTrackTableView::dragEnterEvent(QDragEnterEvent * event) {
    //qDebug() << "dragEnterEvent" << event->mimeData()->formats();
    if (event->mimeData()->hasUrls())
    {
        if (event->source() == this) {
            if (modelHasCapabilities(TrackModel::TRACKMODELCAPS_REORDER)) {
                event->acceptProposedAction();
            } else {
                event->ignore();
            }
        } else {
            QList<QUrl> urls(event->mimeData()->urls());
            bool anyAccepted = false;
            foreach (QUrl url, urls) {
                QFileInfo file(url.toLocalFile());
                if (SoundSourceProxy::isFilenameSupported(file.fileName()))
                    anyAccepted = true;
            }
            if (anyAccepted) {
                event->acceptProposedAction();
            } else {
                event->ignore();
            }
        }
    } else {
        event->ignore();
    }
}

// Drag move event, happens when a dragged item hovers over the track table view...
// Why we need this is a little vague, but without it, drag-and-drop just doesn't work.
// -- Albert June 8/08
void WTrackTableView::dragMoveEvent(QDragMoveEvent * event) {
    // Needed to allow auto-scrolling
    WLibraryTableView::dragMoveEvent(event);

    //qDebug() << "dragMoveEvent" << event->mimeData()->formats();
    if (event->mimeData()->hasUrls())
    {
        if (event->source() == this) {
            if (modelHasCapabilities(TrackModel::TRACKMODELCAPS_REORDER)) {
                event->acceptProposedAction();
            } else {
                event->ignore();
            }
        } else {
            event->acceptProposedAction();
        }
    } else {
        event->ignore();
    }
}

// Drag-and-drop "drop" event. Occurs when something is dropped onto the track table view
void WTrackTableView::dropEvent(QDropEvent * event) {
    TrackModel* trackModel = getTrackModel();

    // We only do things to the TrackModel in this method so if we don't have
    // one we should just bail.
    if (!trackModel) {
        return;
    }

    if (!event->mimeData()->hasUrls() || trackModel->isLocked()) {
        event->ignore();
        return;
    }

    // Save the vertical scrollbar position. Adding new tracks and moving tracks in
    // the SQL data models causes a select() (ie. generation of a new result set),
    // which causes view to reset itself. A view reset causes the widget to scroll back
    // up to the top, which is confusing when you're dragging and dropping. :)
    saveVScrollBarPos();


    // Calculate the model index where the track or tracks are destined to go.
    // (the "drop" position in a drag-and-drop)
    // The user usually drops on the seam between two rows.
    // We take the row below the seam for reference.
    int dropRow = rowAt(event->pos().y());
    int hight = rowHeight(dropRow);
    QPoint pointOfRowBelowSeam(event->pos().x(), event->pos().y() + hight / 2);
    QModelIndex destIndex = indexAt(pointOfRowBelowSeam);

    //qDebug() << "destIndex.row() is" << destIndex.row();

    // Drag and drop within this widget (track reordering)
    if (event->source() == this) {
        // For an invalid destination (eg. dropping a track beyond
        // the end of the playlist), place the track(s) at the end
        // of the playlist.
        if (destIndex.row() == -1) {
            int destRow = model()->rowCount() - 1;
            destIndex = model()->index(destRow, 0);
        }
        // Note the above code hides an ambiguous case when a
        // playlist is empty. For that reason, we can't factor that
        // code out to be common for both internal reordering
        // and external drag-and-drop. With internal reordering,
        // you can't have an empty playlist. :)

        //qDebug() << "track reordering" << __FILE__ << __LINE__;

        // Save a list of row (just plain ints) so we don't get screwed over
        // when the QModelIndexes all become invalid (eg. after moveTrack()
        // or addTrack())
        QModelIndexList indices = selectionModel()->selectedRows();

        QList<int> selectedRows;
        QModelIndex idx;
        foreach (idx, indices) {
            selectedRows.append(idx.row());
        }

        // Note: The biggest subtlety in the way I've done this track reordering code
        // is that as soon as we've moved ANY track, all of our QModelIndexes probably
        // get screwed up. The starting point for the logic below is to say screw it to
        // the QModelIndexes, and just keep a list of row numbers to work from. That
        // ends up making the logic simpler and the behavior totally predictable,
        // which lets us do nice things like "restore" the selection model.

        if (modelHasCapabilities(TrackModel::TRACKMODELCAPS_REORDER)) {

            // The model indices are sorted so that we remove the tracks from the table
            // in ascending order. This is necessary because if track A is above track B in
            // the table, and you remove track A, the model index for track B will change.
            // Sorting the indices first means we don't have to worry about this.
            //qSort(m_selectedIndices);
            //qSort(m_selectedIndices.begin(), m_selectedIndices.end(), qGreater<QModelIndex>());
            qSort(selectedRows);
            int maxRow = 0;
            int minRow = 0;
            if (!selectedRows.isEmpty()) {
                maxRow = selectedRows.last();
                minRow = selectedRows.first();
            }
            int selectedRowCount = selectedRows.count();
            int firstRowToSelect = destIndex.row();

            // If you drag a contiguous selection of multiple tracks and drop
            // them somewhere inside that same selection, do nothing.
            if (destIndex.row() >= minRow && destIndex.row() <= maxRow) {
                return;
            }

            if (destIndex.row() < minRow) {
                // If we're moving the tracks _up_, then reverse the order of the row selection
                // to make the algorithm below work without added complexity.
                qSort(selectedRows.begin(), selectedRows.end(), qGreater<int>());
            }

            if (destIndex.row() > maxRow) {
                // If we're moving the tracks _down_,
                // Move the row we're going to start making a new selection at:
                firstRowToSelect = firstRowToSelect - selectedRowCount;
            }

            // For each row that needs to be moved...
            while (!selectedRows.isEmpty()) {
                int movedRow = selectedRows.takeFirst(); //Remember it's row index
                // Move it
                trackModel->moveTrack(model()->index(movedRow, 0), destIndex);

                // Move the row indices for rows that got bumped up
                // into the void we left, or down because of the new spot
                // we're taking.
                for (int i = 0; i < selectedRows.count(); i++) {
                    if ((selectedRows[i] > movedRow) &&
                        (destIndex.row() > selectedRows[i])) {
                        selectedRows[i] = selectedRows[i] - 1;
                    } else if ((selectedRows[i] < movedRow) &&
                                (destIndex.row() < selectedRows[i])) {
                        selectedRows[i] = selectedRows[i] + 1;
                    }
                }
            }

            // Highlight the moved rows again (restoring the selection)
            //QModelIndex newSelectedIndex = destIndex;
            for (int i = 0; i < selectedRowCount; i++) {
                this->selectionModel()->select(model()->index(firstRowToSelect + i, 0),
                                                QItemSelectionModel::Select | QItemSelectionModel::Rows);
            }
        }
    } else { // Drag and drop inside Mixxx is only for few rows, bulks happen here
        // Reset the selected tracks (if you had any tracks highlighted, it
        // clears them)
        this->selectionModel()->clear();

        // Add all the dropped URLs/tracks to the track model (playlist/crate)
        QList<QFileInfo> fileList = DragAndDropHelper::supportedTracksFromUrls(
            event->mimeData()->urls(), false, true);

        QList<QString> fileLocationList;
        foreach (const QFileInfo& fileInfo, fileList) {
            fileLocationList.append(fileInfo.canonicalFilePath());
        }

        // Drag-and-drop from an external application
        // eg. dragging a track from Windows Explorer onto the track table.
        int numNewRows = fileLocationList.count();

        // Have to do this here because the index is invalid after
        // addTrack
        int selectionStartRow = destIndex.row();

        // Make a new selection starting from where the first track was
        // dropped, and select all the dropped tracks

        // If the track was dropped into an empty playlist, start at row
        // 0 not -1 :)
        if ((destIndex.row() == -1) && (model()->rowCount() == 0)) {
            selectionStartRow = 0;
        } else if ((destIndex.row() == -1) && (model()->rowCount() > 0)) {
            // If the track was dropped beyond the end of a playlist, then
            // we need to fudge the destination a bit...
            //qDebug() << "Beyond end of playlist";
            //qDebug() << "rowcount is:" << model()->rowCount();
            selectionStartRow = model()->rowCount();
        }

        // calling the addTracks returns number of failed additions
        int tracksAdded = trackModel->addTracks(destIndex, fileLocationList);

        // Decrement # of rows to select if some were skipped
        numNewRows -= (fileLocationList.size() - tracksAdded);

        // Create the selection, but only if the track model supports
        // reordering. (eg. crates don't support reordering/indexes)
        if (modelHasCapabilities(TrackModel::TRACKMODELCAPS_REORDER)) {
            for (int i = selectionStartRow; i < selectionStartRow + numNewRows; i++) {
                this->selectionModel()->select(model()->index(i, 0),
                                               QItemSelectionModel::Select |
                                               QItemSelectionModel::Rows);
            }
        }
    }

    event->acceptProposedAction();
    restoreVScrollBarPos();
}

TrackModel* WTrackTableView::getTrackModel() {
    TrackModel* trackModel = dynamic_cast<TrackModel*>(model());
    return trackModel;
}

bool WTrackTableView::modelHasCapabilities(TrackModel::CapabilitiesFlags capabilities) {
    TrackModel* trackModel = getTrackModel();
    return trackModel &&
            (trackModel->getCapabilities() & capabilities) == capabilities;
}

void WTrackTableView::keyPressEvent(QKeyEvent* event) {
    if (event->key() == Qt::Key_Return) {
        // It is not a good idea if 'key_return'
        // causes a track to load since we allow in-line editing
        // of table items in general
        return;
    } else {
        QTableView::keyPressEvent(event);
    }
}

void WTrackTableView::loadSelectedTrack() {
    QModelIndexList indexes = selectionModel()->selectedRows();
    if (indexes.size() > 0) {
        slotMouseDoubleClicked(indexes.at(0));
    }
}

void WTrackTableView::loadSelectedTrackToGroup(QString group, bool play) {
    loadSelectionToGroup(group, play);
}

void WTrackTableView::slotSendToAutoDJ() {
    sendToAutoDJ(false); // bTop = false
}

void WTrackTableView::slotSendToAutoDJTop() {
    sendToAutoDJ(true); // bTop = true
}

// Must be called from Main thread
void WTrackTableView::sendToAutoDJ(bool bTop) {
    if (!modelHasCapabilities(TrackModel::TRACKMODELCAPS_ADDTOAUTODJ)) {
        return;
    }

    QModelIndexList indices = selectionModel()->selectedRows();

    TrackModel* trackModel = getTrackModel();
    if (!trackModel) {
        return;
    }

    QList<int> trackIds;
    foreach (QModelIndex index, indices) {
        TrackPointer pTrack = trackModel->getTrack(index);
        if (pTrack) {
            int iTrackId = pTrack->getId();
            if (iTrackId == -1) {
                continue;
            }
            trackIds.append(iTrackId);
        }
    }

    m_pTrackCollection->callAsync(
            [this, trackIds, bTop] (TrackCollectionPrivate* pTrackCollectionPrivate) {
        PlaylistDAO& playlistDao = pTrackCollectionPrivate->getPlaylistDAO();
        int iAutoDJPlaylistId = playlistDao.getPlaylistIdFromName(AUTODJ_TABLE);
        if (iAutoDJPlaylistId == -1) {
            return;
        }
        if (bTop) {
            // Load track to position two because position one is
            // already loaded to the player
            playlistDao.insertTracksIntoPlaylist(trackIds, iAutoDJPlaylistId, 2);
        } else {
            // TODO(XXX): Care whether the append succeeded.
            pTrackCollectionPrivate->getTrackDAO().unhideTracks(trackIds);
            playlistDao.appendTracksToPlaylist(trackIds, iAutoDJPlaylistId);
        }
    }, __PRETTY_FUNCTION__);
}

void WTrackTableView::slotReloadTrackMetadata() {
    if (!modelHasCapabilities(TrackModel::TRACKMODELCAPS_RELOADMETADATA)) {
        return;
    }

    TrackModel* trackModel = getTrackModel();

    if (trackModel == NULL) {
        return;
    }

    QModelIndexList indices = selectionModel()->selectedRows();

    foreach (QModelIndex index, indices) {
        TrackPointer pTrack = trackModel->getTrack(index);
        if (pTrack) {
            pTrack->parse();
        }
    }
}

//slot for reset played count, sets count to 0 of one or more tracks
void WTrackTableView::slotResetPlayed() {
    QModelIndexList indices = selectionModel()->selectedRows();
    TrackModel* trackModel = getTrackModel();

    if (trackModel == NULL) {
        return;
    }

    foreach (QModelIndex index, indices) {
        TrackPointer pTrack = trackModel->getTrack(index);
        if (pTrack) {
            pTrack->setTimesPlayed(0);
        }
    }
}

void WTrackTableView::addSelectionToPlaylist(int iPlaylistId) {
    QModelIndexList indices = selectionModel()->selectedRows();
    TrackModel* trackModel = getTrackModel();

    if (!trackModel) {
        return;
    }

    QList<int> trackIds;
    foreach (QModelIndex index, indices) {
        TrackPointer pTrack = trackModel->getTrack(index);
        if (!pTrack) {
            continue;
        }
        int iTrackId = pTrack->getId();
        if (iTrackId != -1) {
            trackIds.append(iTrackId);
        }
    }
   if (iPlaylistId==-1){//i.e. a new playlist is suppose to be created
       QString name;
       bool validNameGiven = false;

       do {
           bool ok = false;
           name = QInputDialog::getText(NULL,
                                        tr("Create New Playlist"),
                                        tr("Enter name for new playlist:"),
                                        QLineEdit::Normal,
                                        tr("New Playlist"),
                                        &ok).trimmed();
           if (!ok) {
               return;
           }


           bool cretionFailed;
           m_pTrackCollection->callSync(
                   [this, &name, &cretionFailed] (TrackCollectionPrivate* pTrackCollectionPrivate) {
               PlaylistDAO& playlistDao = pTrackCollectionPrivate->getPlaylistDAO();
               cretionFailed = (playlistDao.getPlaylistIdFromName(name) != -1);
           }, __PRETTY_FUNCTION__);

           if (cretionFailed) {
               QMessageBox::warning(NULL,
                                    tr("Playlist Creation Failed"),
                                    tr("A playlist by that name already exists."));
           } else if (name.isEmpty()) {
               QMessageBox::warning(NULL,
                                    tr("Playlist Creation Failed"),
                                    tr("A playlist cannot have a blank name."));
           } else {
               validNameGiven = true;
           }
       } while (!validNameGiven);

       m_pTrackCollection->callSync(
               [this, &name, &iPlaylistId] (TrackCollectionPrivate* pTrackCollectionPrivate) {
           PlaylistDAO& playlistDao = pTrackCollectionPrivate->getPlaylistDAO();
           iPlaylistId = playlistDao.createPlaylist(name);//-1 is changed to the new playlist ID return from the DAO
       }, __PRETTY_FUNCTION__);

       if (iPlaylistId == -1) {
           QMessageBox::warning(NULL,
                                tr("Playlist Creation Failed"),
                                tr("An unknown error occurred while creating playlist: ")
                                 +name);
           return;
       }
   }

    // tro's lambda idea. This code calls asynchronously!
    m_pTrackCollection->callAsync(
            [this, trackIds, iPlaylistId] (TrackCollectionPrivate* pTrackCollectionPrivate) {
        if (trackIds.size() > 0) {
            // TODO(XXX): Care whether the append succeeded.
            pTrackCollectionPrivate->getTrackDAO().unhideTracks(trackIds);
            pTrackCollectionPrivate->getPlaylistDAO().appendTracksToPlaylist(trackIds, iPlaylistId);
        }
    }, __PRETTY_FUNCTION__);
}

// Must be called from Main thread
void WTrackTableView::addSelectionToCrate(int iCrateId) {
    QModelIndexList indices = selectionModel()->selectedRows();
    TrackModel* trackModel = getTrackModel();
    if (!trackModel) {
        return;
    }
    QList<int> trackIds;
    foreach (QModelIndex index, indices) {
        TrackPointer pTrack = trackModel->getTrack(index);
        if (!pTrack) {
            continue;
        }
        int iTrackId = pTrack->getId();
        if (iTrackId != -1) {
            trackIds.append(iTrackId);
        }
    }
    if (iCrateId == -1){//i.e. a new crate is suppose to be created
        QString name;
        bool validNameGiven = false;
        do {
            bool ok = false;
            name = QInputDialog::getText(NULL,
                                         tr("Create New Crate"),
                                         tr("Enter name for new crate:"),
                                         QLineEdit::Normal, tr("New Crate"),
                                         &ok).trimmed();
            if (!ok) {
                return;
            }

            int existingId;
            m_pTrackCollection->callSync(
                    [this, &name, &existingId] (TrackCollectionPrivate* pTrackCollectionPrivate) {
                CrateDAO& crateDao = pTrackCollectionPrivate->getCrateDAO();
                existingId = crateDao.getCrateIdByName(name);
            }, __PRETTY_FUNCTION__);

            if (existingId != -1) {
                QMessageBox::warning(NULL,
                                     tr("Creating Crate Failed"),
                                     tr("A crate by that name already exists."));
            }
            else if (name.isEmpty()) {
                QMessageBox::warning(NULL,
                                     tr("Creating Crate Failed"),
                                     tr("A crate cannot have a blank name."));
            }
            else {
                validNameGiven = true;
            }
        } while (!validNameGiven);

        m_pTrackCollection->callSync(
                [this, &name, &iCrateId] (TrackCollectionPrivate* pTrackCollectionPrivate) {
            CrateDAO& crateDao = pTrackCollectionPrivate->getCrateDAO();
            iCrateId = crateDao.createCrate(name); // -1 is changed to the new crate ID returned by the DAO
        }, __PRETTY_FUNCTION__);

        if (iCrateId == -1) {
            qDebug() << "Error creating crate with name " << name;
            QMessageBox::warning(NULL,
                                 tr("Creating Crate Failed"),
                                 tr("An unknown error occurred while creating crate: ")
                                 + name);
            return;
        }
    }

    // tro's lambda idea. This code calls synchronously!
    m_pTrackCollection->callSync(
            [this, &trackIds, &iCrateId] (TrackCollectionPrivate* pTrackCollectionPrivate) {
        if (trackIds.size() > 0) {
            pTrackCollectionPrivate->getTrackDAO().unhideTracks(trackIds);
            CrateDAO& crateDao = pTrackCollectionPrivate->getCrateDAO();
            crateDao.addTracksToCrate(iCrateId, &trackIds);
        }
    }, __PRETTY_FUNCTION__);
}

// Must be called from Main thread
void WTrackTableView::doSortByColumn(int headerSection) {
    TrackModel* trackModel = getTrackModel();
    QAbstractItemModel* itemModel = model();

    if (trackModel == NULL || itemModel == NULL || m_sorting == false)
        return;

    // Save the selection
    QModelIndexList selection = selectionModel()->selectedRows();
    QSet<int> trackIds;
    foreach (QModelIndex index, selection) {
        int trackId = trackModel->getTrackId(index);
        trackIds.insert(trackId);
    }

    //TODO(MK,daschuer,nazar): why is this called via lambda?
    m_pTrackCollection->callSync(
            [this, &headerSection] (TrackCollectionPrivate* pTrackCollectionPrivate) {
                Q_UNUSED(pTrackCollectionPrivate);
        sortByColumn(headerSection);
    }, __PRETTY_FUNCTION__);

    QItemSelectionModel* currentSelection = selectionModel();

    // Find a visible column
    int visibleColumn = 0;
    while (isColumnHidden(visibleColumn) && visibleColumn < itemModel->columnCount()) {
        visibleColumn++;
    }

    currentSelection->reset(); // remove current selection

    QMap<int,int> selectedRows;
    foreach (int trackId, trackIds) {

        // TODO(rryan) slowly fixing the issues with BaseSqlTableModel. This
        // code is broken for playlists because it assumes each trackid is in
        // the table once. This will erroneously select all instances of the
        // track for playlists, but it works fine for every other view. The way
        // to fix this that we should do is to delegate the selection saving to
        // the TrackModel. This will allow the playlist table model to use the
        // table index as the unique id instead of this code stupidly using
        // trackid.
        QLinkedList<int> rows = trackModel->getTrackRows(trackId);
        foreach (int row, rows) {
            // Restore sort order by rows, so the following commands will act as expected
            selectedRows.insert(row,0);
        }
    }

    QModelIndex first;
    QMapIterator<int,int> i(selectedRows);
    while (i.hasNext()) {
        i.next();
        QModelIndex tl = itemModel->index(i.key(), visibleColumn);
        currentSelection->select(tl, QItemSelectionModel::Rows | QItemSelectionModel::Select);

        if (!first.isValid()) {
            first = tl;
        }
    }

    if (first.isValid()) {
        scrollTo(first, QAbstractItemView::EnsureVisible);
        //scrollTo(first, QAbstractItemView::PositionAtCenter);
    }
}

void WTrackTableView::slotLockBpm() {
    lockBpm(true);
}

void WTrackTableView::slotUnlockBpm() {
    lockBpm(false);
}

void WTrackTableView::slotScaleBpm(int scale){
    TrackModel* trackModel = getTrackModel();
    if (trackModel == NULL) {
        return;
    }

    double scalingFactor=1;
    if (scale == DOUBLE)
        scalingFactor = 2;
    else if (scale == HALVE)
        scalingFactor = 0.5;
    else if (scale == TWOTHIRDS)
        scalingFactor = 2./3.;
    else if (scale == THREEFOURTHS)
        scalingFactor = 3./4.;

    QModelIndexList selectedTrackIndices = selectionModel()->selectedRows();
    for (int i = 0; i < selectedTrackIndices.size(); ++i) {
        QModelIndex index = selectedTrackIndices.at(i);
        TrackPointer track = trackModel->getTrack(index);
        if (!track->hasBpmLock()) { //bpm is not locked
            BeatsPointer beats = track->getBeats();
            if (beats != NULL) {
                beats->scale(scalingFactor);
            } else {
                continue;
            }
        }
    }
}

void WTrackTableView::lockBpm(bool lock) {
    TrackModel* trackModel = getTrackModel();
    if (trackModel == NULL) {
        return;
    }

    QModelIndexList selectedTrackIndices = selectionModel()->selectedRows();
    // TODO: This should be done in a thread for large selections
    for (int i = 0; i < selectedTrackIndices.size(); ++i) {
        QModelIndex index = selectedTrackIndices.at(i);
        TrackPointer track = trackModel->getTrack(index);
        track->setBpmLock(lock);
    }
}

void WTrackTableView::slotClearBeats() {
    TrackModel* trackModel = getTrackModel();
    if (trackModel == NULL) {
        return;
    }

    QModelIndexList selectedTrackIndices = selectionModel()->selectedRows();
    // TODO: This should be done in a thread for large selections
    for (int i = 0; i < selectedTrackIndices.size(); ++i) {
        QModelIndex index = selectedTrackIndices.at(i);
        TrackPointer track = trackModel->getTrack(index);
        if (!track->hasBpmLock()) {
            track->setBeats(BeatsPointer());
        }
    }
}<|MERGE_RESOLUTION|>--- conflicted
+++ resolved
@@ -96,12 +96,9 @@
             this, SLOT(slotGuiTickTime(double)));
     connect(this, SIGNAL(scrollValueChanged(int)),
             this, SLOT(slotScrollValueChanged(int)));
-<<<<<<< HEAD
-=======
 
     connect(CoverArtCache::instance(), SIGNAL(requestRepaint()),
             this, SLOT(update()));
->>>>>>> 1491dd71
 }
 
 WTrackTableView::~WTrackTableView() {
@@ -145,14 +142,9 @@
 
 void WTrackTableView::slotScrollValueChanged(int) {
     if (m_bLastCoverLoaded) {
-<<<<<<< HEAD
-        // not draw covers in the tableview (cover_art column)
-        emit(lockCoverArtDelegate(true));
-=======
         // don't try to load and search covers, drawing only
         // covers which are already in the QPixmapCache.
         emit(onlyCachedCoverArt(true));
->>>>>>> 1491dd71
     }
     m_bLastCoverLoaded = false;
     m_lastSelection = m_pCOTGuiTickTime->get();
@@ -166,14 +158,9 @@
     if (m_bLastCoverLoaded) {
         // load default cover art
         emit(loadCoverArt("", "", 0));
-<<<<<<< HEAD
-        // not draw covers in the tableview (cover_art column)
-        emit(lockCoverArtDelegate(true));
-=======
         // don't try to load and search covers, drawing only
         // covers which are already in the QPixmapCache.
         emit(onlyCachedCoverArt(true));
->>>>>>> 1491dd71
     }
     m_bLastCoverLoaded = false;
     m_lastSelection = m_pCOTGuiTickTime->get();
@@ -181,17 +168,10 @@
 }
 
 void WTrackTableView::slotGuiTickTime(double cpuTime) {
-<<<<<<< HEAD
-    // if the user is stoped in the same row for more than 0.1s,
-    // we load the cover art once.
-    if (!m_bLastCoverLoaded) {
-        if (cpuTime >= m_lastSelection + 0.1) {
-=======
     // if the user is stoped in the same row for more than 0.05s,
     // we load the cover art once.
     if (!m_bLastCoverLoaded) {
         if (cpuTime >= m_lastSelection + 0.05) {
->>>>>>> 1491dd71
             slotLoadCoverArt();
             m_bLastCoverLoaded = true;
         }
@@ -218,12 +198,8 @@
         }
     }
     emit(loadCoverArt(coverLocation, md5Hash, trackId));
-<<<<<<< HEAD
-    emit(lockCoverArtDelegate(false));
-=======
     // it will allows CoverCache to load and search covers normally
     emit(onlyCachedCoverArt(false));
->>>>>>> 1491dd71
     update();
 }
 
@@ -633,22 +609,6 @@
         return;
     }
 
-<<<<<<< HEAD
-    TrackPointer pTrack;
-    pTrack = trackModel->getTrack(index);
-
-    // NULL is fine.
-    m_pTrackInfo->loadTrack(pTrack);
-    currentTrackInfoIndex = index;
-
-    QString coverLocation = index.sibling(index.row(),
-        trackModel->fieldIndex(LIBRARYTABLE_COVERART_LOCATION)).data().toString();
-    QString md5Hash = index.sibling(index.row(),
-        trackModel->fieldIndex(LIBRARYTABLE_COVERART_MD5)).data().toString();
-    int trackId = trackModel->getTrackId(index);
-    m_pTrackInfo->slotLoadCoverArt(coverLocation, md5Hash, trackId);
-
-=======
     TrackPointer pTrack = trackModel->getTrack(index);
     QString coverLocation = index.sibling(index.row(),
         trackModel->fieldIndex(LIBRARYTABLE_COVERART_LOCATION)).data().toString();
@@ -658,7 +618,6 @@
     m_pTrackInfo->loadTrack(pTrack, coverLocation, md5Hash); // NULL is fine.
     currentTrackInfoIndex = index;
 
->>>>>>> 1491dd71
     m_pTrackInfo->show();
 }
 
