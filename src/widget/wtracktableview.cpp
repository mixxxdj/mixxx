--- conflicted
+++ resolved
@@ -1151,18 +1151,13 @@
         m_pMenu->addAction(m_pPurgeAct);
     }
     m_pMenu->addAction(m_pFileBrowserAct);
-<<<<<<< HEAD
     m_pMenu->addAction(m_pFileRemoveFromDiskAct);
-    m_pPropertiesAct->setEnabled(oneSongSelected);
-    m_pMenu->addAction(m_pPropertiesAct);
-=======
 
     if (modelHasCapabilities(TrackModel::TRACKMODELCAPS_EDITMETADATA)) {
         m_pMenu->addSeparator();
         m_pPropertiesAct->setEnabled(oneSongSelected);
         m_pMenu->addAction(m_pPropertiesAct);
     }
->>>>>>> 1dfecbe8
 
     //Create the right-click menu
     m_pMenu->popup(event->globalPos());
