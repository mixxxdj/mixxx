--- conflicted
+++ resolved
@@ -1074,7 +1074,10 @@
     return QWidget::hasFocus();
 }
 
-<<<<<<< HEAD
+void WTrackTableView::setFocus() {
+    QWidget::setFocus();
+}
+
 QString WTrackTableView::getModelStateKey() const {
     TrackModel* trackModel = getTrackModel();
     if (trackModel) {
@@ -1082,18 +1085,6 @@
         return trackModel->modelKey(noSearch);
     }
     return QString();
-=======
-void WTrackTableView::setFocus() {
-    QWidget::setFocus();
-}
-
-void WTrackTableView::saveCurrentVScrollBarPos() {
-    saveVScrollBarPos(getTrackModel());
-}
-
-void WTrackTableView::restoreCurrentVScrollBarPos() {
-    restoreVScrollBarPos(getTrackModel());
->>>>>>> 72e2969a
 }
 
 void WTrackTableView::keyNotationChanged() {
