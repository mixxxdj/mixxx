#ifndef WTRACKTABLEVIEW_H
#define WTRACKTABLEVIEW_H

#include <QAbstractItemModel>
#include <QSortFilterProxyModel>

#include "preferences/usersettings.h"
#include "control/controlproxy.h"
#include "library/coverart.h"
#include "library/dlgtagfetcher.h"
#include "library/libraryview.h"
#include "library/trackcollection.h"
#include "library/trackmodel.h" // Can't forward declare enums
#include "track/track.h"
#include "util/duration.h"
#include "widget/wlibrarytableview.h"
#include "widget/wminiviewscrollbar.h"

class ControlProxy;
class DlgTrackInfo;
class TrackCollection;
class WCoverArtMenu;

const QString WTRACKTABLEVIEW_VSCROLLBARPOS_KEY = "VScrollBarPos"; /** ConfigValue key for QTable vertical scrollbar position */
const QString LIBRARY_CONFIGVALUE = "[Library]"; /** ConfigValue "value" (wtf) for library stuff */


class WTrackTableView : public WLibraryTableView {
    Q_OBJECT
  public:
    WTrackTableView(QWidget* parent, UserSettingsPointer pConfig,
                    TrackCollection* pTrackCollection, bool sorting = true);
    ~WTrackTableView() override;
    void contextMenuEvent(QContextMenuEvent * event) override;
    void onSearch(const QString& text) override;
    void onShow() override;
    bool hasFocus() const override;
    void keyPressEvent(QKeyEvent* event) override;
    void loadSelectedTrack() override;
    void loadSelectedTrackToGroup(QString group, bool play) override;
<<<<<<< HEAD
    void setSorting(bool sorting);
    void setScrollBar(WMiniViewScrollBar* pScrollbar);
    void restoreQuery(const SavedSearchQuery& query) override;
    SavedSearchQuery saveQuery(SavedSearchQuery query = SavedSearchQuery()) const override;

=======
    QList<TrackId> getSelectedTrackIds() const;
    void setSelectedTracks(const QList<TrackId>& tracks);
>>>>>>> ea4b987f
    void saveCurrentVScrollBarPos();
    void restoreCurrentVScrollBarPos();

  public slots:
    void loadTrackModel(QAbstractItemModel* model);
    void slotMouseDoubleClicked(const QModelIndex &);
    void slotUnhide();
    void slotPurge();
    void onSearchStarting() override;
    void onSearchCleared() override;
    void slotSendToAutoDJBottom() override;
    void slotSendToAutoDJTop() override;
    void slotSendToAutoDJReplace() override;
    
  signals:
    void tableChanged();

  private slots:
    void slotRemove();
    void slotHide();
    void slotOpenInFileBrowser();
    void slotShowTrackInfo();
    void slotShowDlgTagFetcher();
    void slotNextTrackInfo();
    void slotNextDlgTagFetcher();
    void slotPrevTrackInfo();
    void slotPrevDlgTagFetcher();
    void slotShowTrackInTagFetcher(TrackPointer track);
    void slotImportTrackMetadataFromFileTags();
    void slotExportTrackMetadataIntoFileTags();
    void slotPopulatePlaylistMenu();
    void addSelectionToPlaylist(int iPlaylistId);
<<<<<<< HEAD
    void addRemoveSelectionInCrate(QWidget* qc);
=======
    void updateSelectionCrates(QWidget* qc);
    void slotPopulateCrateMenu();
>>>>>>> ea4b987f
    void addSelectionToNewCrate();
    void loadSelectionToGroup(QString group, bool play = false);
    void doSortByColumn(int headerSection);
    void slotLockBpm();
    void slotUnlockBpm();
    void slotScaleBpm(int);

    void slotClearBeats();
    void slotClearPlayCount();
    void slotClearMainCue();
    void slotClearHotCues();
    void slotClearLoop();
    void slotClearReplayGain();
    void slotClearWaveform();
    void slotClearAllMetadata();

    // Signalled 20 times per second (every 50ms) by GuiTick.
    void slotGuiTick50ms(double);
    void slotScrollValueChanged(int);
    void slotCoverInfoSelected(const CoverInfo& coverInfo);
    void slotReloadCoverArt();

    void slotTrackInfoClosed();
    void slotTagFetcherClosed();

  private:

    void sendToAutoDJ(PlaylistDAO::AutoDJSendLoc loc);
    void showTrackInfo(QModelIndex index);
    void showDlgTagFetcher(QModelIndex index);
    void createActions();
    void dragMoveEvent(QDragMoveEvent * event) override;
    void dragEnterEvent(QDragEnterEvent * event) override;
    void dropEvent(QDropEvent * event) override;
    void cut();
    void paste();
    void copy();
    void lockBpm(bool lock);
    int getVisibleColumn();

    void enableCachedOnly();
    void selectionChanged(const QItemSelection &selected,
                          const QItemSelection &deselected) override;

    // Mouse move event, implemented to hide the text and show an icon instead
    // when dragging.
    void mouseMoveEvent(QMouseEvent *pEvent) override;

    // Returns the current TrackModel, or returns NULL if none is set.
    TrackModel* getTrackModel() const;
    bool modelHasCapabilities(TrackModel::CapabilitiesFlags capabilities) const;

<<<<<<< HEAD
    QList<TrackId> getSelectedTrackIds() const;

    bool insert(const QMimeData* pMimeData, const QModelIndex& destIndex);
    bool move(const QMimeData* pMimeData, const QModelIndex& destIndex);

=======
>>>>>>> ea4b987f
    UserSettingsPointer m_pConfig;
    TrackCollection* m_pTrackCollection;

    QSignalMapper m_loadTrackMapper;

    QScopedPointer<DlgTrackInfo> m_pTrackInfo;
    QScopedPointer<DlgTagFetcher> m_pTagFetcher;

    QModelIndex currentTrackInfoIndex;


    ControlProxy* m_pNumSamplers;
    ControlProxy* m_pNumDecks;
    ControlProxy* m_pNumPreviewDecks;

    // Context menu machinery
    QMenu *m_pMenu;

    QMenu *m_pLoadToMenu;
    QMenu *m_pDeckMenu;
    QMenu *m_pSamplerMenu;

    QMenu *m_pPlaylistMenu;
    QMenu *m_pCrateMenu;
    QMenu *m_pMetadataMenu;
    QMenu *m_pClearMetadataMenu;
    QMenu *m_pBPMMenu;


    WCoverArtMenu* m_pCoverMenu;
    QSignalMapper m_playlistMapper, m_crateMapper, m_deckMapper, m_samplerMapper;

    // Reload Track Metadata Action:
    QAction *m_pImportMetadataFromFileAct;
    QAction *m_pImportMetadataFromMusicBrainzAct;

    // Save Track Metadata Action:
    QAction *m_pExportMetadataAct;

    // Load Track to PreviewDeck
    QAction* m_pAddToPreviewDeck;

    // Send to Auto-DJ Action
    QAction *m_pAutoDJBottomAct;
    QAction *m_pAutoDJTopAct;
    QAction *m_pAutoDJReplaceAct;

    // Remove from table
    QAction *m_pRemoveAct;
    QAction *m_pHideAct;
    QAction *m_pUnhideAct;
    QAction *m_pPurgeAct;

    // Show track-editor action
    QAction *m_pPropertiesAct;
    QAction *m_pFileBrowserAct;

    // BPM feature
    QAction *m_pBpmLockAction;
    QAction *m_pBpmUnlockAction;
    QSignalMapper m_BpmMapper;
    QAction *m_pBpmDoubleAction;
    QAction *m_pBpmHalveAction;
    QAction *m_pBpmTwoThirdsAction;
    QAction *m_pBpmThreeFourthsAction;
    QAction *m_pBpmFourThirdsAction;
    QAction *m_pBpmThreeHalvesAction;

    // Clear track metadata actions
    QAction* m_pClearBeatsAction;
    QAction* m_pClearPlayCountAction;
    QAction* m_pClearMainCueAction;
    QAction* m_pClearHotCuesAction;
    QAction* m_pClearLoopAction;
    QAction* m_pClearWaveformAction;
<<<<<<< HEAD

    // Replay Gain feature
    QAction *m_pReplayGainResetAction;
    QPointer<WMiniViewScrollBar> m_pScrollBar;
=======
    QAction* m_pClearReplayGainAction;
    QAction* m_pClearAllMetadataAction;
>>>>>>> ea4b987f

    bool m_sorting;

    // Column numbers
    int m_iCoverSourceColumn; // cover art source
    int m_iCoverTypeColumn; // cover art type
    int m_iCoverLocationColumn; // cover art location
    int m_iCoverHashColumn; // cover art hash
    int m_iCoverColumn; // visible cover art
    int m_iTrackLocationColumn;

    // Control the delay to load a cover art.
    mixxx::Duration m_lastUserAction;
    bool m_selectionChangedSinceLastGuiTick;
    bool m_loadCachedOnly;
    bool m_bPlaylistMenuLoaded;
    bool m_bCrateMenuLoaded;
    ControlProxy* m_pCOTGuiTick;
};

#endif<|MERGE_RESOLUTION|>--- conflicted
+++ resolved
@@ -38,16 +38,12 @@
     void keyPressEvent(QKeyEvent* event) override;
     void loadSelectedTrack() override;
     void loadSelectedTrackToGroup(QString group, bool play) override;
-<<<<<<< HEAD
     void setSorting(bool sorting);
     void setScrollBar(WMiniViewScrollBar* pScrollbar);
     void restoreQuery(const SavedSearchQuery& query) override;
     SavedSearchQuery saveQuery(SavedSearchQuery query = SavedSearchQuery()) const override;
-
-=======
     QList<TrackId> getSelectedTrackIds() const;
     void setSelectedTracks(const QList<TrackId>& tracks);
->>>>>>> ea4b987f
     void saveCurrentVScrollBarPos();
     void restoreCurrentVScrollBarPos();
 
@@ -80,12 +76,8 @@
     void slotExportTrackMetadataIntoFileTags();
     void slotPopulatePlaylistMenu();
     void addSelectionToPlaylist(int iPlaylistId);
-<<<<<<< HEAD
-    void addRemoveSelectionInCrate(QWidget* qc);
-=======
     void updateSelectionCrates(QWidget* qc);
     void slotPopulateCrateMenu();
->>>>>>> ea4b987f
     void addSelectionToNewCrate();
     void loadSelectionToGroup(QString group, bool play = false);
     void doSortByColumn(int headerSection);
@@ -138,14 +130,8 @@
     TrackModel* getTrackModel() const;
     bool modelHasCapabilities(TrackModel::CapabilitiesFlags capabilities) const;
 
-<<<<<<< HEAD
-    QList<TrackId> getSelectedTrackIds() const;
-
     bool insert(const QMimeData* pMimeData, const QModelIndex& destIndex);
     bool move(const QMimeData* pMimeData, const QModelIndex& destIndex);
-
-=======
->>>>>>> ea4b987f
     UserSettingsPointer m_pConfig;
     TrackCollection* m_pTrackCollection;
 
@@ -221,15 +207,12 @@
     QAction* m_pClearHotCuesAction;
     QAction* m_pClearLoopAction;
     QAction* m_pClearWaveformAction;
-<<<<<<< HEAD
-
+
+    QPointer<WMiniViewScrollBar> m_pScrollBar;
     // Replay Gain feature
-    QAction *m_pReplayGainResetAction;
-    QPointer<WMiniViewScrollBar> m_pScrollBar;
-=======
+    QAction* m_pReplayGainResetAction;
     QAction* m_pClearReplayGainAction;
     QAction* m_pClearAllMetadataAction;
->>>>>>> ea4b987f
 
     bool m_sorting;
 
