#pragma once

#include <QAbstractItemModel>
#include <QSortFilterProxyModel>

#include "control/controlproxy.h"
#include "control/pollingcontrolproxy.h"
#include "library/dao/playlistdao.h"
#include "library/trackmodel.h" // Can't forward declare enums
#include "preferences/usersettings.h"
#include "util/duration.h"
#include "util/parented_ptr.h"
#include "widget/wlibrarytableview.h"

class ControlProxy;
class DlgTagFetcher;
class DlgTrackInfo;
class ExternalTrackCollection;
class Library;
class WTrackMenu;

class WTrackTableView : public WLibraryTableView {
    Q_OBJECT
  public:
    WTrackTableView(
            QWidget* parent,
            UserSettingsPointer pConfig,
            Library* pLibrary,
            double backgroundColorOpacity,
            bool sorting);
    ~WTrackTableView() override;
    void contextMenuEvent(QContextMenuEvent * event) override;
    void onSearch(const QString& text) override;
    void onShow() override;
    bool hasFocus() const override;
    void setFocus() override;
    void pasteFromSidebar() override;
    void keyPressEvent(QKeyEvent* event) override;
    void resizeEvent(QResizeEvent* event) override;
    void activateSelectedTrack();
    void loadSelectedTrackToGroup(const QString& group, bool play);
    void assignNextTrackColor() override;
    void assignPreviousTrackColor() override;
    TrackModel::SortColumnId getColumnIdFromCurrentIndex() override;
    QList<TrackId> getSelectedTrackIds() const;
    bool isTrackInCurrentView(const TrackId& trackId);
    void setSelectedTracks(const QList<TrackId>& tracks);
    TrackId getCurrentTrackId() const;
    bool setCurrentTrackId(const TrackId& trackId, int column = 0, bool scrollToTrack = false);

<<<<<<< HEAD
    void addToAutoDJBottom();
    void addToAutoDJTop();
    void addToAutoDJReplace();
    void selectTrack(const TrackId&);

    void removeSelectedTracks();
    void cutSelectedTracks();
    void copySelectedTracks();
    void pasteTracks(const QModelIndex& index);

    void moveSelection(int delta);
    void moveRows(QList<int> selectedRows, int destRow);
    void moveSelectedTracks(QKeyEvent* event);
    void selectTracksById(const QList<TrackId>& tracks, int prevColumn);
=======
    void selectTracksById(const QList<TrackId>& tracks, int prevColumn);
    void selectTracksByPosition(const QList<int>& positions, int prevColum);
>>>>>>> 9db85cfb

    double getBackgroundColorOpacity() const {
        return m_backgroundColorOpacity;
    }

    Q_PROPERTY(QColor focusBorderColor
                    MEMBER m_focusBorderColor
                            NOTIFY focusBorderColorChanged
                                    DESIGNABLE true);
    QColor getFocusBorderColor() const {
        return m_focusBorderColor;
    }

    // Default color for played tracks' text color. #555555, bit darker than Qt::darkgray.
    // BaseTrackTableModel uses this for the ForegroundRole of played tracks.
    static constexpr const char* kDefaultTrackPlayedColor = "#555555";
    Q_PROPERTY(QColor trackPlayedColor
                    MEMBER m_trackPlayedColor
                            NOTIFY trackPlayedColorChanged
                                    DESIGNABLE true);
    QColor getTrackPlayedColor() const {
        return m_trackPlayedColor;
    }
    // Default color for missing tracks' text color. #ee0000, bit darker than Qt::red.
    // BaseTrackTableModel uses this for the ForegroundRole of missing tracks.
    static constexpr const char* kDefaultTrackMissingColor = "#ff0000";
    Q_PROPERTY(QColor trackMissingColor
                    MEMBER m_trackMissingColor
                            NOTIFY trackMissingColorChanged
                                    DESIGNABLE true);
    QColor getTrackMissingColor() const {
        return m_trackMissingColor;
    }

  signals:
    void trackMenuVisible(bool visible);
    void focusBorderColorChanged(QColor col);
    void trackPlayedColorChanged(QColor col);
    void trackMissingColorChanged(QColor col);

  public slots:
    void loadTrackModel(QAbstractItemModel* model, bool restoreState = false);
    void slotMouseDoubleClicked(const QModelIndex &);
    void slotUnhide();
    void slotPurge();
    void slotDeleteTracksFromDisk();
    void slotShowHideTrackMenu(bool show);

    void slotSaveCurrentViewState() {
        saveCurrentViewState();
    };
    bool slotRestoreCurrentViewState() {
        return restoreCurrentViewState();
    };
    void slotrestoreCurrentIndex() {
        restoreCurrentIndex();
    }

  private slots:
    void doSortByColumn(int headerSection, Qt::SortOrder sortOrder);
    void applySortingIfVisible();
    void applySorting();

    // Signalled 20 times per second (every 50ms) by GuiTick.
    void slotGuiTick50ms(double);
    void slotScrollValueChanged(int);

    void slotSortingChanged(int headerSection, Qt::SortOrder order);
    void keyNotationChanged();

  protected:
    QString getModelStateKey() const override;

  private:
    void addToAutoDJ(PlaylistDAO::AutoDJSendLoc loc);
    void dragMoveEvent(QDragMoveEvent * event) override;
    void dragEnterEvent(QDragEnterEvent * event) override;
    void dropEvent(QDropEvent * event) override;

    void enableCachedOnly();
    void selectionChanged(const QItemSelection &selected,
                          const QItemSelection &deselected) override;

    void mousePressEvent(QMouseEvent* pEvent) override;
    // Mouse move event, implemented to hide the text and show an icon instead
    // when dragging.
    void mouseMoveEvent(QMouseEvent *pEvent) override;

    // Returns the list of selected row indices, or an empty list if none are selected.
    QModelIndexList getSelectedRows() const;
    // Returns the list of selected row numbers, or an empty list if none are selected.
    QList<int> getSelectedRowNumbers() const;

    // Returns the current TrackModel, or returns NULL if none is set.
    TrackModel* getTrackModel() const;

    void initTrackMenu();

    void hideOrRemoveSelectedTracks();

    const UserSettingsPointer m_pConfig;
    Library* const m_pLibrary;

    // Context menu container
    parented_ptr<WTrackMenu> m_pTrackMenu;

    const double m_backgroundColorOpacity;
    QColor m_focusBorderColor;
    QColor m_trackPlayedColor;
    QColor m_trackMissingColor;
    bool m_sorting;

    // Control the delay to load a cover art.
    mixxx::Duration m_lastUserAction;
    bool m_selectionChangedSinceLastGuiTick;
    bool m_loadCachedOnly;

    ControlProxy* m_pCOTGuiTick;
    ControlProxy* m_pKeyNotation;
    ControlProxy* m_pSortColumn;
    ControlProxy* m_pSortOrder;
};<|MERGE_RESOLUTION|>--- conflicted
+++ resolved
@@ -48,7 +48,6 @@
     TrackId getCurrentTrackId() const;
     bool setCurrentTrackId(const TrackId& trackId, int column = 0, bool scrollToTrack = false);
 
-<<<<<<< HEAD
     void addToAutoDJBottom();
     void addToAutoDJTop();
     void addToAutoDJReplace();
@@ -63,10 +62,7 @@
     void moveRows(QList<int> selectedRows, int destRow);
     void moveSelectedTracks(QKeyEvent* event);
     void selectTracksById(const QList<TrackId>& tracks, int prevColumn);
-=======
-    void selectTracksById(const QList<TrackId>& tracks, int prevColumn);
     void selectTracksByPosition(const QList<int>& positions, int prevColum);
->>>>>>> 9db85cfb
 
     double getBackgroundColorOpacity() const {
         return m_backgroundColorOpacity;
