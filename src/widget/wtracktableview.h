#pragma once

#include <QAbstractItemModel>
#include <QSortFilterProxyModel>

#include "control/controlproxy.h"
#include "library/dao/playlistdao.h"
#include "library/trackmodel.h" // Can't forward declare enums
#include "preferences/usersettings.h"
#include "util/duration.h"
#include "util/parented_ptr.h"
#include "widget/wlibrarytableview.h"

class ControlProxy;
class DlgTagFetcher;
class DlgTrackInfo;
class ExternalTrackCollection;
class Library;
class WTrackMenu;

class WTrackTableView : public WLibraryTableView {
    Q_OBJECT
  public:
    WTrackTableView(
            QWidget* parent,
            UserSettingsPointer pConfig,
            Library* pLibrary,
            double backgroundColorOpacity,
            bool sorting);
    ~WTrackTableView() override;
    void contextMenuEvent(QContextMenuEvent * event) override;
    void onSearch(const QString& text) override;
    void onShow() override;
    bool hasFocus() const override;
    void setFocus() override;
    void keyPressEvent(QKeyEvent* event) override;
    void activateSelectedTrack() override;
    void loadSelectedTrackToGroup(const QString& group, bool play) override;
    void assignNextTrackColor() override;
    void assignPreviousTrackColor() override;
    TrackModel::SortColumnId getColumnIdFromCurrentIndex() override;
    QList<TrackId> getSelectedTrackIds() const;
    void setSelectedTracks(const QList<TrackId>& tracks);
    TrackId getCurrentTrackId() const;
    bool setCurrentTrackId(const TrackId& trackId, int column = 0);

    double getBackgroundColorOpacity() const {
        return m_backgroundColorOpacity;
    }

    Q_PROPERTY(QColor focusBorderColor MEMBER m_pFocusBorderColor DESIGNABLE true);
    QColor getFocusBorderColor() const {
        return m_pFocusBorderColor;
    }

<<<<<<< HEAD
  signals:
    void trackTableFocusChange(FocusWidget newFocusWidget);
    void trackMenuVisible(bool visible);

=======
>>>>>>> a1cfc42a
  public slots:
    void loadTrackModel(QAbstractItemModel* model, bool restoreState = false);
    void slotMouseDoubleClicked(const QModelIndex &);
    void slotUnhide();
    void slotPurge();
    void slotDeleteTracksFromDisk();
    void slotShowHideTrackMenu(bool show);

    void slotAddToAutoDJBottom() override;
    void slotAddToAutoDJTop() override;
    void slotAddToAutoDJReplace() override;
    void slotSaveCurrentViewState() {
        saveCurrentViewState();
    };
    bool slotRestoreCurrentViewState() {
        return restoreCurrentViewState();
    };

  private slots:
    void doSortByColumn(int headerSection, Qt::SortOrder sortOrder);
    void applySortingIfVisible();
    void applySorting();

    // Signalled 20 times per second (every 50ms) by GuiTick.
    void slotGuiTick50ms(double);
    void slotScrollValueChanged(int);

    void slotSortingChanged(int headerSection, Qt::SortOrder order);
    void keyNotationChanged();

  protected:
    QString getModelStateKey() const override;

  private:
    void addToAutoDJ(PlaylistDAO::AutoDJSendLoc loc);
    void dragMoveEvent(QDragMoveEvent * event) override;
    void dragEnterEvent(QDragEnterEvent * event) override;
    void dropEvent(QDropEvent * event) override;

    void enableCachedOnly();
    void selectionChanged(const QItemSelection &selected,
                          const QItemSelection &deselected) override;

    // Mouse move event, implemented to hide the text and show an icon instead
    // when dragging.
    void mouseMoveEvent(QMouseEvent *pEvent) override;

    // Returns the current TrackModel, or returns NULL if none is set.
    TrackModel* getTrackModel() const;

    void initTrackMenu();

    void hideOrRemoveSelectedTracks();

    const UserSettingsPointer m_pConfig;
    Library* const m_pLibrary;

    // Context menu container
    parented_ptr<WTrackMenu> m_pTrackMenu;

    const double m_backgroundColorOpacity;
    QColor m_pFocusBorderColor;
    bool m_sorting;

    // Control the delay to load a cover art.
    mixxx::Duration m_lastUserAction;
    bool m_selectionChangedSinceLastGuiTick;
    bool m_loadCachedOnly;

    ControlProxy* m_pCOTGuiTick;
    ControlProxy* m_pKeyNotation;
    ControlProxy* m_pSortColumn;
    ControlProxy* m_pSortOrder;
};<|MERGE_RESOLUTION|>--- conflicted
+++ resolved
@@ -53,13 +53,9 @@
         return m_pFocusBorderColor;
     }
 
-<<<<<<< HEAD
   signals:
-    void trackTableFocusChange(FocusWidget newFocusWidget);
     void trackMenuVisible(bool visible);
 
-=======
->>>>>>> a1cfc42a
   public slots:
     void loadTrackModel(QAbstractItemModel* model, bool restoreState = false);
     void slotMouseDoubleClicked(const QModelIndex &);
