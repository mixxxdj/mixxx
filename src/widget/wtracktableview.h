--- conflicted
+++ resolved
@@ -44,14 +44,9 @@
     void slotPurge();
     void onSearchStarting();
     void onSearchCleared();
-<<<<<<< HEAD
-    void slotSendToAutoDJBottom();
-    void slotSendToAutoDJTop();
-    void slotSendToAutoDJReplace();
-=======
-    void slotSendToAutoDJ() override;
+    void slotSendToAutoDJBottom() override;
     void slotSendToAutoDJTop() override;
->>>>>>> 60b30896
+    void slotSendToAutoDJReplace() override;
 
   private slots:
     void slotRemove();
