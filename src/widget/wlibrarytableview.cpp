// wlibrarytableview.cpp
// Created 10/19/2009 by RJ Ryan (rryan@mit.edu)

#include <QHeaderView>
#include <QPalette>
#include <QScrollBar>
#include <QFontMetrics>

#include "widget/wwidget.h"
#include "widget/wskincolor.h"
#include "widget/wlibrarytableview.h"
#include "util/math.h"

WLibraryTableView::WLibraryTableView(QWidget* parent,
                                     UserSettingsPointer pConfig,
                                     ConfigKey vScrollBarPosKey)
        : QTableView(parent),
          m_pConfig(pConfig),
          m_vScrollBarPosKey(vScrollBarPosKey),
          m_savedSortColumn(-1),
          m_savedSortOrder(Qt::AscendingOrder) {
<<<<<<< HEAD
=======

    loadVScrollBarPosState();
>>>>>>> d349e3de

    // Setup properties for table

    // Editing starts when clicking on an already selected item.
    setEditTriggers(QAbstractItemView::SelectedClicked|QAbstractItemView::EditKeyPressed);

    //Enable selection by rows and extended selection (ctrl/shift click)
    setSelectionBehavior(QAbstractItemView::SelectRows);
    setSelectionMode(QAbstractItemView::ExtendedSelection);

    setWordWrap(false);
    setShowGrid(false);
    setCornerButtonEnabled(false);
    setSortingEnabled(true);
    // Used by delegates (e.g. StarDelegate) to tell when the mouse enters a
    // cell.
    setMouseTracking(true);
    //Work around a Qt bug that lets you make your columns so wide you
    //can't reach the divider to make them small again.
    setHorizontalScrollMode(QAbstractItemView::ScrollPerPixel);

    verticalHeader()->hide();
    setVerticalScrollBarPolicy(Qt::ScrollBarAlwaysOn);
    setAlternatingRowColors(true);

    connect(verticalScrollBar(), SIGNAL(valueChanged(int)),
            this, SIGNAL(scrollValueChanged(int)));

    setTabKeyNavigation(false);
}

WLibraryTableView::~WLibraryTableView() {
}

void WLibraryTableView::loadVScrollBarPosState() {
    // TODO(rryan) I'm not sure I understand the value in saving the v-scrollbar
    // position across restarts of Mixxx. Now that we have different views for
    // each mode, the views should just maintain their scrollbar position when
    // you switch views. We should discuss this.
    m_iSavedVScrollBarPos = m_pConfig->getValueString(m_vScrollBarPosKey).toInt();
}

void WLibraryTableView::restoreView() {
    // Restore the scrollbar's position (scroll to that spot), and sorting order
    // when the search has been cleared
    updateGeometries();
    verticalScrollBar()->setValue(m_iSavedVScrollBarPos);
    horizontalHeader()->setSortIndicator(m_savedSortColumn, m_savedSortOrder);
}

void WLibraryTableView::saveView() {
<<<<<<< HEAD
    // Save the scrollbar's position and sorting order so we can return here 
=======
    // Save the scrollbar's position and sorting order so we can return here
>>>>>>> d349e3de
    // after a search is cleared.
    m_iSavedVScrollBarPos = verticalScrollBar()->value();
    m_savedSortColumn = horizontalHeader()->sortIndicatorSection();
    m_savedSortOrder = horizontalHeader()->sortIndicatorOrder();
}


void WLibraryTableView::saveVScrollBarPosState() {
    //Save the vertical scrollbar position.
    int scrollbarPosition = verticalScrollBar()->value();
    m_pConfig->set(m_vScrollBarPosKey, ConfigValue(scrollbarPosition));
}

void WLibraryTableView::moveSelection(int delta) {
    QAbstractItemModel* pModel = model();

    if (pModel == nullptr) {
        return;
    }

    while(delta != 0) {
        // TODO(rryan) what happens if there is nothing selected?
        QModelIndex current = currentIndex();
        if(delta > 0) {
            // i is positive, so we want to move the highlight down
            int row = current.row();
            if (row + 1 < pModel->rowCount()) {
                selectRow(row + 1);
            }

            delta--;
        } else {
            // i is negative, so we want to move the highlight up
            int row = current.row();
            if (row - 1 >= 0) {
                selectRow(row - 1);
            }

            delta++;
        }
    }
}

void WLibraryTableView::restoreQuery(const SavedSearchQuery& query) {
    verticalScrollBar()->setValue(query.vScrollBarPos);
<<<<<<< HEAD
    
=======

>>>>>>> d349e3de
    Qt::SortOrder order;
    if (query.sortAscendingOrder) {
        order = Qt::AscendingOrder;
    } else {
        order = Qt::DescendingOrder;
    }
<<<<<<< HEAD
    
=======

>>>>>>> d349e3de
    horizontalHeader()->setSortIndicator(query.sortColumn, order);
}

SavedSearchQuery WLibraryTableView::saveQuery(SavedSearchQuery query) const {
    query.vScrollBarPos = verticalScrollBar()->value();
    query.sortColumn = horizontalHeader()->sortIndicatorSection();
<<<<<<< HEAD
    query.sortAscendingOrder = 
=======
    query.sortAscendingOrder =
>>>>>>> d349e3de
            horizontalHeader()->sortIndicatorOrder() == Qt::AscendingOrder;
    return query;
}

<<<<<<< HEAD
=======
void WLibraryTableView::saveVScrollBarPos(TrackModel* key){
    m_vScrollBarPosValues[key] = verticalScrollBar()->value();
}

void WLibraryTableView::restoreVScrollBarPos(TrackModel* key){
    updateGeometries();

    if (m_vScrollBarPosValues.contains(key)){
        verticalScrollBar()->setValue(m_vScrollBarPosValues[key]);
    }else{
        m_vScrollBarPosValues[key] = 0;
        verticalScrollBar()->setValue(0);
    }
}

>>>>>>> d349e3de
void WLibraryTableView::setTrackTableFont(const QFont& font) {
    setFont(font);
    setTrackTableRowHeight(verticalHeader()->defaultSectionSize());
}

void WLibraryTableView::setTrackTableRowHeight(int rowHeight) {
    QFontMetrics metrics(font());
    int fontHeightPx = metrics.height();
    verticalHeader()->setDefaultSectionSize(math_max(
                                                rowHeight, fontHeightPx));
}

void WLibraryTableView::setSelectedClick(bool enable) {
    if (enable) {
        setEditTriggers(QAbstractItemView::SelectedClicked|QAbstractItemView::EditKeyPressed);
    } else {
        setEditTriggers(QAbstractItemView::EditKeyPressed);
    }
}<|MERGE_RESOLUTION|>--- conflicted
+++ resolved
@@ -19,11 +19,8 @@
           m_vScrollBarPosKey(vScrollBarPosKey),
           m_savedSortColumn(-1),
           m_savedSortOrder(Qt::AscendingOrder) {
-<<<<<<< HEAD
-=======
 
     loadVScrollBarPosState();
->>>>>>> d349e3de
 
     // Setup properties for table
 
@@ -75,11 +72,7 @@
 }
 
 void WLibraryTableView::saveView() {
-<<<<<<< HEAD
-    // Save the scrollbar's position and sorting order so we can return here 
-=======
     // Save the scrollbar's position and sorting order so we can return here
->>>>>>> d349e3de
     // after a search is cleared.
     m_iSavedVScrollBarPos = verticalScrollBar()->value();
     m_savedSortColumn = horizontalHeader()->sortIndicatorSection();
@@ -125,39 +118,25 @@
 
 void WLibraryTableView::restoreQuery(const SavedSearchQuery& query) {
     verticalScrollBar()->setValue(query.vScrollBarPos);
-<<<<<<< HEAD
-    
-=======
 
->>>>>>> d349e3de
     Qt::SortOrder order;
     if (query.sortAscendingOrder) {
         order = Qt::AscendingOrder;
     } else {
         order = Qt::DescendingOrder;
     }
-<<<<<<< HEAD
-    
-=======
 
->>>>>>> d349e3de
     horizontalHeader()->setSortIndicator(query.sortColumn, order);
 }
 
 SavedSearchQuery WLibraryTableView::saveQuery(SavedSearchQuery query) const {
     query.vScrollBarPos = verticalScrollBar()->value();
     query.sortColumn = horizontalHeader()->sortIndicatorSection();
-<<<<<<< HEAD
-    query.sortAscendingOrder = 
-=======
     query.sortAscendingOrder =
->>>>>>> d349e3de
             horizontalHeader()->sortIndicatorOrder() == Qt::AscendingOrder;
     return query;
 }
 
-<<<<<<< HEAD
-=======
 void WLibraryTableView::saveVScrollBarPos(TrackModel* key){
     m_vScrollBarPosValues[key] = verticalScrollBar()->value();
 }
@@ -173,7 +152,6 @@
     }
 }
 
->>>>>>> d349e3de
 void WLibraryTableView::setTrackTableFont(const QFont& font) {
     setFont(font);
     setTrackTableRowHeight(verticalHeader()->defaultSectionSize());
