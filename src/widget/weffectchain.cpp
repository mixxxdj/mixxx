#include "widget/weffectchain.h"

#include <QtDebug>

#include "effects/effectsmanager.h"
#include "moc_weffectchain.cpp"
#include "widget/effectwidgetutils.h"

WEffectChain::WEffectChain(QWidget* pParent, EffectsManager* pEffectsManager)
        : WLabel(pParent),
          m_pEffectsManager(pEffectsManager) {
}

void WEffectChain::setup(const QDomNode& node, const SkinContext& context) {
    WLabel::setup(node, context);
    // EffectWidgetUtils propagates NULLs so this is all safe.
    EffectChainPointer pChainSlot = EffectWidgetUtils::getEffectChainFromNode(
            node, context, m_pEffectsManager);
    if (pChainSlot) {
        setEffectChain(pChainSlot);
    } else {
        SKIN_WARNING(node, context)
                << "EffectChain node could not attach to effect chain slot.";
    }
}

<<<<<<< HEAD
void WEffectChain::setEffectChain(EffectChainPointer pEffectChain) {
    if (pEffectChain) {
        m_pEffectChain = pEffectChain;
        connect(pEffectChain.data(),
                &EffectChain::nameChanged,
                this,
                &WEffectChain::presetNameChanged);
        presetNameChanged(m_pEffectChain->presetName());
=======
void WEffectChain::setEffectChainSlot(EffectChainSlotPointer pEffectChainSlot) {
    if (pEffectChainSlot) {
        m_pEffectChainSlot = pEffectChainSlot;
        connect(pEffectChainSlot.data(),
                &EffectChainSlot::updated,
                this,
                &WEffectChain::chainUpdated);
        chainUpdated();
>>>>>>> f4819821
    }
}

void WEffectChain::presetNameChanged(const QString& newName) {
    setText(newName);
}<|MERGE_RESOLUTION|>--- conflicted
+++ resolved
@@ -24,7 +24,6 @@
     }
 }
 
-<<<<<<< HEAD
 void WEffectChain::setEffectChain(EffectChainPointer pEffectChain) {
     if (pEffectChain) {
         m_pEffectChain = pEffectChain;
@@ -33,16 +32,6 @@
                 this,
                 &WEffectChain::presetNameChanged);
         presetNameChanged(m_pEffectChain->presetName());
-=======
-void WEffectChain::setEffectChainSlot(EffectChainSlotPointer pEffectChainSlot) {
-    if (pEffectChainSlot) {
-        m_pEffectChainSlot = pEffectChainSlot;
-        connect(pEffectChainSlot.data(),
-                &EffectChainSlot::updated,
-                this,
-                &WEffectChain::chainUpdated);
-        chainUpdated();
->>>>>>> f4819821
     }
 }
 
