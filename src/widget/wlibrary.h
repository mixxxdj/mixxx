// wlibrary.h
// Created 8/28/2009 by RJ Ryan (rryan@mit.edu)

#ifndef WLIBRARY_H
#define WLIBRARY_H

#include <QMap>
#include <QMutex>
#include <QStackedWidget>
#include <QString>
#include <QEvent>

#include "trackinfoobject.h"
#include "library/libraryview.h"
#include "widget/wbasewidget.h"

class MixxxKeyboard;

class WLibrary : public QStackedWidget, public WBaseWidget {
    Q_OBJECT
  public:
    WLibrary(QWidget* parent);
    virtual ~WLibrary();

    // registerView is used to add a view to the LibraryWidget which the widget
    // can disply on request via showView(). To switch to a given view, call
    // showView with the name provided here. WLibraryWidget takes ownership of
    // the view and is in charge of deleting it. Returns whether or not the
    // registration was successful. Registered widget must implement the
    // LibraryView interface.
    bool registerView(QString name, QWidget* view);

    LibraryView* getActiveView() const;

  public slots:
    // Show the view registered with the given name. Does nothing if the current
    // view is the specified view, or if the name does not specify any
    // registered view.
    void switchToView(const QString& name);

    void search(const QString&);

<<<<<<< HEAD
  signals:
    void switchToSelector();
    void setSeedTrack(TrackPointer pTrack);
=======
  protected:
    bool event(QEvent* pEvent);
>>>>>>> b92499db

  private:
    QMutex m_mutex;
    QMap<QString, QWidget*> m_viewMap;
};

#endif /* WLIBRARY_H */<|MERGE_RESOLUTION|>--- conflicted
+++ resolved
@@ -40,14 +40,12 @@
 
     void search(const QString&);
 
-<<<<<<< HEAD
   signals:
     void switchToSelector();
     void setSeedTrack(TrackPointer pTrack);
-=======
   protected:
     bool event(QEvent* pEvent);
->>>>>>> b92499db
+
 
   private:
     QMutex m_mutex;
