--- conflicted
+++ resolved
@@ -22,12 +22,8 @@
 class VisualPlayPosition;
 class VinylControlManager;
 
-<<<<<<< HEAD
-class WSpinny : public QOpenGLWidget, public WBaseWidget, public VinylSignalQualityListener {
-=======
-class WSpinny : public QGLWidget, public WBaseWidget, public VinylSignalQualityListener,
+class WSpinny : public QOpenGLWidget, public WBaseWidget, public VinylSignalQualityListener,
                 public TrackDropTarget {
->>>>>>> 8aeda6ff
     Q_OBJECT
   public:
     WSpinny(QWidget* parent, const QString& group,
