--- conflicted
+++ resolved
@@ -54,19 +54,13 @@
             row++;
         }
 
-<<<<<<< HEAD
         connect(pColorButton, &QPushButton::clicked, this, [rgb, this]() {
-            emit(colorPicked(rgb));
-=======
-        connect(pColorButton, &QPushButton::clicked, this, [pColor, this]() {
-            emit colorPicked(pColor);
->>>>>>> 8b0cfc92
+            emit colorPicked(rgb);
         });
     }
     setLayout(pLayout);
 }
 
-<<<<<<< HEAD
 void WColorPicker::setSelectedColor(QRgb color) {
     for (int i = 0; i < m_palette.m_colorList.count(); ++i) {
         if (m_palette.m_colorList[i] == m_selectedColor) {
@@ -94,26 +88,6 @@
                 DEBUG_ASSERT(false);
             }
             break;
-=======
-void WColorPicker::setSelectedColor(PredefinedColorPointer pColor) {
-    if (m_pSelectedColor) {
-        auto it = m_pColorButtons.constFind(m_pSelectedColor);
-        if (it != m_pColorButtons.constEnd()) {
-            it.value()->setChecked(false);
-            // This is needed to re-apply skin styles (e.g. to show/hide a checkmark icon)
-            it.value()->style()->unpolish(it.value());
-            it.value()->style()->polish(it.value());
-        }
-    }
-
-    if (pColor) {
-        auto it = m_pColorButtons.constFind(pColor);
-        if (it != m_pColorButtons.constEnd()) {
-            it.value()->setChecked(true);
-            // This is needed to re-apply skin styles (e.g. to show/hide a checkmark icon)
-            it.value()->style()->unpolish(it.value());
-            it.value()->style()->polish(it.value());
->>>>>>> 8b0cfc92
         }
     }
     m_selectedColor = color;
