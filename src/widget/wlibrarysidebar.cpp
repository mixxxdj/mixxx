#include "widget/wlibrarysidebar.h"

#include <QFileInfo>
#include <QHeaderView>
#include <QMimeData>
#include <QUrl>
#include <QtDebug>

#include "library/sidebarmodel.h"
#include "moc_wlibrarysidebar.cpp"
#include "util/defs.h"
#include "util/dnd.h"

constexpr int expand_time = 250;

WLibrarySidebar::WLibrarySidebar(QWidget* parent)
        : QTreeView(parent),
          WBaseWidget(this) {
    qRegisterMetaType<FocusWidget>("FocusWidget");
    //Set some properties
    setHeaderHidden(true);
    setSelectionMode(QAbstractItemView::SingleSelection);
    //Drag and drop setup
    setDragEnabled(false);
    setDragDropMode(QAbstractItemView::DragDrop);
    setDropIndicatorShown(true);
    setAcceptDrops(true);
    setAutoScroll(true);
    setAttribute(Qt::WA_MacShowFocusRect, false);
    header()->setStretchLastSection(false);
    header()->setSectionResizeMode(QHeaderView::ResizeToContents);
    header()->setHorizontalScrollMode(QAbstractItemView::ScrollPerPixel);
}

void WLibrarySidebar::contextMenuEvent(QContextMenuEvent *event) {
    //if (event->state() & Qt::RightButton) { //Dis shiz don werk on windowze
<<<<<<< HEAD
    const QModelIndex clickedIndex = indexAt(event->pos());
    if (!clickedIndex.isValid()) {
        return;
    }
    // Use this instead of setCurrentIndex() to keep current selection
    selectionModel()->setCurrentIndex(clickedIndex, QItemSelectionModel::NoUpdate);
=======
    QModelIndex clickedIndex = indexAt(event->pos());
    if (!clickedIndex.isValid()) {
        return;
    }
    event->accept();
>>>>>>> 7e2fc967
    emit rightClicked(event->globalPos(), clickedIndex);
    //}
}

// Drag enter event, happens when a dragged item enters the track sources view
void WLibrarySidebar::dragEnterEvent(QDragEnterEvent * event) {
    qDebug() << "WLibrarySidebar::dragEnterEvent" << event->mimeData()->formats();
    if (event->mimeData()->hasUrls()) {
        // We don't have a way to ask the LibraryFeatures whether to accept a
        // drag so for now we accept all drags. Since almost every
        // LibraryFeature accepts all files in the drop and accepts playlist
        // drops we default to those flags to DragAndDropHelper.
        QList<mixxx::FileInfo> fileInfos = DragAndDropHelper::supportedTracksFromUrls(
                event->mimeData()->urls(), false, true);
        if (!fileInfos.isEmpty()) {
            event->acceptProposedAction();
            return;
        }
    }
    event->ignore();
    //QTreeView::dragEnterEvent(event);
}

// Drag move event, happens when a dragged item hovers over the track sources view...
void WLibrarySidebar::dragMoveEvent(QDragMoveEvent * event) {
    //qDebug() << "dragMoveEvent" << event->mimeData()->formats();
    // Start a timer to auto-expand sections the user hovers on.
#if QT_VERSION >= QT_VERSION_CHECK(6, 0, 0)
    QPoint pos = event->position().toPoint();
#else
    QPoint pos = event->pos();
#endif
    QModelIndex index = indexAt(pos);
    if (m_hoverIndex != index) {
        m_expandTimer.stop();
        m_hoverIndex = index;
        m_expandTimer.start(expand_time, this);
    }
    // This has to be here instead of after, otherwise all drags will be
    // rejected -- rryan 3/2011
    QTreeView::dragMoveEvent(event);
    if (event->mimeData()->hasUrls()) {
        const QList<QUrl> urls = event->mimeData()->urls();
        // Drag and drop within this widget
        if ((event->source() == this)
                && (event->possibleActions() & Qt::MoveAction)) {
            // Do nothing.
            event->ignore();
        } else {
            SidebarModel* sidebarModel = qobject_cast<SidebarModel*>(model());
            bool accepted = true;
            if (sidebarModel) {
                accepted = false;
                for (const QUrl& url : urls) {
#if QT_VERSION >= QT_VERSION_CHECK(6, 0, 0)
                    QPoint pos = event->position().toPoint();
#else
                    QPoint pos = event->pos();
#endif
                    QModelIndex destIndex = indexAt(pos);
                    if (sidebarModel->dragMoveAccept(destIndex, url)) {
                        // We only need one URL to be valid for us
                        // to accept the whole drag...
                        // consider we have a long list of valid files, checking all will
                        // take a lot of time that stales Mixxx and this makes the drop feature useless
                        // Eg. you may have tried to drag two MP3's and an EXE, the drop is accepted here,
                        // but the EXE is sorted out later after dropping
                        accepted = true;
                        break;
                    }
                }
            }
            if (accepted) {
                event->acceptProposedAction();
            } else {
                event->ignore();
            }
        }
    } else {
        event->ignore();
    }
}

void WLibrarySidebar::timerEvent(QTimerEvent *event) {
    if (event->timerId() == m_expandTimer.timerId()) {
        QPoint pos = viewport()->mapFromGlobal(QCursor::pos());
        if (viewport()->rect().contains(pos)) {
            QModelIndex index = indexAt(pos);
            if (m_hoverIndex == index) {
                setExpanded(index, !isExpanded(index));
            }
        }
        m_expandTimer.stop();
        return;
    }
    QTreeView::timerEvent(event);
}

// Drag-and-drop "drop" event. Occurs when something is dropped onto the track sources view
void WLibrarySidebar::dropEvent(QDropEvent * event) {
    if (event->mimeData()->hasUrls()) {
        // Drag and drop within this widget
        if ((event->source() == this)
                && (event->possibleActions() & Qt::MoveAction)) {
            // Do nothing.
            event->ignore();
        } else {
            //Reset the selected items (if you had anything highlighted, it clears it)
            //this->selectionModel()->clear();
            //Drag-and-drop from an external application or the track table widget
            //eg. dragging a track from Windows Explorer onto the sidebar
            SidebarModel* sidebarModel = qobject_cast<SidebarModel*>(model());
            if (sidebarModel) {
#if QT_VERSION >= QT_VERSION_CHECK(6, 0, 0)
                QPoint pos = event->position().toPoint();
#else
                QPoint pos = event->pos();
#endif

                QModelIndex destIndex = indexAt(pos);
                // event->source() will return NULL if something is dropped from
                // a different application
                const QList<QUrl> urls = event->mimeData()->urls();
                if (sidebarModel->dropAccept(destIndex, urls, event->source())) {
                    event->acceptProposedAction();
                } else {
                    event->ignore();
                }
            }
        }
        //emit trackDropped(name);
        //repaintEverything();
    } else {
        event->ignore();
    }
}

void WLibrarySidebar::toggleSelectedItem() {
    QModelIndex index = selectedIndex();
    if (index.isValid()) {
        // Activate the item so its content shows in the main library.
        emit clicked(index);
        // Expand or collapse the item as necessary.
        setExpanded(index, !isExpanded(index));
    }
}

bool WLibrarySidebar::isLeafNodeSelected() {
    QModelIndex index = selectedIndex();
    if (index.isValid()) {
        if(!index.model()->hasChildren(index)) {
            return true;
        }
        const SidebarModel* sidebarModel = qobject_cast<const SidebarModel*>(index.model());
        if (sidebarModel) {
            return sidebarModel->hasTrackTable(index);
        }
    }
    return false;
}

bool WLibrarySidebar::isChildIndexSelected(const QModelIndex& index) {
    // qDebug() << "WLibrarySidebar::isChildIndexSelected" << index;
    QModelIndex selIndex = selectedIndex();
    if (!selIndex.isValid()) {
        return false;
    }
    SidebarModel* sidebarModel = qobject_cast<SidebarModel*>(model());
    VERIFY_OR_DEBUG_ASSERT(sidebarModel) {
        // qDebug() << " >> model() is not SidebarModel";
        return false;
    }
    QModelIndex translated = sidebarModel->translateChildIndex(index);
    if (!translated.isValid()) {
        // qDebug() << " >> index can't be translated";
        return false;
    }
    return translated == selIndex;
}

bool WLibrarySidebar::isFeatureRootIndexSelected(LibraryFeature* pFeature) {
    // qDebug() << "WLibrarySidebar::isFeatureRootIndexSelected";
    QModelIndex selIndex = selectedIndex();
    if (!selIndex.isValid()) {
        return false;
    }
    SidebarModel* sidebarModel = qobject_cast<SidebarModel*>(model());
    VERIFY_OR_DEBUG_ASSERT(sidebarModel) {
        return false;
    }
    const QModelIndex rootIndex = sidebarModel->getFeatureRootIndex(pFeature);
    return rootIndex == selIndex;
}

/// Invoked by actual keypresses (requires widget focus) and emulated keypresses
/// sent by LibraryControl
void WLibrarySidebar::keyPressEvent(QKeyEvent* event) {
    // TODO(XXX) Should first keyEvent ensure previous item has focus? I.e. if the selected
    // item is not focused, require second press to perform the desired action.

    switch (event->key()) {
    case Qt::Key_Return:
        focusSelectedIndex();
        toggleSelectedItem();
        return;
    case Qt::Key_Down:
    case Qt::Key_Up:
    case Qt::Key_PageDown:
    case Qt::Key_PageUp:
    case Qt::Key_End:
    case Qt::Key_Home: {
        // make the selected item the navigation starting point
        focusSelectedIndex();
        // Let the tree view move up and down for us.
        QTreeView::keyPressEvent(event);
        // After the selection changed force-activate (click) the newly selected
        // item to save us from having to push "Enter".
        QModelIndex selIndex = selectedIndex();
        if (!selIndex.isValid()) {
            return;
        }
        // Ensure the new selection is visible even if it was already selected/
        // focused, like when the topmost item was selected but out of sight and
        // we pressed Up, Home or PageUp.
        scrollTo(selIndex);
        emit pressed(selIndex);
        return;
    }
    case Qt::Key_Left: {
        QModelIndexList selectedIndices = selectionModel()->selectedRows();
        if (selectedIndices.isEmpty()) {
            return;
        }
        // If an expanded item is selected let QTreeView collapse it
        QModelIndex selIndex = selectedIndex();
        VERIFY_OR_DEBUG_ASSERT(selIndex.isValid()) {
            qDebug() << "invalid sidebar index";
            return;
        }
        // collapse knot
        if (isExpanded(selIndex)) {
            QTreeView::keyPressEvent(event);
            return;
        }
        // Else jump to its parent and activate it
        QModelIndex parentIndex = selIndex.parent();
        if (parentIndex.isValid()) {
            selectIndex(parentIndex);
            emit pressed(parentIndex);
        }
        return;
    }
    case Qt::Key_Escape:
        // Focus tracks table
        emit setLibraryFocus(FocusWidget::TracksTable);
        return;
    case kRenameSidebarItemShortcutKey: { // F2
        // Rename crate or playlist (internal, external, history)
        QModelIndex selIndex = selectedIndex();
        VERIFY_OR_DEBUG_ASSERT(selIndex.isValid()) {
            qDebug() << "invalid sidebar index";
            return;
        }
        if (isExpanded(selIndex)) {
            // Root views / knots can not be renamed
            return;
        }
        emit renameItem(selIndex);
        return;
    }
    case kHideRemoveShortcutKey: { // Del (macOS: Cmd+Backspace)
        // Delete crate or playlist (internal, external, history)
        if (event->modifiers() != kHideRemoveShortcutModifier) {
            return;
        }
        QModelIndex selIndex = selectedIndex();
        if (!selIndex.isValid()) {
            return;
        }
        emit deleteItem(selIndex);
        return;
    }
    default:
        QTreeView::keyPressEvent(event);
    }
}

void WLibrarySidebar::mousePressEvent(QMouseEvent* event) {
    // handle right click only in contextMenuEvent() to not select the clicked index
    if (event->buttons().testFlag(Qt::RightButton)) {
        return;
    }
    QTreeView::mousePressEvent(event);
}

void WLibrarySidebar::focusInEvent(QFocusEvent* event) {
    // Clear the current index, i.e. remove the focus indicator
    selectionModel()->clearCurrentIndex();
    QTreeView::focusInEvent(event);
}

void WLibrarySidebar::selectIndex(const QModelIndex& index) {
    //qDebug() << "WLibrarySidebar::selectIndex" << index;
    if (!index.isValid()) {
        return;
    }
    auto* pModel = new QItemSelectionModel(model());
    pModel->select(index, QItemSelectionModel::Select);
    if (selectionModel()) {
        selectionModel()->deleteLater();
    }
    if (index.parent().isValid()) {
        expand(index.parent());
    }
    setSelectionModel(pModel);
    setCurrentIndex(index);
    scrollTo(index);
}

/// Selects a child index from a feature and ensures visibility
void WLibrarySidebar::selectChildIndex(const QModelIndex& index, bool selectItem) {
    SidebarModel* sidebarModel = qobject_cast<SidebarModel*>(model());
    VERIFY_OR_DEBUG_ASSERT(sidebarModel) {
        qDebug() << "model() is not SidebarModel";
        return;
    }
    QModelIndex translated = sidebarModel->translateChildIndex(index);
    if (!translated.isValid()) {
        return;
    }

    if (selectItem) {
        auto* pModel = new QItemSelectionModel(sidebarModel);
        pModel->select(translated, QItemSelectionModel::Select);
        if (selectionModel()) {
            selectionModel()->deleteLater();
        }
        setSelectionModel(pModel);
        setCurrentIndex(translated);
    }

    QModelIndex parentIndex = translated.parent();
    while (parentIndex.isValid()) {
        expand(parentIndex);
        parentIndex = parentIndex.parent();
    }
    scrollTo(translated, EnsureVisible);
}

QModelIndex WLibrarySidebar::selectedIndex() {
    QModelIndexList selectedIndices = selectionModel()->selectedRows();
    if (selectedIndices.isEmpty()) {
        return QModelIndex();
    }
    QModelIndex selIndex = selectedIndices.first();
    DEBUG_ASSERT(selIndex.isValid());
    return selIndex;
}

/// Refocus the selected item after right-click
void WLibrarySidebar::focusSelectedIndex() {
    // After the context menu was activated (and closed, with or without clicking
    // an action), the currentIndex is the right-clicked item.
    // If if the currentIndex is not selected, make the selection the currentIndex
    QModelIndex selIndex = selectedIndex();
    if (selIndex.isValid() && selIndex != selectionModel()->currentIndex()) {
        setCurrentIndex(selIndex);
    }
}

bool WLibrarySidebar::event(QEvent* pEvent) {
    if (pEvent->type() == QEvent::ToolTip) {
        updateTooltip();
    }
    return QTreeView::event(pEvent);
}

void WLibrarySidebar::slotSetFont(const QFont& font) {
    setFont(font);
    // Resize the feature icons to be a bit taller than the label's capital
    int iconSize = static_cast<int>(QFontMetrics(font).height() * 0.8);
    setIconSize(QSize(iconSize, iconSize));
}<|MERGE_RESOLUTION|>--- conflicted
+++ resolved
@@ -34,20 +34,13 @@
 
 void WLibrarySidebar::contextMenuEvent(QContextMenuEvent *event) {
     //if (event->state() & Qt::RightButton) { //Dis shiz don werk on windowze
-<<<<<<< HEAD
-    const QModelIndex clickedIndex = indexAt(event->pos());
+    QModelIndex clickedIndex = indexAt(event->pos());
     if (!clickedIndex.isValid()) {
         return;
     }
     // Use this instead of setCurrentIndex() to keep current selection
     selectionModel()->setCurrentIndex(clickedIndex, QItemSelectionModel::NoUpdate);
-=======
-    QModelIndex clickedIndex = indexAt(event->pos());
-    if (!clickedIndex.isValid()) {
-        return;
-    }
     event->accept();
->>>>>>> 7e2fc967
     emit rightClicked(event->globalPos(), clickedIndex);
     //}
 }
