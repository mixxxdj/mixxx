#include "widget/wlibrarysidebar.h"

#include <QApplication>
#include <QDebug>
#include <QFileInfo>
#include <QHeaderView>
#include <QMimeData>
#include <QPainter>
#include <QUrl>
#include <QClipboard>

#include "library/treeitemmodel.h"
#include "util/dnd.h"

const int expand_time = 250;


WSidebarItemDelegate::WSidebarItemDelegate(QObject* parent)
        : QStyledItemDelegate(parent) {
    
}

void WSidebarItemDelegate::paint(QPainter* painter,
                                 const QStyleOptionViewItem& option,
                                 const QModelIndex& index) const {
    bool divider = index.data(AbstractRole::RoleDivider).toBool();
    if (!divider) {
        QStyledItemDelegate::paint(painter, option, index);
        return;
    }
    
    QString text = index.data().toString();
    QRect rect(option.rect);
    QFont font(option.font);
    font.setBold(true);
    // Set small padding left
    rect.setLeft(rect.left() + 3);
    
    QFontMetrics fontMetrics(font);
    QString elidedText = fontMetrics.elidedText(text, Qt::ElideRight, rect.width() - 3);
    
    // Draw the text
    painter->setPen(option.palette.color(QPalette::Text));
    painter->setFont(font);
    painter->drawText(rect, elidedText);
    
    // Draw line under text
    painter->drawLine(option.rect.bottomLeft(), option.rect.bottomRight());
}

WLibrarySidebar::WLibrarySidebar(QWidget* parent)
        : QTreeView(parent),
          WBaseWidget(this) {
    setItemDelegate(new WSidebarItemDelegate(this));
    
    //Set some properties
    setHeaderHidden(true);
    setSelectionMode(QAbstractItemView::SingleSelection);
    //Drag and drop setup
    setDragEnabled(false);
    setDragDropMode(QAbstractItemView::DragDrop);
    setDropIndicatorShown(true);
    setAcceptDrops(true);
    setAutoScroll(true);
    setAttribute(Qt::WA_MacShowFocusRect, false);
    header()->setStretchLastSection(false);
    header()->setResizeMode(QHeaderView::Stretch);

    setFocusPolicy(Qt::StrongFocus);
}

void WLibrarySidebar::contextMenuEvent(QContextMenuEvent *event) {
    //if (event->state() & Qt::RightButton) { //Dis shiz don werk on windowze
    QModelIndex clickedItem = indexAt(event->pos());
    emit(rightClicked(event->globalPos(), clickedItem));
    //}
}

// Drag enter event, happens when a dragged item enters the track sources view
void WLibrarySidebar::dragEnterEvent(QDragEnterEvent * event) {
    //qDebug() << "WLibrarySidebar::dragEnterEvent" << event->mimeData()->formats();
    if (event->mimeData()->hasUrls()) {
        // We don't have a way to ask the LibraryFeatures whether to accept a
        // drag so for now we accept all drags. Since almost every
        // LibraryFeature accepts all files in the drop and accepts playlist
        // drops we default to those flags to DragAndDropHelper.
        QList<QFileInfo> files = DragAndDropHelper::supportedTracksFromUrls(
                event->mimeData()->urls(), false, true);
        if (!files.isEmpty()) {
            event->acceptProposedAction();
            return;
        }
    }
    event->ignore();
    //QTreeView::dragEnterEvent(event);
}

// Drag move event, happens when a dragged item hovers over the track sources view...
void WLibrarySidebar::dragMoveEvent(QDragMoveEvent * event) {
    //qDebug() << "dragMoveEvent" << event->mimeData()->formats();
    // Start a timer to auto-expand sections the user hovers on.
    QPoint pos = event->pos();
    QModelIndex index = indexAt(pos);
    if (m_hoverIndex != index) {
        m_expandTimer.stop();
        m_hoverIndex = index;
        m_expandTimer.start(expand_time, this);
    }
    // This has to be here instead of after, otherwise all drags will be
    // rejected -- rryan 3/2011
    QTreeView::dragMoveEvent(event);
    if (event->mimeData()->hasUrls()) {
        QList<QUrl> urls(event->mimeData()->urls());
        // Drag and drop within this widget
        if ((event->source() == this)
                && (event->possibleActions() & Qt::MoveAction)) {
            // Do nothing.
            event->ignore();
        } else {
            bool accepted = true;
            TreeItemModel* treeModel = dynamic_cast<TreeItemModel*>(model());
            if (treeModel) {
                accepted = false;
                for (const QUrl& url : urls) {
                    QModelIndex destIndex = indexAt(event->pos());
<<<<<<< HEAD
                    if (treeModel->dragMoveAccept(destIndex, url)) {
=======
                    if (sidebarModel->dragMoveAccept(destIndex, url)) {
                        // We only need one URL to be valid for us
                        // to accept the whole drag...
                        // consider we have a long list of valid files, checking all will
                        // take a lot of time that stales Mixxx and this makes the drop feature useless
                        // Eg. you may have tried to drag two MP3's and an EXE, the drop is accepted here,
                        // but the EXE is sorted out later after dropping
>>>>>>> 4f8a3eec
                        accepted = true;
                        break;
                    }
                }
            }
            if (accepted) {
                event->acceptProposedAction();
            } else {
                event->ignore();
            }
        }
    } else {
        event->ignore();
    }
}

void WLibrarySidebar::timerEvent(QTimerEvent *event) {
    if (event->timerId() == m_expandTimer.timerId()) {
        QPoint pos = viewport()->mapFromGlobal(QCursor::pos());
        if (viewport()->rect().contains(pos)) {
            QModelIndex index = indexAt(pos);
            if (m_hoverIndex == index) {
                setExpanded(index, !isExpanded(index));
            }
        }
        m_expandTimer.stop();
        return;
    }
    QTreeView::timerEvent(event);
}

// Drag-and-drop "drop" event. Occurs when something is dropped onto the track sources view
void WLibrarySidebar::dropEvent(QDropEvent * event) {
    if (event->mimeData()->hasUrls()) {
        // Drag and drop within this widget
        if ((event->source() == this)
                && (event->possibleActions() & Qt::MoveAction)) {
            // Do nothing.
            event->ignore();
        } else {
            //Reset the selected items (if you had anything highlighted, it clears it)
            //selectionModel()->clear();
            //Drag-and-drop from an external application or the track table widget
            //eg. dragging a track from Windows Explorer onto the sidebar
            TreeItemModel* pTreeModel = dynamic_cast<TreeItemModel*>(model());
            if (pTreeModel) {
                QModelIndex destIndex = indexAt(event->pos());
                QList<QUrl> urls(event->mimeData()->urls());
                if (pTreeModel->dropAccept(destIndex, urls, event->source())) {
                    event->acceptProposedAction();
                } else {
                    event->ignore();
                }
            }
        }
        //emit(trackDropped(name));
        //repaintEverything();
    } else {
        event->ignore();
    }
}

void WLibrarySidebar::toggleSelectedItem() {
    QModelIndexList selectedIndices = selectionModel()->selectedRows();
    if (selectedIndices.size() > 0) {
        QModelIndex index = selectedIndices.at(0);
        // Activate the item so its content shows in the main library.
        emit(pressed(index));
        // Expand or collapse the item as necessary.
        setExpanded(index, !isExpanded(index));
    }
}

<<<<<<< HEAD
bool WLibrarySidebar::isDividerSelected() {
    QModelIndex current = currentIndex();
    if (current.isValid()) {
        return current.data(AbstractRole::RoleDivider).toBool();
=======
bool WLibrarySidebar::isLeafNodeSelected() {
    QModelIndexList selectedIndices = this->selectionModel()->selectedRows();
    if (selectedIndices.size() > 0) {
        QModelIndex index = selectedIndices.at(0);
        if(!index.model()->hasChildren(index)) {
            return true;
        }
        const SidebarModel* sidebarModel = dynamic_cast<const SidebarModel*>(index.model());
        if (sidebarModel) {
            return sidebarModel->hasTrackTable(index);
        }
>>>>>>> 4f8a3eec
    }
    return false;
}

void WLibrarySidebar::keyPressEvent(QKeyEvent* event) {
    qDebug() << "WLibrarySidebar::keyPressEvent" << event;
    if (event == QKeySequence::Copy) {
        event->ignore();
    } else if (event == QKeySequence::Paste) {
        if (paste()) {
            event->accept();
        } else {
            event->ignore();
        }
    } else if (event == QKeySequence::Cut) {
        // TODO(XXX) allow delete by key but with a safety pop up
        // or an undo feature
        event->ignore();
    } else if (event == QKeySequence::SelectAll) {
        event->ignore();
    } else if ((event->key() == Qt::Key_Return || event->key() == Qt::Key_Enter) &&
            event->modifiers() == Qt::NoModifier) {
        toggleSelectedItem();
        event->accept();
    } else if (event == QKeySequence::Delete) {
        // TODO(XXX) allow delete by key but with a safety pop up
        // or an undo feature
        event->ignore();
    } else if (event->key() == Qt::Key_Down &&
            event->modifiers() == Qt::NoModifier) {
        QTreeView::keyPressEvent(event);
        if (isDividerSelected()) {
            QTreeView::keyPressEvent(event);
        }
    } else if (event->key() == Qt::Key_Up &&
            event->modifiers() == Qt::NoModifier) {
        QTreeView::keyPressEvent(event);
        if (isDividerSelected()) {
            QTreeView::keyPressEvent(event);
        }
    } else {
        // QTreeView::keyPressEvent(event) will consume all key events due to
        // it's keyboardSearch feature.
        // In Mixxx, we prefer that most keyboard mappings are working, so we
        // pass only some basic keys to the base class
        if (event->modifiers() == Qt::NoModifier) {
            switch (event->key()) {
            case Qt::Key_Left:
            case Qt::Key_Right:
            case Qt::Key_Home:
            case Qt::Key_End:
            case Qt::Key_PageUp:
            case Qt::Key_PageDown:
            case Qt::Key_Tab:
            case Qt::Key_Backtab:
            case Qt::Key_Space:
            case Qt::Key_Select:
            case Qt::Key_F2:
                QTreeView::keyPressEvent(event);
                break;

            // Ignored even though used in default QT:
            case Qt::Key_Asterisk:
            case Qt::Key_Plus:
            case Qt::Key_Minus:
            default:
                event->ignore();
            }
        } else if (event->modifiers() == Qt::SHIFT) {
            switch (event->key()) {
            case Qt::Key_Tab:
                QTreeView::keyPressEvent(event);
                break;
            default:
                event->ignore();
            }
        } else {
            event->ignore();
        }
<<<<<<< HEAD
=======
        return;
    //} else if (event->key() == Qt::Key_Enter && (event->modifiers() & Qt::AltModifier)) {
    //    // encoder click via "GoToItem"
    //    qDebug() << "GoToItem";
    //    TODO(xxx) decide what todo here instead of in librarycontrol
>>>>>>> 4f8a3eec
    }
}

void WLibrarySidebar::selectIndex(const QModelIndex& index) {
    auto pModel = new QItemSelectionModel(model());
    pModel->select(index, QItemSelectionModel::Select);
    setSelectionModel(pModel);

    if (index.parent().isValid()) {
        expand(index.parent());
    }
    scrollTo(index);
}

bool WLibrarySidebar::event(QEvent* pEvent) {
    if (pEvent->type() == QEvent::ToolTip) {
        updateTooltip();
    }
    return QTreeView::event(pEvent);
}

void WLibrarySidebar::slotSetFont(const QFont& font) {
    setFont(font);
}

bool WLibrarySidebar::paste() {
    qDebug() << "WTrackTableView::paste()"
             << QApplication::clipboard()->mimeData()->formats();

    QModelIndex destIndex;
    QModelIndexList indexes = selectionModel()->selectedRows();
    if (indexes.size() > 0) {
        destIndex = indexes.at(0);
    } else {
        destIndex = currentIndex();
    }

    TreeItemModel* pTreeModel = qobject_cast<TreeItemModel*>(model());
    if (!pTreeModel)  {
        return false;
    }

    const QMimeData* pMimeData = QApplication::clipboard()->mimeData();
    if (!pMimeData->hasUrls()) {
        return false;
    }

    return pTreeModel->dropAccept(destIndex, pMimeData->urls(), nullptr);
}

void WLibrarySidebar::enterEvent(QEvent* pEvent) {
    QTreeView::enterEvent(pEvent);
    emit(hovered());
}

void WLibrarySidebar::leaveEvent(QEvent* pEvent) {
    QTreeView::leaveEvent(pEvent);
    emit(leaved());
}

void WLibrarySidebar::focusInEvent(QFocusEvent* pEvent) {
    QTreeView::focusInEvent(pEvent);
    emit(focusIn());
}

void WLibrarySidebar::focusOutEvent(QFocusEvent* pEvent) {
    QTreeView::focusOutEvent(pEvent);
    emit(focusOut());
}
<|MERGE_RESOLUTION|>--- conflicted
+++ resolved
@@ -123,17 +123,7 @@
                 accepted = false;
                 for (const QUrl& url : urls) {
                     QModelIndex destIndex = indexAt(event->pos());
-<<<<<<< HEAD
                     if (treeModel->dragMoveAccept(destIndex, url)) {
-=======
-                    if (sidebarModel->dragMoveAccept(destIndex, url)) {
-                        // We only need one URL to be valid for us
-                        // to accept the whole drag...
-                        // consider we have a long list of valid files, checking all will
-                        // take a lot of time that stales Mixxx and this makes the drop feature useless
-                        // Eg. you may have tried to drag two MP3's and an EXE, the drop is accepted here,
-                        // but the EXE is sorted out later after dropping
->>>>>>> 4f8a3eec
                         accepted = true;
                         break;
                     }
@@ -207,26 +197,16 @@
     }
 }
 
-<<<<<<< HEAD
 bool WLibrarySidebar::isDividerSelected() {
     QModelIndex current = currentIndex();
     if (current.isValid()) {
         return current.data(AbstractRole::RoleDivider).toBool();
-=======
+    }
+    return false;
+}
+
 bool WLibrarySidebar::isLeafNodeSelected() {
-    QModelIndexList selectedIndices = this->selectionModel()->selectedRows();
-    if (selectedIndices.size() > 0) {
-        QModelIndex index = selectedIndices.at(0);
-        if(!index.model()->hasChildren(index)) {
-            return true;
-        }
-        const SidebarModel* sidebarModel = dynamic_cast<const SidebarModel*>(index.model());
-        if (sidebarModel) {
-            return sidebarModel->hasTrackTable(index);
-        }
->>>>>>> 4f8a3eec
-    }
-    return false;
+    return true;
 }
 
 void WLibrarySidebar::keyPressEvent(QKeyEvent* event) {
@@ -265,6 +245,10 @@
         if (isDividerSelected()) {
             QTreeView::keyPressEvent(event);
         }
+    //} else if (event->key() == Qt::Key_Enter && (event->modifiers() & Qt::AltModifier)) {
+    //    // encoder click via "GoToItem"
+    //    qDebug() << "GoToItem";
+    //    TODO(xxx) decide what todo here instead of in librarycontrol
     } else {
         // QTreeView::keyPressEvent(event) will consume all key events due to
         // it's keyboardSearch feature.
@@ -304,14 +288,6 @@
         } else {
             event->ignore();
         }
-<<<<<<< HEAD
-=======
-        return;
-    //} else if (event->key() == Qt::Key_Enter && (event->modifiers() & Qt::AltModifier)) {
-    //    // encoder click via "GoToItem"
-    //    qDebug() << "GoToItem";
-    //    TODO(xxx) decide what todo here instead of in librarycontrol
->>>>>>> 4f8a3eec
     }
 }
 
