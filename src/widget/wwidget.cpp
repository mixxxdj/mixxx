--- conflicted
+++ resolved
@@ -16,119 +16,28 @@
 ***************************************************************************/
 
 #include <QtDebug>
+#include <QTouchEvent>
 
-<<<<<<< HEAD
-#include "wwidget.h"
-#include "controlobject.h"
-#include "controlobjectthread.h"
-#include "controlobjectthreadwidget.h"
-
-
-// Static member variable definition
-QString WWidget::m_qPath;
+#include "widget/wwidget.h"
+#include "controlobjectslave.h"
 
 WWidget::WWidget(QWidget* parent, Qt::WindowFlags flags)
         : QWidget(parent, flags),
-          m_fValue(0.0),
-          m_bOff(false),
+          WBaseWidget(this), 
           m_activeTouchButton(Qt::NoButton) {
-    m_pTouchShift = new ControlObjectThread("[Controls]", "touch_shift");
-    connect(this, SIGNAL(valueChangedLeftDown(double)), this, SLOT(slotReEmitValueDown(double)));
-    connect(this, SIGNAL(valueChangedRightDown(double)), this, SLOT(slotReEmitValueDown(double)));
-    connect(this, SIGNAL(valueChangedLeftUp(double)), this, SLOT(slotReEmitValueUp(double)));
-    connect(this, SIGNAL(valueChangedRightUp(double)), this, SLOT(slotReEmitValueUp(double)));
-=======
-#include "widget/wwidget.h"
->>>>>>> 2dd938fd
-
-WWidget::WWidget(QWidget* parent, Qt::WindowFlags flags)
-        : QWidget(parent, flags),
-          WBaseWidget(this) {
+    m_pTouchShift = new ControlObjectSlave("[Controls]", "touch_shift");
     setAttribute(Qt::WA_StaticContents);
     setAttribute(Qt::WA_AcceptTouchEvents);
     setFocusPolicy(Qt::ClickFocus);
 }
 
 WWidget::~WWidget() {
-<<<<<<< HEAD
     delete m_pTouchShift;
 }
 
-void WWidget::setValue(double fValue) {
-    m_fValue = fValue;
+void WWidget::onConnectedControlValueChanged(double value) {
+    Q_UNUSED(value);
     update();
-}
-
-void WWidget::setOnOff(double d) {
-    if (d==0.)
-        m_bOff = false;
-    else
-        m_bOff = true;
-
-    repaint();
-}
-
-void WWidget::slotReEmitValueDown(double fValue) {
-    emit(valueChangedDown(fValue));
-}
-
-void WWidget::slotReEmitValueUp(double fValue) {
-    emit(valueChangedUp(fValue));
-}
-
-int WWidget::selectNodeInt(const QDomNode &nodeHeader, const QString sNode) {
-    QString text = selectNode(nodeHeader, sNode).toElement().text();
-    bool ok;
-    int conv = text.toInt(&ok, 0);
-    if (ok) {
-        return conv;
-    } else {
-        return 0;
-    }
-}
-
-float WWidget::selectNodeFloat(const QDomNode &nodeHeader, const QString sNode) {
-    return selectNode(nodeHeader, sNode).toElement().text().toFloat();
-}
-
-QString WWidget::selectNodeQString(const QDomNode &nodeHeader, const QString sNode) {
-    QString ret;
-    QDomNode node = selectNode(nodeHeader, sNode);
-    if (!node.isNull())
-        ret = node.toElement().text();
-    else
-        ret = "";
-    return ret;
-}
-
-QDomNode WWidget::selectNode(const QDomNode &nodeHeader, const QString sNode) {
-    QDomNode node = nodeHeader.firstChild();
-    while (!node.isNull())
-    {
-        if (node.nodeName() == sNode)
-            return node;
-        node = node.nextSibling();
-    }
-    return node;
-}
-
-const QString WWidget::getPath(QString location) {
-    QString l(location);
-    return l.prepend(m_qPath);
-}
-
-void WWidget::setPixmapPath(QString qPath) {
-    m_qPath = qPath;
-}
-
-double WWidget::getValue() {
-   return m_fValue;
-}
-
-void WWidget::updateValue(double fValue) {
-    setValue(fValue);
-    emit(valueChangedUp(fValue));
-    emit(valueChangedDown(fValue));
 }
 
 bool WWidget::touchIsRightButton() {
@@ -136,7 +45,9 @@
 }
 
 bool WWidget::event(QEvent* e) {
-    if (isEnabled()) {
+    if (e->type() == QEvent::ToolTip) {
+        updateTooltip();
+    } else if (isEnabled()) {
         switch(e->type()) {
         case QEvent::TouchBegin:
         case QEvent::TouchUpdate:
@@ -187,18 +98,4 @@
     }
 
     return QWidget::event(e);
-=======
-}
-
-void WWidget::onConnectedControlValueChanged(double value) {
-    Q_UNUSED(value);
-    update();
-}
-
-bool WWidget::event(QEvent* pEvent) {
-    if (pEvent->type() == QEvent::ToolTip) {
-        updateTooltip();
-    }
-    return QWidget::event(pEvent);
->>>>>>> 2dd938fd
 }