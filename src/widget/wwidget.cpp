--- conflicted
+++ resolved
@@ -24,16 +24,10 @@
 // Static member variable definition
 QString WWidget::m_qPath;
 
-<<<<<<< HEAD
-WWidget::WWidget(QWidget* parent, Qt::WFlags flags)
+WWidget::WWidget(QWidget* parent, Qt::WindowFlags flags)
         : QWidget(parent, flags),
           m_value(0.0),
           m_indicatorValue(0.0),
-=======
-WWidget::WWidget(QWidget* parent, Qt::WindowFlags flags)
-        : QWidget(parent, flags),
-          m_value(0.0),
->>>>>>> cbe3d640
           m_bOff(false) {
     connect(this, SIGNAL(valueChangedLeftDown(double)), this, SLOT(slotReEmitValueDown(double)));
     connect(this, SIGNAL(valueChangedRightDown(double)), this, SLOT(slotReEmitValueDown(double)));
@@ -45,7 +39,6 @@
 }
 
 WWidget::~WWidget() {
-<<<<<<< HEAD
 }
 
 void WWidget::setValue(double value) {
@@ -55,12 +48,6 @@
 
 void WWidget::setIndicatorValue(double value) {
     m_indicatorValue = value;
-=======
-}
-
-void WWidget::setValue(double value) {
-    m_value = value;
->>>>>>> cbe3d640
     update();
 }
 
