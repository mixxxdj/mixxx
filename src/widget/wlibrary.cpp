--- conflicted
+++ resolved
@@ -114,10 +114,7 @@
     if (!pTracksView) {
         return false;
     }
-<<<<<<< HEAD
-=======
 
->>>>>>> 53387a40
     return pTracksView->isTrackInCurrentView(trackId);
 }
 
