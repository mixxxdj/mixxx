--- conflicted
+++ resolved
@@ -144,18 +144,13 @@
 void WBattery::setPixmap(PaintablePointer* ppPixmap, const PixmapSource& source,
                          Paintable::DrawMode mode, double scaleFactor) {
     PaintablePointer pPixmap = WPixmapStore::getPaintable(source, mode, scaleFactor);
-<<<<<<< HEAD
     if (!pPixmap || pPixmap->isNull()) {
-            qDebug() << this << "Error loading pixmap:" << source.getPath();
-=======
-    if (pPixmap.isNull() || pPixmap->isNull()) {
         qDebug() << "WBattery: Error loading pixmap:" << source.getPath();
->>>>>>> 81b9e38f
     } else {
-            *ppPixmap = pPixmap;
-            if (mode == Paintable::DrawMode::Fixed) {
-                setFixedSize(pPixmap->size());
-            }
+        *ppPixmap = pPixmap;
+        if (mode == Paintable::DrawMode::Fixed) {
+            setFixedSize(pPixmap->size());
+        }
     }
 }
 
