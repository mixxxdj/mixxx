--- conflicted
+++ resolved
@@ -25,12 +25,5 @@
     void setEffectChain(EffectChainPointer pEffectChain);
 
     EffectsManager* m_pEffectsManager;
-<<<<<<< HEAD
     EffectChainPointer m_pEffectChain;
-};
-
-#endif /* WEFFECTCHAIN_H */
-=======
-    EffectChainSlotPointer m_pEffectChainSlot;
-};
->>>>>>> f4819821
+};