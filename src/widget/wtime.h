--- conflicted
+++ resolved
@@ -24,19 +24,10 @@
 
     QTimer* m_pTimer;
     QString m_sTimeFormat;
-<<<<<<< HEAD
-    // m_iInterval defines how often the time will be updated
-    short m_iInterval;
-    // m_iInterval is set to s_iSecondInterval if seconds are shown
-    // otherwise, m_iInterval = s_iMinuteInterval
-    static constexpr short s_iSecondInterval = 100;
-    static constexpr short s_iMinuteInterval = 1000;
-=======
     // m_interval defines how often the time will be updated
     short m_interval;
     // m_interval is set to s_iSecondInterval if seconds are shown
     // otherwise, m_interval = s_iMinuteInterval
-    static const short s_iSecondInterval = 100;
-    static const short s_iMinuteInterval = 1000;
->>>>>>> a8cb640f
+    static constexpr short s_iSecondInterval = 100;
+    static constexpr short s_iMinuteInterval = 1000;
 };