#include "widget/wmainmenubar.h"

#include <QDesktopServices>
#include <QUrl>

#include "config.h"
#include "control/controlproxy.h"
#include "defs_urls.h"
#include "mixer/playermanager.h"
#include "moc_wmainmenubar.cpp"
#include "util/cmdlineargs.h"
#include "util/experiment.h"
#include "vinylcontrol/defs_vinylcontrol.h"

namespace {

const int kMaxLoadToDeckActions = 4;

QString buildWhatsThis(const QString& title, const QString& text) {
    QString preparedTitle = title;
    return QString("%1\n\n%2").arg(preparedTitle.remove("&"), text);
}

#ifdef __VINYLCONTROL__
QString vinylControlDefaultKeyBinding(int deck) {
    // More bindings need to be defined if you increment
    // kMaximumVinylControlInputs.
    DEBUG_ASSERT(deck < kMaximumVinylControlInputs);
    switch (deck) {
        case 0: return QObject::tr("Ctrl+t");
        case 1: return QObject::tr("Ctrl+y");
        case 2: return QObject::tr("Ctrl+u");
        case 3: return QObject::tr("Ctrl+i");
        default: return QString();
    }
}
#endif // __VINYLCONTROL__

QString loadToDeckDefaultKeyBinding(int deck) {
    switch (deck) {
        case 0: return QObject::tr("Ctrl+o");
        case 1: return QObject::tr("Ctrl+Shift+O");
        default: return QString();
    }
}

QString showPreferencesKeyBinding() {
#ifdef __APPLE__
    return QObject::tr("Ctrl+,");
#else
    return QObject::tr("Ctrl+P");
#endif
}

QUrl documentationUrl(
        const QString& resourcePath, const QString& fileName, const QString& docUrl) {
    QDir resourceDir(resourcePath);
    // Documentation PDFs are included on Windows and Linux only,
    // so on macOS this always returns the web URL.
#if defined(MIXXX_INSTALL_DOCDIR_RELATIVE_TO_DATADIR)
    if (!resourceDir.exists(fileName)) {
        resourceDir.cd(MIXXX_INSTALL_DOCDIR_RELATIVE_TO_DATADIR);
    }
#endif
    if (resourceDir.exists(fileName)) {
        return QUrl::fromLocalFile(resourceDir.absoluteFilePath(fileName));
    } else {
        return QUrl(docUrl);
    }
}
}  // namespace

WMainMenuBar::WMainMenuBar(QWidget* pParent, UserSettingsPointer pConfig,
                           ConfigObject<ConfigValueKbd>* pKbdConfig)
        : QMenuBar(pParent),
          m_pConfig(pConfig),
          m_pKbdConfig(pKbdConfig) {
    setObjectName(QStringLiteral("MainMenu"));
    initialize();
}

void WMainMenuBar::initialize() {
    // FILE MENU
    QMenu* pFileMenu = new QMenu(tr("&File"), this);

    QString loadTrackText = tr("Load Track to Deck &%1");
    QString loadTrackStatusText = tr("Loads a track in deck %1");
    QString openText = tr("Open");
    for (unsigned int deck = 0; deck < kMaxLoadToDeckActions; ++deck) {
        QString playerLoadStatusText = loadTrackStatusText.arg(QString::number(deck + 1));
        QAction* pFileLoadSongToPlayer = new QAction(
            loadTrackText.arg(QString::number(deck + 1)), this);

        QString binding = m_pKbdConfig->getValue(
                ConfigKey("[KeyboardShortcuts]", QString("FileMenu_LoadDeck%1").arg(deck + 1)),
                loadToDeckDefaultKeyBinding(deck));
        if (!binding.isEmpty()) {
            pFileLoadSongToPlayer->setShortcut(QKeySequence(binding));
            pFileLoadSongToPlayer->setShortcutContext(Qt::ApplicationShortcut);
        }
        pFileLoadSongToPlayer->setStatusTip(playerLoadStatusText);
        pFileLoadSongToPlayer->setWhatsThis(
            buildWhatsThis(openText, playerLoadStatusText));
        // Visibility of load to deck actions is set in
        // WMainMenuBar::onNumberOfDecksChanged.
        pFileLoadSongToPlayer->setVisible(false);
        connect(pFileLoadSongToPlayer, &QAction::triggered,
                this, [this, deck] { emit loadTrackToDeck(deck + 1); });

        pFileMenu->addAction(pFileLoadSongToPlayer);
        m_loadToDeckActions.push_back(pFileLoadSongToPlayer);
    }

    pFileMenu->addSeparator();

    QString quitTitle = tr("&Exit");
    QString quitText = tr("Quits Mixxx");
    auto* pFileQuit = new QAction(quitTitle, this);
    pFileQuit->setShortcut(
        QKeySequence(m_pKbdConfig->getValue(ConfigKey("[KeyboardShortcuts]", "FileMenu_Quit"),
                                                  tr("Ctrl+q"))));
    pFileQuit->setShortcutContext(Qt::ApplicationShortcut);
    pFileQuit->setStatusTip(quitText);
    pFileQuit->setWhatsThis(buildWhatsThis(quitTitle, quitText));
    pFileQuit->setMenuRole(QAction::QuitRole);
    connect(pFileQuit, &QAction::triggered, this, &WMainMenuBar::quit);
    pFileMenu->addAction(pFileQuit);

    addMenu(pFileMenu);

    // LIBRARY MENU
    QMenu* pLibraryMenu = new QMenu(tr("&Library"), this);

    QString rescanTitle = tr("&Rescan Library");
    QString rescanText = tr("Rescans library folders for changes to tracks.");
    auto* pLibraryRescan = new QAction(rescanTitle, this);
    pLibraryRescan->setStatusTip(rescanText);
    pLibraryRescan->setWhatsThis(buildWhatsThis(rescanTitle, rescanText));
    pLibraryRescan->setCheckable(false);
    connect(pLibraryRescan, &QAction::triggered, this, &WMainMenuBar::rescanLibrary);
    // Disable the action when a scan is active.
    connect(this, &WMainMenuBar::internalLibraryScanActive, pLibraryRescan, &QAction::setDisabled);
    pLibraryMenu->addAction(pLibraryRescan);

#ifdef __ENGINEPRIME__
    QString exportTitle = tr("E&xport Library to Engine Prime");
    QString exportText = tr("Export the library to the Engine Prime format");
    auto pLibraryExport = new QAction(exportTitle, this);
    pLibraryExport->setStatusTip(exportText);
    pLibraryExport->setWhatsThis(buildWhatsThis(exportTitle, exportText));
    pLibraryExport->setCheckable(false);
    connect(pLibraryExport, &QAction::triggered, this, &WMainMenuBar::exportLibrary);
    pLibraryMenu->addAction(pLibraryExport);
#endif

    pLibraryMenu->addSeparator();

    QString createPlaylistTitle = tr("Create &New Playlist");
    QString createPlaylistText = tr("Create a new playlist");
    auto* pLibraryCreatePlaylist = new QAction(createPlaylistTitle, this);
    pLibraryCreatePlaylist->setShortcut(
        QKeySequence(m_pKbdConfig->getValue(
                ConfigKey("[KeyboardShortcuts]", "LibraryMenu_NewPlaylist"),
                tr("Ctrl+n"))));
    pLibraryCreatePlaylist->setShortcutContext(Qt::ApplicationShortcut);
    pLibraryCreatePlaylist->setStatusTip(createPlaylistText);
    pLibraryCreatePlaylist->setWhatsThis(buildWhatsThis(createPlaylistTitle, createPlaylistText));
    connect(pLibraryCreatePlaylist, &QAction::triggered, this, &WMainMenuBar::createPlaylist);
    pLibraryMenu->addAction(pLibraryCreatePlaylist);

    QString createCrateTitle = tr("Create New &Crate");
    QString createCrateText = tr("Create a new crate");
    auto* pLibraryCreateCrate = new QAction(createCrateTitle, this);
    pLibraryCreateCrate->setShortcut(
        QKeySequence(m_pKbdConfig->getValue(ConfigKey("[KeyboardShortcuts]",
                                                  "LibraryMenu_NewCrate"),
                                                  tr("Ctrl+Shift+N"))));
    pLibraryCreateCrate->setShortcutContext(Qt::ApplicationShortcut);
    pLibraryCreateCrate->setStatusTip(createCrateText);
    pLibraryCreateCrate->setWhatsThis(buildWhatsThis(createCrateTitle, createCrateText));
    connect(pLibraryCreateCrate, &QAction::triggered, this, &WMainMenuBar::createCrate);
    pLibraryMenu->addAction(pLibraryCreateCrate);

    addMenu(pLibraryMenu);

#if defined(__APPLE__)
    // Note: On macOS 10.11 ff. we have to deal with "automagic" menu items,
    // when ever a menu "View" is present. QT (as of 5.12.3) does not handle this for us.
    // Add an invisible suffix to the View item string so it doesn't string-equal "View" ,
    // and the magic menu items won't get injected.
    // https://bugs.launchpad.net/mixxx/+bug/1534292
    QMenu* pViewMenu = new QMenu(tr("&View") + QStringLiteral("\u200C"), this);
#else
    QMenu* pViewMenu = new QMenu(tr("&View"), this);
#endif

    // Skin Settings Menu
    QString mayNotBeSupported = tr("May not be supported on all skins.");
    QString showSkinSettingsTitle = tr("Show Skin Settings Menu");
    QString showSkinSettingsText = tr("Show the Skin Settings Menu of the currently selected Skin") +
            " " + mayNotBeSupported;
    auto* pViewShowSkinSettings = new QAction(showSkinSettingsTitle, this);
    pViewShowSkinSettings->setCheckable(true);
    pViewShowSkinSettings->setShortcut(
        QKeySequence(m_pKbdConfig->getValue(
            ConfigKey("[KeyboardShortcuts]", "ViewMenu_ShowSkinSettings"),
            tr("Ctrl+1", "Menubar|View|Show Skin Settings"))));
    pViewShowSkinSettings->setStatusTip(showSkinSettingsText);
    pViewShowSkinSettings->setWhatsThis(buildWhatsThis(showSkinSettingsTitle, showSkinSettingsText));
    createVisibilityControl(pViewShowSkinSettings, ConfigKey("[Master]", "skin_settings"));
    pViewMenu->addAction(pViewShowSkinSettings);

    // Microphone Section
    QString showMicrophoneTitle = tr("Show Microphone Section");
    QString showMicrophoneText = tr("Show the microphone section of the Mixxx interface.") +
            " " + mayNotBeSupported;
    auto* pViewShowMicrophone = new QAction(showMicrophoneTitle, this);
    pViewShowMicrophone->setCheckable(true);
    pViewShowMicrophone->setShortcut(
        QKeySequence(m_pKbdConfig->getValue(
            ConfigKey("[KeyboardShortcuts]", "ViewMenu_ShowMicrophone"),
            tr("Ctrl+2", "Menubar|View|Show Microphone Section"))));
    pViewShowMicrophone->setStatusTip(showMicrophoneText);
    pViewShowMicrophone->setWhatsThis(buildWhatsThis(showMicrophoneTitle, showMicrophoneText));
    createVisibilityControl(pViewShowMicrophone, ConfigKey("[Microphone]", "show_microphone"));
    pViewMenu->addAction(pViewShowMicrophone);

#ifdef __VINYLCONTROL__
    QString showVinylControlTitle = tr("Show Vinyl Control Section");
    QString showVinylControlText = tr("Show the vinyl control section of the Mixxx interface.") +
            " " + mayNotBeSupported;
    auto* pViewVinylControl = new QAction(showVinylControlTitle, this);
    pViewVinylControl->setCheckable(true);
    pViewVinylControl->setShortcut(
        QKeySequence(m_pKbdConfig->getValue(
            ConfigKey("[KeyboardShortcuts]", "ViewMenu_ShowVinylControl"),
            tr("Ctrl+3", "Menubar|View|Show Vinyl Control Section"))));
    pViewVinylControl->setStatusTip(showVinylControlText);
    pViewVinylControl->setWhatsThis(buildWhatsThis(showVinylControlTitle, showVinylControlText));
    createVisibilityControl(pViewVinylControl, ConfigKey(VINYL_PREF_KEY, "show_vinylcontrol"));
    pViewMenu->addAction(pViewVinylControl);
#endif

    QString showPreviewDeckTitle = tr("Show Preview Deck");
    QString showPreviewDeckText = tr("Show the preview deck in the Mixxx interface.") +
            " " + mayNotBeSupported;
    auto* pViewShowPreviewDeck = new QAction(showPreviewDeckTitle, this);
    pViewShowPreviewDeck->setCheckable(true);
    pViewShowPreviewDeck->setShortcut(
        QKeySequence(m_pKbdConfig->getValue(
                ConfigKey("[KeyboardShortcuts]", "ViewMenu_ShowPreviewDeck"),
                tr("Ctrl+4", "Menubar|View|Show Preview Deck"))));
    pViewShowPreviewDeck->setStatusTip(showPreviewDeckText);
    pViewShowPreviewDeck->setWhatsThis(buildWhatsThis(showPreviewDeckTitle, showPreviewDeckText));
    createVisibilityControl(pViewShowPreviewDeck, ConfigKey("[PreviewDeck]", "show_previewdeck"));
    pViewMenu->addAction(pViewShowPreviewDeck);


    QString showCoverArtTitle = tr("Show Cover Art");
    QString showCoverArtText = tr("Show cover art in the Mixxx interface.") +
            " " + mayNotBeSupported;
    auto* pViewShowCoverArt = new QAction(showCoverArtTitle, this);
    pViewShowCoverArt->setCheckable(true);
    pViewShowCoverArt->setShortcut(
        QKeySequence(m_pKbdConfig->getValue(
                ConfigKey("[KeyboardShortcuts]", "ViewMenu_ShowCoverArt"),
                tr("Ctrl+6", "Menubar|View|Show Cover Art"))));
    pViewShowCoverArt->setStatusTip(showCoverArtText);
    pViewShowCoverArt->setWhatsThis(buildWhatsThis(showCoverArtTitle, showCoverArtText));
    createVisibilityControl(pViewShowCoverArt, ConfigKey("[Library]", "show_coverart"));
    pViewMenu->addAction(pViewShowCoverArt);


    QString maximizeLibraryTitle = tr("Maximize Library");
    QString maximizeLibraryText = tr("Maximize the track library to take up all the available screen space.") +
            " " + mayNotBeSupported;
    auto* pViewMaximizeLibrary = new QAction(maximizeLibraryTitle, this);
    pViewMaximizeLibrary->setCheckable(true);
    pViewMaximizeLibrary->setShortcut(
        QKeySequence(m_pKbdConfig->getValue(
                ConfigKey("[KeyboardShortcuts]", "ViewMenu_MaximizeLibrary"),
                tr("Space", "Menubar|View|Maximize Library"))));
    pViewMaximizeLibrary->setStatusTip(maximizeLibraryText);
    pViewMaximizeLibrary->setWhatsThis(buildWhatsThis(maximizeLibraryTitle, maximizeLibraryText));
    createVisibilityControl(pViewMaximizeLibrary, ConfigKey("[Master]", "maximize_library"));
    pViewMenu->addAction(pViewMaximizeLibrary);

    pViewMenu->addSeparator();

    QString fullScreenTitle = tr("&Full Screen");
    QString fullScreenText = tr("Display Mixxx using the full screen");
    auto* pViewFullScreen = new QAction(fullScreenTitle, this);
    QList<QKeySequence> shortcuts;
    // We use F11 _AND_ the OS shortcut only on Linux and Windows because on
    // newer macOS versions there might be issues with getting F11 working.
    // https://github.com/mixxxdj/mixxx/pull/3011#issuecomment-678678328
#ifndef __APPLE__
    shortcuts << QKeySequence("F11");
#endif
    QKeySequence osShortcut = QKeySequence::FullScreen;
    // Note(ronso0) Only add the OS shortcut if it's not empty and not F11.
    // In some Linux distros the window managers doesn't pass the OS fullscreen
    // key sequence to Mixxx for some reason.
    // Both adding an empty key sequence or the same sequence twice can render
    // the fullscreen shortcut nonfunctional.
    // https://bugs.launchpad.net/mixxx/+bug/1882474  PR #3011
    if (!osShortcut.isEmpty() && !shortcuts.contains(osShortcut)) {
        shortcuts << osShortcut;
    }

    pViewFullScreen->setShortcuts(shortcuts);
    pViewFullScreen->setShortcutContext(Qt::ApplicationShortcut);
    pViewFullScreen->setCheckable(true);
    pViewFullScreen->setChecked(false);
    pViewFullScreen->setStatusTip(fullScreenText);
    pViewFullScreen->setWhatsThis(buildWhatsThis(fullScreenTitle, fullScreenText));
    connect(pViewFullScreen, &QAction::triggered, this, &WMainMenuBar::toggleFullScreen);
    connect(this,
            &WMainMenuBar::internalFullScreenStateChange,
            pViewFullScreen,
            &QAction::setChecked);
    pViewMenu->addAction(pViewFullScreen);

    addMenu(pViewMenu);

    // OPTIONS MENU
    QMenu* pOptionsMenu = new QMenu(tr("&Options"), this);

#ifdef __VINYLCONTROL__
    QMenu* pVinylControlMenu = new QMenu(tr("&Vinyl Control"), this);
    QString vinylControlText = tr(
            "Use timecoded vinyls on external turntables to control Mixxx");

    for (int i = 0; i < kMaximumVinylControlInputs; ++i) {
        QString vinylControlTitle = tr("Enable Vinyl Control &%1").arg(i + 1);
        auto* vc_checkbox = new QAction(vinylControlTitle, this);
        m_vinylControlEnabledActions.push_back(vc_checkbox);

        QString binding = m_pKbdConfig->getValue(
            ConfigKey("[KeyboardShortcuts]",
                    QString("OptionsMenu_EnableVinyl%1").arg(i + 1)),
            vinylControlDefaultKeyBinding(i));
        if (!binding.isEmpty()) {
            vc_checkbox->setShortcut(QKeySequence(binding));
            vc_checkbox->setShortcutContext(Qt::ApplicationShortcut);
        }

        // Either check or uncheck the vinyl control menu item depending on what
        // it was saved as.
        vc_checkbox->setCheckable(true);
        vc_checkbox->setChecked(false);
        // The visibility of these actions is set in
        // WMainMenuBar::onNumberOfDecksChanged.
        vc_checkbox->setVisible(false);
        vc_checkbox->setStatusTip(vinylControlText);
        vc_checkbox->setWhatsThis(buildWhatsThis(vinylControlTitle,
                                                 vinylControlText));
        connect(vc_checkbox, &QAction::triggered,
                this, [this, i] { emit toggleVinylControl(i); });
        pVinylControlMenu->addAction(vc_checkbox);
    }
    pOptionsMenu->addMenu(pVinylControlMenu);
    pOptionsMenu->addSeparator();
#endif

    QString recordTitle = tr("&Record Mix");
    QString recordText = tr("Record your mix to a file");
    auto* pOptionsRecord = new QAction(recordTitle, this);
    pOptionsRecord->setShortcut(
        QKeySequence(m_pKbdConfig->getValue(
                ConfigKey("[KeyboardShortcuts]", "OptionsMenu_RecordMix"),
                tr("Ctrl+R"))));
    pOptionsRecord->setShortcutContext(Qt::ApplicationShortcut);
    pOptionsRecord->setCheckable(true);
    pOptionsRecord->setStatusTip(recordText);
    pOptionsRecord->setWhatsThis(buildWhatsThis(recordTitle, recordText));
    connect(pOptionsRecord, &QAction::triggered, this, &WMainMenuBar::toggleRecording);
    connect(this,
            &WMainMenuBar::internalRecordingStateChange,
            pOptionsRecord,
            &QAction::setChecked);
    pOptionsMenu->addAction(pOptionsRecord);

#ifdef __BROADCAST__
    QString broadcastingTitle = tr("Enable Live &Broadcasting");
    QString broadcastingText = tr("Stream your mixes to a shoutcast or icecast server");
    auto* pOptionsBroadcasting = new QAction(broadcastingTitle, this);
    pOptionsBroadcasting->setShortcut(
            QKeySequence(m_pKbdConfig->getValue(
                    ConfigKey("[KeyboardShortcuts]",
                              "OptionsMenu_EnableLiveBroadcasting"),
                    tr("Ctrl+L"))));
    pOptionsBroadcasting->setShortcutContext(Qt::ApplicationShortcut);
    pOptionsBroadcasting->setCheckable(true);
    pOptionsBroadcasting->setStatusTip(broadcastingText);
    pOptionsBroadcasting->setWhatsThis(buildWhatsThis(broadcastingTitle, broadcastingText));

    connect(pOptionsBroadcasting, &QAction::triggered, this, &WMainMenuBar::toggleBroadcasting);
    connect(this,
            &WMainMenuBar::internalBroadcastingStateChange,
            pOptionsBroadcasting,
            &QAction::setChecked);
    pOptionsMenu->addAction(pOptionsBroadcasting);
#endif

    pOptionsMenu->addSeparator();

    QString keyboardShortcutTitle = tr("Enable &Keyboard Shortcuts");
    QString keyboardShortcutText = tr("Toggles keyboard shortcuts on or off");
    bool keyboardShortcutsEnabled = m_pConfig->getValueString(
        ConfigKey("[Keyboard]", "Enabled")) == "1";
    auto* pOptionsKeyboard = new QAction(keyboardShortcutTitle, this);
    pOptionsKeyboard->setShortcut(
        QKeySequence(m_pKbdConfig->getValue(
                ConfigKey("[KeyboardShortcuts]", "OptionsMenu_EnableShortcuts"),
                tr("Ctrl+`"))));
    pOptionsKeyboard->setShortcutContext(Qt::ApplicationShortcut);
    pOptionsKeyboard->setCheckable(true);
    pOptionsKeyboard->setChecked(keyboardShortcutsEnabled);
    pOptionsKeyboard->setStatusTip(keyboardShortcutText);
    pOptionsKeyboard->setWhatsThis(buildWhatsThis(keyboardShortcutTitle, keyboardShortcutText));
    connect(pOptionsKeyboard, &QAction::triggered, this, &WMainMenuBar::toggleKeyboardShortcuts);

    pOptionsMenu->addAction(pOptionsKeyboard);

    pOptionsMenu->addSeparator();

    QString preferencesTitle = tr("&Preferences");
    QString preferencesText = tr("Change Mixxx settings (e.g. playback, MIDI, controls)");
    auto* pOptionsPreferences = new QAction(preferencesTitle, this);
    pOptionsPreferences->setShortcut(
        QKeySequence(m_pKbdConfig->getValue(
                ConfigKey("[KeyboardShortcuts]", "OptionsMenu_Preferences"),
                showPreferencesKeyBinding())));
    pOptionsPreferences->setShortcutContext(Qt::ApplicationShortcut);
    pOptionsPreferences->setStatusTip(preferencesText);
    pOptionsPreferences->setWhatsThis(buildWhatsThis(preferencesTitle, preferencesText));
    pOptionsPreferences->setMenuRole(QAction::PreferencesRole);
    connect(pOptionsPreferences, &QAction::triggered, this, &WMainMenuBar::showPreferences);
    pOptionsMenu->addAction(pOptionsPreferences);

    addMenu(pOptionsMenu);

    // DEVELOPER MENU
    if (CmdlineArgs::Instance().getDeveloper()) {
        QMenu* pDeveloperMenu = new QMenu(tr("&Developer"), this);

        QString reloadSkinTitle = tr("&Reload Skin");
        QString reloadSkinText = tr("Reload the skin");
        auto* pDeveloperReloadSkin = new QAction(reloadSkinTitle, this);
        pDeveloperReloadSkin->setShortcut(
            QKeySequence(m_pKbdConfig->getValue(
                    ConfigKey("[KeyboardShortcuts]", "OptionsMenu_ReloadSkin"),
                    tr("Ctrl+Shift+R"))));
        pDeveloperReloadSkin->setShortcutContext(Qt::ApplicationShortcut);
        pDeveloperReloadSkin->setStatusTip(reloadSkinText);
        pDeveloperReloadSkin->setWhatsThis(buildWhatsThis(reloadSkinTitle, reloadSkinText));
        connect(pDeveloperReloadSkin, &QAction::triggered, this, &WMainMenuBar::reloadSkin);
        pDeveloperMenu->addAction(pDeveloperReloadSkin);

        QString developerToolsTitle = tr("Developer &Tools");
        QString developerToolsText = tr("Opens the developer tools dialog");
        auto* pDeveloperTools = new QAction(developerToolsTitle, this);
        pDeveloperTools->setShortcut(
            QKeySequence(m_pKbdConfig->getValue(
                    ConfigKey("[KeyboardShortcuts]", "OptionsMenu_DeveloperTools"),
                    tr("Ctrl+Shift+T"))));
        pDeveloperTools->setShortcutContext(Qt::ApplicationShortcut);
        pDeveloperTools->setCheckable(true);
        pDeveloperTools->setChecked(false);
        pDeveloperTools->setStatusTip(developerToolsText);
        pDeveloperTools->setWhatsThis(buildWhatsThis(developerToolsTitle, developerToolsText));
        connect(pDeveloperTools, &QAction::triggered, this, &WMainMenuBar::toggleDeveloperTools);
        connect(this,
                &WMainMenuBar::internalDeveloperToolsStateChange,
                pDeveloperTools,
                &QAction::setChecked);
        pDeveloperMenu->addAction(pDeveloperTools);

        QString enableExperimentTitle = tr("Stats: &Experiment Bucket");
        QString enableExperimentToolsText = tr(
            "Enables experiment mode. Collects stats in the EXPERIMENT tracking bucket.");
        auto* pDeveloperStatsExperiment = new QAction(enableExperimentTitle, this);
        pDeveloperStatsExperiment->setShortcut(
            QKeySequence(m_pKbdConfig->getValue(
                    ConfigKey("[KeyboardShortcuts]", "OptionsMenu_DeveloperStatsExperiment"),
                    tr("Ctrl+Shift+E"))));
        pDeveloperStatsExperiment->setShortcutContext(Qt::ApplicationShortcut);
        pDeveloperStatsExperiment->setStatusTip(enableExperimentToolsText);
        pDeveloperStatsExperiment->setWhatsThis(buildWhatsThis(
            enableExperimentTitle, enableExperimentToolsText));
        pDeveloperStatsExperiment->setCheckable(true);
        pDeveloperStatsExperiment->setChecked(Experiment::isExperiment());
        connect(pDeveloperStatsExperiment,
                &QAction::triggered,
                this,
                &WMainMenuBar::slotDeveloperStatsExperiment);
        pDeveloperMenu->addAction(pDeveloperStatsExperiment);

        QString enableBaseTitle = tr("Stats: &Base Bucket");
        QString enableBaseToolsText = tr(
            "Enables base mode. Collects stats in the BASE tracking bucket.");
        auto* pDeveloperStatsBase = new QAction(enableBaseTitle, this);
        pDeveloperStatsBase->setShortcut(
            QKeySequence(m_pKbdConfig->getValue(
                    ConfigKey("[KeyboardShortcuts]", "OptionsMenu_DeveloperStatsBase"),
                    tr("Ctrl+Shift+B"))));
        pDeveloperStatsBase->setShortcutContext(Qt::ApplicationShortcut);
        pDeveloperStatsBase->setStatusTip(enableBaseToolsText);
        pDeveloperStatsBase->setWhatsThis(buildWhatsThis(
            enableBaseTitle, enableBaseToolsText));
        pDeveloperStatsBase->setCheckable(true);
        pDeveloperStatsBase->setChecked(Experiment::isBase());
        connect(pDeveloperStatsBase,
                &QAction::triggered,
                this,
                &WMainMenuBar::slotDeveloperStatsBase);
        pDeveloperMenu->addAction(pDeveloperStatsBase);

        // "D" cannont be used with Alt here as it is already by the Developer menu
        QString scriptDebuggerTitle = tr("Deb&ugger Enabled");
        QString scriptDebuggerText = tr("Enables the debugger during skin parsing");
        bool scriptDebuggerEnabled = m_pConfig->getValueString(
            ConfigKey("[ScriptDebugger]", "Enabled")) == "1";
        auto* pDeveloperDebugger = new QAction(scriptDebuggerTitle, this);
        pDeveloperDebugger->setShortcut(
            QKeySequence(m_pKbdConfig->getValue(
                    ConfigKey("[KeyboardShortcuts]", "DeveloperMenu_EnableDebugger"),
                    tr("Ctrl+Shift+D"))));
        pDeveloperDebugger->setShortcutContext(Qt::ApplicationShortcut);
        pDeveloperDebugger->setWhatsThis(buildWhatsThis(keyboardShortcutTitle, keyboardShortcutText));
        pDeveloperDebugger->setCheckable(true);
        pDeveloperDebugger->setStatusTip(scriptDebuggerText);
        pDeveloperDebugger->setChecked(scriptDebuggerEnabled);
        connect(pDeveloperDebugger,
                &QAction::triggered,
                this,
                &WMainMenuBar::slotDeveloperDebugger);
        pDeveloperMenu->addAction(pDeveloperDebugger);

        addMenu(pDeveloperMenu);
    }

    addSeparator();

    // HELP MENU
    QMenu* pHelpMenu = new QMenu(tr("&Help"), this);

    QString externalLinkSuffix;
#ifndef __APPLE__
    // According to Apple's Human Interface Guidelines devs are encouraged
    // to not use custom icons in menus.
    // https://developer.apple.com/design/human-interface-guidelines/macos/menus/menu-anatomy/
    externalLinkSuffix = QChar(' ') + QChar(0x2197); // north-east arrow
#endif

<<<<<<< HEAD
    //: menu title
    QString keywheelTitle = tr("Show Keywheel");
    //: tooltip text
    QString keywheelText = tr("Show keywheel");
    m_pViewKeywheel = new QAction(keywheelTitle, this);
    m_pViewKeywheel->setCheckable(true);
    m_pViewKeywheel->setShortcut(
            QKeySequence(m_pKbdConfig->getValue(
                    ConfigKey("[KeyboardShortcuts]", "ViewMenu_ShowKeywheel"),
                    tr("F12", "Menubar|View|Show Keywheel"))));
    m_pViewKeywheel->setShortcutContext(Qt::ApplicationShortcut);
    m_pViewKeywheel->setStatusTip(keywheelText);
    m_pViewKeywheel->setWhatsThis(buildWhatsThis(keywheelTitle, keywheelText));
    connect(m_pViewKeywheel, &QAction::triggered, this, &WMainMenuBar::showKeywheel);
    pHelpMenu->addAction(m_pViewKeywheel);

=======
    // Community Support
>>>>>>> 40db30b6
    QString supportTitle = tr("&Community Support") + externalLinkSuffix;
    QString supportText = tr("Get help with Mixxx");
    auto* pHelpSupport = new QAction(supportTitle, this);
    pHelpSupport->setStatusTip(supportText);
    pHelpSupport->setWhatsThis(buildWhatsThis(supportTitle, supportText));
    connect(pHelpSupport, &QAction::triggered,
            this, [this] { slotVisitUrl(MIXXX_SUPPORT_URL); });
    pHelpMenu->addAction(pHelpSupport);

    // User Manual
    QUrl manualUrl = documentationUrl(m_pConfig->getResourcePath(),
            MIXXX_MANUAL_FILENAME,
            MIXXX_MANUAL_URL);
    QString manualSuffix = manualUrl.isLocalFile() ? QString() : externalLinkSuffix;

    QString manualTitle = tr("&User Manual") + manualSuffix;
    QString manualText = tr("Read the Mixxx user manual.");
    auto* pHelpManual = new QAction(manualTitle, this);
    pHelpManual->setStatusTip(manualText);
    pHelpManual->setWhatsThis(buildWhatsThis(manualTitle, manualText));
    connect(pHelpManual, &QAction::triggered, this, [this, manualUrl] {
        slotVisitUrl(manualUrl.toString());
    });
    pHelpMenu->addAction(pHelpManual);

    // Keyboard Shortcuts
    QUrl keyboardShortcutsUrl = documentationUrl(m_pConfig->getResourcePath(),
            MIXXX_KBD_SHORTCUTS_FILENAME,
            MIXXX_MANUAL_SHORTCUTS_URL);
    QString keyboardShortcutsSuffix =
            keyboardShortcutsUrl.isLocalFile() ? QString() : externalLinkSuffix;

    QString shortcutsTitle = tr("&Keyboard Shortcuts") + keyboardShortcutsSuffix;
    QString shortcutsText = tr("Speed up your workflow with keyboard shortcuts.");
    auto* pHelpKbdShortcuts = new QAction(shortcutsTitle, this);
    pHelpKbdShortcuts->setStatusTip(shortcutsText);
    pHelpKbdShortcuts->setWhatsThis(buildWhatsThis(shortcutsTitle, shortcutsText));
    connect(pHelpKbdShortcuts,
            &QAction::triggered,
            this,
            [this, keyboardShortcutsUrl] {
                slotVisitUrl(keyboardShortcutsUrl.toString());
            });
    pHelpMenu->addAction(pHelpKbdShortcuts);

    // Translate This Application
    QString translateTitle = tr("&Translate This Application") + externalLinkSuffix;
    QString translateText = tr("Help translate this application into your language.");
    auto* pHelpTranslation = new QAction(translateTitle, this);
    pHelpTranslation->setStatusTip(translateText);
    pHelpTranslation->setWhatsThis(buildWhatsThis(translateTitle, translateText));
    connect(pHelpTranslation, &QAction::triggered,
            this, [this] { slotVisitUrl(MIXXX_TRANSLATION_URL); });
    pHelpMenu->addAction(pHelpTranslation);

    pHelpMenu->addSeparator();

    QString aboutTitle = tr("&About");
    QString aboutText = tr("About the application");
    auto* pHelpAboutApp = new QAction(aboutTitle, this);
    pHelpAboutApp->setStatusTip(aboutText);
    pHelpAboutApp->setWhatsThis(buildWhatsThis(aboutTitle, aboutText));
    pHelpAboutApp->setMenuRole(QAction::AboutRole);
    connect(pHelpAboutApp, &QAction::triggered, this, &WMainMenuBar::showAbout);

    pHelpMenu->addAction(pHelpAboutApp);
    addMenu(pHelpMenu);
}

void WMainMenuBar::onKeywheelChange(int state) {
    Q_UNUSED(state);
    m_pViewKeywheel->setChecked(false);
}

void WMainMenuBar::onLibraryScanStarted() {
    emit internalLibraryScanActive(true);
}

void WMainMenuBar::onLibraryScanFinished() {
    emit internalLibraryScanActive(false);
}

void WMainMenuBar::onNewSkinLoaded() {
    emit internalOnNewSkinLoaded();
}

void WMainMenuBar::onNewSkinAboutToLoad() {
    emit internalOnNewSkinAboutToLoad();
}

void WMainMenuBar::onRecordingStateChange(bool recording) {
    emit internalRecordingStateChange(recording);
}

void WMainMenuBar::onBroadcastingStateChange(bool broadcasting) {
    emit internalBroadcastingStateChange(broadcasting);
}

void WMainMenuBar::onDeveloperToolsShown() {
    emit internalDeveloperToolsStateChange(true);
}

void WMainMenuBar::onDeveloperToolsHidden() {
    emit internalDeveloperToolsStateChange(false);
}

void WMainMenuBar::onFullScreenStateChange(bool fullscreen) {
    emit internalFullScreenStateChange(fullscreen);
}

void WMainMenuBar::onVinylControlDeckEnabledStateChange(int deck, bool enabled) {
    if (deck < 0 || deck >= m_vinylControlEnabledActions.size()) {
        DEBUG_ASSERT(false);
        return;
    }
    m_vinylControlEnabledActions.at(deck)->setChecked(enabled);
}

void WMainMenuBar::slotDeveloperStatsBase(bool enable) {
    if (enable) {
        Experiment::setBase();
    } else {
        Experiment::disable();
    }
}

void WMainMenuBar::slotDeveloperStatsExperiment(bool enable) {
    if (enable) {
        Experiment::setExperiment();
    } else {
        Experiment::disable();
    }
}

void WMainMenuBar::slotDeveloperDebugger(bool toggle) {
    m_pConfig->set(ConfigKey("[ScriptDebugger]","Enabled"),
                   ConfigValue(toggle ? 1 : 0));
}

void WMainMenuBar::slotVisitUrl(const QString& url) {
    QDesktopServices::openUrl(QUrl(url));
}

void WMainMenuBar::createVisibilityControl(QAction* pAction,
                                           const ConfigKey& key) {
    auto* pConnection = new VisibilityControlConnection(this, pAction, key);
    connect(this,
            &WMainMenuBar::internalOnNewSkinLoaded,
            pConnection,
            &VisibilityControlConnection::slotReconnectControl);
    connect(this,
            &WMainMenuBar::internalOnNewSkinAboutToLoad,
            pConnection,
            &VisibilityControlConnection::slotClearControl);
}

void WMainMenuBar::onNumberOfDecksChanged(int decks) {
    int deck = 0;
    for (QAction* pVinylControlEnabled : qAsConst(m_vinylControlEnabledActions)) {
        pVinylControlEnabled->setVisible(deck++ < decks);
    }
    deck = 0;
    for (QAction* pLoadToDeck : qAsConst(m_loadToDeckActions)) {
        pLoadToDeck->setVisible(deck++ < decks);
    }
}

VisibilityControlConnection::VisibilityControlConnection(
    QObject* pParent, QAction* pAction, const ConfigKey& key)
        : QObject(pParent),
          m_key(key),
          m_pAction(pAction) {
    connect(m_pAction, &QAction::triggered, this, &VisibilityControlConnection::slotActionToggled);
}

void VisibilityControlConnection::slotClearControl() {
    m_pControl.reset();
    m_pAction->setEnabled(false);
}

void VisibilityControlConnection::slotReconnectControl() {
    m_pControl.reset(new ControlProxy(m_key, this, ControlFlag::NoAssertIfMissing));
    m_pControl->connectValueChanged(this, &VisibilityControlConnection::slotControlChanged);
    m_pAction->setEnabled(m_pControl->valid());
    slotControlChanged();
}

void VisibilityControlConnection::slotControlChanged() {
    if (m_pControl) {
        m_pAction->setChecked(m_pControl->toBool());
    }
}

void VisibilityControlConnection::slotActionToggled(bool toggle) {
    if (m_pControl) {
        m_pControl->set(toggle ? 1.0 : 0.0);
    }
}<|MERGE_RESOLUTION|>--- conflicted
+++ resolved
@@ -554,7 +554,6 @@
     externalLinkSuffix = QChar(' ') + QChar(0x2197); // north-east arrow
 #endif
 
-<<<<<<< HEAD
     //: menu title
     QString keywheelTitle = tr("Show Keywheel");
     //: tooltip text
@@ -571,9 +570,7 @@
     connect(m_pViewKeywheel, &QAction::triggered, this, &WMainMenuBar::showKeywheel);
     pHelpMenu->addAction(m_pViewKeywheel);
 
-=======
     // Community Support
->>>>>>> 40db30b6
     QString supportTitle = tr("&Community Support") + externalLinkSuffix;
     QString supportText = tr("Get help with Mixxx");
     auto* pHelpSupport = new QAction(supportTitle, this);
