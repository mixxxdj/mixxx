#include "widget/wmainmenubar.h"

#ifndef __APPLE__
#include <QApplication>
#include <QWindow>
#endif
#include <QUrl>

#include "config.h"
#include "control/controlproxy.h"
#include "controllers/keyboard/keyboardeventfilter.h"
#include "defs_urls.h"
#include "moc_wmainmenubar.cpp"
#include "util/cmdlineargs.h"
#include "util/desktophelper.h"
#include "util/experiment.h"
#include "vinylcontrol/defs_vinylcontrol.h"

namespace {

constexpr int kMaxLoadToDeckActions = 4;
const QString kSkinGroup = QStringLiteral("[Skin]");
const QString kKbdShortcutsGroup = QStringLiteral("[KeyboardShortcuts]");
const ConfigKey kHideMenuCfgKey =
        ConfigKey(QStringLiteral("[Config]"), QStringLiteral("hide_menubar"));

QString buildWhatsThis(const QString& title, const QString& text) {
    QString preparedTitle = title;
    return QStringLiteral("%1\n\n%2").arg(preparedTitle.remove("&"), text);
}

#ifdef __VINYLCONTROL__
QString vinylControlDefaultKeyBinding(int deck) {
    // More bindings need to be defined if you increment
    // kMaximumVinylControlInputs.
    DEBUG_ASSERT(deck < kMaximumVinylControlInputs);
    switch (deck) {
        case 0: return QObject::tr("Ctrl+t");
        case 1: return QObject::tr("Ctrl+y");
        case 2: return QObject::tr("Ctrl+u");
        case 3: return QObject::tr("Ctrl+i");
        default: return QString();
    }
}
#endif // __VINYLCONTROL__

QString loadToDeckDefaultKeyBinding(int deck) {
    switch (deck) {
        case 0: return QObject::tr("Ctrl+o");
        case 1: return QObject::tr("Ctrl+Shift+O");
        default: return QString();
    }
}

QString showPreferencesKeyBinding() {
#ifdef __APPLE__
    return QObject::tr("Ctrl+,");
#else
    return QObject::tr("Ctrl+P");
#endif
}

QUrl documentationUrl(
        const QString& resourcePath, const QString& fileName, const QString& docUrl) {
    QDir resourceDir(resourcePath);
    // Documentation PDFs are included on Windows and Linux only,
    // so on macOS this always returns the web URL.
#if defined(MIXXX_INSTALL_DOCDIR_RELATIVE_TO_DATADIR)
    if (!resourceDir.exists(fileName)) {
        resourceDir.cd(MIXXX_INSTALL_DOCDIR_RELATIVE_TO_DATADIR);
    }
#endif
    if (resourceDir.exists(fileName)) {
        return QUrl::fromLocalFile(resourceDir.absoluteFilePath(fileName));
    } else {
        return QUrl(docUrl);
    }
}
}  // namespace

WMainMenuBar::WMainMenuBar(QWidget* pParent,
        UserSettingsPointer pConfig,
        std::shared_ptr<KeyboardEventFilter> pKbd)
        : QMenuBar(pParent),
          m_pConfig(pConfig),
          m_pKeyboard(std::move(pKbd)) {
    setObjectName(QStringLiteral("MainMenu"));
    initialize();
}

void WMainMenuBar::initialize() {
    // Clear hash of previous actions
    m_pKeyboard->clearMenuBarActions();
    // FILE MENU
    QMenu* pFileMenu = new QMenu(tr("&File"), this);
#ifndef __APPLE__
    connectMenuToSlotShowMenuBar(pFileMenu);
#endif

    QString loadTrackText = tr("Load Track to Deck &%1");
    QString loadTrackStatusText = tr("Loads a track in deck %1");
    QString openText = tr("Open");
    for (unsigned int deck = 0; deck < kMaxLoadToDeckActions; ++deck) {
        QString playerLoadStatusText = loadTrackStatusText.arg(QString::number(deck + 1));
        QAction* pFileLoadSongToPlayer = new QAction(
            loadTrackText.arg(QString::number(deck + 1)), this);
        m_pKeyboard->registerMenuBarActionSetShortcut(pFileLoadSongToPlayer,
                ConfigKey(kKbdShortcutsGroup,
                        QStringLiteral("FileMenu_LoadDeck%1").arg(deck + 1)),
                loadToDeckDefaultKeyBinding(deck));
        pFileLoadSongToPlayer->setStatusTip(playerLoadStatusText);
        pFileLoadSongToPlayer->setWhatsThis(
            buildWhatsThis(openText, playerLoadStatusText));
        // Visibility of load to deck actions is set in
        // WMainMenuBar::onNumberOfDecksChanged.
        pFileLoadSongToPlayer->setVisible(false);
        connect(pFileLoadSongToPlayer, &QAction::triggered,
                this, [this, deck] { emit loadTrackToDeck(deck + 1); });

        pFileMenu->addAction(pFileLoadSongToPlayer);
        m_loadToDeckActions.push_back(pFileLoadSongToPlayer);
    }

    pFileMenu->addSeparator();

    QString quitTitle = tr("&Exit");
    QString quitText = tr("Quits Mixxx");
    auto* pFileQuit = new QAction(quitTitle, this);
    m_pKeyboard->registerMenuBarActionSetShortcut(
            pFileQuit,
            ConfigKey(kKbdShortcutsGroup, QStringLiteral("FileMenu_Quit")),
            tr("Ctrl+q"));
    pFileQuit->setStatusTip(quitText);
    pFileQuit->setWhatsThis(buildWhatsThis(quitTitle, quitText));
    pFileQuit->setMenuRole(QAction::QuitRole);
    connect(pFileQuit, &QAction::triggered, this, &WMainMenuBar::quit);
    pFileMenu->addAction(pFileQuit);

    addMenu(pFileMenu);

    // LIBRARY MENU
    QMenu* pLibraryMenu = new QMenu(tr("&Library"), this);
#ifndef __APPLE__
    connectMenuToSlotShowMenuBar(pLibraryMenu);
#endif

    QString rescanTitle = tr("&Rescan Library");
    QString rescanText = tr("Rescans library folders for changes to tracks.");
    auto* pLibraryRescan = new QAction(rescanTitle, this);
    m_pKeyboard->registerMenuBarActionSetShortcut(
            pLibraryRescan,
            ConfigKey(kKbdShortcutsGroup, QStringLiteral("LibraryMenu_Rescan")),
            tr("Ctrl+Shift+L"));
    pLibraryRescan->setStatusTip(rescanText);
    pLibraryRescan->setWhatsThis(buildWhatsThis(rescanTitle, rescanText));
    pLibraryRescan->setCheckable(false);
    connect(pLibraryRescan, &QAction::triggered, this, &WMainMenuBar::rescanLibrary);
    // Disable the action when a scan is active.
    connect(this, &WMainMenuBar::internalLibraryScanActive, pLibraryRescan, &QAction::setDisabled);
    pLibraryMenu->addAction(pLibraryRescan);

#ifdef __ENGINEPRIME__
    //: "Engine DJ" must not be translated
    QString exportTitle = tr("E&xport Library to Engine DJ");
    QString exportText = tr("Export the library to the Engine DJ format");
    auto* pLibraryExport = new QAction(exportTitle, this);
    pLibraryExport->setStatusTip(exportText);
    pLibraryExport->setWhatsThis(buildWhatsThis(exportTitle, exportText));
    pLibraryExport->setCheckable(false);
    connect(pLibraryExport, &QAction::triggered, this, &WMainMenuBar::exportLibrary);
    pLibraryMenu->addAction(pLibraryExport);
#endif

    pLibraryMenu->addSeparator();

    QString searchHereTitle = tr("Search in Current View...");
    QString searchHereText = tr("Search for tracks in the current library view");
    auto* pSearchHere = new QAction(searchHereTitle, this);
    m_pKeyboard->registerMenuBarActionSetShortcut(
            pSearchHere,
            ConfigKey("[KeyboardShortcuts]", "LibraryMenu_SearchInCurrentView"),
            tr("Ctrl+f"));
    pSearchHere->setStatusTip(searchHereText);
    pSearchHere->setWhatsThis(buildWhatsThis(searchHereTitle, searchHereText));
    connect(pSearchHere, &QAction::triggered, this, &WMainMenuBar::searchInCurrentView);
    pLibraryMenu->addAction(pSearchHere);

    QString searchAllTitle = tr("Search in Tracks Library...");
    QString searchAllText =
            tr("Search in the internal track collection under \"Tracks\" in "
               "the library");
    auto* pSearchAll = new QAction(searchAllTitle, this);
    m_pKeyboard->registerMenuBarActionSetShortcut(
            pSearchAll,
            ConfigKey("[KeyboardShortcuts]", "LibraryMenu_SearchInAllTracks"),
            tr("Ctrl+Shift+F"));
    pSearchAll->setStatusTip(searchAllText);
    pSearchAll->setWhatsThis(buildWhatsThis(searchAllText, searchAllText));
    connect(pSearchAll, &QAction::triggered, this, &WMainMenuBar::searchInAllTracks);
    pLibraryMenu->addAction(pSearchAll);

    pLibraryMenu->addSeparator();

    QString createPlaylistTitle = tr("Create &New Playlist");
    QString createPlaylistText = tr("Create a new playlist");
    auto* pLibraryCreatePlaylist = new QAction(createPlaylistTitle, this);
    m_pKeyboard->registerMenuBarActionSetShortcut(
            pLibraryCreatePlaylist,
            ConfigKey(kKbdShortcutsGroup, QStringLiteral("LibraryMenu_NewPlaylist")),
            tr("Ctrl+n"));
    pLibraryCreatePlaylist->setStatusTip(createPlaylistText);
    pLibraryCreatePlaylist->setWhatsThis(buildWhatsThis(createPlaylistTitle, createPlaylistText));
    connect(pLibraryCreatePlaylist, &QAction::triggered, this, &WMainMenuBar::createPlaylist);
    pLibraryMenu->addAction(pLibraryCreatePlaylist);

    QString createCrateTitle = tr("Create New &Crate");
    QString createCrateText = tr("Create a new crate");
    auto* pLibraryCreateCrate = new QAction(createCrateTitle, this);
    m_pKeyboard->registerMenuBarActionSetShortcut(
            pLibraryCreateCrate,
            ConfigKey(kKbdShortcutsGroup, QStringLiteral("LibraryMenu_NewCrate")),
            tr("Ctrl+Shift+N"));
    pLibraryCreateCrate->setStatusTip(createCrateText);
    pLibraryCreateCrate->setWhatsThis(buildWhatsThis(createCrateTitle, createCrateText));
    connect(pLibraryCreateCrate, &QAction::triggered, this, &WMainMenuBar::createCrate);
    pLibraryMenu->addAction(pLibraryCreateCrate);

    addMenu(pLibraryMenu);

#if defined(__APPLE__)
    // Note: On macOS 10.11 ff. we have to deal with "automagic" menu items,
    // when ever a menu "View" is present. QT (as of 5.12.3) does not handle this for us.
    // Add an invisible suffix to the View item string so it doesn't string-equal "View" ,
    // and the magic menu items won't get injected.
    // https://github.com/mixxxdj/mixxx/issues/8442
    QMenu* pViewMenu = new QMenu(tr("&View") + QStringLiteral("\u200C"), this);
#else
    QMenu* pViewMenu = new QMenu(tr("&View"), this);
    connectMenuToSlotShowMenuBar(pViewMenu);
#endif

#ifndef __APPLE__
    // Show menu bar
    QString showMenuBarTitle = tr("Auto-hide menu bar");
    QString showMenuBarText = tr("Auto-hide the main menu bar when it's not used.");
    auto* pViewAutoHideMenuBar = new QAction(showMenuBarTitle, this);
    pViewAutoHideMenuBar->setCheckable(true);
    pViewAutoHideMenuBar->setStatusTip(showMenuBarText);
    pViewAutoHideMenuBar->setWhatsThis(buildWhatsThis(showMenuBarTitle, showMenuBarText));
    connect(pViewAutoHideMenuBar,
            &QAction::triggered,
            this,
            &WMainMenuBar::slotAutoHideMenuBarToggled);
    // update checked state from config each time the menu is shown
    connect(pViewMenu,
            &QMenu::aboutToShow,
            this,
            [this, pViewAutoHideMenuBar]() {
                bool autoHide = m_pConfig->getValue<bool>(kHideMenuCfgKey, false);
                pViewAutoHideMenuBar->setChecked(autoHide);
            });
    pViewMenu->addAction(pViewAutoHideMenuBar);

    pViewMenu->addSeparator();
#endif

    // Skin Settings Menu
    QString mayNotBeSupported = tr("May not be supported on all skins.");
    QString showSkinSettingsTitle = tr("Show Skin Settings Menu");
    QString showSkinSettingsText = tr("Show the Skin Settings Menu of the currently selected Skin") +
            " " + mayNotBeSupported;
    auto* pViewShowSkinSettings = new QAction(showSkinSettingsTitle, this);
    pViewShowSkinSettings->setCheckable(true);
    m_pKeyboard->registerMenuBarActionSetShortcut(
            pViewShowSkinSettings,
            ConfigKey(kKbdShortcutsGroup, QStringLiteral("ViewMenu_ShowSkinSettings")),
            tr("Ctrl+1", "Menubar|View|Show Skin Settings"));
    pViewShowSkinSettings->setStatusTip(showSkinSettingsText);
    pViewShowSkinSettings->setWhatsThis(buildWhatsThis(showSkinSettingsTitle, showSkinSettingsText));
    createVisibilityControl(pViewShowSkinSettings,
            ConfigKey(kSkinGroup, QStringLiteral("show_settings")));
    pViewMenu->addAction(pViewShowSkinSettings);

    // Microphone Section
    QString showMicrophoneTitle = tr("Show Microphone Section");
    QString showMicrophoneText = tr("Show the microphone section of the Mixxx interface.") +
            " " + mayNotBeSupported;
    auto* pViewShowMicrophone = new QAction(showMicrophoneTitle, this);
    pViewShowMicrophone->setCheckable(true);
    m_pKeyboard->registerMenuBarActionSetShortcut(
            pViewShowMicrophone,
            ConfigKey(kKbdShortcutsGroup, QStringLiteral("ViewMenu_ShowMicrophone")),
            tr("Ctrl+2", "Menubar|View|Show Microphone Section"));
    pViewShowMicrophone->setStatusTip(showMicrophoneText);
    pViewShowMicrophone->setWhatsThis(buildWhatsThis(showMicrophoneTitle, showMicrophoneText));
    createVisibilityControl(pViewShowMicrophone,
            ConfigKey(kSkinGroup, QStringLiteral("show_microphones")));
    pViewMenu->addAction(pViewShowMicrophone);

#ifdef __VINYLCONTROL__
    QString showVinylControlTitle = tr("Show Vinyl Control Section");
    QString showVinylControlText = tr("Show the vinyl control section of the Mixxx interface.") +
            " " + mayNotBeSupported;
    auto* pViewVinylControl = new QAction(showVinylControlTitle, this);
    pViewVinylControl->setCheckable(true);
    m_pKeyboard->registerMenuBarActionSetShortcut(
            pViewVinylControl,
            ConfigKey(kKbdShortcutsGroup, QStringLiteral("ViewMenu_ShowVinylControl")),
            tr("Ctrl+3", "Menubar|View|Show Vinyl Control Section"));
    pViewVinylControl->setStatusTip(showVinylControlText);
    pViewVinylControl->setWhatsThis(buildWhatsThis(showVinylControlTitle, showVinylControlText));
    createVisibilityControl(pViewVinylControl,
            ConfigKey(kSkinGroup, QStringLiteral("show_vinylcontrol")));
    pViewMenu->addAction(pViewVinylControl);
#endif

    QString showPreviewDeckTitle = tr("Show Preview Deck");
    QString showPreviewDeckText = tr("Show the preview deck in the Mixxx interface.") +
            " " + mayNotBeSupported;
    auto* pViewShowPreviewDeck = new QAction(showPreviewDeckTitle, this);
    pViewShowPreviewDeck->setCheckable(true);
    m_pKeyboard->registerMenuBarActionSetShortcut(
            pViewShowPreviewDeck,
            ConfigKey(kKbdShortcutsGroup, QStringLiteral("ViewMenu_ShowPreviewDeck")),
            tr("Ctrl+4", "Menubar|View|Show Preview Deck"));
    pViewShowPreviewDeck->setStatusTip(showPreviewDeckText);
    pViewShowPreviewDeck->setWhatsThis(buildWhatsThis(showPreviewDeckTitle, showPreviewDeckText));
    createVisibilityControl(pViewShowPreviewDeck,
            ConfigKey(kSkinGroup, QStringLiteral("show_preview_decks")));
    pViewMenu->addAction(pViewShowPreviewDeck);


    QString showCoverArtTitle = tr("Show Cover Art");
    QString showCoverArtText = tr("Show cover art in the Mixxx interface.") +
            " " + mayNotBeSupported;
    auto* pViewShowCoverArt = new QAction(showCoverArtTitle, this);
    pViewShowCoverArt->setCheckable(true);
    m_pKeyboard->registerMenuBarActionSetShortcut(
            pViewShowCoverArt,
            ConfigKey(kKbdShortcutsGroup, QStringLiteral("ViewMenu_ShowCoverArt")),
            tr("Ctrl+6", "Menubar|View|Show Cover Art"));
    pViewShowCoverArt->setStatusTip(showCoverArtText);
    pViewShowCoverArt->setWhatsThis(buildWhatsThis(showCoverArtTitle, showCoverArtText));
    createVisibilityControl(pViewShowCoverArt,
            ConfigKey(kSkinGroup, QStringLiteral("show_library_coverart")));
    pViewMenu->addAction(pViewShowCoverArt);

    //: menu title
    QString keywheelTitle = tr("Show Keywheel");
    //: tooltip text
    QString keywheelText = tr("Show keywheel");
    m_pViewKeywheel = new QAction(keywheelTitle, this);
    m_pViewKeywheel->setCheckable(true);
    m_pKeyboard->registerMenuBarActionSetShortcut(
            m_pViewKeywheel,
            ConfigKey(kKbdShortcutsGroup, QStringLiteral("ViewMenu_ShowKeywheel")),
            tr("F12", "Menubar|View|Show Keywheel"));
    m_pViewKeywheel->setShortcutContext(Qt::ApplicationShortcut);
    m_pViewKeywheel->setStatusTip(keywheelText);
    m_pViewKeywheel->setWhatsThis(buildWhatsThis(keywheelTitle, keywheelText));
    connect(m_pViewKeywheel, &QAction::triggered, this, &WMainMenuBar::showKeywheel);
    pViewMenu->addAction(m_pViewKeywheel);

    QString maximizeLibraryTitle = tr("Maximize Library");
    QString maximizeLibraryText = tr("Maximize the track library to take up all the available screen space.") +
            " " + mayNotBeSupported;
    auto* pViewMaximizeLibrary = new QAction(maximizeLibraryTitle, this);
    pViewMaximizeLibrary->setCheckable(true);
    m_pKeyboard->registerMenuBarActionSetShortcut(
            pViewMaximizeLibrary,
            ConfigKey(kKbdShortcutsGroup, QStringLiteral("ViewMenu_MaximizeLibrary")),
            tr("Space", "Menubar|View|Maximize Library"));
    pViewMaximizeLibrary->setStatusTip(maximizeLibraryText);
    pViewMaximizeLibrary->setWhatsThis(buildWhatsThis(maximizeLibraryTitle, maximizeLibraryText));
    createVisibilityControl(pViewMaximizeLibrary,
            ConfigKey(kSkinGroup, QStringLiteral("show_maximized_library")));
    pViewMenu->addAction(pViewMaximizeLibrary);

    pViewMenu->addSeparator();

    QString autoDJTitle = tr("Show Auto DJ");
    QString autoDJText = tr("Switch to the Auto DJ view.");
    auto* pViewAutoDJ = new QAction(autoDJTitle, this);
    // pViewAutoDJ->setShortcut(QKeySequence(m_pKbdConfig->getValue(
    //         ConfigKey("[KeyboardShortcuts]", "ViewMenu_ShowAutoDJ"),
    //         tr("Ctrl+9", "Menubar|View|Show Auto DJ"))));
    pViewAutoDJ->setStatusTip(autoDJText);
    pViewAutoDJ->setWhatsThis(buildWhatsThis(autoDJTitle, autoDJText));
    pViewAutoDJ->setCheckable(false);
    connect(pViewAutoDJ, &QAction::triggered, this, &WMainMenuBar::showAutoDJ);
    pViewMenu->addAction(pViewAutoDJ);

    pViewMenu->addSeparator();

    QString fullScreenTitle = tr("&Full Screen");
    QString fullScreenText = tr("Display Mixxx using the full screen");
    auto* pViewFullScreen = new QAction(fullScreenTitle, this);
    QList<QKeySequence> shortcuts;
    // We use F11 _AND_ the OS shortcut only on Linux and Windows because on
    // newer macOS versions there might be issues with getting F11 working.
    // https://github.com/mixxxdj/mixxx/pull/3011#issuecomment-678678328
#ifndef __APPLE__
    shortcuts << QKeySequence("F11");
#endif
    QKeySequence osShortcut = QKeySequence::FullScreen;
    // Note(ronso0) Only add the OS shortcut if it's not empty and not F11.
    // In some Linux distros the window managers doesn't pass the OS fullscreen
    // key sequence to Mixxx for some reason.
    // Both adding an empty key sequence or the same sequence twice can render
    // the fullscreen shortcut nonfunctional.
    // https://github.com/mixxxdj/mixxx/issues/10005  PR #3011
    if (!osShortcut.isEmpty() && !shortcuts.contains(osShortcut)) {
        shortcuts << osShortcut;
    }

    pViewFullScreen->setShortcuts(shortcuts);
    pViewFullScreen->setCheckable(true);
    pViewFullScreen->setChecked(false);
    pViewFullScreen->setStatusTip(fullScreenText);
    pViewFullScreen->setWhatsThis(buildWhatsThis(fullScreenTitle, fullScreenText));
    connect(pViewFullScreen, &QAction::triggered, this, &WMainMenuBar::toggleFullScreen);
    connect(this,
            &WMainMenuBar::internalFullScreenStateChange,
            pViewFullScreen,
            &QAction::setChecked);
    pViewMenu->addAction(pViewFullScreen);

    addMenu(pViewMenu);

    // OPTIONS MENU
    QMenu* pOptionsMenu = new QMenu(tr("&Options"), this);
#ifndef __APPLE__
    connectMenuToSlotShowMenuBar(pOptionsMenu);
#endif

#ifdef __VINYLCONTROL__
    QMenu* pVinylControlMenu = new QMenu(tr("&Vinyl Control"), this);
    QString vinylControlText = tr(
            "Use timecoded vinyls on external turntables to control Mixxx");

    for (int i = 0; i < kMaximumVinylControlInputs; ++i) {
        QString vinylControlTitle = tr("Enable Vinyl Control &%1").arg(i + 1);
        auto* vc_checkbox = new QAction(vinylControlTitle, this);
        m_vinylControlEnabledActions.push_back(vc_checkbox);
        m_pKeyboard->registerMenuBarActionSetShortcut(
                vc_checkbox,
                ConfigKey(QStringLiteral("[KeyboardShortcuts]"),
                        QStringLiteral("OptionsMenu_EnableVinyl%1").arg(i + 1)),
                vinylControlDefaultKeyBinding(i));

        // Either check or uncheck the vinyl control menu item depending on what
        // it was saved as.
        vc_checkbox->setCheckable(true);
        vc_checkbox->setChecked(false);
        // The visibility of these actions is set in
        // WMainMenuBar::onNumberOfDecksChanged.
        vc_checkbox->setVisible(false);
        vc_checkbox->setStatusTip(vinylControlText);
        vc_checkbox->setWhatsThis(buildWhatsThis(vinylControlTitle,
                                                 vinylControlText));
        connect(vc_checkbox, &QAction::triggered,
                this, [this, i] { emit toggleVinylControl(i); });
        pVinylControlMenu->addAction(vc_checkbox);
    }
    pOptionsMenu->addMenu(pVinylControlMenu);
    pOptionsMenu->addSeparator();
#endif

    QString recordTitle = tr("&Record Mix");
    QString recordText = tr("Record your mix to a file");
    auto* pOptionsRecord = new QAction(recordTitle, this);
    m_pKeyboard->registerMenuBarActionSetShortcut(
            pOptionsRecord,
            ConfigKey(kKbdShortcutsGroup, QStringLiteral("OptionsMenu_RecordMix")),
            tr("Ctrl+R"));
    pOptionsRecord->setCheckable(true);
    pOptionsRecord->setStatusTip(recordText);
    pOptionsRecord->setWhatsThis(buildWhatsThis(recordTitle, recordText));
    connect(pOptionsRecord, &QAction::triggered, this, &WMainMenuBar::toggleRecording);
    connect(this,
            &WMainMenuBar::internalRecordingStateChange,
            pOptionsRecord,
            &QAction::setChecked);
    pOptionsMenu->addAction(pOptionsRecord);

#ifdef __BROADCAST__
    QString broadcastingTitle = tr("Enable Live &Broadcasting");
    QString broadcastingText = tr("Stream your mixes to a shoutcast or icecast server");
    auto* pOptionsBroadcasting = new QAction(broadcastingTitle, this);
    m_pKeyboard->registerMenuBarActionSetShortcut(
            pOptionsBroadcasting,
            ConfigKey(kKbdShortcutsGroup,
                    QStringLiteral("OptionsMenu_EnableLiveBroadcasting")),
            tr("Ctrl+L"));
    pOptionsBroadcasting->setCheckable(true);
    pOptionsBroadcasting->setStatusTip(broadcastingText);
    pOptionsBroadcasting->setWhatsThis(buildWhatsThis(broadcastingTitle, broadcastingText));

    connect(pOptionsBroadcasting, &QAction::triggered, this, &WMainMenuBar::toggleBroadcasting);
    connect(this,
            &WMainMenuBar::internalBroadcastingStateChange,
            pOptionsBroadcasting,
            &QAction::setChecked);
    pOptionsMenu->addAction(pOptionsBroadcasting);
#endif

    pOptionsMenu->addSeparator();

    QString keyboardShortcutTitle = tr("Enable &Keyboard Shortcuts");
    QString keyboardShortcutText = tr("Toggles keyboard shortcuts on or off");
    bool keyboardShortcutsEnabled =
            m_pConfig->getValue<bool>(ConfigKey(QStringLiteral("[Keyboard]"),
                    QStringLiteral("Enabled")));
    auto* pOptionsKeyboard = new QAction(keyboardShortcutTitle, this);
    m_pKeyboard->registerMenuBarActionSetShortcut(
            pOptionsKeyboard,
            ConfigKey(kKbdShortcutsGroup, QStringLiteral("OptionsMenu_EnableShortcuts")),
            tr("Ctrl+`"));
    pOptionsKeyboard->setCheckable(true);
    pOptionsKeyboard->setChecked(keyboardShortcutsEnabled);
    pOptionsKeyboard->setStatusTip(keyboardShortcutText);
    pOptionsKeyboard->setWhatsThis(buildWhatsThis(keyboardShortcutTitle, keyboardShortcutText));
    connect(pOptionsKeyboard,
            &QAction::triggered,
            m_pKeyboard.get(),
            &KeyboardEventFilter::setEnabled);

    pOptionsMenu->addAction(pOptionsKeyboard);

    pOptionsMenu->addSeparator();

    QString preferencesTitle = tr("&Preferences");
    QString preferencesText = tr("Change Mixxx settings (e.g. playback, MIDI, controls)");
    auto* pOptionsPreferences = new QAction(preferencesTitle, this);
    m_pKeyboard->registerMenuBarActionSetShortcut(
            pOptionsPreferences,
            ConfigKey(kKbdShortcutsGroup, QStringLiteral("OptionsMenu_Preferences")),
            showPreferencesKeyBinding());
    pOptionsPreferences->setStatusTip(preferencesText);
    pOptionsPreferences->setWhatsThis(buildWhatsThis(preferencesTitle, preferencesText));
    pOptionsPreferences->setMenuRole(QAction::PreferencesRole);
    connect(pOptionsPreferences, &QAction::triggered, this, &WMainMenuBar::showPreferences);
    pOptionsMenu->addAction(pOptionsPreferences);

    addMenu(pOptionsMenu);

    // DEVELOPER MENU
    if (CmdlineArgs::Instance().getDeveloper()) {
        QMenu* pDeveloperMenu = new QMenu(tr("&Developer"), this);
#ifndef __APPLE__
        connectMenuToSlotShowMenuBar(pDeveloperMenu);
#endif

        QString reloadSkinTitle = tr("&Reload Skin");
        QString reloadSkinText = tr("Reload the skin");
        auto* pDeveloperReloadSkin = new QAction(reloadSkinTitle, this);
        m_pKeyboard->registerMenuBarActionSetShortcut(
                pDeveloperReloadSkin,
                ConfigKey(kKbdShortcutsGroup, QStringLiteral("OptionsMenu_ReloadSkin")),
                tr("Ctrl+Shift+R"));
        pDeveloperReloadSkin->setShortcutContext(Qt::ApplicationShortcut);
        pDeveloperReloadSkin->setStatusTip(reloadSkinText);
        pDeveloperReloadSkin->setWhatsThis(buildWhatsThis(reloadSkinTitle, reloadSkinText));
        connect(pDeveloperReloadSkin, &QAction::triggered, this, &WMainMenuBar::reloadSkin);
        pDeveloperMenu->addAction(pDeveloperReloadSkin);

        QString developerToolsTitle = tr("Developer &Tools");
        QString developerToolsText = tr("Opens the developer tools dialog");
        auto* pDeveloperTools = new QAction(developerToolsTitle, this);
        m_pKeyboard->registerMenuBarActionSetShortcut(
                pDeveloperTools,
                ConfigKey(kKbdShortcutsGroup, QStringLiteral("OptionsMenu_DeveloperTools")),
                tr("Ctrl+Shift+T"));
        pDeveloperTools->setShortcutContext(Qt::ApplicationShortcut);
        pDeveloperTools->setCheckable(true);
        pDeveloperTools->setChecked(false);
        pDeveloperTools->setStatusTip(developerToolsText);
        pDeveloperTools->setWhatsThis(buildWhatsThis(developerToolsTitle, developerToolsText));
        connect(pDeveloperTools, &QAction::triggered, this, &WMainMenuBar::toggleDeveloperTools);
        connect(this,
                &WMainMenuBar::internalDeveloperToolsStateChange,
                pDeveloperTools,
                &QAction::setChecked);
        pDeveloperMenu->addAction(pDeveloperTools);

        QString enableExperimentTitle = tr("Stats: &Experiment Bucket");
        QString enableExperimentToolsText = tr(
            "Enables experiment mode. Collects stats in the EXPERIMENT tracking bucket.");
        auto* pDeveloperStatsExperiment = new QAction(enableExperimentTitle, this);
        m_pKeyboard->registerMenuBarActionSetShortcut(pDeveloperStatsExperiment,
                ConfigKey(kKbdShortcutsGroup,
                        QStringLiteral("OptionsMenu_DeveloperStatsExperiment")),
                tr("Ctrl+Shift+E"));
        pDeveloperStatsExperiment->setShortcutContext(Qt::ApplicationShortcut);
        pDeveloperStatsExperiment->setStatusTip(enableExperimentToolsText);
        pDeveloperStatsExperiment->setWhatsThis(buildWhatsThis(
            enableExperimentTitle, enableExperimentToolsText));
        pDeveloperStatsExperiment->setCheckable(true);
        pDeveloperStatsExperiment->setChecked(Experiment::isExperiment());
        connect(pDeveloperStatsExperiment,
                &QAction::triggered,
                this,
                &WMainMenuBar::slotDeveloperStatsExperiment);
        pDeveloperMenu->addAction(pDeveloperStatsExperiment);

        QString enableBaseTitle = tr("Stats: &Base Bucket");
        QString enableBaseToolsText = tr(
            "Enables base mode. Collects stats in the BASE tracking bucket.");
        auto* pDeveloperStatsBase = new QAction(enableBaseTitle, this);
        m_pKeyboard->registerMenuBarActionSetShortcut(
                pDeveloperStatsBase,
                ConfigKey(kKbdShortcutsGroup, QStringLiteral("OptionsMenu_DeveloperStatsBase")),
                tr("Ctrl+Shift+B"));
        pDeveloperStatsBase->setShortcutContext(Qt::ApplicationShortcut);
        pDeveloperStatsBase->setStatusTip(enableBaseToolsText);
        pDeveloperStatsBase->setWhatsThis(buildWhatsThis(
            enableBaseTitle, enableBaseToolsText));
        pDeveloperStatsBase->setCheckable(true);
        pDeveloperStatsBase->setChecked(Experiment::isBase());
        connect(pDeveloperStatsBase,
                &QAction::triggered,
                this,
                &WMainMenuBar::slotDeveloperStatsBase);
        pDeveloperMenu->addAction(pDeveloperStatsBase);

        // "D" cannot be used with Alt here as it is already by the Developer menu
        QString scriptDebuggerTitle = tr("Deb&ugger Enabled");
        QString scriptDebuggerText = tr("Enables the debugger during skin parsing");
        bool scriptDebuggerEnabled = m_pConfig->getValue<bool>(ConfigKey(
                QStringLiteral("[ScriptDebugger]"),
                QStringLiteral("Enabled")));
        auto* pDeveloperDebugger = new QAction(scriptDebuggerTitle, this);
        m_pKeyboard->registerMenuBarActionSetShortcut(
                pDeveloperDebugger,
                ConfigKey(kKbdShortcutsGroup, QStringLiteral("DeveloperMenu_EnableDebugger")),
                tr("Ctrl+Shift+D"));
        pDeveloperDebugger->setShortcutContext(Qt::ApplicationShortcut);
        pDeveloperDebugger->setWhatsThis(buildWhatsThis(keyboardShortcutTitle, keyboardShortcutText));
        pDeveloperDebugger->setCheckable(true);
        pDeveloperDebugger->setStatusTip(scriptDebuggerText);
        pDeveloperDebugger->setChecked(scriptDebuggerEnabled);
        connect(pDeveloperDebugger,
                &QAction::triggered,
                this,
                &WMainMenuBar::slotDeveloperDebugger);
        pDeveloperMenu->addAction(pDeveloperDebugger);

        addMenu(pDeveloperMenu);
    }

    addSeparator();

    // HELP MENU
    QMenu* pHelpMenu = new QMenu(tr("&Help"), this);
#ifndef __APPLE__
    connectMenuToSlotShowMenuBar(pHelpMenu);
#endif

    QString externalLinkSuffix;
#ifndef __APPLE__
    // According to Apple's Human Interface Guidelines devs are encouraged
    // to not use custom icons in menus.
    // https://developer.apple.com/design/human-interface-guidelines/macos/menus/menu-anatomy/
    externalLinkSuffix = QChar(' ') + QChar(0x2197); // north-east arrow
#endif

    // Community Support
    QString supportTitle = tr("&Community Support") + externalLinkSuffix;
    QString supportText = tr("Get help with Mixxx");
    auto* pHelpSupport = new QAction(supportTitle, this);
    pHelpSupport->setStatusTip(supportText);
    pHelpSupport->setWhatsThis(buildWhatsThis(supportTitle, supportText));
    connect(pHelpSupport, &QAction::triggered, this, [this] {
        slotVisitUrl(QUrl(MIXXX_SUPPORT_URL));
    });
    pHelpMenu->addAction(pHelpSupport);

    // User Manual
    QUrl manualUrl = documentationUrl(m_pConfig->getResourcePath(),
            MIXXX_MANUAL_FILENAME,
            MIXXX_MANUAL_URL);
    QString manualSuffix = manualUrl.isLocalFile() ? QString() : externalLinkSuffix;

    QString manualTitle = tr("&User Manual") + manualSuffix;
    QString manualText = tr("Read the Mixxx user manual.");
    auto* pHelpManual = new QAction(manualTitle, this);
    pHelpManual->setStatusTip(manualText);
    pHelpManual->setWhatsThis(buildWhatsThis(manualTitle, manualText));
    connect(pHelpManual, &QAction::triggered, this, [this, manualUrl] {
        slotVisitUrl(manualUrl);
    });
    pHelpMenu->addAction(pHelpManual);

    // Keyboard Shortcuts
    QUrl keyboardShortcutsUrl = documentationUrl(m_pConfig->getResourcePath(),
            MIXXX_KBD_SHORTCUTS_FILENAME,
            MIXXX_MANUAL_SHORTCUTS_URL);
    QString keyboardShortcutsSuffix =
            keyboardShortcutsUrl.isLocalFile() ? QString() : externalLinkSuffix;

    QString shortcutsTitle = tr("&Keyboard Shortcuts") + keyboardShortcutsSuffix;
    QString shortcutsText = tr("Speed up your workflow with keyboard shortcuts.");
    auto* pHelpKbdShortcuts = new QAction(shortcutsTitle, this);
    pHelpKbdShortcuts->setStatusTip(shortcutsText);
    pHelpKbdShortcuts->setWhatsThis(buildWhatsThis(shortcutsTitle, shortcutsText));
    connect(pHelpKbdShortcuts,
            &QAction::triggered,
            this,
            [this, keyboardShortcutsUrl] {
                slotVisitUrl(keyboardShortcutsUrl);
            });
    pHelpMenu->addAction(pHelpKbdShortcuts);

    // User Settings Directory
    const QString& settingsDirPath = m_pConfig->getSettingsPath();
    QString settingsDirTitle = tr("&Settings directory");
    QString settingsDirText = tr("Open the Mixxx user settings directory.");
    auto* pHelpSettingsDir = new QAction(settingsDirTitle, this);
    pHelpSettingsDir->setMenuRole(QAction::NoRole);
    pHelpSettingsDir->setStatusTip(settingsDirText);
    pHelpSettingsDir->setWhatsThis(buildWhatsThis(settingsDirTitle, settingsDirText));
    connect(pHelpSettingsDir, &QAction::triggered, this, [this, settingsDirPath] {
        slotVisitUrl(QUrl::fromLocalFile(settingsDirPath));
    });
    pHelpMenu->addAction(pHelpSettingsDir);

    // Translate This Application
    QString translateTitle = tr("&Translate This Application") + externalLinkSuffix;
    QString translateText = tr("Help translate this application into your language.");
    auto* pHelpTranslation = new QAction(translateTitle, this);
    pHelpTranslation->setStatusTip(translateText);
    pHelpTranslation->setWhatsThis(buildWhatsThis(translateTitle, translateText));
    connect(pHelpTranslation, &QAction::triggered, this, [this] {
        slotVisitUrl(QUrl(MIXXX_TRANSLATION_URL));
    });
    pHelpMenu->addAction(pHelpTranslation);

    pHelpMenu->addSeparator();

    QString aboutTitle = tr("&About");
    QString aboutText = tr("About the application");
    auto* pHelpAboutApp = new QAction(aboutTitle, this);
    pHelpAboutApp->setStatusTip(aboutText);
    pHelpAboutApp->setWhatsThis(buildWhatsThis(aboutTitle, aboutText));
    pHelpAboutApp->setMenuRole(QAction::AboutRole);
    connect(pHelpAboutApp, &QAction::triggered, this, &WMainMenuBar::showAbout);

    pHelpMenu->addAction(pHelpAboutApp);
    addMenu(pHelpMenu);

#ifndef __APPLE__
    // Watch focus changes to hide the menubar as soon as all menus are closed,
    // e.g. when an action was triggered or when all menus are closed by pressing
    // Escape or clicking anywhere else
    connect(qApp,
            &QApplication::focusWindowChanged,
            this,
            [this]() {
                if (!isNativeMenuBar() && height() > 0 && !activeAction()) {
                    hideMenuBar();
                }
            });
    // ... and when the focus widget changes (main window or dialogs)
    connect(qApp,
            // This would work, too, but unfortunately this is also emitted on
            // leaveEvent of WStarRating in the library.
            // &QApplication::focusObjectChanged,
            &QApplication::focusChanged,
            this,
            [this]() {
                if (!isNativeMenuBar() && height() > 0 && !activeAction()) {
                    hideMenuBar();
                }
            });
#endif
}

void WMainMenuBar::onKeywheelChange(int state) {
    Q_UNUSED(state);
    m_pViewKeywheel->setChecked(false);
}

void WMainMenuBar::onLibraryScanStarted() {
    emit internalLibraryScanActive(true);
}

void WMainMenuBar::onLibraryScanFinished() {
    emit internalLibraryScanActive(false);
}

void WMainMenuBar::onNewSkinLoaded() {
    emit internalOnNewSkinLoaded();
}

void WMainMenuBar::onNewSkinAboutToLoad() {
    emit internalOnNewSkinAboutToLoad();
}

void WMainMenuBar::onRecordingStateChange(bool recording) {
    emit internalRecordingStateChange(recording);
}

void WMainMenuBar::onBroadcastingStateChange(bool broadcasting) {
    emit internalBroadcastingStateChange(broadcasting);
}

void WMainMenuBar::onDeveloperToolsShown() {
    emit internalDeveloperToolsStateChange(true);
}

void WMainMenuBar::onDeveloperToolsHidden() {
    emit internalDeveloperToolsStateChange(false);
}

void WMainMenuBar::onFullScreenStateChange(bool fullscreen) {
#ifndef __APPLE__
    // always try to hide the menubar when we switched
    hideMenuBar();
#endif
    emit internalFullScreenStateChange(fullscreen);
}

#ifndef __APPLE__
void WMainMenuBar::connectMenuToSlotShowMenuBar(const QMenu* pMenu) {
    // If a menu hotkey like Alt+F(ile) is pressed while the menubar is hidden,
    // show the menubar and open the requested menu. See showMenuBar() for details.

    // NOTE(ronso0) Test with xfwm4 and other window managers if you change this
    // code or think you found alternative ways to toggle the menubar!
    // In Gnome for example, when highlighting (pressed Alt only) or activating
    // menus (Alt combos), the menubar receives focusIn events (even while it is
    // hidden), and focusOut events respectively when closing menus. Hence we
    // could simply show/hide the menubar in QMenuBar::focusInEvent() and focusoutEvent().
    // However, with xfwm4 for example, menus are activated directly, i.e. the
    // menubar doesn't receive focus change events.
    connect(pMenu,
            &QMenu::aboutToShow,
            this,
            [this]() {
                if (!isNativeMenuBar() && height() <= 0) {
                    showMenuBar();
                }
            });
}

void WMainMenuBar::slotToggleMenuBar() {
    if (isNativeMenuBar()) {
        return;
    }

    if (height() > 0) {
        hideMenuBar();
    } else {
        showMenuBar();
    }
}

void WMainMenuBar::showMenuBar() {
    if (isNativeMenuBar()) {
        return;
    }
    // Note: the resulting resizeEvent() calls QMenuBarPrivate::updateGeometries
    // which resets currentAction() to nullptr. So in case the menubar is shown
    // in response to a specific menu hotkey (Alt-F), or pressing Alt opens the
    // first menu (File) (depends on OS / window manager), the current action
    // will be reset to null and menus can't be switched with Left/Right keys
    // anymore, i.e. we'd be stuck in the triggered menu.
    // Workaround: reselect the active action after unhiding. It can be none,
    // user-requested (hotkey) or auto-selected (first menu's first action).
    QAction* pAct = activeAction();
    setMinimumHeight(sizeHint().height());
    // If there was a menu selected before, reselect that.
    // Note: with nullptr this would be a no-op. Though, even if no menu is
    // selected, hovering a menu would instantly open that (no click required).
    if (pAct) {
        setActiveAction(pAct);
    }
    // TODO Alternatively, activate the first menu?
    // setActiveAction(pAct ? pAct : actions().first());
}

void WMainMenuBar::hideMenuBar() {
    if (isNativeMenuBar()) {
        return;
    }
    if (m_pConfig->getValue<bool>(kHideMenuCfgKey, false)) {
        // don't use setHidden(true) because Alt hotkeys wouldn't work anymore
        setFixedHeight(0);
    }
}

void WMainMenuBar::slotAutoHideMenuBarToggled(bool autoHide) {
<<<<<<< HEAD
    m_pConfig->setValue(kHideMenuCfgKey, autoHide);
=======
    m_pConfig->setValue(ConfigKey("[Config]", "hide_menubar"), autoHide ? 1 : 0);
    // Trigger slotUpdateMenuBarAltKeyConnection() inorder to get Alt work immediately
    emit menubarAutoHideChanged(autoHide);
>>>>>>> 9e947aec
    // Just in case it was hidden after toggling the menu action
    if (!autoHide) {
        showMenuBar();
    }
}
#endif

void WMainMenuBar::onVinylControlDeckEnabledStateChange(int deck, bool enabled) {
    VERIFY_OR_DEBUG_ASSERT(deck >= 0 && deck < m_vinylControlEnabledActions.size()) {
        return;
    }
    m_vinylControlEnabledActions.at(deck)->setChecked(enabled);
}

void WMainMenuBar::slotDeveloperStatsBase(bool enable) {
    if (enable) {
        Experiment::setBase();
    } else {
        Experiment::disable();
    }
}

void WMainMenuBar::slotDeveloperStatsExperiment(bool enable) {
    if (enable) {
        Experiment::setExperiment();
    } else {
        Experiment::disable();
    }
}

void WMainMenuBar::slotDeveloperDebugger(bool toggle) {
    m_pConfig->setValue(ConfigKey(QStringLiteral("[ScriptDebugger]"), QStringLiteral("Enabled")),
            toggle);
}

void WMainMenuBar::slotVisitUrl(const QUrl& url) {
    mixxx::DesktopHelper::openUrl(url);
}

void WMainMenuBar::createVisibilityControl(QAction* pAction,
                                           const ConfigKey& key) {
    auto* pConnection = new VisibilityControlConnection(this, pAction, key);
    connect(this,
            &WMainMenuBar::internalOnNewSkinLoaded,
            pConnection,
            &VisibilityControlConnection::slotReconnectControl);
#ifdef __LINUX__
    // reconnect when menu bar was recreated after toggling fullscreen
    // so all hotkeys and menu actions continue to work
    connect(this,
            &WMainMenuBar::internalFullScreenStateChange,
            pConnection,
            &VisibilityControlConnection::slotReconnectControl);
#endif
    connect(this,
            &WMainMenuBar::internalOnNewSkinAboutToLoad,
            pConnection,
            &VisibilityControlConnection::slotClearControl);
}

void WMainMenuBar::onNumberOfDecksChanged(int decks) {
    int deck = 0;
    for (QAction* pVinylControlEnabled : std::as_const(m_vinylControlEnabledActions)) {
        pVinylControlEnabled->setVisible(deck++ < decks);
    }
    deck = 0;
    for (QAction* pLoadToDeck : std::as_const(m_loadToDeckActions)) {
        pLoadToDeck->setVisible(deck++ < decks);
    }
}

VisibilityControlConnection::VisibilityControlConnection(
    QObject* pParent, QAction* pAction, const ConfigKey& key)
        : QObject(pParent),
          m_key(key),
          m_pAction(pAction) {
    connect(m_pAction, &QAction::triggered, this, &VisibilityControlConnection::slotActionToggled);
}

void VisibilityControlConnection::slotClearControl() {
    m_pControl.reset();
    m_pAction->setEnabled(false);
}

void VisibilityControlConnection::slotReconnectControl() {
    m_pControl.reset(new ControlProxy(m_key, this, ControlFlag::NoAssertIfMissing));
    m_pControl->connectValueChanged(this, &VisibilityControlConnection::slotControlChanged);
    m_pAction->setEnabled(m_pControl->valid());
    slotControlChanged();
}

void VisibilityControlConnection::slotControlChanged() {
    if (m_pControl) {
        m_pAction->setChecked(m_pControl->toBool());
    }
}

void VisibilityControlConnection::slotActionToggled(bool toggle) {
    if (m_pControl) {
        m_pControl->set(toggle ? 1.0 : 0.0);
    }
}<|MERGE_RESOLUTION|>--- conflicted
+++ resolved
@@ -890,13 +890,9 @@
 }
 
 void WMainMenuBar::slotAutoHideMenuBarToggled(bool autoHide) {
-<<<<<<< HEAD
     m_pConfig->setValue(kHideMenuCfgKey, autoHide);
-=======
-    m_pConfig->setValue(ConfigKey("[Config]", "hide_menubar"), autoHide ? 1 : 0);
     // Trigger slotUpdateMenuBarAltKeyConnection() inorder to get Alt work immediately
     emit menubarAutoHideChanged(autoHide);
->>>>>>> 9e947aec
     // Just in case it was hidden after toggling the menu action
     if (!autoHide) {
         showMenuBar();
