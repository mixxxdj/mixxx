--- conflicted
+++ resolved
@@ -3,11 +3,8 @@
 #include <QtDebug>
 
 #include "effects/effectsmanager.h"
-<<<<<<< HEAD
 #include "effects/visibleeffectslist.h"
-=======
 #include "moc_weffectselector.cpp"
->>>>>>> f4819821
 #include "widget/effectwidgetutils.h"
 
 WEffectSelector::WEffectSelector(QWidget* pParent, EffectsManager* pEffectsManager)
@@ -31,7 +28,6 @@
             node, context);
 
     if (m_pEffectSlot != nullptr) {
-<<<<<<< HEAD
         connect(m_pVisibleEffectsList.data(),
                 &VisibleEffectsList::visibleEffectsListChanged,
                 this,
@@ -42,18 +38,6 @@
                 &WEffectSelector::slotEffectUpdated);
         connect(this,
                 QOverload<int>::of(&QComboBox::activated),
-=======
-        connect(m_pEffectsManager,
-                &EffectsManager::visibleEffectsUpdated,
-                this,
-                &WEffectSelector::populate);
-        connect(m_pEffectSlot.data(),
-                &EffectSlot::updated,
-                this,
-                &WEffectSelector::slotEffectUpdated);
-        connect(this,
-                QOverload<int>::of(&WEffectSelector::currentIndexChanged),
->>>>>>> f4819821
                 this,
                 &WEffectSelector::slotEffectSelected);
     } else {
@@ -79,22 +63,14 @@
                                                        width() - 2);
         addItem(elidedDisplayName, QVariant(pManifest->uniqueId()));
 
-<<<<<<< HEAD
-        // NOTE(Be): Using \n instead of : as the separator does not work in
-        // QComboBox item tooltips.
-        QString description = tr("%1: %2").arg(pManifest->name(),
-                                               pManifest->description());
-        // The <span/> is a hack to get Qt to treat the string as rich text so
-        // it automatically wraps long lines.
-        setItemData(i, QVariant("<span/>" + description), Qt::ToolTipRole);
-=======
         QString name = pManifest->name();
         QString description = pManifest->description();
         // <b> makes the effect name bold. Also, like <span> it serves as hack
         // to get Qt to treat the string as rich text so it automatically wraps long lines.
-        setItemData(i, QVariant(QStringLiteral("<b>") + name + QStringLiteral("</b><br/>") +
-                description), Qt::ToolTipRole);
->>>>>>> f4819821
+        setItemData(i,
+                QVariant(QStringLiteral("<b>") + name +
+                        QStringLiteral("</b><br/>") + description),
+                Qt::ToolTipRole);
     }
 
     //: Displayed when no effect is loaded
@@ -140,30 +116,15 @@
         setCurrentIndex(newIndex);
         setBaseTooltip(itemData(newIndex, Qt::ToolTipRole).toString());
     }
-<<<<<<< HEAD
-=======
 }
 
 bool WEffectSelector::event(QEvent* pEvent) {
     if (pEvent->type() == QEvent::ToolTip) {
         updateTooltip();
-    } else if (pEvent->type() == QEvent::FontChange) {
-        const QFont& fonti = font();
-        // Change the new font on the fly by casting away its constancy
-        // using setFont() here, would results into a recursive loop
-        // resetting the font to the original css values.
-        // Only scale pixel size fonts, point size fonts are scaled by the OS
-        if (fonti.pixelSize() > 0) {
-            const_cast<QFont&>(fonti).setPixelSize(
-                    static_cast<int>(fonti.pixelSize() * m_scaleFactor));
-        }
-        // repopulate to add text according to the new font measures
-        populate();
     } else if (pEvent->type() == QEvent::Wheel && !hasFocus()) {
         // don't change effect by scrolling hovered effect selector
         return true;
     }
 
     return QComboBox::event(pEvent);
->>>>>>> f4819821
 }