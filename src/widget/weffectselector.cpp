#include "widget/weffectselector.h"

#include <QtDebug>

#include "effects/effectsmanager.h"
#include "effects/visibleeffectslist.h"
#include "widget/effectwidgetutils.h"

WEffectSelector::WEffectSelector(QWidget* pParent, EffectsManager* pEffectsManager)
        : QComboBox(pParent),
          WBaseWidget(this),
          m_iEffectSlotIndex(-1),
          m_pEffectsManager(pEffectsManager),
          m_pVisibleEffectsList(pEffectsManager->getVisibleEffectsList()) {
    // Prevent this widget from getting focused to avoid
    // interfering with using the library via keyboard.
    setFocusPolicy(Qt::NoFocus);
}

void WEffectSelector::setup(const QDomNode& node, const SkinContext& context) {
    // EffectWidgetUtils propagates NULLs so this is all safe.
    EffectChainPointer pChainSlot = EffectWidgetUtils::getEffectChainFromNode(
            node, context, m_pEffectsManager);
    m_pEffectSlot = EffectWidgetUtils::getEffectSlotFromNode(
            node, context, pChainSlot);
    m_iEffectSlotIndex = EffectWidgetUtils::getEffectSlotIndexFromNode(
            node, context);

    if (m_pEffectSlot != nullptr) {
<<<<<<< HEAD
        connect(m_pVisibleEffectsList.get(),
                &VisibleEffectsList::visibleEffectsListChanged,
                this,
                &WEffectSelector::populate);
        connect(m_pEffectSlot.data(),
                &EffectSlot::effectChanged,
                this,
                &WEffectSelector::slotEffectUpdated);
        connect(this,
                QOverload<int>::of(&QComboBox::activated),
=======
        connect(m_pEffectsManager,
                &EffectsManager::visibleEffectsUpdated,
                this,
                &WEffectSelector::populate);
        connect(m_pEffectSlot.data(),
                &EffectSlot::updated,
                this,
                &WEffectSelector::slotEffectUpdated);
        connect(this,
                QOverload<int>::of(&WEffectSelector::currentIndexChanged),
>>>>>>> f9725638
                this,
                &WEffectSelector::slotEffectSelected);
    } else {
        SKIN_WARNING(node, context)
                << "EffectSelector node could not attach to effect slot.";
    }

    populate();
}


void WEffectSelector::populate() {
    blockSignals(true);
    clear();

    const QList<EffectManifestPointer> visibleEffectManifests = m_pVisibleEffectsList->getList();
    QFontMetrics metrics(font());

    for (int i = 0; i < visibleEffectManifests.size(); ++i) {
        const EffectManifestPointer pManifest = visibleEffectManifests.at(i);
        QString elidedDisplayName = metrics.elidedText(pManifest->displayName(),
                                                       Qt::ElideMiddle,
                                                       width() - 2);
        addItem(elidedDisplayName, QVariant(pManifest->uniqueId()));

        QString name = pManifest->name();
        QString description = pManifest->description();
        // <b> makes the effect name bold. Also, like <span> it serves as hack
        // to get Qt to treat the string as rich text so it automatically wraps long lines.
        setItemData(i, QVariant(QStringLiteral("<b>") + name + QStringLiteral("</b><br/>") +
                description), Qt::ToolTipRole);
    }

    //: Displayed when no effect is loaded
    addItem(tr("None"), QVariant());
    setItemData(visibleEffectManifests.size(), QVariant(tr("No effect loaded.")),
                Qt::ToolTipRole);

    slotEffectUpdated();
    blockSignals(false);
}

void WEffectSelector::slotEffectSelected(int newIndex) {
    const EffectManifestPointer pManifest =
            m_pEffectsManager->getBackendManager()->getManifestFromUniqueId(
                    itemData(newIndex).toString());

    m_pEffectSlot->loadEffectWithDefaults(pManifest);

    setBaseTooltip(itemData(newIndex, Qt::ToolTipRole).toString());
}

void WEffectSelector::slotEffectUpdated() {
    int newIndex;

    if (m_pEffectSlot != nullptr) {
        if (m_pEffectSlot->getManifest() != nullptr) {
            EffectManifestPointer pManifest = m_pEffectSlot->getManifest();
            newIndex = findData(QVariant(pManifest->uniqueId()));
        } else {
            newIndex = findData(QVariant());
        }
    } else {
        newIndex = findData(QVariant());
    }

    if (kEffectDebugOutput) {
        qDebug() << "WEffectSelector::slotEffectUpdated"
                 << "old" << itemData(currentIndex())
                 << "new" << itemData(newIndex);
    }

    if (newIndex != -1 && newIndex != currentIndex()) {
        setCurrentIndex(newIndex);
        setBaseTooltip(itemData(newIndex, Qt::ToolTipRole).toString());
    }
}

bool WEffectSelector::event(QEvent* pEvent) {
    if (pEvent->type() == QEvent::ToolTip) {
        updateTooltip();
    } else if (pEvent->type() == QEvent::Wheel && !hasFocus()) {
        // don't change effect by scrolling hovered effect selector
        return true;
    }

    return QComboBox::event(pEvent);
}<|MERGE_RESOLUTION|>--- conflicted
+++ resolved
@@ -27,7 +27,6 @@
             node, context);
 
     if (m_pEffectSlot != nullptr) {
-<<<<<<< HEAD
         connect(m_pVisibleEffectsList.get(),
                 &VisibleEffectsList::visibleEffectsListChanged,
                 this,
@@ -38,18 +37,6 @@
                 &WEffectSelector::slotEffectUpdated);
         connect(this,
                 QOverload<int>::of(&QComboBox::activated),
-=======
-        connect(m_pEffectsManager,
-                &EffectsManager::visibleEffectsUpdated,
-                this,
-                &WEffectSelector::populate);
-        connect(m_pEffectSlot.data(),
-                &EffectSlot::updated,
-                this,
-                &WEffectSelector::slotEffectUpdated);
-        connect(this,
-                QOverload<int>::of(&WEffectSelector::currentIndexChanged),
->>>>>>> f9725638
                 this,
                 &WEffectSelector::slotEffectSelected);
     } else {
