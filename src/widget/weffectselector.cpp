--- conflicted
+++ resolved
@@ -13,19 +13,12 @@
           WBaseWidget(this),
           m_iEffectSlotIndex(-1),
           m_pEffectsManager(pEffectsManager),
-<<<<<<< HEAD
           m_pVisibleEffectsList(pEffectsManager->getVisibleEffectsList()) {
-    // Prevent this widget from getting focused to avoid
-    // interfering with using the library via keyboard.
-    setFocusPolicy(Qt::NoFocus);
-=======
-          m_scaleFactor(1.0) {
     // Prevent this widget from getting focused by Tab/Shift+Tab
     // to avoid interfering with using the library via keyboard.
     // Allow click focus though so the list can always be opened by mouse,
     // see https://bugs.launchpad.net/mixxx/+bug/1902125
     setFocusPolicy(Qt::ClickFocus);
->>>>>>> 7618abfa
 }
 
 void WEffectSelector::setup(const QDomNode& node, const SkinContext& context) {
@@ -47,11 +40,7 @@
                 this,
                 &WEffectSelector::slotEffectUpdated);
         connect(this,
-<<<<<<< HEAD
                 QOverload<int>::of(&QComboBox::activated),
-=======
-                QOverload<int>::of(&WEffectSelector::activated),
->>>>>>> 7618abfa
                 this,
                 &WEffectSelector::slotEffectSelected);
     } else {
