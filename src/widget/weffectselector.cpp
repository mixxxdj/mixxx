#include "widget/weffectselector.h"

#include <QtDebug>

#include "effects/effectsmanager.h"
#include "effects/visibleeffectslist.h"
#include "moc_weffectselector.cpp"
#include "widget/effectwidgetutils.h"

WEffectSelector::WEffectSelector(QWidget* pParent, EffectsManager* pEffectsManager)
        : QComboBox(pParent),
          WBaseWidget(this),
          m_iEffectSlotIndex(-1),
          m_pEffectsManager(pEffectsManager),
          m_pVisibleEffectsList(pEffectsManager->getVisibleEffectsList()) {
    // Prevent this widget from getting focused to avoid
    // interfering with using the library via keyboard.
    setFocusPolicy(Qt::NoFocus);
}

void WEffectSelector::setup(const QDomNode& node, const SkinContext& context) {
    // EffectWidgetUtils propagates NULLs so this is all safe.
    EffectChainPointer pChainSlot = EffectWidgetUtils::getEffectChainFromNode(
            node, context, m_pEffectsManager);
    m_pEffectSlot = EffectWidgetUtils::getEffectSlotFromNode(
            node, context, pChainSlot);
    m_iEffectSlotIndex = EffectWidgetUtils::getEffectSlotIndexFromNode(
            node, context);

    if (m_pEffectSlot != nullptr) {
        connect(m_pVisibleEffectsList.data(),
                &VisibleEffectsList::visibleEffectsListChanged,
                this,
                &WEffectSelector::populate);
        connect(m_pEffectSlot.data(),
                &EffectSlot::effectChanged,
                this,
                &WEffectSelector::slotEffectUpdated);
        connect(this,
                QOverload<int>::of(&QComboBox::activated),
                this,
                &WEffectSelector::slotEffectSelected);
    } else {
        SKIN_WARNING(node, context)
                << "EffectSelector node could not attach to effect slot.";
    }

    populate();
}

void WEffectSelector::populate() {
    blockSignals(true);
    clear();

    const QList<EffectManifestPointer> visibleEffectManifests = m_pVisibleEffectsList->getList();
    QFontMetrics metrics(font());

    for (int i = 0; i < visibleEffectManifests.size(); ++i) {
        const EffectManifestPointer pManifest = visibleEffectManifests.at(i);
        QString elidedDisplayName = metrics.elidedText(pManifest->displayName(),
                Qt::ElideMiddle,
                width() - 2);
        addItem(elidedDisplayName, QVariant(pManifest->uniqueId()));

        QString name = pManifest->name();
        QString description = pManifest->description();
        // <b> makes the effect name bold. Also, like <span> it serves as hack
        // to get Qt to treat the string as rich text so it automatically wraps long lines.
        setItemData(i,
                QVariant(QStringLiteral("<b>") + name +
                        QStringLiteral("</b><br/>") + description),
                Qt::ToolTipRole);
    }
<<<<<<< HEAD

    //: Displayed when no effect is loaded
    addItem(tr("None"), QVariant());
    setItemData(visibleEffectManifests.size(), QVariant(tr("No effect loaded.")), Qt::ToolTipRole);
=======
    // Add empty item, no effect
    addItem(EffectsManager::kNoEffectString);
    setItemData(visibleEffectManifests.size(), QVariant(tr("No effect loaded.")),
                Qt::ToolTipRole);
>>>>>>> 5cc093d3

    slotEffectUpdated();
    blockSignals(false);
}

void WEffectSelector::slotEffectSelected(int newIndex) {
    const EffectManifestPointer pManifest =
            m_pEffectsManager->getBackendManager()->getManifestFromUniqueId(
                    itemData(newIndex).toString());

    m_pEffectSlot->loadEffectWithDefaults(pManifest);

    setBaseTooltip(itemData(newIndex, Qt::ToolTipRole).toString());
}

void WEffectSelector::slotEffectUpdated() {
    int newIndex;

    if (m_pEffectSlot != nullptr) {
        if (m_pEffectSlot->getManifest() != nullptr) {
            EffectManifestPointer pManifest = m_pEffectSlot->getManifest();
            newIndex = findData(QVariant(pManifest->uniqueId()));
        } else {
            newIndex = findData(QVariant());
        }
    } else {
        newIndex = findData(QVariant());
    }

    if (kEffectDebugOutput) {
        qDebug() << "WEffectSelector::slotEffectUpdated"
                 << "old" << itemData(currentIndex())
                 << "new" << itemData(newIndex);
    }

    if (newIndex != -1 && newIndex != currentIndex()) {
        setCurrentIndex(newIndex);
        setBaseTooltip(itemData(newIndex, Qt::ToolTipRole).toString());
    }
}

bool WEffectSelector::event(QEvent* pEvent) {
    if (pEvent->type() == QEvent::ToolTip) {
        updateTooltip();
    } else if (pEvent->type() == QEvent::Wheel && !hasFocus()) {
        // don't change effect by scrolling hovered effect selector
        return true;
    }

    return QComboBox::event(pEvent);
}<|MERGE_RESOLUTION|>--- conflicted
+++ resolved
@@ -71,17 +71,9 @@
                         QStringLiteral("</b><br/>") + description),
                 Qt::ToolTipRole);
     }
-<<<<<<< HEAD
-
-    //: Displayed when no effect is loaded
-    addItem(tr("None"), QVariant());
-    setItemData(visibleEffectManifests.size(), QVariant(tr("No effect loaded.")), Qt::ToolTipRole);
-=======
-    // Add empty item, no effect
-    addItem(EffectsManager::kNoEffectString);
+    addItem(kNoEffectString);
     setItemData(visibleEffectManifests.size(), QVariant(tr("No effect loaded.")),
                 Qt::ToolTipRole);
->>>>>>> 5cc093d3
 
     slotEffectUpdated();
     blockSignals(false);
