--- conflicted
+++ resolved
@@ -62,22 +62,12 @@
                                                        width() - 2);
         addItem(elidedDisplayName, QVariant(pManifest->uniqueId()));
 
-<<<<<<< HEAD
-        // NOTE(Be): Using \n instead of : as the separator does not work in
-        // QComboBox item tooltips.
-        QString description = tr("%1: %2").arg(pManifest->name(),
-                                               pManifest->description());
-        // The <span/> is a hack to get Qt to treat the string as rich text so
-        // it automatically wraps long lines.
-        setItemData(i, QVariant("<span/>" + description), Qt::ToolTipRole);
-=======
         QString name = pManifest->name();
         QString description = pManifest->description();
         // <b> makes the effect name bold. Also, like <span> it serves as hack
         // to get Qt to treat the string as rich text so it automatically wraps long lines.
         setItemData(i, QVariant(QStringLiteral("<b>") + name + QStringLiteral("</b><br/>") +
                 description), Qt::ToolTipRole);
->>>>>>> 1d174503
     }
 
     //: Displayed when no effect is loaded
