#include "widget/whotcuebutton.h"

#include <QStyleOption>
#include <QStylePainter>
#include <QtDebug>

#include "mixer/playerinfo.h"
#include "track/track.h"

namespace {
constexpr int kDefaultDimBrightThreshold = 127;
}

WHotcueButton::WHotcueButton(const QString& group, QWidget* pParent)
        : WPushButton(pParent),
          m_group(group),
          m_hotcue(Cue::kNoHotCue),
          m_hoverCueColor(false),
          m_pCoColor(nullptr),
          m_cueColorDimThreshold(kDefaultDimBrightThreshold),
          m_bCueColorDimmed(false),
          m_bCueColorIsLight(false),
          m_bCueColorIsDark(false) {
}

void WHotcueButton::setup(const QDomNode& node, const SkinContext& context) {
    // Setup parent class.
    WPushButton::setup(node, context);

    bool ok;
    int hotcue = context.selectInt(node, QStringLiteral("Hotcue"), &ok);
    if (ok && hotcue > 0) {
        m_hotcue = hotcue - 1;
    } else {
        SKIN_WARNING(node, context) << "Hotcue value invalid";
    }

    bool okay;
    m_cueColorDimThreshold = context.selectInt(node, QStringLiteral("DimBrightThreshold"), &okay);
    if (!okay) {
        m_cueColorDimThreshold = kDefaultDimBrightThreshold;
    }

    m_hoverCueColor = context.selectBool(node, QStringLiteral("Hover"), false);

    m_pCueMenuPopup = make_parented<WCueMenuPopup>(context.getConfig(), this);
    ColorPaletteSettings colorPaletteSettings(context.getConfig());
    auto colorPalette = colorPaletteSettings.getHotcueColorPalette();
    m_pCueMenuPopup->setColorPalette(colorPalette);

    setFocusPolicy(Qt::NoFocus);

    m_pCoColor = make_parented<ControlProxy>(
            createConfigKey(QStringLiteral("color")),
            this,
            ControlFlag::NoAssertIfMissing);
    m_pCoColor->connectValueChanged(this, &WHotcueButton::slotColorChanged);
    slotColorChanged(m_pCoColor->get());

    m_pCoType = make_parented<ControlProxy>(
            createConfigKey(QStringLiteral("type")),
            this,
            ControlFlag::NoAssertIfMissing);
    m_pCoType->connectValueChanged(this, &WHotcueButton::slotTypeChanged);
    slotTypeChanged(m_pCoType->get());

    auto pLeftConnection = new ControlParameterWidgetConnection(
            this,
            createConfigKey(QStringLiteral("activate")),
            nullptr,
            ControlParameterWidgetConnection::DIR_FROM_WIDGET,
            ControlParameterWidgetConnection::EMIT_ON_PRESS_AND_RELEASE);
    addLeftConnection(pLeftConnection);

    auto pDisplayConnection = new ControlParameterWidgetConnection(
            this,
            createConfigKey(QStringLiteral("enabled")),
            nullptr,
            ControlParameterWidgetConnection::DIR_TO_WIDGET,
            ControlParameterWidgetConnection::EMIT_NEVER);
    addConnection(pDisplayConnection);
    setDisplayConnection(pDisplayConnection);

    QDomNode con = context.selectNode(node, QStringLiteral("Connection"));
    if (!con.isNull()) {
        SKIN_WARNING(node, context) << "Additional Connections are not allowed";
    }
}

void WHotcueButton::mousePressEvent(QMouseEvent* e) {
    const bool rightClick = e->button() == Qt::RightButton;
    if (rightClick) {
        if (readDisplayValue()) {
            // hot cue is set
            TrackPointer pTrack = PlayerInfo::instance().getTrackInfo(m_group);
            if (!pTrack) {
                return;
            }

            CuePointer pHotCue;
            QList<CuePointer> cueList = pTrack->getCuePoints();
            for (const auto& pCue : cueList) {
                if (pCue->getHotCue() == m_hotcue) {
                    pHotCue = pCue;
                    break;
                }
            }
            if (!pHotCue) {
                return;
            }
            m_pCueMenuPopup->setTrackAndCue(pTrack, pHotCue);
            m_pCueMenuPopup->popup(e->globalPos());
        }
        return;
    }

    // Pass all other press events to the base class.
    WPushButton::mousePressEvent(e);
}

ConfigKey WHotcueButton::createConfigKey(const QString& name) {
    ConfigKey key;
    key.group = m_group;
    // Add one to hotcue so that we don't have a hotcue_0
    key.item = QStringLiteral("hotcue_") + QString::number(m_hotcue + 1) + QChar('_') + name;
    return key;
}

void WHotcueButton::slotColorChanged(double color) {
    VERIFY_OR_DEBUG_ASSERT(color >= 0 && color <= 0xFFFFFF) {
        return;
    }
    QColor cueColor = QColor::fromRgb(static_cast<QRgb>(color));
    m_bCueColorDimmed = Color::isDimColorCustom(cueColor, m_cueColorDimThreshold);

    QString style =
            QStringLiteral(
                    "WWidget[displayValue=\"1\"], "
                    "WWidget[displayValue=\"2\"] { background-color: ") +
            cueColor.name() +
            QStringLiteral("; }");

    if (m_hoverCueColor) {
        style +=
<<<<<<< HEAD
                QStringLiteral(
                        "WWidget[displayValue=\"1\"]:hover, "
                        "WWidget[displayValue=\"2\"]:hover { background-color: ") +
                cueColor.lighter(m_cueColorDimmed ? 120 : 80).name() +
=======
                QStringLiteral("WWidget[displayValue=\"1\"]:hover { background-color: ") +
                cueColor.lighter(m_bCueColorDimmed ? 120 : 80).name() +
>>>>>>> ca87f6a1
                QStringLiteral("; }");
    }

    setStyleSheet(style);
    restyleAndRepaint();
}

void WHotcueButton::slotTypeChanged(double type) {
    // If the cast is put directly into the switch case, this seems to trigger
    // a false positive warning on gcc 7.5.0 on Ubuntu 18.04.4 Bionic, so we cast
    // it to int first and save to a local const variable.
    const mixxx::CueType cueType = static_cast<mixxx::CueType>(static_cast<int>(type));
    switch (cueType) {
    case mixxx::CueType::Invalid:
        m_type = QStringLiteral("");
        break;
    case mixxx::CueType::HotCue:
        m_type = QStringLiteral("hotcue");
        break;
    case mixxx::CueType::MainCue:
        m_type = QStringLiteral("maincue");
        break;
    case mixxx::CueType::Beat:
        m_type = QStringLiteral("beat");
        break;
    case mixxx::CueType::Loop:
        m_type = QStringLiteral("loop");
        break;
    case mixxx::CueType::Jump:
        m_type = QStringLiteral("jump");
        break;
    case mixxx::CueType::Intro:
        m_type = QStringLiteral("intro");
        break;
    case mixxx::CueType::Outro:
        m_type = QStringLiteral("outro");
        break;
    case mixxx::CueType::AudibleSound:
        m_type = QStringLiteral("audiblesound");
        break;
    default:
        DEBUG_ASSERT(!"Unknown cue type!");
        m_type = QStringLiteral("");
    }
    restyleAndRepaint();
}

void WHotcueButton::restyleAndRepaint() {
    if (readDisplayValue()) {
        // Adjust properties for Qss file
        m_bCueColorIsLight = !m_bCueColorDimmed;
        m_bCueColorIsDark = m_bCueColorDimmed;
    } else {
        // We are now at the background set by qss.
        // Since we don't know the color reset both
        m_bCueColorIsLight = false;
        m_bCueColorIsDark = false;
    }
    WPushButton::restyleAndRepaint();
}<|MERGE_RESOLUTION|>--- conflicted
+++ resolved
@@ -142,15 +142,10 @@
 
     if (m_hoverCueColor) {
         style +=
-<<<<<<< HEAD
                 QStringLiteral(
                         "WWidget[displayValue=\"1\"]:hover, "
                         "WWidget[displayValue=\"2\"]:hover { background-color: ") +
-                cueColor.lighter(m_cueColorDimmed ? 120 : 80).name() +
-=======
-                QStringLiteral("WWidget[displayValue=\"1\"]:hover { background-color: ") +
                 cueColor.lighter(m_bCueColorDimmed ? 120 : 80).name() +
->>>>>>> ca87f6a1
                 QStringLiteral("; }");
     }
 
