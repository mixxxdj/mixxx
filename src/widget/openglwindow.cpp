--- conflicted
+++ resolved
@@ -73,18 +73,12 @@
         // Tooltip don't work by forwarding the events. This mimics the
         // tooltip behavior.
         if (t == QEvent::MouseMove) {
-<<<<<<< HEAD
 #if QT_VERSION >= QT_VERSION_CHECK(6, 0, 0)
             QPoint eventPosition = dynamic_cast<QMouseEvent*>(pEv)->globalPosition().toPoint();
 #else
             QPoint eventPosition = dynamic_cast<QMouseEvent*>(pEv)->globalPos();
 #endif
             ToolTipQOpenGL::singleton().start(m_pWidget, eventPosition);
-            return result;
-=======
-            ToolTipQOpenGL::singleton().start(
-                    m_pWidget, dynamic_cast<QMouseEvent*>(pEv)->globalPos());
->>>>>>> 3c702084
         }
 
         if (t == QEvent::Leave) {
