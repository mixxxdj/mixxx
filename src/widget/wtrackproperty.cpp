--- conflicted
+++ resolved
@@ -21,12 +21,8 @@
         WTrackMenu::Feature::RemoveFromDisk |
         WTrackMenu::Feature::FileBrowser |
         WTrackMenu::Feature::Properties |
-<<<<<<< HEAD
-        WTrackMenu::Feature::UpdateReplayGain |
+        WTrackMenu::Feature::UpdateReplayGainFromPregain |
         WTrackMenu::Feature::SelectInLibrary;
-=======
-        WTrackMenu::Feature::UpdateReplayGainFromPregain;
->>>>>>> 6eb12c02
 } // namespace
 
 WTrackProperty::WTrackProperty(
