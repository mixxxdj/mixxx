--- conflicted
+++ resolved
@@ -122,8 +122,7 @@
 void WTrackProperty::ensureTrackMenuIsCreated() {
     if (m_pTrackMenu.get() == nullptr) {
         m_pTrackMenu = make_parented<WTrackMenu>(
-<<<<<<< HEAD
-                this, m_pConfig, m_pLibrary, kTrackMenuFeatures);
+                this, m_pConfig, m_pLibrary, WTrackMenu::kDeckTrackMenuFeatures);
 
         // When a track menu for this deck is shown/hidden via contextMenuEvent
         // or pushbutton, it emits trackMenuVisible(bool).
@@ -180,9 +179,6 @@
     if (!show || confirmShow) {
         emit setAndConfirmTrackMenuControl(show);
         return;
-=======
-                this, m_pConfig, m_pLibrary, WTrackMenu::kDeckTrackMenuFeatures);
->>>>>>> 8a373408
     }
 
     // This is a show request and there was no open menu found for this deck.
