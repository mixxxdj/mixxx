#include "widget/wkey.h"

#include "track/keyutils.h"
#include "track/keys.h"

WKey::WKey(const char* group, QWidget* pParent)
        : WLabel(pParent),
          m_dOldValue(0),
          m_preferencesUpdated(ConfigKey("[Preferences]", "updated")),
          m_engineKeyDistance(ConfigKey(group, "visual_key_distance")) {
    setValue(m_dOldValue);
    connect(&m_preferencesUpdated, SIGNAL(valueChanged(double)),
            this, SLOT(preferencesUpdated(double)));
    connect(&m_engineKeyDistance, SIGNAL(valueChanged(double)),
            this, SLOT(setCents()));
}

WKey::~WKey() {
}

<<<<<<< HEAD
void WKey::onConnectedControlValueChanged(double v) {
    setValue(v);
    setCents();
}

void WKey::setup(QDomNode node, const SkinContext& context) {
    WLabel::setup(node, context);
    if (context.selectBool(node, "DisplayCents", false)) {
        m_displayCents = true;
    } else {
        m_displayCents = false;
    }
=======
void WKey::onConnectedControlChanged(double dParameter, double dValue) {
    Q_UNUSED(dParameter);
    // Enums are not currently represented using parameter space so it doesn't
    // make sense to use the parameter here yet.
    setValue(dValue);
>>>>>>> 661717c5
}

void WKey::setValue(double dValue) {
    m_dOldValue = dValue;
    mixxx::track::io::key::ChromaticKey key =
            KeyUtils::keyFromNumericValue(dValue);
    if (key != mixxx::track::io::key::INVALID) {
        // Render this key with the user-provided notation.
        setText(KeyUtils::keyToString(key));
    } else {
        setText("");
    }
}

void WKey::setCents() {
    if (m_displayCents) {
        double diff_cents = m_engineKeyDistance.get();
        int cents_to_display = static_cast<int>(diff_cents * 100);
        char sign;
        if (diff_cents < 0) {
            sign = '-';
        } else {
            sign = '+';
        }
        // Remove the previous cent difference
        QString old = text();
        if (old.contains(' ')) {
            old = old.section(' ', 0, 0);
        }
        setText(old + QString(" %1%2c").arg(sign).arg(qAbs(cents_to_display)));
    }
}

void WKey::preferencesUpdated(double dValue) {
    if (dValue > 0) {
        setValue(m_dOldValue);
    }
}<|MERGE_RESOLUTION|>--- conflicted
+++ resolved
@@ -1,7 +1,6 @@
 #include "widget/wkey.h"
-
+#include "track/keys.h"
 #include "track/keyutils.h"
-#include "track/keys.h"
 
 WKey::WKey(const char* group, QWidget* pParent)
         : WLabel(pParent),
@@ -18,9 +17,11 @@
 WKey::~WKey() {
 }
 
-<<<<<<< HEAD
-void WKey::onConnectedControlValueChanged(double v) {
-    setValue(v);
+void WKey::onConnectedControlChanged(double dParameter, double dValue) {
+    Q_UNUSED(dParameter);
+    // Enums are not currently represented using parameter space so it doesn't
+    // make sense to use the parameter here yet.
+    setValue(dValue);
     setCents();
 }
 
@@ -31,13 +32,6 @@
     } else {
         m_displayCents = false;
     }
-=======
-void WKey::onConnectedControlChanged(double dParameter, double dValue) {
-    Q_UNUSED(dParameter);
-    // Enums are not currently represented using parameter space so it doesn't
-    // make sense to use the parameter here yet.
-    setValue(dValue);
->>>>>>> 661717c5
 }
 
 void WKey::setValue(double dValue) {
