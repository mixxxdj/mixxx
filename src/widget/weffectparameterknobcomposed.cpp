--- conflicted
+++ resolved
@@ -14,12 +14,8 @@
                 "is not an effect parameter.";
         return;
     }
-<<<<<<< HEAD
     setEffectKnobParameterSlot(pParameterSlot);
-=======
-    setEffectParameterSlot(pParameterSlot);
     setFocusPolicy(Qt::NoFocus);
->>>>>>> b717efed
 }
 
 void WEffectParameterKnobComposed::setEffectKnobParameterSlot(
