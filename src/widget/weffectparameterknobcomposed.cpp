--- conflicted
+++ resolved
@@ -1,6 +1,8 @@
 #include "widget/weffectparameterknobcomposed.h"
 
-<<<<<<< HEAD
+#include "moc_weffectparameterknobcomposed.cpp"
+#include "widget/effectwidgetutils.h"
+
 void WEffectParameterKnobComposed::setup(const QDomNode& node, const SkinContext& context) {
     WKnobComposed::setup(node, context);
     auto pChainSlot = EffectWidgetUtils::getEffectChainFromNode(
@@ -17,37 +19,6 @@
             &EffectParameterSlotBase::updated,
             this,
             &WEffectParameterKnobComposed::parameterUpdated);
-=======
-#include "moc_weffectparameterknobcomposed.cpp"
-#include "widget/effectwidgetutils.h"
-
-namespace {
-const QString effectGroupSeparator = "_";
-const QString groupClose = "]";
-} // anonymous namespace
-
-void WEffectParameterKnobComposed::setupEffectParameterSlot(const ConfigKey& configKey) {
-    EffectParameterSlotPointer pParameterSlot =
-            m_pEffectsManager->getEffectParameterSlot(configKey);
-    if (!pParameterSlot) {
-        qWarning() << "EffectParameterKnobComposed" << configKey <<
-                "is not an effect parameter.";
-        return;
-    }
-    setEffectParameterSlot(pParameterSlot);
-    setFocusPolicy(Qt::NoFocus);
-}
-
-void WEffectParameterKnobComposed::setEffectParameterSlot(
-        EffectParameterSlotPointer pParameterSlot) {
-    m_pEffectParameterSlot = pParameterSlot;
-    if (m_pEffectParameterSlot) {
-        connect(m_pEffectParameterSlot.data(),
-                &EffectParameterSlot::updated,
-                this,
-                &WEffectParameterKnobComposed::parameterUpdated);
-    }
->>>>>>> f4819821
     parameterUpdated();
 }
 
