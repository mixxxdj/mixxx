--- conflicted
+++ resolved
@@ -2,15 +2,10 @@
 
 #include <QOpenGLFunctions>
 
-<<<<<<< HEAD
 #include "moc_winitialglwidget.cpp"
 
-WInitialGLWidget::WInitialGLWidget(QWidget* parent)
-        : WGLWidget(parent) {
-=======
 WInitialGLWidget::WInitialGLWidget(QWidget* pParent)
         : WGLWidget(pParent) {
->>>>>>> 02bd2bb2
 }
 
 void WInitialGLWidget::paintGL() {
