#pragma once

#include "preferences/usersettings.h"
#include "control/controlobject.h"

class ControlEncoder : public ControlObject {
    Q_OBJECT
  public:
<<<<<<< HEAD
    ControlEncoder(ConfigKey key, bool bIgnoreNops=true);
};
=======
    ControlEncoder(const ConfigKey& key, bool bIgnoreNops = true);
};

#endif
>>>>>>> 532b713e
<|MERGE_RESOLUTION|>--- conflicted
+++ resolved
@@ -6,12 +6,5 @@
 class ControlEncoder : public ControlObject {
     Q_OBJECT
   public:
-<<<<<<< HEAD
-    ControlEncoder(ConfigKey key, bool bIgnoreNops=true);
-};
-=======
     ControlEncoder(const ConfigKey& key, bool bIgnoreNops = true);
-};
-
-#endif
->>>>>>> 532b713e
+};