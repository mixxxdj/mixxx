--- conflicted
+++ resolved
@@ -10,17 +10,12 @@
 /// It is basically a PIMPL version of a ControlDoublePrivate Shared pointer
 class PollingControlProxy {
   public:
-<<<<<<< HEAD
-    PollingControlProxy()
-            : m_pControl(ControlDoublePrivate::getDefaultControl()) {
-=======
     // constructing a PollingControlProxy without a ConfigKey or ControlFlag::AllowMissingOrInvalid
     // would always trigger a DEBUG_ASSERT.
     PollingControlProxy() = delete;
 
     PollingControlProxy(ControlFlags flags)
             : PollingControlProxy(ConfigKey(), flags) {
->>>>>>> f86ced9c
     }
 
     PollingControlProxy(const QString& g, const QString& i, ControlFlags flags = ControlFlag::None)
