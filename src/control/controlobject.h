#pragma once

#include <QObject>
#include <QEvent>

#include "preferences/usersettings.h"
#include "controllers/midi/midimessage.h"
#include "control/control.h"

class ControlObject : public QObject {
    Q_OBJECT
  public:
    ControlObject();

    // bIgnoreNops: Don't emit a signal if the CO is set to its current value.
    // bTrack: Record statistics about this control.
    // bPersist: Store value on exit, load on startup.
    // defaultValue: default value of CO. If CO is persistent and there is no valid
    //               value found in the config, this is also the initial value.
    ControlObject(const ConfigKey& key,
            bool bIgnoreNops = true,
            bool bTrack = false,
            bool bPersist = false,
            double defaultValue = 0.0);
    virtual ~ControlObject();

    // Returns a pointer to the ControlObject matching the given ConfigKey
    static ControlObject* getControl(const ConfigKey& key, ControlFlags flags = ControlFlag::None);
    static ControlObject* getControl(const QString& group,
            const QString& item,
            ControlFlags flags = ControlFlag::None) {
        ConfigKey key(group, item);
        return getControl(key, flags);
    }

    // Checks whether a ControlObject exists or not
    static bool exists(const ConfigKey& key);

    QString name() const {
        return m_pControl ?  m_pControl->name() : QString();
    }

    void setName(const QString& name) {
        if (m_pControl) {
            m_pControl->setName(name);
        }
    }

    const QString description() const {
        return m_pControl ?  m_pControl->description() : QString();
    }

    void setDescription(const QString& description) {
        if (m_pControl) {
            m_pControl->setDescription(description);
        }
    }

<<<<<<< HEAD
    void setKbdRepeatable(bool enable) {
        if (m_pControl) {
            m_pControl->setKbdRepeatable(enable);
        }
    }

    bool getKbdRepeatable() const {
        return m_pControl ? m_pControl->getKbdRepeatable() : false;
=======
    void addAlias(const ConfigKey& aliasKey) const {
        ControlDoublePrivate::insertAlias(aliasKey, m_key);
>>>>>>> 3512199a
    }

    // Return the key of the object
    inline ConfigKey getKey() const {
        return m_key;
    }

    // Returns the value of the ControlObject
    inline double get() const {
        return m_pControl ? m_pControl->get() : 0.0;
    }

    // Returns the bool interpretation of the ControlObject
    inline bool toBool() const {
        return get() > 0.0;
    }

    // Instantly returns the value of the ControlObject
    static double get(const ConfigKey& key);

    /// Returns the boolean interpretation of the ControlObject's value.
    static bool toBool(const ConfigKey& key) {
        return ControlObject::get(key) > 0;
    }

    // Sets the ControlObject value. May require confirmation by owner.
    inline void set(double value) {
        if (m_pControl) {
            m_pControl->set(value, this);
        }
    }

    // Sets the ControlObject value and confirms it.
    inline void setAndConfirm(double value) {
        if (m_pControl) {
            m_pControl->setAndConfirm(value, this);
        }
    }

    // Forces the control to 'value', regardless of whether it has a change
    // request handler attached (identical to setAndConfirm).
    inline void forceSet(double value) {
        setAndConfirm(value);
    }

    // Instantly sets the value of the ControlObject
    static void set(const ConfigKey& key, const double& value);

    // Sets the default value
    inline void reset() {
        if (m_pControl) {
            m_pControl->reset();
        }
    }

    inline void setDefaultValue(double dValue) {
        if (m_pControl) {
            m_pControl->setDefaultValue(dValue);
        }
    }
    inline double defaultValue() const {
        return m_pControl ? m_pControl->defaultValue() : 0.0;
    }

    // Returns the parameterized value of the object. Thread safe, non-blocking.
    virtual double getParameter() const;

    // Returns the parameterized value of the object. Thread safe, non-blocking.
    virtual double getParameterForValue(double value) const;

    // Returns the parameterized value of the object. Thread safe, non-blocking.
    virtual double getParameterForMidi(double midiValue) const;

    // Sets the control parameterized value to v. Thread safe, non-blocking.
    virtual void setParameter(double v);

    // Sets the control parameterized value to v. Thread safe, non-blocking.
    virtual void setParameterFrom(double v, QObject* pSender = NULL);

    // Connects a Qt slot to a signal that is delivered when a new value change
    // request arrives for this control.
    // Qt::AutoConnection: Qt ensures that the signal slot is called from the
    // thread where the receiving object was created
    // You need to use Qt::DirectConnection for the engine objects, since the
    // audio thread has no Qt event queue. But be a ware of race conditions in this case.
    // ref: http://qt-project.org/doc/qt-4.8/qt.html#ConnectionType-enum
    template <typename Receiver, typename Slot>
    bool connectValueChangeRequest(Receiver receiver, Slot func,
                                   Qt::ConnectionType type = Qt::AutoConnection) {
        bool ret = false;
        if (m_pControl) {
          ret = m_pControl->connectValueChangeRequest(receiver, func, type);
        }
        return ret;
    }

    // Installs a value-change request handler that ignores all sets.
    void setReadOnly();

  signals:
    void valueChanged(double);

  public:
    // DEPRECATED: Called to set the control value from the controller
    // subsystem.
    virtual void setValueFromMidi(MidiOpCode o, double v);
    virtual double getMidiParameter() const;

  protected:
    // Key of the object
    ConfigKey m_key;
    QSharedPointer<ControlDoublePrivate> m_pControl;

  private slots:
    void privateValueChanged(double value, QObject* pSetter);
    void readOnlyHandler(double v);

  private:
    ControlObject(ControlObject&&) = delete;
    ControlObject(const ControlObject&) = delete;
    ControlObject& operator=(ControlObject&&) = delete;
    ControlObject& operator=(const ControlObject&) = delete;

    inline bool ignoreNops() const {
        return m_pControl ? m_pControl->ignoreNops() : true;
    }
};<|MERGE_RESOLUTION|>--- conflicted
+++ resolved
@@ -56,7 +56,6 @@
         }
     }
 
-<<<<<<< HEAD
     void setKbdRepeatable(bool enable) {
         if (m_pControl) {
             m_pControl->setKbdRepeatable(enable);
@@ -65,10 +64,10 @@
 
     bool getKbdRepeatable() const {
         return m_pControl ? m_pControl->getKbdRepeatable() : false;
-=======
+    }
+
     void addAlias(const ConfigKey& aliasKey) const {
         ControlDoublePrivate::insertAlias(aliasKey, m_key);
->>>>>>> 3512199a
     }
 
     // Return the key of the object
