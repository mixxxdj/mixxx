--- conflicted
+++ resolved
@@ -34,23 +34,9 @@
 void NetworkTask::invokeStart(int timeoutMillis, int delayMillis) {
     QMetaObject::invokeMethod(
             this,
-<<<<<<< HEAD
-            [this, timeoutMillis] {
-                this->slotStart(timeoutMillis);
-            });
-=======
-#if QT_VERSION < QT_VERSION_CHECK(5, 10, 0)
-            "slotStart",
-            Qt::AutoConnection,
-            Q_ARG(int, timeoutMillis),
-            Q_ARG(int, delayMillis)
-#else
             [this, timeoutMillis, delayMillis] {
                 this->slotStart(timeoutMillis, delayMillis);
-            }
-#endif
-    );
->>>>>>> 11d66086
+            });
 }
 
 void NetworkTask::invokeAbort() {
