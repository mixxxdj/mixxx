--- conflicted
+++ resolved
@@ -16,19 +16,7 @@
 #include "util/performancetimer.h"
 
 QtWaveformWidget::QtWaveformWidget(const char* group, QWidget* parent)
-<<<<<<< HEAD
         : BaseQOpenGLWidget(group, parent) {
-=======
-        : QGLWidget(parent, SharedGLContext::getWidget()),
-          WaveformWidgetAbstract(group) {
-    qDebug() << "Created QGLWidget. Context"
-             << "Valid:" << context()->isValid()
-             << "Sharing:" << context()->isSharing();
-    if (QGLContext::currentContext() != context()) {
-        makeCurrent();
-    }
-
->>>>>>> 53498cbd
     addRenderer<WaveformRenderBackground>();
     addRenderer<WaveformRendererEndOfTrack>();
     addRenderer<WaveformRendererPreroll>();
@@ -40,14 +28,6 @@
     setAttribute(Qt::WA_NoSystemBackground);
     setAttribute(Qt::WA_OpaquePaintEvent);
 
-<<<<<<< HEAD
-    if (QOpenGLContext::currentContext() != context()) {
-        makeCurrent();
-    }
-=======
-    setAutoBufferSwap(false);
-
->>>>>>> 53498cbd
     m_initSuccess = init();
 }
 
