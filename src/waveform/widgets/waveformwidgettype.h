#pragma once

class WaveformWidgetType {
  public:
    enum Type {
        // The order must not be changed because the waveforms are referenced
        // from the sorted preferences by a number.
        EmptyWaveform = 0,
<<<<<<< HEAD
        SoftwareSimpleWaveform, //TODO
        SoftwareWaveform,
        QtSimpleWaveform,
        QtWaveform,
        GLSimpleWaveform,
        GLFilteredWaveform,
        GLSLFilteredWaveform,
        HSVWaveform,
        GLVSyncTest,
        RGBWaveform,
        GLRGBWaveform,
        GLSLRGBWaveform,
        QtVSyncTest,
        QtHSVWaveform,
        QtRGBWaveform,
        GLSLRGBStackedWaveform,
=======
        SoftwareSimpleWaveform,  //TODO
        SoftwareWaveform,        // Filtered
        QtSimpleWaveform,        // Simple Qt
        QtWaveform,              // Filtered Qt
        GLSimpleWaveform,        // Simple GL
        GLFilteredWaveform,      // Filtered GL
        GLSLFilteredWaveform,    // Filtered GLSL
        HSVWaveform,             // HSV
        GLVSyncTest,             // VSync GL
        RGBWaveform,             // RGB
        GLRGBWaveform,           // RGB GL
        GLSLRGBWaveform,         // RGB GLSL
        QtVSyncTest,             // VSync Qt
        QtHSVWaveform,           // HSV Qt
        QtRGBWaveform,           // RGB Qt
>>>>>>> 0bed4206
        Count_WaveformwidgetType // Also used as invalid value
    };
};<|MERGE_RESOLUTION|>--- conflicted
+++ resolved
@@ -6,25 +6,7 @@
         // The order must not be changed because the waveforms are referenced
         // from the sorted preferences by a number.
         EmptyWaveform = 0,
-<<<<<<< HEAD
-        SoftwareSimpleWaveform, //TODO
-        SoftwareWaveform,
-        QtSimpleWaveform,
-        QtWaveform,
-        GLSimpleWaveform,
-        GLFilteredWaveform,
-        GLSLFilteredWaveform,
-        HSVWaveform,
-        GLVSyncTest,
-        RGBWaveform,
-        GLRGBWaveform,
-        GLSLRGBWaveform,
-        QtVSyncTest,
-        QtHSVWaveform,
-        QtRGBWaveform,
-        GLSLRGBStackedWaveform,
-=======
-        SoftwareSimpleWaveform,  //TODO
+        SoftwareSimpleWaveform,  // TODO
         SoftwareWaveform,        // Filtered
         QtSimpleWaveform,        // Simple Qt
         QtWaveform,              // Filtered Qt
@@ -39,7 +21,7 @@
         QtVSyncTest,             // VSync Qt
         QtHSVWaveform,           // HSV Qt
         QtRGBWaveform,           // RGB Qt
->>>>>>> 0bed4206
+        GLSLRGBStackedWaveform,  // RGB Stacked
         Count_WaveformwidgetType // Also used as invalid value
     };
 };