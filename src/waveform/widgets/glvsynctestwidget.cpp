--- conflicted
+++ resolved
@@ -16,29 +16,13 @@
 #include "util/performancetimer.h"
 
 GLVSyncTestWidget::GLVSyncTestWidget(const char* group, QWidget* parent)
-<<<<<<< HEAD
         : BaseQOpenGLWidget(group, parent) {
-//    addRenderer<WaveformRenderBackground>(); // 172 µs
-//    addRenderer<WaveformRendererEndOfTrack>(); // 677 µs 1145 µs (active)
-//    addRenderer<WaveformRendererPreroll>(); // 652 µs 2034 µs (active)
-//    addRenderer<WaveformRenderMarkRange>(); // 793 µs
-=======
-    : QGLWidget(parent, SharedGLContext::getWidget()),
-      WaveformWidgetAbstract(group) {
-    qDebug() << "Created QGLWidget. Context"
-             << "Valid:" << context()->isValid()
-             << "Sharing:" << context()->isSharing();
-    if (QGLContext::currentContext() != context()) {
-        makeCurrent();
-    }
-
     addRenderer<WaveformRenderBackground>(); // 172 µs
 //  addRenderer<WaveformRendererEndOfTrack>(); // 677 µs 1145 µs (active)
 //  addRenderer<WaveformRendererPreroll>(); // 652 µs 2034 µs (active)
 //  addRenderer<WaveformRenderMarkRange>(); // 793 µs
 
 #if !defined(QT_NO_OPENGL) && !defined(QT_OPENGL_ES_2)
->>>>>>> 53498cbd
     addRenderer<GLVSyncTestRenderer>(); // 841 µs // 2271 µs
 #endif                                  // !defined(QT_NO_OPENGL) && !defined(QT_OPENGL_ES_2
 
@@ -48,14 +32,6 @@
     setAttribute(Qt::WA_NoSystemBackground);
     setAttribute(Qt::WA_OpaquePaintEvent);
 
-<<<<<<< HEAD
-    if (QOpenGLContext::currentContext() != context()) {
-        makeCurrent();
-    }
-=======
-    setAutoBufferSwap(false);
-
->>>>>>> 53498cbd
     m_initSuccess = init();
 }
 
