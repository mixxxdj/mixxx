--- conflicted
+++ resolved
@@ -27,19 +27,7 @@
 
 GLSLWaveformWidget::GLSLWaveformWidget(const char* group, QWidget* parent,
                                        bool rgbRenderer)
-<<<<<<< HEAD
         : BaseQOpenGLWidget(group, parent) {
-=======
-        : QGLWidget(parent, SharedGLContext::getWidget()),
-          WaveformWidgetAbstract(group) {
-    qDebug() << "Created QGLWidget. Context"
-             << "Valid:" << context()->isValid()
-             << "Sharing:" << context()->isSharing();
-    if (QGLContext::currentContext() != context()) {
-        makeCurrent();
-    }
-
->>>>>>> 53498cbd
     addRenderer<WaveformRenderBackground>();
     addRenderer<WaveformRendererEndOfTrack>();
     addRenderer<WaveformRendererPreroll>();
@@ -59,15 +47,6 @@
     setAttribute(Qt::WA_NoSystemBackground);
     setAttribute(Qt::WA_OpaquePaintEvent);
 
-<<<<<<< HEAD
-    // Initialization requires activating our context.
-    if (QOpenGLContext::currentContext() != context()) {
-        makeCurrent();
-    }
-=======
-    setAutoBufferSwap(false);
-
->>>>>>> 53498cbd
     m_initSuccess = init();
 }
 
