#ifndef GLWAVEFORMWIDGETSHADER_H
#define GLWAVEFORMWIDGETSHADER_H

#include "waveform/widgets/baseqopenglwidget.h"
#include "util/duration.h"

class GLSLWaveformRendererSignal;

class GLSLWaveformWidget : public BaseQOpenGLWidget {
    Q_OBJECT
  public:
    GLSLWaveformWidget(const char* group, QWidget* parent,
                       bool rgbRenderer);
    ~GLSLWaveformWidget() override;

    void resize(int width, int height) override;

  protected:
    void castToQWidget() override;
    void paintEvent(QPaintEvent* event) override;
    void mouseDoubleClickEvent(QMouseEvent *) override;

  protected slots:
    mixxx::Duration render() override;

  private:
<<<<<<< HEAD
    GLSLWaveformRendererSignal* signalRenderer_;
=======
    GLSLWaveformRendererSignal* m_signalRenderer;

>>>>>>> 53498cbd
    friend class WaveformWidgetFactory;
};

class GLSLFilteredWaveformWidget : public GLSLWaveformWidget {
    Q_OBJECT
  public:
    GLSLFilteredWaveformWidget(const char* group, QWidget* parent);
    ~GLSLFilteredWaveformWidget() override = default;

    WaveformWidgetType::Type getType() const override { return WaveformWidgetType::GLSLFilteredWaveform; }

    static inline QString getWaveformWidgetName() { return tr("Filtered"); }
    static inline bool useOpenGl() { return true; }
    static inline bool useOpenGles() { return false; }
    static inline bool useOpenGLShaders() { return true; }
    static inline bool developerOnly() { return false; }
};

class GLSLRGBWaveformWidget : public GLSLWaveformWidget {
    Q_OBJECT
  public:
    GLSLRGBWaveformWidget(const char* group, QWidget* parent);
    ~GLSLRGBWaveformWidget() override = default;

    WaveformWidgetType::Type getType() const override { return WaveformWidgetType::GLSLRGBWaveform; }

    static inline QString getWaveformWidgetName() { return tr("RGB"); }
    static inline bool useOpenGl() { return true; }
    static inline bool useOpenGles() { return false; }
    static inline bool useOpenGLShaders() { return true; }
    static inline bool developerOnly() { return false; }
};


#endif // GLWAVEFORMWIDGETSHADER_H<|MERGE_RESOLUTION|>--- conflicted
+++ resolved
@@ -24,12 +24,8 @@
     mixxx::Duration render() override;
 
   private:
-<<<<<<< HEAD
-    GLSLWaveformRendererSignal* signalRenderer_;
-=======
     GLSLWaveformRendererSignal* m_signalRenderer;
 
->>>>>>> 53498cbd
     friend class WaveformWidgetFactory;
 };
 
