--- conflicted
+++ resolved
@@ -675,13 +675,8 @@
     }
 }
 
-<<<<<<< HEAD
-void WaveformWidgetFactory::render() {
+void WaveformWidgetFactory::renderSelf() {
     ScopedTimer t(u"WaveformWidgetFactory::render() %1waveforms",
-=======
-void WaveformWidgetFactory::renderSelf() {
-    ScopedTimer t("WaveformWidgetFactory::render() %1waveforms",
->>>>>>> 5ce8a601
             static_cast<int>(m_waveformWidgetHolders.size()));
 
     //int paintersSetupTime0 = 0;
@@ -759,13 +754,8 @@
     m_vsyncThread->vsyncSlotFinished();
 }
 
-<<<<<<< HEAD
-void WaveformWidgetFactory::swap() {
+void WaveformWidgetFactory::swapSelf() {
     ScopedTimer t(u"WaveformWidgetFactory::swap() %1waveforms",
-=======
-void WaveformWidgetFactory::swapSelf() {
-    ScopedTimer t("WaveformWidgetFactory::swap() %1waveforms",
->>>>>>> 5ce8a601
             static_cast<int>(m_waveformWidgetHolders.size()));
 
     // Do this in an extra slot to be sure to hit the desired interval
