--- conflicted
+++ resolved
@@ -613,22 +613,6 @@
             //qDebug() << "swap() start" << m_vsyncThread->elapsed();
             for (int i = 0; i < m_waveformWidgetHolders.size(); i++) {
                 WaveformWidgetAbstract* pWaveformWidget = m_waveformWidgetHolders[i].m_waveformWidget;
-<<<<<<< HEAD
-                if (pWaveformWidget->getWidth() > 0) {
-                    QOpenGLWidget* glw = dynamic_cast<QOpenGLWidget*>(pWaveformWidget->getWidget());
-                    // Don't swap invalid / invisible widgets or widgets with an
-                    // unexposed window. Prevents continuous log spew of
-                    // "QOpenGLContext::swapBuffers() called with non-exposed
-                    // window, behavior is undefined" on Qt5. See Bug #1779487.
-                    if (glw && glw->isValid() && glw->isVisible()) {
-                        auto window = glw->windowHandle();
-                        if (window && window->isExposed()) {
-                            VSyncThread::swapGl(glw, i);
-                        }
-                    }
-                }
-=======
->>>>>>> 84ca00e6
 
                 // Don't swap invalid / invisible widgets or widgets with an
                 // unexposed window. Prevents continuous log spew of
@@ -637,7 +621,7 @@
                 if (!shouldRenderWaveform(pWaveformWidget)) {
                     continue;
                 }
-                QGLWidget* glw = dynamic_cast<QGLWidget*>(pWaveformWidget->getWidget());
+                auto glw = dynamic_cast<QOpenGLWidget*>(pWaveformWidget->getWidget());
                 if (glw != nullptr) {
                     VSyncThread::swapGl(glw, i);
                 }
