#include "waveform/waveformwidgetfactory.h"

#include "waveform/renderers/waveformrendererabstract.h"
#include "waveform/waveform.h"

#ifdef MIXXX_USE_QOPENGL
#include <QOpenGLShaderProgram>
#include <QOpenGLWindow>
#else
#include <QGLFormat>
#include <QGLShaderProgram>
#endif

#include <QOpenGLFunctions>
#include <QRegularExpression>
#include <QStringList>
#include <QWidget>
#include <QWindow>

#include "moc_waveformwidgetfactory.cpp"
#include "util/cmdlineargs.h"
#include "util/math.h"
#include "util/performancetimer.h"
#include "util/timer.h"
#include "waveform/guitick.h"
#include "waveform/sharedglcontext.h"
#include "waveform/visualsmanager.h"
#include "waveform/vsyncthread.h"
#ifdef MIXXX_USE_QOPENGL
#include "waveform/renderers/allshader/waveformrenderersignalbase.h"
#include "waveform/widgets/allshader/waveformwidget.h"
#include "waveform/widgets/glvsynctestwidget.h"
#endif
#include "waveform/widgets/emptywaveformwidget.h"
#include "waveform/widgets/hsvwaveformwidget.h"
#include "waveform/widgets/rgbwaveformwidget.h"
#include "waveform/widgets/softwarewaveformwidget.h"
#include "waveform/widgets/waveformwidgetabstract.h"
#include "widget/wvumeterbase.h"
#include "widget/wvumeterlegacy.h"
#include "widget/wwaveformviewer.h"

namespace {
// Returns true if the given waveform should be rendered.
bool shouldRenderWaveform(WaveformWidgetAbstract* pWaveformWidget) {
    if (pWaveformWidget == nullptr ||
        pWaveformWidget->getWidth() == 0 ||
        pWaveformWidget->getHeight() == 0) {
        return false;
    }

    auto* glw = pWaveformWidget->getGLWidget();
    if (glw == nullptr) {
        // Not a WGLWidget. We can simply use QWidget::isVisible.
        auto* qwidget = qobject_cast<QWidget*>(pWaveformWidget->getWidget());
        return qwidget != nullptr && qwidget->isVisible();
    }

    return glw->shouldRender();
}

const QRegularExpression openGLVersionRegex(QStringLiteral("^(\\d+)\\.(\\d+).*$"));

const QString kWaveformGroup(QStringLiteral("[Waveform]"));
const ConfigKey kWaveformTypeKey =
        ConfigKey(kWaveformGroup, QStringLiteral("WaveformType"));
const ConfigKey kHardwareAccelerationKey =
        ConfigKey(kWaveformGroup, QStringLiteral("use_hardware_acceleration"));
const ConfigKey kZoomSyncKey = ConfigKey(
        kWaveformGroup, QStringLiteral("ZoomSynchronization"));
const ConfigKey kEndOfTrackWarningKey = ConfigKey(
        kWaveformGroup, QStringLiteral("EndOfTrackWarningTime"));
const ConfigKey kDefaultZoomKey =
        ConfigKey(kWaveformGroup, QStringLiteral("DefaultZoom"));
const ConfigKey kFrameRateKey =
        ConfigKey(kWaveformGroup, QStringLiteral("FrameRate"));
const ConfigKey kVSyncKey = ConfigKey(kWaveformGroup, QStringLiteral("VSync"));

ConfigKey visualGainKey(int index) {
    return ConfigKey(kWaveformGroup, QStringLiteral("VisualGain_") + QString::number(index));
}

}  // anonymous namespace

///////////////////////////////////////////

WaveformWidgetAbstractHandle::WaveformWidgetAbstractHandle()
        : m_type(WaveformWidgetType::Invalid) {
}

///////////////////////////////////////////

WaveformWidgetHolder::WaveformWidgetHolder()
        : m_waveformWidget(nullptr),
          m_waveformViewer(nullptr),
          m_skinContextCache(UserSettingsPointer(), QString()) {
}

WaveformWidgetHolder::WaveformWidgetHolder(WaveformWidgetAbstract* waveformWidget,
                                           WWaveformViewer* waveformViewer,
                                           const QDomNode& node,
                                           const SkinContext& parentContext)
    : m_waveformWidget(waveformWidget),
      m_waveformViewer(waveformViewer),
      m_skinNodeCache(node.cloneNode()),
      m_skinContextCache(&parentContext) {
}

///////////////////////////////////////////

WaveformWidgetFactory::WaveformWidgetFactory()
        // Set an empty waveform initially. We will set the correct one when skin load finishes.
        // Concretely, we want to set a non-GL waveform when loading the skin so that the window
        // loads correctly.
        : m_type(WaveformWidgetType::Empty),
          m_configType(WaveformWidgetType::Empty),
          m_config(nullptr),
          m_skipRender(false),
          m_frameRate(60),
          m_endOfTrackWarningTime(30),
          m_defaultZoom(WaveformWidgetRenderer::s_waveformDefaultZoom),
          m_zoomSync(true),
          m_overviewNormalized(false),
          m_untilMarkShowBeats(false),
          m_untilMarkShowTime(false),
          m_untilMarkAlign(Qt::AlignVCenter),
          m_untilMarkTextPointSize(24),
          m_untilMarkTextHeightLimit(toUntilMarkTextHeightLimit(0)),
          m_openGlAvailable(false),
          m_openGlesAvailable(false),
          m_openGLShaderAvailable(false),
          m_beatGridAlpha(90),
          m_vsyncThread(nullptr),
          m_pGuiTick(nullptr),
          m_pVisualsManager(nullptr),
          m_frameCnt(0),
          m_actualFrameRate(0),
          m_playMarkerPosition(WaveformWidgetRenderer::s_defaultPlayMarkerPosition) {
    m_visualGain[AllBand] = 1.0;
    m_visualGain[Low] = 1.0;
    m_visualGain[Mid] = 1.0;
    m_visualGain[High] = 1.0;

#ifdef MIXXX_USE_QOPENGL
    WGLWidget* widget = SharedGLContext::getWidget();
    if (widget) {
        widget->makeCurrentIfNeeded();
        auto* pContext = QOpenGLContext::currentContext();
        if (pContext) {
            auto* glFunctions = pContext->functions();
            glFunctions->initializeOpenGLFunctions();
            QString versionString(QLatin1String(
                    reinterpret_cast<const char*>(glFunctions->glGetString(GL_VERSION))));
            QString vendorString(QLatin1String(
                    reinterpret_cast<const char*>(glFunctions->glGetString(GL_VENDOR))));
            QString rendererString = QString(QLatin1String(
                    reinterpret_cast<const char*>(glFunctions->glGetString(GL_RENDERER))));
            qDebug().noquote() << QStringLiteral(
                    "OpenGL driver version string \"%1\", vendor \"%2\", "
                    "renderer \"%3\"")
                                          .arg(versionString, vendorString, rendererString);

            GLint majorVersion, minorVersion = GL_INVALID_ENUM;
            glFunctions->glGetIntegerv(GL_MAJOR_VERSION, &majorVersion);
            glFunctions->glGetIntegerv(GL_MINOR_VERSION, &minorVersion);
            if (majorVersion == GL_INVALID_ENUM || minorVersion == GL_INVALID_ENUM) {
                // GL_MAJOR/MINOR_VERSION are not supported below OpenGL 3.0, so
                // parse GL_VERSION string as a fallback.
                // https://www.khronos.org/opengl/wiki/OpenGL_Context#OpenGL_version_number
                auto match = openGLVersionRegex.match(versionString);
                DEBUG_ASSERT(match.hasMatch());
                majorVersion = match.captured(1).toInt();
                minorVersion = match.captured(2).toInt();
            }

            qDebug().noquote()
                    << QStringLiteral("Supported OpenGL version: %1.%2")
                               .arg(QString::number(majorVersion), QString::number(minorVersion));

            m_openGLShaderAvailable = QOpenGLShaderProgram::hasOpenGLShaderPrograms(pContext);

            m_openGLVersion = pContext->isOpenGLES() ? "ES " : "";
            m_openGLVersion += majorVersion == 0 ? QString("None") : versionString;

            // Qt5 requires at least OpenGL 2.1 or OpenGL ES 2.0
            if (pContext->isOpenGLES()) {
                if (majorVersion * 100 + minorVersion >= 200) {
                    m_openGlesAvailable = true;
                }
            } else {
                if (majorVersion * 100 + minorVersion >= 201) {
                    m_openGlAvailable = true;
                }
            }

            if (!rendererString.isEmpty()) {
                m_openGLVersion += " (" + rendererString + ")";
            }
        } else {
            qDebug() << "QOpenGLContext::currentContext() returns nullptr";
        }
        widget->doneCurrent();
        widget->hide();
    }
#else
    QGLWidget* pGlWidget = SharedGLContext::getWidget();
    if (pGlWidget && pGlWidget->isValid()) {
        // will be false if SafeMode is enabled

        pGlWidget->show();
        // Without a makeCurrent, hasOpenGLShaderPrograms returns false on Qt 5.
        // and QGLFormat::openGLVersionFlags() returns the maximum known version
        pGlWidget->makeCurrent();

        QGLFormat::OpenGLVersionFlags version = QGLFormat::openGLVersionFlags();

        auto rendererString = QString();
        if (QOpenGLContext::currentContext()) {
            auto glFunctions = QOpenGLFunctions();

            glFunctions.initializeOpenGLFunctions();
            QString versionString(QLatin1String(
                    reinterpret_cast<const char*>(glFunctions.glGetString(GL_VERSION))));
            QString vendorString(QLatin1String(
                    reinterpret_cast<const char*>(glFunctions.glGetString(GL_VENDOR))));
            rendererString = QString(QLatin1String(
                    reinterpret_cast<const char*>(glFunctions.glGetString(GL_RENDERER))));

            // Either GL or GL ES Version is set, not both.
            qDebug() << QString("openGLVersionFlags 0x%1").arg(version, 0, 16) << versionString << vendorString << rendererString;
        } else {
            qDebug() << "QOpenGLContext::currentContext() returns nullptr";
            qDebug() << "pGlWidget->->windowHandle() =" << pGlWidget->windowHandle();
        }

        int majorGlVersion = 0;
        int minorGlVersion = 0;
        int majorGlesVersion = 0;
        int minorGlesVersion = 0;
        if (version == QGLFormat::OpenGL_Version_None) {
            m_openGLVersion = "None";
        } else if (version & QGLFormat::OpenGL_Version_4_3) {
            majorGlVersion = 4;
            minorGlVersion = 3;
        } else if (version & QGLFormat::OpenGL_Version_4_2) {
            majorGlVersion = 4;
            minorGlVersion = 2;
        } else if (version & QGLFormat::OpenGL_Version_4_1) {
            majorGlVersion = 4;
            minorGlVersion = 1;
        } else if (version & QGLFormat::OpenGL_Version_4_0) {
            majorGlVersion = 4;
            minorGlVersion = 0;
        } else if (version & QGLFormat::OpenGL_Version_3_3) {
            majorGlVersion = 3;
            minorGlVersion = 3;
        } else if (version & QGLFormat::OpenGL_Version_3_2) {
            majorGlVersion = 3;
            minorGlVersion = 2;
        } else if (version & QGLFormat::OpenGL_Version_3_1) {
            majorGlVersion = 3;
            minorGlVersion = 1;
        } else if (version & QGLFormat::OpenGL_Version_3_0) {
            majorGlVersion = 3;
        } else if (version & QGLFormat::OpenGL_Version_2_1) {
            majorGlVersion = 2;
            minorGlVersion = 1;
        } else if (version & QGLFormat::OpenGL_Version_2_0) {
            majorGlVersion = 2;
            minorGlVersion = 0;
        } else if (version & QGLFormat::OpenGL_Version_1_5) {
            majorGlVersion = 1;
            minorGlVersion = 5;
        } else if (version & QGLFormat::OpenGL_Version_1_4) {
            majorGlVersion = 1;
            minorGlVersion = 4;
        } else if (version & QGLFormat::OpenGL_Version_1_3) {
            majorGlVersion = 1;
            minorGlVersion = 3;
        } else if (version & QGLFormat::OpenGL_Version_1_2) {
            majorGlVersion = 1;
            minorGlVersion = 2;
        } else if (version & QGLFormat::OpenGL_Version_1_1) {
            majorGlVersion = 1;
            minorGlVersion = 1;
        } else if (version & QGLFormat::OpenGL_ES_Version_2_0) {
            m_openGLVersion = "ES 2.0";
            majorGlesVersion = 2;
            minorGlesVersion = 0;
        } else if (version & QGLFormat::OpenGL_ES_CommonLite_Version_1_1) {
            if (version & QGLFormat::OpenGL_ES_Common_Version_1_1) {
                m_openGLVersion = "ES 1.1";
            } else {
                m_openGLVersion = "ES Common Lite 1.1";
            }
            majorGlesVersion = 1;
            minorGlesVersion = 1;
        } else if (version & QGLFormat::OpenGL_ES_Common_Version_1_1) {
            m_openGLVersion = "ES Common Lite 1.1";
            majorGlesVersion = 1;
            minorGlesVersion = 1;
        } else if (version & QGLFormat::OpenGL_ES_CommonLite_Version_1_0) {
            if (version & QGLFormat::OpenGL_ES_Common_Version_1_0) {
                m_openGLVersion = "ES 1.0";
            } else {
                m_openGLVersion = "ES Common Lite 1.0";
            }
            majorGlesVersion = 1;
            minorGlesVersion = 0;
        } else if (version & QGLFormat::OpenGL_ES_Common_Version_1_0) {
            m_openGLVersion = "ES Common Lite 1.0";
            majorGlesVersion = 1;
            minorGlesVersion = 0;
        } else {
            m_openGLVersion = QString("Unknown 0x%1")
                .arg(version, 0, 16);
        }

        if (majorGlVersion != 0) {
            m_openGLVersion = QString::number(majorGlVersion) + "."
                    + QString::number(minorGlVersion);

#if !defined(QT_NO_OPENGL) && !defined(QT_OPENGL_ES_2)
            if (majorGlVersion * 100 + minorGlVersion >= 201) {
                // Qt5 requires at least OpenGL 2.1 or OpenGL ES 2.0
                m_openGlAvailable = true;
            }
#endif
        } else {
            if (majorGlesVersion * 100 + minorGlesVersion >= 200) {
                // Qt5 requires at least OpenGL 2.1 or OpenGL ES 2.0
                m_openGlesAvailable = true;
            }
        }

        m_openGLShaderAvailable =
                QGLShaderProgram::hasOpenGLShaderPrograms(
                        pGlWidget->context());

        if (!rendererString.isEmpty()) {
            m_openGLVersion += " (" + rendererString + ")";
        }

        pGlWidget->hide();
    }
#endif
    evaluateWidgets();
    m_time.start();
}

WaveformWidgetFactory::~WaveformWidgetFactory() {
    if (m_vsyncThread) {
        delete m_vsyncThread;
    }
}

bool WaveformWidgetFactory::setConfig(UserSettingsPointer config) {
    m_config = config;
    if (!m_config) {
        return false;
    }

    bool ok = false;

    int frameRate = m_config->getValue(kFrameRateKey, m_frameRate);
    m_frameRate = math_clamp(frameRate, 1, 120);

    int endTime = m_config->getValueString(kEndOfTrackWarningKey).toInt(&ok);
    if (ok) {
        setEndOfTrackWarningTime(endTime);
    } else {
        m_config->setValue(kEndOfTrackWarningKey, m_endOfTrackWarningTime);
    }

    double defaultZoom = m_config->getValueString(kDefaultZoomKey).toDouble(&ok);
    if (ok) {
        setDefaultZoom(defaultZoom);
    } else{
        m_config->setValue(kDefaultZoomKey, m_defaultZoom);
    }

    bool zoomSync = m_config->getValue(kZoomSyncKey, m_zoomSync);
    setZoomSync(zoomSync);

    int beatGridAlpha =
            m_config->getValue(ConfigKey(kWaveformGroup, QStringLiteral("beatGridAlpha")),
                    m_beatGridAlpha);
    setDisplayBeatGridAlpha(beatGridAlpha);

    WaveformWidgetType::Type type = static_cast<WaveformWidgetType::Type>(
            m_config->getValueString(kWaveformTypeKey).toInt(&ok));
    // Store the widget type on m_configType for later initialization.
    // We will initialize the objects later because of a problem with GL on QT 5.14.2 on Windows
    if (!ok || !setWidgetType(type, &m_configType)) {
        setWidgetType(WaveformWidgetType::RGB, &m_configType);
    }

    for (int i = 0; i < BandCount; i++) {
        double visualGain = m_config->getValueString(visualGainKey(i)).toDouble(&ok);
        if (ok) {
            // TODO validate value? 0 < value < 5.0
            setVisualGain(BandIndex(i), visualGain);
        } else {
            m_config->setValue(visualGainKey(i), m_visualGain[i]);
        }
    }

    int overviewNormalized =
            m_config->getValueString(
                            ConfigKey(kWaveformGroup, QStringLiteral("OverviewNormalized")))
                    .toInt(&ok);
    if (ok) {
        setOverviewNormalized(static_cast<bool>(overviewNormalized));
    } else {
        m_config->set(ConfigKey(kWaveformGroup, QStringLiteral("OverviewNormalized")),
                ConfigValue(m_overviewNormalized));
    }

    m_playMarkerPosition =
            m_config->getValue(ConfigKey(kWaveformGroup, QStringLiteral("PlayMarkerPosition")),
                    WaveformWidgetRenderer::s_defaultPlayMarkerPosition);
    setPlayMarkerPosition(m_playMarkerPosition);

    int untilMarkShowBeats =
            m_config->getValueString(
                            ConfigKey(kWaveformGroup, QStringLiteral("UntilMarkShowBeats")))
                    .toInt(&ok);
    if (ok) {
        setUntilMarkShowBeats(static_cast<bool>(untilMarkShowBeats));
    } else {
        m_config->setValue(ConfigKey(kWaveformGroup, QStringLiteral("UntilMarkShowBeats")),
                m_untilMarkShowBeats);
    }
    int untilMarkShowTime =
            m_config->getValueString(
                            ConfigKey(kWaveformGroup, QStringLiteral("UntilMarkShowTime")))
                    .toInt(&ok);
    if (ok) {
        setUntilMarkShowTime(static_cast<bool>(untilMarkShowTime));
    } else {
        m_config->setValue(ConfigKey(kWaveformGroup, QStringLiteral("UntilMarkShowTime")),
                m_untilMarkShowTime);
    }

    setUntilMarkAlign(toUntilMarkAlign(
            m_config->getValue(ConfigKey(kWaveformGroup, QStringLiteral("UntilMarkAlign")),
                    toUntilMarkAlignIndex(m_untilMarkAlign))));
    setUntilMarkTextPointSize(m_config->getValue(
            ConfigKey(kWaveformGroup, QStringLiteral("UntilMarkTextPointSize")),
            m_untilMarkTextPointSize));
    setUntilMarkTextHeightLimit(toUntilMarkTextHeightLimit(m_config->getValue(
            ConfigKey(kWaveformGroup, QStringLiteral("UntilMarkTextHeightLimit")),
            toUntilMarkTextHeightLimitIndex(m_untilMarkTextHeightLimit))));
    setStemReorderOnChange(m_config->getValue(
            ConfigKey(kWaveformGroup, QStringLiteral("stem_reorder_on_change")),
            true));
    setStemOpacity(static_cast<float>(
            m_config->getValue(ConfigKey(kWaveformGroup, QStringLiteral("stem_opacity")),
                    0.75)));
    setStemOutlineOpacity(static_cast<float>(
            m_config->getValue(ConfigKey(kWaveformGroup, QStringLiteral("stem_outline_opacity")),
                    0.15)));

    return true;
}

void WaveformWidgetFactory::destroyWidgets() {
    for (auto& holder : m_waveformWidgetHolders) {
        WaveformWidgetAbstract* pWidget = holder.m_waveformWidget;
        holder.m_waveformWidget = nullptr;
        delete pWidget;
    }
    m_waveformWidgetHolders.clear();
}

void WaveformWidgetFactory::addVuMeter(WVuMeterLegacy* pVuMeter) {
    // Do not hold the pointer to of timer listeners since they may be deleted.
    // We don't activate update() or repaint() directly so listener widgets
    // can decide whether to paint or not.
    connect(this,
            &WaveformWidgetFactory::waveformUpdateTick,
            pVuMeter,
            &WVuMeterLegacy::maybeUpdate,
            Qt::DirectConnection);
}

void WaveformWidgetFactory::addVuMeter(WVuMeterBase* pVuMeter) {
    // WVuMeterGLs to be rendered and swapped from the vsync thread
    connect(this,
            &WaveformWidgetFactory::renderVuMeters,
            pVuMeter,
            &WVuMeterBase::render);
    connect(this,
            &WaveformWidgetFactory::swapVuMeters,
            pVuMeter,
            &WVuMeterBase::swap);
}

void WaveformWidgetFactory::slotSkinLoaded() {
    setWidgetTypeFromConfig();
#if QT_VERSION >= QT_VERSION_CHECK(5, 14, 0) && defined __WINDOWS__
    // This regenerates the waveforms twice because of a bug found on Windows
    // where the first one fails.
    // The problem is that the window of the widget thinks that it is not exposed.
    // (https://doc.qt.io/qt-5/qwindow.html#exposeEvent )
    setWidgetTypeFromConfig();
#endif
}

bool WaveformWidgetFactory::setWaveformWidget(WWaveformViewer* viewer,
                                              const QDomElement& node,
                                              const SkinContext& parentContext) {
    int index = findIndexOf(viewer);
    if (index != -1) {
        qDebug() << "WaveformWidgetFactory::setWaveformWidget - "\
                    "viewer already have a waveform widget but it's not found by the factory !";
        delete viewer->getWaveformWidget();
    }

    // Cast to widget done just after creation because it can't be perform in
    // constructor (pure virtual)
    WaveformWidgetAbstract* waveformWidget = createWaveformWidget(m_type, viewer);
    viewer->setWaveformWidget(waveformWidget);
    viewer->setup(node, parentContext);

    // create new holder
    WaveformWidgetHolder holder(waveformWidget, viewer, node, &parentContext);
    if (index == -1) {
        // add holder
        m_waveformWidgetHolders.push_back(std::move(holder));
        index = static_cast<int>(m_waveformWidgetHolders.size()) - 1;
    } else {
        // update holder
        DEBUG_ASSERT(index >= 0);
        m_waveformWidgetHolders[index] = std::move(holder);
    }

    viewer->setZoom(m_defaultZoom);
    viewer->setDisplayBeatGridAlpha(m_beatGridAlpha);
    viewer->setPlayMarkerPosition(m_playMarkerPosition);
    waveformWidget->resize(viewer->width(), viewer->height());
    waveformWidget->getWidget()->show();
    viewer->update();

    qDebug() << "WaveformWidgetFactory::setWaveformWidget - waveform widget added in factory, index" << index;

    return true;
}

void WaveformWidgetFactory::setFrameRate(int frameRate) {
    m_frameRate = math_clamp(frameRate, 1, 120);
    if (m_config) {
        m_config->setValue(kFrameRateKey, m_frameRate);
    }
    if (m_vsyncThread) {
        m_vsyncThread->setSyncIntervalTimeMicros(static_cast<int>(1e6 / m_frameRate));
    }
}

void WaveformWidgetFactory::setEndOfTrackWarningTime(int endTime) {
    m_endOfTrackWarningTime = endTime;
    if (m_config) {
        m_config->setValue(kEndOfTrackWarningKey, m_endOfTrackWarningTime);
    }
}

bool WaveformWidgetFactory::setWidgetType(WaveformWidgetType::Type type) {
    return setWidgetType(type, &m_type);
}

bool WaveformWidgetFactory::setWidgetType(
        WaveformWidgetType::Type type,
        WaveformWidgetType::Type* pCurrentType) {
    if (type == *pCurrentType) {
        return true;
    }

    // check if type is acceptable
    int index = findHandleIndexFromType(type);
    bool isAcceptable = index > -1;
    *pCurrentType = isAcceptable ? type : WaveformWidgetType::Empty;
    if (m_config) {
        m_configType = *pCurrentType;
        // TODO do not set "Empty"?
        m_config->setValue(kWaveformTypeKey, *pCurrentType);
    }
    return isAcceptable;
}

bool WaveformWidgetFactory::widgetTypeSupportsUntilMark() const {
    switch (m_configType) {
    case WaveformWidgetType::RGB:
        return true;
    case WaveformWidgetType::Filtered:
        return true;
    case WaveformWidgetType::Simple:
        return true;
    case WaveformWidgetType::HSV:
        return true;
    case WaveformWidgetType::Stacked:
        return true;
    default:
        break;
    }
    return false;
}

bool WaveformWidgetFactory::setWidgetTypeFromConfig() {
    int empty = findHandleIndexFromType(WaveformWidgetType::Empty);
    int desired = findHandleIndexFromType(m_configType);
    if (desired == -1) {
        qDebug() << "WaveformWidgetFactory::setWidgetTypeFromConfig"
                 << " - configured type" << static_cast<int>(m_configType)
                 << "not found -- using 'EmptyWaveform'";
        desired = empty;
    }
    return setWidgetTypeFromHandle(desired, true);
}

bool WaveformWidgetFactory::setWidgetTypeFromHandle(int handleIndex, bool force) {
    if (handleIndex < 0 || handleIndex >= m_waveformWidgetHandles.size()) {
        qDebug() << "WaveformWidgetFactory::setWidgetTypeFromHandle"
                    " - invalid handle --> using 'EmptyWaveform'";
        // fallback empty type
        setWidgetType(WaveformWidgetType::Empty);
        return false;
    }

    WaveformWidgetAbstractHandle& handle = m_waveformWidgetHandles[handleIndex];
    if (handle.m_type == m_type && !force) {
        qDebug() << "WaveformWidgetFactory::setWidgetTypeFromHandle - type"
                 << handle.getDisplayName() << "already in use";
        return true;
    }

    // change the type
    setWidgetType(handle.m_type);

    m_skipRender = true;

    //re-create/setup all waveform widgets
    for (auto& holder : m_waveformWidgetHolders) {
        WaveformWidgetAbstract* previousWidget = holder.m_waveformWidget;
        TrackPointer pTrack = previousWidget->getTrackInfo();
        //previousWidget->hold();
        double previousZoom = previousWidget->getZoom();
        double previousPlayMarkerPosition = previousWidget->getPlayMarkerPosition();
        int previousbeatgridAlpha = previousWidget->getBeatGridAlpha();
        delete previousWidget;
        WWaveformViewer* viewer = holder.m_waveformViewer;
        WaveformWidgetAbstract* widget = createWaveformWidget(m_type, holder.m_waveformViewer);
        holder.m_waveformWidget = widget;
        viewer->setWaveformWidget(widget);
        viewer->setup(holder.m_skinNodeCache, holder.m_skinContextCache);
        viewer->setZoom(previousZoom);
        viewer->setPlayMarkerPosition(previousPlayMarkerPosition);
        viewer->setDisplayBeatGridAlpha(previousbeatgridAlpha);
        // resize() doesn't seem to get called on the widget. I think Qt skips
        // it since the size didn't change.
        //viewer->resize(viewer->size());
        widget->resize(viewer->width(), viewer->height());
        widget->setTrack(pTrack);
        widget->getWidget()->show();
        viewer->update();
    }

    m_skipRender = false;
    return true;
}

void WaveformWidgetFactory::setDefaultZoom(double zoom) {
    m_defaultZoom = math_clamp(zoom, WaveformWidgetRenderer::s_waveformMinZoom,
                               WaveformWidgetRenderer::s_waveformMaxZoom);
    if (m_config) {
        m_config->setValue(kDefaultZoomKey, m_defaultZoom);
    }

    for (const auto& holder : std::as_const(m_waveformWidgetHolders)) {
        holder.m_waveformViewer->setZoom(m_defaultZoom);
    }
}

void WaveformWidgetFactory::setZoomSync(bool sync) {
    m_zoomSync = sync;
    if (m_config) {
        m_config->setValue(kZoomSyncKey, m_zoomSync);
    }

    if (m_waveformWidgetHolders.size() == 0) {
        return;
    }

    double refZoom = m_waveformWidgetHolders[0].m_waveformWidget->getZoom();
    for (const auto& holder : std::as_const(m_waveformWidgetHolders)) {
        holder.m_waveformViewer->setZoom(refZoom);
    }
}

void WaveformWidgetFactory::setDisplayBeatGridAlpha(int alpha) {
    m_beatGridAlpha = alpha;
    if (m_waveformWidgetHolders.size() == 0) {
        return;
    }

    for (const auto& holder : std::as_const(m_waveformWidgetHolders)) {
        holder.m_waveformWidget->setDisplayBeatGridAlpha(m_beatGridAlpha);
    }
}

void WaveformWidgetFactory::setVisualGain(BandIndex index, double gain) {
    m_visualGain[index] = gain;
    if (m_config) {
        m_config->setValue(visualGainKey(index), m_visualGain[index]);
    }
    emit visualGainChanged(
            m_visualGain[BandIndex::AllBand],
            m_visualGain[BandIndex::Low],
            m_visualGain[BandIndex::Mid],
            m_visualGain[BandIndex::High]);
    if (index == BandIndex::AllBand && !m_overviewNormalized) {
        emit overviewScalingChanged();
    }
}

double WaveformWidgetFactory::getVisualGain(BandIndex index) const {
    return m_visualGain[index];
}

void WaveformWidgetFactory::setOverviewNormalized(bool normalize) {
    m_overviewNormalized = normalize;
    if (m_config) {
        m_config->set(ConfigKey(kWaveformGroup, QStringLiteral("OverviewNormalized")),
                ConfigValue(m_overviewNormalized));
    }
    emit overviewScalingChanged();
}

void WaveformWidgetFactory::setPlayMarkerPosition(double position) {
    m_playMarkerPosition = position;
    if (m_config) {
        m_config->setValue(ConfigKey(kWaveformGroup, QStringLiteral("PlayMarkerPosition")),
                m_playMarkerPosition);
    }

    for (const auto& holder : std::as_const(m_waveformWidgetHolders)) {
        holder.m_waveformWidget->setPlayMarkerPosition(m_playMarkerPosition);
    }
}

void WaveformWidgetFactory::notifyZoomChange(WWaveformViewer* viewer) {
    WaveformWidgetAbstract* pWaveformWidget = viewer->getWaveformWidget();
    if (pWaveformWidget == nullptr || !isZoomSync()) {
        return;
    }
    double refZoom = pWaveformWidget->getZoom();

    for (const auto& holder : std::as_const(m_waveformWidgetHolders)) {
        if (holder.m_waveformViewer != viewer) {
            holder.m_waveformViewer->setZoom(refZoom);
        }
    }
}

void WaveformWidgetFactory::renderSelf() {
    ScopedTimer t(QStringLiteral("WaveformWidgetFactory::render() %1waveforms"),
            static_cast<int>(m_waveformWidgetHolders.size()));

    if (!m_skipRender) {
        if (m_type) {   // no regular updates for an empty waveform
            // next rendered frame is displayed after next buffer swap and than after VSync
            QVarLengthArray<bool, 10> shouldRenderWaveforms(
                    static_cast<int>(m_waveformWidgetHolders.size()));
            for (decltype(m_waveformWidgetHolders)::size_type i = 0;
                    i < m_waveformWidgetHolders.size();
                    i++) {
                WaveformWidgetAbstract* pWaveformWidget = m_waveformWidgetHolders[i].m_waveformWidget;
                // Don't bother doing the pre-render work if we aren't going to
                // render this widget.
                bool shouldRender = shouldRenderWaveform(pWaveformWidget);
                shouldRenderWaveforms[static_cast<int>(i)] = shouldRender;
                if (!shouldRender) {
                    continue;
                }
                // Calculate play position for the new Frame in following run
                pWaveformWidget->preRender(m_vsyncThread);
            }
            //qDebug() << "prerender" << m_vsyncThread->elapsed();

            // It may happen that there is an artificially delayed due to
            // anti tearing driver settings
            // all render commands are delayed until the swap from the previous run is executed
            for (decltype(m_waveformWidgetHolders)::size_type i = 0;
                    i < m_waveformWidgetHolders.size();
                    i++) {
                WaveformWidgetAbstract* pWaveformWidget = m_waveformWidgetHolders[i].m_waveformWidget;
                if (!shouldRenderWaveforms[static_cast<int>(i)]) {
                    continue;
                }
                pWaveformWidget->render();
                //qDebug() << "render" << i << m_vsyncThread->elapsed();
            }
        }

        // WSpinnys are also double-buffered WGLWidgets, like all the waveform
        // renderers. Render all the WSpinny widgets now.
        emit renderSpinnies(m_vsyncThread);
        // Same for WVuMeterGL. Note that we are either using WVuMeter or WVuMeterGL.
        // If we are using WVuMeter, this does nothing
        emit renderVuMeters(m_vsyncThread);

        // Notify all other waveform-like widgets (e.g. WSpinny's) that they should
        // update.
        //int t1 = m_vsyncThread->elapsed();
        emit waveformUpdateTick();
        //qDebug() << "emit" << m_vsyncThread->elapsed() - t1;

        m_frameCnt += 1.0f;
        mixxx::Duration timeCnt = m_time.elapsed();
        if (timeCnt > mixxx::Duration::fromSeconds(1)) {
            m_time.start();
            m_frameCnt = m_frameCnt * 1000 / timeCnt.toIntegerMillis(); // latency correction
            emit waveformMeasured(m_frameCnt, m_vsyncThread->droppedFrames());
            m_frameCnt = 0.0;
        }
    }

    m_pVisualsManager->process(m_endOfTrackWarningTime);
    m_pGuiTick->process();

    //qDebug() << "refresh end" << m_vsyncThread->elapsed();
}

void WaveformWidgetFactory::render() {
    renderSelf();
    m_vsyncThread->vsyncSlotFinished();
}

void WaveformWidgetFactory::swapSelf() {
    ScopedTimer t(QStringLiteral("WaveformWidgetFactory::swap() %1waveforms"),
            static_cast<int>(m_waveformWidgetHolders.size()));

    // Do this in an extra slot to be sure to hit the desired interval
    if (!m_skipRender) {
        if (m_type) {   // no regular updates for an empty waveform
            // Show rendered buffer from last render() run
            //qDebug() << "swap() start" << m_vsyncThread->elapsed();
            for (const auto& holder : std::as_const(m_waveformWidgetHolders)) {
                WaveformWidgetAbstract* pWaveformWidget = holder.m_waveformWidget;

                // Don't swap invalid / invisible widgets or widgets with an
                // unexposed window. Prevents continuous log spew of
                // "QOpenGLContext::swapBuffers() called with non-exposed
                // window, behavior is undefined" on Qt5. See issue #9360.
                if (!shouldRenderWaveform(pWaveformWidget)) {
                    continue;
                }
                WGLWidget* glw = pWaveformWidget->getGLWidget();
                if (glw != nullptr) {
                    glw->makeCurrentIfNeeded();
                    glw->swapBuffers();
                    glw->doneCurrent();
                }
                //qDebug() << "swap x" << m_vsyncThread->elapsed();
            }
        }
        // WSpinnys are also double-buffered QGLWidgets, like all the waveform
        // renderers. Swap all the WSpinny widgets now.
        emit swapSpinnies();
        // Same for WVuMeterGL. Note that we are either using WVuMeter or WVuMeterGL
        // If we are using WVuMeter, this does nothing
        emit swapVuMeters();
    }
}

void WaveformWidgetFactory::swap() {
    swapSelf();
    m_vsyncThread->vsyncSlotFinished();
}

void WaveformWidgetFactory::swapAndRender() {
    // used for PLL
    WGLWidget* widget = SharedGLContext::getWidget();
    widget->getOpenGLWindow()->update();

    swapSelf();
    renderSelf();

    m_vsyncThread->vsyncSlotFinished();
}

void WaveformWidgetFactory::slotFrameSwapped() {
#ifdef MIXXX_USE_QOPENGL
    if (m_vsyncThread->pllInitializing()) {
        // continuously trigger redraws during PLL init
        WGLWidget* widget = SharedGLContext::getWidget();
        widget->getOpenGLWindow()->update();
    }
    // update the phase-locked-loop
    m_vsyncThread->updatePLL();
#endif
}

void WaveformWidgetFactory::addHandle(
        QHash<WaveformWidgetType::Type, QList<WaveformWidgetBackend>>&
                collectedHandles,
        WaveformWidgetType::Type type,
        const WaveformWidgetVars& vars) const {
    WaveformWidgetBackend backend = WaveformWidgetBackend::None;
    bool active = true;
    if (isOpenGlAvailable()) {
        if (vars.m_useGLES && !vars.m_useGL) {
            active = false;
        } else if (vars.m_useGLSL && !isOpenGlShaderAvailable()) {
            active = false;
        }
    } else if (isOpenGlesAvailable()) {
        if (vars.m_useGL && !vars.m_useGLES) {
            active = false;
        } else if (vars.m_useGLSL && !isOpenGlShaderAvailable()) {
            active = false;
        }
    } else {
        // No sufficient GL support
        if (vars.m_useGLES || vars.m_useGL || vars.m_useGLSL) {
            active = false;
        }
    }

    if (vars.m_category == WaveformWidgetCategory::DeveloperOnly &&
            !CmdlineArgs::Instance().getDeveloper()) {
        active = false;
    }
#ifdef MIXXX_USE_QOPENGL
    else if (vars.m_category == WaveformWidgetCategory::AllShader) {
        backend = WaveformWidgetBackend::AllShader;
    }
#endif
    else if (vars.m_category == WaveformWidgetCategory::Legacy && vars.m_useGLSL) {
        backend = WaveformWidgetBackend::GLSL;
    } else if (vars.m_category == WaveformWidgetCategory::Legacy) {
        backend = WaveformWidgetBackend::GL;
    }

    if (active) {
        if (collectedHandles.contains(type)) {
            collectedHandles[type].push_back(backend);
        } else {
            collectedHandles.insert(type,
                    QList<WaveformWidgetBackend>{backend});
        }
    }
}

namespace {
template<typename WaveformT>
WaveformWidgetVars waveformWidgetVars() {
    WaveformWidgetVars result;
    result.m_useGL = WaveformT::useOpenGl();
    result.m_useGLES = WaveformT::useOpenGles();
    result.m_useGLSL = WaveformT::useOpenGLShaders();
    result.m_category = WaveformT::category();

    return result;
}
} // namespace

void WaveformWidgetFactory::evaluateWidgets() {
    m_waveformWidgetHandles.clear();
    QHash<WaveformWidgetType::Type, QList<WaveformWidgetBackend>> collectedHandles;
    QHash<WaveformWidgetType::Type,
            WaveformRendererSignalBase::Options>
            supportedOptions;
    for (WaveformWidgetType::Type type : WaveformWidgetType::kValues) {
        switch (type) {
        case WaveformWidgetType::Empty:
            addHandle(collectedHandles, type, waveformWidgetVars<EmptyWaveformWidget>());
            break;
        case WaveformWidgetType::Simple:
#ifdef MIXXX_USE_QOPENGL
            addHandle(collectedHandles, type, allshader::WaveformWidget::vars());
            supportedOptions[type] = allshader::WaveformWidget::supportedOptions(type);
#endif
            break;
        case WaveformWidgetType::Filtered:
#ifdef MIXXX_USE_QOPENGL
            addHandle(collectedHandles, type, allshader::WaveformWidget::vars());
            supportedOptions[type] = allshader::WaveformWidget::supportedOptions(type);
#endif
            addHandle(collectedHandles, type, waveformWidgetVars<SoftwareWaveformWidget>());
            break;
        case WaveformWidgetType::VSyncTest:
#ifdef MIXXX_USE_QOPENGL
            addHandle(collectedHandles, type, waveformWidgetVars<GLVSyncTestWidget>());
#endif
            break;
        case WaveformWidgetType::RGB:
#ifdef MIXXX_USE_QOPENGL
            addHandle(collectedHandles, type, allshader::WaveformWidget::vars());
            supportedOptions[type] = allshader::WaveformWidget::supportedOptions(type);
#endif
            addHandle(collectedHandles, type, waveformWidgetVars<RGBWaveformWidget>());
            break;
        case WaveformWidgetType::HSV:
            addHandle(collectedHandles, type, waveformWidgetVars<HSVWaveformWidget>());
#ifdef MIXXX_USE_QOPENGL
            addHandle(collectedHandles, type, allshader::WaveformWidget::vars());
            supportedOptions[type] = allshader::WaveformWidget::supportedOptions(type);
#endif
            break;
        case WaveformWidgetType::Stacked:
#ifdef MIXXX_USE_QOPENGL
            addHandle(collectedHandles, type, allshader::WaveformWidget::vars());
            supportedOptions[type] = allshader::WaveformWidget::supportedOptions(type);
#endif
            break;
        default:
            DEBUG_ASSERT(!"Unexpected WaveformWidgetType");
            continue;
        }
    }
#if QT_VERSION >= QT_VERSION_CHECK(6, 4, 0)
    for (auto [type, backends] : collectedHandles.asKeyValueRange()) {
#else
    QHashIterator<WaveformWidgetType::Type,
            QList<WaveformWidgetBackend>>
            handleIter(collectedHandles);
    while (handleIter.hasNext()) {
        handleIter.next();
        const auto& type = handleIter.key();
        const auto& backends = handleIter.value();
#endif
        m_waveformWidgetHandles.push_back(WaveformWidgetAbstractHandle(type, backends
#ifdef MIXXX_USE_QOPENGL
                ,
                supportedOptions.value(type, WaveformRendererSignalBase::Option::None)
#endif
                        ));
    }
}

WaveformWidgetAbstract* WaveformWidgetFactory::createAllshaderWaveformWidget(
        WaveformWidgetType::Type type,
        WWaveformViewer* viewer,
        WaveformRendererSignalBase::Options options) {
    return new allshader::WaveformWidget(viewer, type, viewer->getGroup(), options);
}

WaveformWidgetAbstract* WaveformWidgetFactory::createFilteredWaveformWidget(
<<<<<<< HEAD
        WWaveformViewer* viewer, WaveformRendererSignalBase::Options options) {
    // On the UI, hardware acceleration is a boolean (0 => software rendering, 1
    // => hardware acceleration), but in the setting, we keep the granularity so
    // in case of issue when we release, we can communicate workaround on
    // editing the INI file to target a specific rendering backend. If no
    // complains come back, we can convert this safely to a backend eventually.
    WaveformWidgetBackend backend = m_config->getValue(
            ConfigKey("[Waveform]", "use_hardware_acceleration"),
            preferredBackend());
=======
        WWaveformViewer* viewer) {
    WaveformWidgetBackend backend = getBackendFromConfig();
>>>>>>> ad640d85

    switch (backend) {
#ifdef MIXXX_USE_QOPENGL
    case WaveformWidgetBackend::AllShader: {
        return createAllshaderWaveformWidget(WaveformWidgetType::Type::Filtered, viewer, options);
    }
#endif
    default:
        return new SoftwareWaveformWidget(viewer->getGroup(), viewer, options);
    }
}

<<<<<<< HEAD
WaveformWidgetAbstract* WaveformWidgetFactory::createHSVWaveformWidget(
        WWaveformViewer* viewer, WaveformRendererSignalBase::Options options) {
    // On the UI, hardware acceleration is a boolean (0 => software rendering, 1
    // => hardware acceleration), but in the setting, we keep the granularity so
    // in case of issue when we release, we can communicate workaround on
    // editing the INI file to target a specific rendering backend. If no
    // complains come back, we can convert this safely to a backend eventually.
    WaveformWidgetBackend backend = m_config->getValue(
            ConfigKey("[Waveform]", "use_hardware_acceleration"),
            preferredBackend());
=======
WaveformWidgetAbstract* WaveformWidgetFactory::createHSVWaveformWidget(WWaveformViewer* viewer) {
    WaveformWidgetBackend backend = getBackendFromConfig();
>>>>>>> ad640d85

    switch (backend) {
#ifdef MIXXX_USE_QOPENGL
    case WaveformWidgetBackend::AllShader:
        return createAllshaderWaveformWidget(WaveformWidgetType::HSV, viewer, options);
#endif
    default:
        return new HSVWaveformWidget(viewer->getGroup(), viewer, options);
    }
}

<<<<<<< HEAD
WaveformWidgetAbstract* WaveformWidgetFactory::createRGBWaveformWidget(
        WWaveformViewer* viewer, WaveformRendererSignalBase::Options options) {
    // On the UI, hardware acceleration is a boolean (0 => software rendering, 1
    // => hardware acceleration), but in the setting, we keep the granularity so
    // in case of issue when we release, we can communicate workaround on
    // editing the INI file to target a specific rendering backend. If no
    // complains come back, we can convert this safely to a backend eventually.
    WaveformWidgetBackend backend = m_config->getValue(
            ConfigKey("[Waveform]", "use_hardware_acceleration"),
            preferredBackend());
=======
WaveformWidgetAbstract* WaveformWidgetFactory::createRGBWaveformWidget(WWaveformViewer* viewer) {
    WaveformWidgetBackend backend = getBackendFromConfig();
>>>>>>> ad640d85

    switch (backend) {
#ifdef MIXXX_USE_QOPENGL
    case WaveformWidgetBackend::AllShader:
        return createAllshaderWaveformWidget(WaveformWidgetType::Type::RGB, viewer, options);
#endif
    default:
        return new RGBWaveformWidget(viewer->getGroup(), viewer, options);
    }
}

WaveformWidgetAbstract* WaveformWidgetFactory::createStackedWaveformWidget(
        WWaveformViewer* viewer, WaveformRendererSignalBase::Options options) {
#ifdef MIXXX_USE_QOPENGL
    WaveformWidgetBackend backend = getBackendFromConfig();
    switch (backend) {
    case WaveformWidgetBackend::AllShader:
        return createAllshaderWaveformWidget(WaveformWidgetType::Type::Stacked, viewer, options);
#endif
    default:
        return new EmptyWaveformWidget(viewer->getGroup(), viewer);
    }
}

<<<<<<< HEAD
WaveformWidgetAbstract* WaveformWidgetFactory::createSimpleWaveformWidget(
        WWaveformViewer* viewer, WaveformRendererSignalBase::Options options) {
    // On the UI, hardware acceleration is a boolean (0 => software rendering, 1
    // => hardware acceleration), but in the setting, we keep the granularity so
    // in case of issue when we release, we can communicate workaround on
    // editing the INI file to target a specific rendering backend. If no
    // complains come back, we can convert this safely to a backend eventually.
    WaveformWidgetBackend backend = m_config->getValue(
            ConfigKey("[Waveform]", "use_hardware_acceleration"),
            preferredBackend());
=======
WaveformWidgetAbstract* WaveformWidgetFactory::createSimpleWaveformWidget(WWaveformViewer* viewer) {
    WaveformWidgetBackend backend = getBackendFromConfig();
>>>>>>> ad640d85

    switch (backend) {
#ifdef MIXXX_USE_QOPENGL
    case WaveformWidgetBackend::AllShader:
        return createAllshaderWaveformWidget(WaveformWidgetType::Type::Simple, viewer, options);
#endif
    default:
        return new EmptyWaveformWidget(viewer->getGroup(), viewer);
    }
}

WaveformWidgetAbstract* WaveformWidgetFactory::createVSyncTestWaveformWidget(
        WWaveformViewer* viewer) {
#ifdef MIXXX_USE_QOPENGL
    return new GLVSyncTestWidget(viewer->getGroup(), viewer);
#else
    return new EmptyWaveformWidget(viewer->getGroup(), viewer);
#endif
}

WaveformWidgetAbstract* WaveformWidgetFactory::createWaveformWidget(
        WaveformWidgetType::Type type, WWaveformViewer* viewer) {
    WaveformWidgetAbstract* widget = nullptr;
    if (viewer) {
        if (CmdlineArgs::Instance().getSafeMode()) {
            type = WaveformWidgetType::Empty;
        }

        WaveformRendererSignalBase::Options options =
                m_config->getValue(ConfigKey("[Waveform]", "waveform_options"),
                        WaveformRendererSignalBase::Option::None);

        switch (type) {
        case WaveformWidgetType::Simple:
            widget = createSimpleWaveformWidget(viewer, options);
            break;
        case WaveformWidgetType::Filtered:
            widget = createFilteredWaveformWidget(viewer, options);
            break;
        case WaveformWidgetType::HSV:
            widget = createHSVWaveformWidget(viewer, options);
            break;
        case WaveformWidgetType::VSyncTest:
            widget = createVSyncTestWaveformWidget(viewer);
            break;
        case WaveformWidgetType::RGB:
            widget = createRGBWaveformWidget(viewer, options);
            break;
        case WaveformWidgetType::Stacked:
            widget = createStackedWaveformWidget(viewer, options);
            break;
        default:
            widget = new EmptyWaveformWidget(viewer->getGroup(), viewer);
            break;
        }
        widget->castToQWidget();
        if (!widget->isValid()) {
            qWarning() << "failed to init WaveformWidget" << type << "fall back to \"Empty\"";
            delete widget;
            widget = new EmptyWaveformWidget(viewer->getGroup(), viewer);
            widget->castToQWidget();
            if (!widget->isValid()) {
                qWarning() << "failed to init EmptyWaveformWidget";
                delete widget;
                widget = nullptr;
            }
        }
    }
    return widget;
}

int WaveformWidgetFactory::findIndexOf(WWaveformViewer* viewer) const {
    for (int i = 0; i < (int)m_waveformWidgetHolders.size(); i++) {
        if (m_waveformWidgetHolders[i].m_waveformViewer == viewer) {
            return i;
        }
    }
    return -1;
}

void WaveformWidgetFactory::startVSync(
        GuiTick* pGuiTick, VisualsManager* pVisualsManager, bool useQML) {
    const auto vSyncMode = useQML
            ? VSyncThread::ST_TIMER
            : static_cast<VSyncThread::VSyncMode>(m_config->getValue(kVSyncKey, 0));

    m_pGuiTick = pGuiTick;
    m_pVisualsManager = pVisualsManager;
    m_vsyncThread = new VSyncThread(this, vSyncMode);
    m_vsyncThread->setObjectName(QStringLiteral("VSync"));
    m_vsyncThread->setSyncIntervalTimeMicros(static_cast<int>(1e6 / m_frameRate));

#ifdef MIXXX_USE_QOPENGL
    if (m_vsyncThread->vsyncMode() == VSyncThread::ST_PLL) {
        WGLWidget* widget = SharedGLContext::getWidget();
        if (widget) {
            connect(widget->getOpenGLWindow(),
                    &QOpenGLWindow::frameSwapped,
                    this,
                    &WaveformWidgetFactory::slotFrameSwapped,
                    Qt::DirectConnection);
            widget->show();
        }
    }
#endif

    connect(m_vsyncThread,
            &VSyncThread::vsyncRender,
            this,
            &WaveformWidgetFactory::render);
    connect(m_vsyncThread,
            &VSyncThread::vsyncSwap,
            this,
            &WaveformWidgetFactory::swap);
    connect(m_vsyncThread,
            &VSyncThread::vsyncSwapAndRender,
            this,
            &WaveformWidgetFactory::swapAndRender);

    m_vsyncThread->start(QThread::NormalPriority);
}

void WaveformWidgetFactory::getAvailableVSyncTypes(QList<QPair<int, QString>>* pList) {
    m_vsyncThread->getAvailableVSyncTypes(pList);
}

WaveformWidgetType::Type WaveformWidgetFactory::findTypeFromHandleIndex(int index) {
    WaveformWidgetType::Type type = WaveformWidgetType::Invalid;
    if (index >= 0 && index < m_waveformWidgetHandles.size()) {
        type = m_waveformWidgetHandles[index].m_type;
    }
    return type;
}

int WaveformWidgetFactory::findHandleIndexFromType(WaveformWidgetType::Type type) {
    for (int i = 0; i < m_waveformWidgetHandles.size(); i++) {
        const WaveformWidgetAbstractHandle& handle = m_waveformWidgetHandles[i];
        if (handle.m_type == type) {
            return i;
        }
    }
    return -1;
}

WaveformWidgetBackend WaveformWidgetFactory::getBackendFromConfig() const {
    // On the UI, hardware acceleration is a boolean (0 => software rendering, 1
    // => hardware acceleration), but in the setting, we keep the granularity so
    // in case of issue when we release, we can communicate workaround on
    // editing the INI file to target a specific rendering backend. If no
    // complains come back, we can convert this safely to a backend eventually.
    return m_config->getValue(
            ConfigKey(QStringLiteral("[Waveform]"), QStringLiteral("use_hardware_acceleration")),
            preferredBackend());
}

WaveformWidgetBackend WaveformWidgetFactory::preferredBackend() const {
#ifdef MIXXX_USE_QOPENGL
    if (m_openGlAvailable || m_openGlesAvailable) {
        return WaveformWidgetBackend::AllShader;
    }
#endif
    if (m_openGlAvailable && m_openGLShaderAvailable) {
        return WaveformWidgetBackend::GLSL;
    } else if (m_openGlAvailable) {
        return WaveformWidgetBackend::GL;
    }
    return WaveformWidgetBackend::None;
}

// Static
QString WaveformWidgetAbstractHandle::getDisplayName() const {
    switch (m_type) {
    case WaveformWidgetType::Empty:
        return QObject::tr("Empty");
    case WaveformWidgetType::Simple:
        return QObject::tr("Simple");
    case WaveformWidgetType::Filtered:
        return QObject::tr("Filtered");
    case WaveformWidgetType::HSV:
        return QObject::tr("HSV");
    case WaveformWidgetType::VSyncTest:
        return QObject::tr("VSyncTest");
    case WaveformWidgetType::RGB:
        return QObject::tr("RGB");
    case WaveformWidgetType::Stacked:
        return QObject::tr("Stacked");
    default:
        return QObject::tr("Unknown");
    }
}

// static
QSurfaceFormat WaveformWidgetFactory::getSurfaceFormat(UserSettingsPointer config) {
    // The first call should pass the config to set the vsync mode. Subsequent
    // calls will use the value as set on the first call.
    static const auto vsyncMode = config->getValue(kVSyncKey, 0);

    QSurfaceFormat format;
    // Qt5 requires at least OpenGL 2.1 or OpenGL ES 2.0, default is 2.0
    // format.setVersion(2, 1);
    // Core and Compatibility contexts have been introduced in openGL 3.2
    // From 3.0 to 3.1 we have implicit the Core profile and Before 3.0 we have the
    // Compatibility profile
    // format.setProfile(QSurfaceFormat::CoreProfile);

    // setSwapInterval sets the application preferred swap interval
    // in minimum number of video frames that are displayed before a buffer swap occurs
    // - 0 will turn the vertical refresh syncing off
    // - 1 (default) means swapping after drawig a video frame to the buffer
    // - n means swapping after drawing n video frames to the buffer
    //
    // The vertical sync setting requested by the OpenGL application, can be overwritten
    // if a user changes the "Wait for vertical refresh" setting in AMD graphic drivers
    // for Windows.

#if defined(__APPLE__)
    // On OS X, syncing to vsync has good performance FPS-wise and
    // eliminates tearing. (This is an comment from pre QOpenGLWindow times)
    format.setSwapInterval(1);
    (void)vsyncMode;
#else
    // It seems that on Windows (at least for some AMD drivers), the setting 1 is not
    // not properly handled. We saw frame rates divided by exact integers, like it should
    // be with values >1 (see https://github.com/mixxxdj/mixxx/issues/11617)
    // Reported as https://bugreports.qt.io/browse/QTBUG-114882
    // On Linux, horrible FPS were seen with "VSync off" before switching to QOpenGLWindow too
    format.setSwapInterval(vsyncMode == VSyncThread::ST_PLL ? 1 : 0);
#endif
    return format;
}

void WaveformWidgetFactory::setUntilMarkShowBeats(bool value) {
    m_untilMarkShowBeats = value;
    if (m_config) {
        m_config->setValue(ConfigKey(kWaveformGroup, QStringLiteral("UntilMarkShowBeats")),
                m_untilMarkShowBeats);
    }
    emit untilMarkShowBeatsChanged(value);
}

void WaveformWidgetFactory::setUntilMarkShowTime(bool value) {
    m_untilMarkShowTime = value;
    if (m_config) {
        m_config->setValue(ConfigKey(kWaveformGroup, QStringLiteral("UntilMarkShowTime")),
                m_untilMarkShowTime);
    }
    emit untilMarkShowTimeChanged(value);
}

void WaveformWidgetFactory::setUntilMarkAlign(Qt::Alignment align) {
    m_untilMarkAlign = align;
    if (m_config) {
        m_config->setValue(ConfigKey(kWaveformGroup, QStringLiteral("UntilMarkAlign")),
                toUntilMarkAlignIndex(m_untilMarkAlign));
    }
    emit untilMarkAlignChanged(align);
}

void WaveformWidgetFactory::setUntilMarkTextPointSize(int value) {
    m_untilMarkTextPointSize = value;
    if (m_config) {
        m_config->setValue(ConfigKey(kWaveformGroup, QStringLiteral("UntilMarkTextPointSize")),
                m_untilMarkTextPointSize);
    }
    emit untilMarkTextPointSizeChanged(value);
}

void WaveformWidgetFactory::setUntilMarkTextHeightLimit(float value) {
    m_untilMarkTextHeightLimit = value;
    if (m_config) {
        m_config->setValue(ConfigKey(kWaveformGroup, QStringLiteral("UntilMarkTextHeightLimit")),
                toUntilMarkTextHeightLimitIndex(m_untilMarkTextHeightLimit));
    }
    emit untilMarkTextHeightLimitChanged(value);
}

void WaveformWidgetFactory::setStemReorderOnChange(bool value) {
    m_stemReorderOnChange = value;
    if (m_config) {
        m_config->setValue(ConfigKey(kWaveformGroup, QStringLiteral("stem_reorder_on_change")),
                value);
    }
    emit stemReorderOnChangeChanged(value);
}

void WaveformWidgetFactory::setStemOutlineOpacity(float value) {
    m_stemOutlineOpacity = value;
    if (m_config) {
        m_config->setValue(ConfigKey(kWaveformGroup, QStringLiteral("stem_outline_opacity")),
                static_cast<double>(value));
    }
    emit stemOutlineOpacityChanged(value);
}

void WaveformWidgetFactory::setStemOpacity(float value) {
    m_stemOpacity = value;
    if (m_config) {
        m_config->setValue(ConfigKey(kWaveformGroup, QStringLiteral("stem_opacity")),
                static_cast<double>(value));
    }
    emit stemOpacityChanged(value);
}

// static
Qt::Alignment WaveformWidgetFactory::toUntilMarkAlign(int index) {
    switch (index) {
    case 0:
        return Qt::AlignTop;
    case 1:
        return Qt::AlignVCenter;
    case 2:
        return Qt::AlignBottom;
    }
    DEBUG_ASSERT(!"unsupported align");
    return Qt::AlignVCenter;
}
// static
int WaveformWidgetFactory::toUntilMarkAlignIndex(Qt::Alignment align) {
    switch (align) {
    case Qt::AlignTop:
        return 0;
    case Qt::AlignVCenter:
        return 1;
    case Qt::AlignBottom:
        return 2;
    default:
        break;
    }
    DEBUG_ASSERT(!"unsupported align index");
    return 1;
}
// static
float WaveformWidgetFactory::toUntilMarkTextHeightLimit(int index) {
    switch (index) {
    case 0:
        return 0.333f;
    case 1:
        return 1.f;
    }
    DEBUG_ASSERT(!"unsupported height limit");
    return 0.33f;
}
// static
int WaveformWidgetFactory::toUntilMarkTextHeightLimitIndex(float value) {
    if (value == 0.333f) {
        return 0;
    }
    if (value == 1.f) {
        return 1;
    }
    DEBUG_ASSERT(!"unsupported height limit");
    return 0;
}<|MERGE_RESOLUTION|>--- conflicted
+++ resolved
@@ -1046,20 +1046,8 @@
 }
 
 WaveformWidgetAbstract* WaveformWidgetFactory::createFilteredWaveformWidget(
-<<<<<<< HEAD
         WWaveformViewer* viewer, WaveformRendererSignalBase::Options options) {
-    // On the UI, hardware acceleration is a boolean (0 => software rendering, 1
-    // => hardware acceleration), but in the setting, we keep the granularity so
-    // in case of issue when we release, we can communicate workaround on
-    // editing the INI file to target a specific rendering backend. If no
-    // complains come back, we can convert this safely to a backend eventually.
-    WaveformWidgetBackend backend = m_config->getValue(
-            ConfigKey("[Waveform]", "use_hardware_acceleration"),
-            preferredBackend());
-=======
-        WWaveformViewer* viewer) {
     WaveformWidgetBackend backend = getBackendFromConfig();
->>>>>>> ad640d85
 
     switch (backend) {
 #ifdef MIXXX_USE_QOPENGL
@@ -1072,21 +1060,9 @@
     }
 }
 
-<<<<<<< HEAD
 WaveformWidgetAbstract* WaveformWidgetFactory::createHSVWaveformWidget(
         WWaveformViewer* viewer, WaveformRendererSignalBase::Options options) {
-    // On the UI, hardware acceleration is a boolean (0 => software rendering, 1
-    // => hardware acceleration), but in the setting, we keep the granularity so
-    // in case of issue when we release, we can communicate workaround on
-    // editing the INI file to target a specific rendering backend. If no
-    // complains come back, we can convert this safely to a backend eventually.
-    WaveformWidgetBackend backend = m_config->getValue(
-            ConfigKey("[Waveform]", "use_hardware_acceleration"),
-            preferredBackend());
-=======
-WaveformWidgetAbstract* WaveformWidgetFactory::createHSVWaveformWidget(WWaveformViewer* viewer) {
     WaveformWidgetBackend backend = getBackendFromConfig();
->>>>>>> ad640d85
 
     switch (backend) {
 #ifdef MIXXX_USE_QOPENGL
@@ -1098,21 +1074,9 @@
     }
 }
 
-<<<<<<< HEAD
 WaveformWidgetAbstract* WaveformWidgetFactory::createRGBWaveformWidget(
         WWaveformViewer* viewer, WaveformRendererSignalBase::Options options) {
-    // On the UI, hardware acceleration is a boolean (0 => software rendering, 1
-    // => hardware acceleration), but in the setting, we keep the granularity so
-    // in case of issue when we release, we can communicate workaround on
-    // editing the INI file to target a specific rendering backend. If no
-    // complains come back, we can convert this safely to a backend eventually.
-    WaveformWidgetBackend backend = m_config->getValue(
-            ConfigKey("[Waveform]", "use_hardware_acceleration"),
-            preferredBackend());
-=======
-WaveformWidgetAbstract* WaveformWidgetFactory::createRGBWaveformWidget(WWaveformViewer* viewer) {
     WaveformWidgetBackend backend = getBackendFromConfig();
->>>>>>> ad640d85
 
     switch (backend) {
 #ifdef MIXXX_USE_QOPENGL
@@ -1137,21 +1101,9 @@
     }
 }
 
-<<<<<<< HEAD
 WaveformWidgetAbstract* WaveformWidgetFactory::createSimpleWaveformWidget(
         WWaveformViewer* viewer, WaveformRendererSignalBase::Options options) {
-    // On the UI, hardware acceleration is a boolean (0 => software rendering, 1
-    // => hardware acceleration), but in the setting, we keep the granularity so
-    // in case of issue when we release, we can communicate workaround on
-    // editing the INI file to target a specific rendering backend. If no
-    // complains come back, we can convert this safely to a backend eventually.
-    WaveformWidgetBackend backend = m_config->getValue(
-            ConfigKey("[Waveform]", "use_hardware_acceleration"),
-            preferredBackend());
-=======
-WaveformWidgetAbstract* WaveformWidgetFactory::createSimpleWaveformWidget(WWaveformViewer* viewer) {
     WaveformWidgetBackend backend = getBackendFromConfig();
->>>>>>> ad640d85
 
     switch (backend) {
 #ifdef MIXXX_USE_QOPENGL
