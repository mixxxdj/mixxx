--- conflicted
+++ resolved
@@ -524,7 +524,7 @@
         //previousWidget->hold();
         double previousZoom = previousWidget->getZoomFactor();
         double previousPlayMarkerPosition = previousWidget->getPlayMarkerPosition();
-        double previousbeatgridAlpha = previousWidget->getBeatGridAlpha();
+        double previousbeatgridAlpha = previousWidget->beatGridAlpha();
         delete previousWidget;
         WWaveformViewer* viewer = holder.m_waveformViewer;
         WaveformWidgetAbstract* widget = createWaveformWidget(m_type, holder.m_waveformViewer);
@@ -533,11 +533,8 @@
         viewer->setup(holder.m_skinNodeCache, holder.m_skinContextCache);
         viewer->setZoom(previousZoom);
         viewer->setPlayMarkerPosition(previousPlayMarkerPosition);
-<<<<<<< HEAD
         viewer->setBeatGridMode(m_beatGridMode);
-=======
         viewer->setDisplayBeatGridAlpha(previousbeatgridAlpha);
->>>>>>> c217576d
         // resize() doesn't seem to get called on the widget. I think Qt skips
         // it since the size didn't change.
         //viewer->resize(viewer->size());
@@ -586,7 +583,6 @@
     for (const auto& holder : m_waveformWidgetHolders) {
         holder.m_waveformWidget->setDisplayBeatGridAlpha(m_beatGridAlpha);
     }
-<<<<<<< HEAD
 }
 
 void WaveformWidgetFactory::setBeatGridMode(BeatGridMode mode) {
@@ -596,8 +592,6 @@
         m_waveformWidgetHolders[i].m_waveformWidget->setBeatGridMode(m_beatGridMode);
         m_waveformWidgetHolders[i].m_waveformViewer->setBeatGridMode(m_beatGridMode);
     }
-=======
->>>>>>> c217576d
 }
 
 void WaveformWidgetFactory::setVisualGain(FilterIndex index, double gain) {
