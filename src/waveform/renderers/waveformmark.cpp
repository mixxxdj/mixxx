#include "waveformmark.h"

#include <QOpenGLTexture>
#include <QPainterPath>
#include <QtDebug>

#include "skin/legacy/skincontext.h"
#include "waveform/renderers/waveformsignalcolors.h"
#include "widget/wimagestore.h"
#include "widget/wskincolor.h"

namespace {

// Without some padding, the user would only have a single pixel width that
// would count as hovering over the WaveformMark.
constexpr float lineHoverPadding = 5.0;

Qt::Alignment decodeAlignmentFlags(const QString& alignString, Qt::Alignment defaultFlags) {
    const QStringList stringFlags = alignString.toLower()
                                            .split('|',
#if QT_VERSION >= QT_VERSION_CHECK(5, 14, 0)
                                                    Qt::SkipEmptyParts);
#else
                                                    QString::SkipEmptyParts);
#endif

    Qt::Alignment hflags;
    Qt::Alignment vflags;

    for (const auto& stringFlag : stringFlags) {
        if (stringFlag == "center") {
            hflags |= Qt::AlignHCenter;
            vflags |= Qt::AlignVCenter;
        } else if (stringFlag == "left") {
            hflags |= Qt::AlignLeft;
        } else if (stringFlag == "hcenter") {
            hflags |= Qt::AlignHCenter;
        } else if (stringFlag == "right") {
            hflags |= Qt::AlignRight;
        } else if (stringFlag == "top") {
            vflags |= Qt::AlignTop;
        } else if (stringFlag == "vcenter") {
            vflags |= Qt::AlignVCenter;
        } else if (stringFlag == "bottom") {
            vflags |= Qt::AlignBottom;
        }
    }

    if (hflags != Qt::AlignLeft && hflags != Qt::AlignHCenter && hflags != Qt::AlignRight) {
        hflags = defaultFlags & Qt::AlignHorizontal_Mask;
    }

    if (vflags != Qt::AlignTop && vflags != Qt::AlignVCenter && vflags != Qt::AlignBottom) {
        vflags = defaultFlags & Qt::AlignVertical_Mask;
    }

    return hflags | vflags;
}

float overlappingMarkerIncrement(const float labelRectHeight, const float breadth) {
    // gradually "compact" the markers if the waveform height is
    // reduced, to avoid multiple markers obscuring the waveform.
    const float threshold = 90.f; // above this, the full increment is used
    const float fullIncrement = labelRectHeight + 2.f;
    const float minIncrement = 2.f; // increment when most compacted

    return std::max(minIncrement, fullIncrement - std::max(0.f, threshold - breadth));
}

#define FOO

bool isShowUntilNextPositionControl(const QString& positionControl) {
    // To identify which markers are included in the beat/time until next marker
    // display, in addition to the hotcues
#if QT_VERSION >= QT_VERSION_CHECK(6, 4, 0)
    using namespace Qt::Literals::StringLiterals;
    constexpr std::array list = {"cue_point"_L1,
            "intro_start_position"_L1,
            "intro_end_position"_L1,
            "outro_start_position"_L1,
            "outro_end_position"_L1};
#else
    const std::array list = {QLatin1String{"cue_point"},
            QLatin1String{"intro_start_position"},
            QLatin1String{"intro_end_position"},
            QLatin1String{"outro_start_position"},
            QLatin1String{"outro_end_position"}};
#endif
    return std::any_of(list.cbegin(), list.cend(), [positionControl](auto& view) {
        return view == positionControl;
    });
}

} // anonymous namespace

WaveformMark::WaveformMark(const QString& group,
        const QDomNode& node,
        const SkinContext& context,
        int priority,
        const WaveformSignalColors& signalColors,
        int hotCue)
        : m_linePosition{},
          m_offset{},
          m_breadth{},
          m_level{},
          m_iPriority(priority),
          m_iHotCue(hotCue),
          m_showUntilNext{} {
    QString positionControl;
    QString endPositionControl;
    QString typeControl;
    if (hotCue != Cue::kNoHotCue) {
        positionControl = "hotcue_" + QString::number(hotCue + 1) + "_position";
        endPositionControl = "hotcue_" + QString::number(hotCue + 1) + "_endposition";
        typeControl = "hotcue_" + QString::number(hotCue + 1) + "_type";
        m_showUntilNext = true;
    } else {
        positionControl = context.selectString(node, "Control");
        m_showUntilNext = isShowUntilNextPositionControl(positionControl);
    }

    if (!positionControl.isEmpty()) {
        m_pPositionCO = std::make_unique<ControlProxy>(group, positionControl);
    }
    if (!endPositionControl.isEmpty()) {
        m_pEndPositionCO = std::make_unique<ControlProxy>(group, endPositionControl);
        m_pTypeCO = std::make_unique<ControlProxy>(group, typeControl);
    }

    QString visibilityControl = context.selectString(node, "VisibilityControl");
    if (!visibilityControl.isEmpty()) {
        ConfigKey key = ConfigKey::parseCommaSeparated(visibilityControl);
        m_pVisibleCO = std::make_unique<ControlProxy>(key);
    }

    QColor color(context.selectString(node, "Color"));
    if (!color.isValid()) {
        // As a fallback, grab the color from the parent's AxesColor
        color = signalColors.getAxesColor();
        qDebug() << "Didn't get mark <Color>, using parent's <AxesColor>:" << color;
    } else {
        color = WSkinColor::getCorrectColor(color);
    }
    int dimBrightThreshold = signalColors.getDimBrightThreshold();
    setBaseColor(color, dimBrightThreshold);

    m_textColor = context.selectString(node, "TextColor");
    if (!m_textColor.isValid()) {
        // Read the text color, otherwise use the parent's BgColor.
        m_textColor = signalColors.getBgColor();
        qDebug() << "Didn't get mark <TextColor>, using parent's <BgColor>:" << m_textColor;
    }

    QString markAlign = context.selectString(node, "Align");
    m_align = decodeAlignmentFlags(markAlign, Qt::AlignBottom | Qt::AlignHCenter);

    // Hotcue text is set by the cue's label in the database, not by the skin.
    if (hotCue == Cue::kNoHotCue) {
        m_text = context.selectString(node, "Text");
    }

    m_pixmapPath = context.selectString(node, "Pixmap");
    if (!m_pixmapPath.isEmpty()) {
        m_pixmapPath = context.makeSkinPath(m_pixmapPath);
    }

    m_iconPath = context.selectString(node, "Icon");
    if (!m_iconPath.isEmpty()) {
        m_iconPath = context.makeSkinPath(m_iconPath);
    }
}

WaveformMark::~WaveformMark() = default;

void WaveformMark::setBaseColor(QColor baseColor, int dimBrightThreshold) {
    if (m_fillColor == baseColor) {
        return;
    }

    m_fillColor = baseColor;
    m_borderColor = Color::chooseContrastColor(baseColor, dimBrightThreshold);
    m_labelColor = Color::chooseColorByBrightness(baseColor,
            QColor(255, 255, 255, 255),
            QColor(0, 0, 0, 255),
            dimBrightThreshold);

    setNeedsImageUpdate();
}

bool WaveformMark::lineHovered(QPoint point, Qt::Orientation orientation) const {
    if (orientation == Qt::Vertical) {
        // Note that for vertical orientation, breadth is set to the width.
        point = QPoint(point.y(), static_cast<int>(m_breadth) - point.x());
    }
    return m_linePosition >= point.x() - lineHoverPadding &&
            m_linePosition <= point.x() + lineHoverPadding;
}

bool WaveformMark::contains(QPoint point, Qt::Orientation orientation) const {
    if (orientation == Qt::Vertical) {
        point = QPoint(point.y(), static_cast<int>(m_breadth) - point.x());
    }
    return m_label.area().contains(point);
}

// Helper struct to calculate the geometry and fontsize needed by generateImage
// to draw the label and text
class MarkerGeometry {
  public:
    MarkerGeometry(const QString& label,
            bool useIcon,
            Qt::Alignment align,
            float breadth,
            int level) {
        // If the label is 1 character long, and this character isn't a letter or a number,
        // we can assume it's a special symbol
        m_isSymbol = !useIcon && label.length() == 1 && !label[0].isLetterOrNumber();

        // This alone would pick the OS default font, or that set by Qt5 Settings (qt5ct)
        // respectively. This would mostly not be notable since contemporary OS and distros
        // use a proven sans-serif anyway. Though, some user fonts may be lacking glyphs
        // we use for the intro/outro markers for example.
        // So, let's just use Open Sans which is used by all official skins to achieve
        // a consistent skin design.
        m_font.setFamily("Open Sans");
        // For text, use a pixel size like everywhere else in Mixxx, which can be scaled
        // well in general.
        // Point sizes would work if only explicit Qt scaling QT_SCALE_FACTORS is used,
        // though as soon as other OS-based font and app scaling mechanics join the
        // party the resulting font size is hard to predict (affects all supported OS).

        m_font.setPixelSize(13);
        m_font.setWeight(QFont::Bold);
        m_font.setItalic(false);

        const qreal margin{3.f};

        QFontMetricsF metrics{m_font};
        const qreal capHeight = metrics.capHeight();

        if (m_isSymbol) {
            // Symbols can be aligned and sized in an way that is not ideal.
            // We auto-scale the font size so the symbol fits in capHeight
            // (the height of a flat capital letter such as H) but without
            // exceeded a width of capHeight * 1.1
            const auto targetHeight = std::ceil(capHeight);
            const auto targetWidth = std::ceil(capHeight * 1.1f);

            // As a starting point we look at the tight bounding rect at a
            // large font size
            m_font.setPointSize(50.0);
            metrics = QFontMetricsF(m_font);
            m_contentRect = metrics.tightBoundingRect(label);

            // Now we calculate how much bigger this is than our target
            // size.
            const auto ratioH = targetHeight / m_contentRect.height();
            const auto ratioW = targetWidth / m_contentRect.width();
            const auto ratio = std::min(ratioH, ratioW);

            // And we scale the font size accordingly.
            m_font.setPointSizeF(50.0 * ratio);
            metrics = QFontMetricsF(m_font);
            m_contentRect = metrics.tightBoundingRect(label);
        } else if (useIcon) {
            m_contentRect = QRectF(0.f, 0.f, std::ceil(capHeight), std::ceil(capHeight));
        } else {
            m_contentRect = QRectF{0.f,
                    -capHeight,
                    metrics.boundingRect(label).width(),
                    capHeight};
        }

        const Qt::Alignment alignH = align & Qt::AlignHorizontal_Mask;
        const Qt::Alignment alignV = align & Qt::AlignVertical_Mask;
        const bool alignHCenter{alignH == Qt::AlignHCenter};

        // The image width is the label rect width + 1, so that the label rect
        // left and right positions can be at an integer + 0.5. This is so that
        // the label rect is drawn at an exact pixel positions.
        //
        // Likewise, the line position also has to fall on an integer + 0.5.
        // When center aligning, the image width has to be odd, so that the
        // center is an integer + 0.5. For the image width to be odd, to
        // label rect width has to be even.
        const qreal widthRounding{alignHCenter ? 2.f : 1.f};

        m_labelRect = QRectF{0.f,
                0.f,
                std::ceil((m_contentRect.width() + 2.f * margin) / widthRounding) *
                        widthRounding,
                std::ceil(capHeight + 2.f * margin)};

        m_imageSize = QSizeF{m_labelRect.width() + 1.f, breadth};

        m_labelRect.moveLeft(0.5f);

        const float increment = overlappingMarkerIncrement(
                static_cast<float>(m_labelRect.height()), breadth);

        if (alignV == Qt::AlignVCenter) {
            m_labelRect.moveTop((m_imageSize.height() - m_labelRect.height()) / 2.f);
        } else if (alignV == Qt::AlignBottom) {
            m_labelRect.moveBottom(m_imageSize.height() - 0.5f -
                    level * increment);
        } else {
            m_labelRect.moveTop(0.5f + level * increment);
        }
    }
    QSize getImageSize(float devicePixelRatio) const {
        return QSize{static_cast<int>(m_imageSize.width() * devicePixelRatio),
                static_cast<int>(m_imageSize.height() * devicePixelRatio)};
    }

    const QFont font() const {
        return m_font;
    }

    const QRectF& contentRect() const {
        return m_contentRect;
    }

    const QRectF& labelRect() const {
        return m_labelRect;
    }

    const QSizeF& imageSize() const {
        return m_imageSize;
    }

  private:
    bool m_isSymbol; // is the label normal text or a single symbol (e.g. open circle arrow)
    QFont m_font;
    QRectF m_contentRect;
    QRectF m_labelRect;
    QSizeF m_imageSize;
};

QImage WaveformMark::generateImage(float devicePixelRatio) {
    DEBUG_ASSERT(needsImageUpdate());

    if (m_breadth == 0.0f) {
        return {};
    }

    // Load the pixmap from file.
    // If that succeeds loading the text and stroke is skipped.

    if (!m_pixmapPath.isEmpty()) {
        QString path = m_pixmapPath;
        // Use devicePixelRatio to properly scale the image
        QImage image = *WImageStore::getImage(path, devicePixelRatio);
        //  If loading the image didn't fail, then we're done. Otherwise fall
        //  through and render a label.
        if (!image.isNull()) {
            image = image.convertToFormat(QImage::Format_ARGB32_Premultiplied);
            //  Set the pixel/device ratio AFTER loading the image in order to get
            //  a truly scaled source image.
            //  See https://doc.qt.io/qt-5/qimage.html#setDevicePixelRatio
            //  Also, without this some Qt-internal issue results in an offset
            //  image when calculating the center line of pixmaps in draw().
            image.setDevicePixelRatio(devicePixelRatio);
            return image;
        }
    }

    QString label = m_text;

    // Determine mark text.
    if (getHotCue() >= 0) {
        if (!label.isEmpty()) {
            label.prepend(": ");
        }
        label.prepend(QString::number(getHotCue() + 1));
    }

    const bool useIcon = m_iconPath != "";

    // Determine drawing geometries
    const MarkerGeometry markerGeometry{label, useIcon, m_align, m_breadth, m_level};

    m_label.setAreaRect(markerGeometry.labelRect());

    // Create the image
    QImage image{markerGeometry.getImageSize(devicePixelRatio),
            QImage::Format_ARGB32_Premultiplied};
    VERIFY_OR_DEBUG_ASSERT(!image.isNull()) {
        return image;
    }
    image.setDevicePixelRatio(devicePixelRatio);

    // Fill with transparent pixels
    image.fill(Qt::transparent);

    QPainter painter;

    painter.begin(&image);
    painter.setRenderHint(QPainter::TextAntialiasing);
    painter.setRenderHint(QPainter::Antialiasing);

    painter.setWorldMatrixEnabled(false);

<<<<<<< HEAD
    const Qt::Alignment alignH = m_align & Qt::AlignHorizontal_Mask;
    const float imgw = static_cast<float>(markerGeometry.m_imageSize.width());
    switch (alignH) {
    case Qt::AlignHCenter:
        m_linePosition = imgw / 2.f;
        m_offset = -(imgw - 1.f) / 2.f;
        break;
    case Qt::AlignLeft:
        m_linePosition = imgw - 1.5f;
        m_offset = -imgw + 2.f;
        break;
    case Qt::AlignRight:
    default:
        m_linePosition = 1.5f;
        m_offset = -1.f;
        break;
    }

    // Note: linePos has to be at integer + 0.5 to draw correctly
    const float linePos = m_linePosition;
    [[maybe_unused]] const float epsilon = 1e-6f;
    DEBUG_ASSERT(std::abs(linePos - std::floor(linePos) - 0.5) < epsilon);

    // Draw the center line
    painter.setPen(fillColor());
    painter.drawLine(QLineF(linePos, 0.f, linePos, markerGeometry.m_imageSize.height()));
=======
    // Draw marker lines
    const auto hcenter = markerGeometry.imageSize().width() / 2.f;
    m_linePosition = static_cast<float>(hcenter);

    // Draw the center line
    painter.setPen(fillColor());
    painter.drawLine(QLineF(hcenter, 0.f, hcenter, markerGeometry.imageSize().height()));
>>>>>>> cc92ef12

    painter.setPen(borderColor());
    painter.drawLine(QLineF(linePos - 1.f,
            0.f,
<<<<<<< HEAD
            linePos - 1.f,
            markerGeometry.m_imageSize.height()));
    painter.drawLine(QLineF(linePos + 1.f,
            0.f,
            linePos + 1.f,
            markerGeometry.m_imageSize.height()));
=======
            hcenter - 1.f,
            markerGeometry.imageSize().height()));
    painter.drawLine(QLineF(hcenter + 1.f,
            0.f,
            hcenter + 1.f,
            markerGeometry.imageSize().height()));
>>>>>>> cc92ef12

    if (useIcon || label.length() != 0) {
        painter.setPen(borderColor());

        // Draw the label rounded rect with border
        QPainterPath path;
        path.addRoundedRect(markerGeometry.labelRect(), 2.f, 2.f);
        painter.fillPath(path, fillColor());
        painter.drawPath(path);

        // Center m_contentRect.width() and m_contentRect.height() inside m_labelRect
        // and apply the offset x,y so the text ends up in the centered width,height.
        QPointF pos(markerGeometry.labelRect().x() +
                        (markerGeometry.labelRect().width() -
                                markerGeometry.contentRect().width()) /
                                2.f -
                        markerGeometry.contentRect().x(),
                markerGeometry.labelRect().y() +
                        (markerGeometry.labelRect().height() -
                                markerGeometry.contentRect().height()) /
                                2.f -
                        markerGeometry.contentRect().y());

        if (useIcon) {
            QSvgRenderer svgRenderer(m_iconPath);
            svgRenderer.render(&painter, QRectF(pos, markerGeometry.contentRect().size()));
        } else {
            // Draw the text
            painter.setBrush(Qt::transparent);
            painter.setPen(labelColor());
            painter.setFont(markerGeometry.font());

            painter.drawText(pos, label);
        }
    }

    painter.end();

    return image;
}<|MERGE_RESOLUTION|>--- conflicted
+++ resolved
@@ -400,9 +400,8 @@
 
     painter.setWorldMatrixEnabled(false);
 
-<<<<<<< HEAD
     const Qt::Alignment alignH = m_align & Qt::AlignHorizontal_Mask;
-    const float imgw = static_cast<float>(markerGeometry.m_imageSize.width());
+    const float imgw = static_cast<float>(markerGeometry.imageSize().width());
     switch (alignH) {
     case Qt::AlignHCenter:
         m_linePosition = imgw / 2.f;
@@ -426,35 +425,17 @@
 
     // Draw the center line
     painter.setPen(fillColor());
-    painter.drawLine(QLineF(linePos, 0.f, linePos, markerGeometry.m_imageSize.height()));
-=======
-    // Draw marker lines
-    const auto hcenter = markerGeometry.imageSize().width() / 2.f;
-    m_linePosition = static_cast<float>(hcenter);
-
-    // Draw the center line
-    painter.setPen(fillColor());
-    painter.drawLine(QLineF(hcenter, 0.f, hcenter, markerGeometry.imageSize().height()));
->>>>>>> cc92ef12
+    painter.drawLine(QLineF(linePos, 0.f, linePos, markerGeometry.imageSize().height()));
 
     painter.setPen(borderColor());
     painter.drawLine(QLineF(linePos - 1.f,
             0.f,
-<<<<<<< HEAD
             linePos - 1.f,
-            markerGeometry.m_imageSize.height()));
+            markerGeometry.imageSize().height()));
     painter.drawLine(QLineF(linePos + 1.f,
             0.f,
             linePos + 1.f,
-            markerGeometry.m_imageSize.height()));
-=======
-            hcenter - 1.f,
             markerGeometry.imageSize().height()));
-    painter.drawLine(QLineF(hcenter + 1.f,
-            0.f,
-            hcenter + 1.f,
-            markerGeometry.imageSize().height()));
->>>>>>> cc92ef12
 
     if (useIcon || label.length() != 0) {
         painter.setPen(borderColor());
