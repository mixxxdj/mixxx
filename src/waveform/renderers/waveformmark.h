--- conflicted
+++ resolved
@@ -66,11 +66,7 @@
         if (!hasVisible()) {
             return true;
         }
-<<<<<<< HEAD
-        return m_pVisibleCO->get();
-=======
-        return m_pVisibleCos->toBool();
->>>>>>> ca87f6a1
+        return m_pVisibleCO->toBool();
     }
 
     template <typename Receiver, typename Slot>
