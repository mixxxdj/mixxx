--- conflicted
+++ resolved
@@ -82,12 +82,8 @@
 
     // Per-band gain from the EQ knobs.
     float allGain{1.0};
-<<<<<<< HEAD
-    getGains(&allGain, false, nullptr, nullptr, nullptr);
-=======
     float bandGain[3] = {1.0, 1.0, 1.0};
     getGains(&allGain, &bandGain[0], &bandGain[1], &bandGain[2]);
->>>>>>> 5f5901ba
 
     const float breadth = static_cast<float>(m_waveformRenderer->getBreadth());
     const float halfBreadth = breadth / 2.0f;
