#pragma once

#include <QColor>

#include "shaders/rgbashader.h"
#include "shaders/textureshader.h"
#include "util/opengltexture2d.h"
#include "waveform/renderers/allshader/waveformrendererabstract.h"
#include "waveform/renderers/waveformrendermarkbase.h"

class QDomNode;
class SkinContext;
class QOpenGLTexture;

namespace allshader {
class WaveformRenderMark;
}

class allshader::WaveformRenderMark : public ::WaveformRenderMarkBase,
                                      public allshader::WaveformRendererAbstract {
  public:
    explicit WaveformRenderMark(WaveformWidgetRenderer* waveformWidget,
            ::WaveformRendererAbstract::PositionSource type =
                    ::WaveformRendererAbstract::Play);

    void draw(QPainter* painter, QPaintEvent* event) override {
        Q_UNUSED(painter);
        Q_UNUSED(event);
    }

    allshader::WaveformRendererAbstract* allshaderWaveformRenderer() override {
        return this;
    }

    void initializeGL() override;
    void paintGL() override;
    void resizeGL(int w, int h) override;

  private:
    void updateMarkImage(WaveformMarkPointer pMark) override;

    void updatePlayPosMarkTexture();

    void drawTriangle(QPainter* painter,
            const QBrush& fillColor,
            QPointF p1,
            QPointF p2,
            QPointF p3);

<<<<<<< HEAD
    mixxx::RGBAShader m_rgbaShader;
    mixxx::TextureShader m_textureShader;
    std::unique_ptr<QOpenGLTexture> m_pPlayPosMarkTexture;

    bool m_isSlipRenderer;

=======
>>>>>>> d59eda69
    void drawMark(const QRectF& rect, QColor color);
    void drawTexture(float x, float y, QOpenGLTexture* texture);

    mixxx::RGBAShader m_rgbaShader;
    mixxx::TextureShader m_textureShader;
    OpenGLTexture2D m_playPosMarkTexture;

    DISALLOW_COPY_AND_ASSIGN(WaveformRenderMark);
};<|MERGE_RESOLUTION|>--- conflicted
+++ resolved
@@ -47,15 +47,6 @@
             QPointF p2,
             QPointF p3);
 
-<<<<<<< HEAD
-    mixxx::RGBAShader m_rgbaShader;
-    mixxx::TextureShader m_textureShader;
-    std::unique_ptr<QOpenGLTexture> m_pPlayPosMarkTexture;
-
-    bool m_isSlipRenderer;
-
-=======
->>>>>>> d59eda69
     void drawMark(const QRectF& rect, QColor color);
     void drawTexture(float x, float y, QOpenGLTexture* texture);
 
@@ -63,5 +54,7 @@
     mixxx::TextureShader m_textureShader;
     OpenGLTexture2D m_playPosMarkTexture;
 
+    bool m_isSlipRenderer;
+
     DISALLOW_COPY_AND_ASSIGN(WaveformRenderMark);
 };