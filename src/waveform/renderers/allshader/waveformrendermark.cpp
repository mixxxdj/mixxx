#include "waveform/renderers/allshader/waveformrendermark.h"

#include <QOpenGLTexture>
#include <QPainterPath>

#include "util/colorcomponents.h"
#include "util/texture.h"
#include "waveform/renderers/allshader/matrixforwidgetgeometry.h"
#include "waveform/renderers/allshader/rgbadata.h"
#include "waveform/renderers/allshader/vertexdata.h"
#include "waveform/renderers/waveformwidgetrenderer.h"

// On the use of QPainter:
//
// The renderers in this folder are optimized to use GLSL shaders and refrain
// from using QPainter on the QOpenGLWindow, which causes degredated performance.
//
// This renderer does use QPainter (indirectly, in WaveformMark::generateImage), but
// only to draw on a QImage. This is only done once when needed and the images are
// then used as textures to be drawn with a GLSL shader.

class TextureGraphics : public WaveformMark::Graphics {
    std::unique_ptr<QOpenGLTexture> m_pTexture;

  public:
    TextureGraphics(std::unique_ptr<QOpenGLTexture>&& pTexture)
            : m_pTexture{std::move(pTexture)} {
    }
    QOpenGLTexture* texture() const {
        return m_pTexture.get();
    }
};

// Both allshader::WaveformRenderMark and the non-GL ::WaveformRenderMark derive
// from WaveformRenderMarkBase. The base-class takes care of updating the marks
// when needed and flagging them when their image needs to be updated (resizing,
// cue changes, position changes)
//
// While in the case of ::WaveformRenderMark those images can be updated immediately,
// in the case of allshader::WaveformRenderMark we need to do that when we have an
// openGL context, as we create new textures.
//
// The boolean argument for the WaveformRenderMarkBase constructor indicates
// that updateMarkImages should not be called immediately.

allshader::WaveformRenderMark::WaveformRenderMark(
        WaveformWidgetRenderer* waveformWidget,
        ::WaveformRendererAbstract::PositionSource type)
        : WaveformRenderMarkBase(waveformWidget, false),
          m_isSlipRenderer(type == ::WaveformRendererAbstract::Slip) {
}

void allshader::WaveformRenderMark::initializeGL() {
    allshader::WaveformRendererAbstract::initializeGL();
    m_rgbaShader.init();
    m_textureShader.init();

    // Will create textures so requires OpenGL context
    updateMarkImages();
    updatePlayPosMarkTexture();
}

void allshader::WaveformRenderMark::drawTexture(float x, float y, QOpenGLTexture* texture) {
    const float devicePixelRatio = m_waveformRenderer->getDevicePixelRatio();
    const float texx1 = 0.f;
    const float texy1 = 0.f;
    const float texx2 = 1.f;
    const float texy2 = 1.f;

    const float posx1 = x;
    const float posx2 = x + static_cast<float>(texture->width() / devicePixelRatio);
    const float posy1 = y;
    const float posy2 = y + static_cast<float>(texture->height() / devicePixelRatio);

    const float posarray[] = {posx1, posy1, posx2, posy1, posx1, posy2, posx2, posy2};
    const float texarray[] = {texx1, texy1, texx2, texy1, texx1, texy2, texx2, texy2};

    const QMatrix4x4 matrix = matrixForWidgetGeometry(m_waveformRenderer, false);

    m_textureShader.bind();

    const int matrixLocation = m_textureShader.uniformLocation("matrix");
    const int textureLocation = m_textureShader.uniformLocation("texture");
    const int positionLocation = m_textureShader.attributeLocation("position");
    const int texcoordLocation = m_textureShader.attributeLocation("texcoord");

    m_textureShader.setUniformValue(matrixLocation, matrix);

    m_textureShader.enableAttributeArray(positionLocation);
    m_textureShader.setAttributeArray(
            positionLocation, GL_FLOAT, posarray, 2);
    m_textureShader.enableAttributeArray(texcoordLocation);
    m_textureShader.setAttributeArray(
            texcoordLocation, GL_FLOAT, texarray, 2);

    m_textureShader.setUniformValue(textureLocation, 0);

    texture->bind();

    glDrawArrays(GL_TRIANGLE_STRIP, 0, 4);

    texture->release();

    m_textureShader.disableAttributeArray(positionLocation);
    m_textureShader.disableAttributeArray(texcoordLocation);
    m_textureShader.release();
}

void allshader::WaveformRenderMark::drawMark(const QRectF& rect, QColor color) {
    // draw a gradient towards transparency at the upper and lower 25% of the waveform view

    const float qh = static_cast<float>(std::floor(rect.height() * 0.25));
    const float posx1 = static_cast<float>(rect.x());
    const float posx2 = static_cast<float>(rect.x() + rect.width());
    const float posy1 = static_cast<float>(rect.y());
    const float posy2 = static_cast<float>(rect.y()) + qh;
    const float posy3 = static_cast<float>(rect.y() + rect.height()) - qh;
    const float posy4 = static_cast<float>(rect.y() + rect.height());

    float r, g, b, a;

    getRgbF(color, &r, &g, &b, &a);

    VertexData vertices;
    vertices.reserve(12); // 4 triangles
    vertices.addRectangle(posx1, posy1, posx2, posy2);
    vertices.addRectangle(posx1, posy4, posx2, posy3);

    RGBAData rgbaData;
    rgbaData.reserve(12); // 4 triangles
    rgbaData.addForRectangleGradient(r, g, b, a, r, g, b, 0.f);
    rgbaData.addForRectangleGradient(r, g, b, a, r, g, b, 0.f);

    QMatrix4x4 matrix = matrixForWidgetGeometry(m_waveformRenderer, false);

    m_rgbaShader.bind();

    const int matrixLocation = m_rgbaShader.matrixLocation();
    const int positionLocation = m_rgbaShader.positionLocation();
    const int colorLocation = m_rgbaShader.colorLocation();

    m_rgbaShader.setUniformValue(matrixLocation, matrix);

    m_rgbaShader.enableAttributeArray(positionLocation);
    m_rgbaShader.setAttributeArray(
            positionLocation, GL_FLOAT, vertices.constData(), 2);
    m_rgbaShader.enableAttributeArray(colorLocation);
    m_rgbaShader.setAttributeArray(
            colorLocation, GL_FLOAT, rgbaData.constData(), 4);

    glDrawArrays(GL_TRIANGLES, 0, vertices.size());

    m_rgbaShader.disableAttributeArray(positionLocation);
    m_rgbaShader.disableAttributeArray(colorLocation);
    m_rgbaShader.release();
}

void allshader::WaveformRenderMark::paintGL() {
    if (m_isSlipRenderer && !m_waveformRenderer->isSlipActive()) {
        return;
    }

    auto positionType = m_isSlipRenderer ? ::WaveformRendererAbstract::Slip
                                         : ::WaveformRendererAbstract::Play;
    bool slipActive = m_waveformRenderer->isSlipActive();

    const float devicePixelRatio = m_waveformRenderer->getDevicePixelRatio();
    QList<WaveformWidgetRenderer::WaveformMarkOnScreen> marksOnScreen;

    glEnable(GL_BLEND);
    glBlendFunc(GL_SRC_ALPHA, GL_ONE_MINUS_SRC_ALPHA);

    // Will create textures so requires OpenGL context
    for (const auto& pMark : std::as_const(m_marks)) {
        pMark->setBreadth(slipActive ? m_waveformRenderer->getBreadth() / 2
                                     : m_waveformRenderer->getBreadth());
    }
    updateMarkImages();

    for (const auto& pMark : std::as_const(m_marks)) {
        QOpenGLTexture* pTexture =
                static_cast<TextureGraphics*>(pMark->m_pGraphics.get())
                        ->texture();

        const double samplePosition = pMark->getSamplePosition();
        if (samplePosition != Cue::kNoPosition) {
<<<<<<< HEAD
            float currentMarkPoint = static_cast<float>(
                    m_waveformRenderer->transformSamplePositionInRendererWorld(
                            samplePosition, positionType));
=======
            const float currentMarkPoint =
                    std::round(
                            static_cast<float>(
                                    m_waveformRenderer
                                            ->transformSamplePositionInRendererWorld(
                                                    samplePosition)) *
                            devicePixelRatio) /
                    devicePixelRatio;
>>>>>>> 08be88ff
            const double sampleEndPosition = pMark->getSampleEndPosition();

            // Pixmaps are expected to have the mark stroke at the center,
            // and preferably have an odd width in order to have the stroke
            // exactly at the sample position.
            const float markHalfWidth = pTexture->width() / devicePixelRatio / 2.f;
            const float drawOffset = currentMarkPoint - markHalfWidth;

            bool visible = false;
            // Check if the current point needs to be displayed.
            if (drawOffset > -markHalfWidth &&
                    drawOffset < m_waveformRenderer->getLength() +
                                    markHalfWidth) {
                drawTexture(drawOffset,
                        !m_isSlipRenderer && slipActive
                                ? m_waveformRenderer->getBreadth() / 2
                                : 0,
                        pTexture);
                visible = true;
            }

            // Check if the range needs to be displayed.
            if (samplePosition != sampleEndPosition && sampleEndPosition != Cue::kNoPosition) {
                DEBUG_ASSERT(samplePosition < sampleEndPosition);
                const float currentMarkEndPoint = static_cast<
                        float>(
                        m_waveformRenderer
                                ->transformSamplePositionInRendererWorld(
                                        sampleEndPosition, positionType));

                if (visible || currentMarkEndPoint > 0) {
                    QColor color = pMark->fillColor();
                    color.setAlphaF(0.4f);

                    drawMark(
                            QRectF(QPointF(currentMarkPoint, 0),
                                    QPointF(currentMarkEndPoint,
                                            m_waveformRenderer
                                                    ->getBreadth())),
                            color);
                    visible = true;
                }
            }

            if (visible) {
                marksOnScreen.append(
                        WaveformWidgetRenderer::WaveformMarkOnScreen{
                                pMark, static_cast<int>(drawOffset)});
            }
        }
    }
    m_waveformRenderer->setMarkPositions(marksOnScreen);

    const float currentMarkPoint =
            std::round(static_cast<float>(
                               m_waveformRenderer->getPlayMarkerPosition() *
                               m_waveformRenderer->getLength()) *
                    devicePixelRatio) /
            devicePixelRatio;

    const float markHalfWidth = m_pPlayPosMarkTexture->width() / devicePixelRatio / 2.f;
    const float drawOffset = currentMarkPoint - markHalfWidth;

    drawTexture(drawOffset, 0.f, m_pPlayPosMarkTexture.get());
}

// Generate the texture used to draw the play position marker.
// Note that in the legacy waveform widgets this is drawn directly
// in the WaveformWidgetRenderer itself. Doing it here is cleaner.
void allshader::WaveformRenderMark::updatePlayPosMarkTexture() {
    float imgwidth;
    float imgheight;

    const float height = m_waveformRenderer->getBreadth();
    const float devicePixelRatio = m_waveformRenderer->getDevicePixelRatio();

    const float lineX = 5.5f;

    imgwidth = 11.f;
    imgheight = height;

    QImage image(static_cast<int>(imgwidth * devicePixelRatio),
            static_cast<int>(imgheight * devicePixelRatio),
            QImage::Format_ARGB32_Premultiplied);
    image.setDevicePixelRatio(devicePixelRatio);
    image.fill(QColor(0, 0, 0, 0).rgba());

    // See comment on use of QPainter at top of file
    QPainter painter;

    painter.begin(&image);
    painter.setRenderHint(QPainter::Antialiasing);

    painter.setWorldMatrixEnabled(false);

    const QColor fgColor{m_waveformRenderer->getWaveformSignalColors()->getPlayPosColor()};
    const QColor bgColor{m_waveformRenderer->getWaveformSignalColors()->getBgColor()};

    // draw dim outlines to increase playpos/waveform contrast
    painter.setPen(bgColor);
    painter.setOpacity(0.5);
    // lines next to playpos
    // Note: don't draw lines where they would overlap the triangles,
    // otherwise both translucent strokes add up to a darker tone.
    painter.drawLine(QLineF(lineX + 1.f, 4.f, lineX + 1.f, height));
    painter.drawLine(QLineF(lineX - 1.f, 4.f, lineX - 1.f, height));

    // triangle at top edge
    // Increase line/waveform contrast
    painter.setOpacity(0.8);
    {
        QPointF baseL = QPointF(lineX - 5.f, 0.f);
        QPointF baseR = QPointF(lineX + 5.f, 0.f);
        QPointF tip = QPointF(lineX, 5.f);
        drawTriangle(&painter, bgColor, baseL, baseR, tip);
    }
    // draw colored play position indicators
    painter.setPen(fgColor);
    painter.setOpacity(1.0);
    // play position line
    painter.drawLine(QLineF(lineX, 0.f, lineX, height));
    // triangle at top edge
    {
        QPointF baseL = QPointF(lineX - 4.f, 0.f);
        QPointF baseR = QPointF(lineX + 4.f, 0.f);
        QPointF tip = QPointF(lineX, 4.f);
        drawTriangle(&painter, fgColor, baseL, baseR, tip);
    }
    painter.end();

    m_pPlayPosMarkTexture = createTexture(image);
}

void allshader::WaveformRenderMark::drawTriangle(QPainter* painter,
        const QBrush& fillColor,
        QPointF baseL,
        QPointF baseR,
        QPointF tip) {
    QPainterPath triangle;
    painter->setPen(Qt::NoPen);
    triangle.moveTo(baseL);
    triangle.lineTo(tip);
    triangle.lineTo(baseR);
    triangle.closeSubpath();
    painter->fillPath(triangle, fillColor);
}

void allshader::WaveformRenderMark::resizeGL(int, int) {
    // Will create textures so requires OpenGL context
    updateMarkImages();
    updatePlayPosMarkTexture();
}

void allshader::WaveformRenderMark::updateMarkImage(WaveformMarkPointer pMark) {
    pMark->m_pGraphics = std::make_unique<TextureGraphics>(
            createTexture(pMark->generateImage(m_waveformRenderer->getDevicePixelRatio())));
}<|MERGE_RESOLUTION|>--- conflicted
+++ resolved
@@ -184,20 +184,14 @@
 
         const double samplePosition = pMark->getSamplePosition();
         if (samplePosition != Cue::kNoPosition) {
-<<<<<<< HEAD
-            float currentMarkPoint = static_cast<float>(
-                    m_waveformRenderer->transformSamplePositionInRendererWorld(
-                            samplePosition, positionType));
-=======
             const float currentMarkPoint =
                     std::round(
                             static_cast<float>(
                                     m_waveformRenderer
                                             ->transformSamplePositionInRendererWorld(
-                                                    samplePosition)) *
+                                                    samplePosition, positionType)) *
                             devicePixelRatio) /
                     devicePixelRatio;
->>>>>>> 08be88ff
             const double sampleEndPosition = pMark->getSampleEndPosition();
 
             // Pixmaps are expected to have the mark stroke at the center,
