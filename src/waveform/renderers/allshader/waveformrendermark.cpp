#include "waveform/renderers/allshader/waveformrendermark.h"

#include <QOpenGLTexture>
#include <QPainterPath>

#include "track/track.h"
#include "util/colorcomponents.h"
#include "util/roundtopixel.h"
#include "waveform/renderers/allshader/matrixforwidgetgeometry.h"
#include "waveform/renderers/allshader/rgbadata.h"
#include "waveform/renderers/allshader/vertexdata.h"
#include "waveform/renderers/waveformwidgetrenderer.h"
#include "waveform/waveformwidgetfactory.h"

// On the use of QPainter:
//
// The renderers in this folder are optimized to use GLSL shaders and refrain
// from using QPainter on the QOpenGLWindow, which causes degredated performance.
//
// This renderer does use QPainter (indirectly, in WaveformMark::generateImage), but
// only to draw on a QImage. This is only done once when needed and the images are
// then used as textures to be drawn with a GLSL shader.

namespace {

class TextureGraphics : public WaveformMark::Graphics {
  public:
    TextureGraphics(const QImage& image) {
        m_texture.setData(image);
    }
    QOpenGLTexture* texture() {
        return &m_texture;
    }

  private:
    OpenGLTexture2D m_texture;
};

constexpr float kPlayPosWidth{11.f};
constexpr float kPlayPosOffset{-(kPlayPosWidth - 1.f) / 2.f};

QString timeSecToString(double timeSec) {
    int hundredths = std::lround(timeSec * 100.0);
    int seconds = hundredths / 100;
    hundredths -= seconds * 100;
    int minutes = seconds / 60;
    seconds -= minutes * 60;

    return QString::asprintf("%d:%02d.%02d", minutes, seconds, hundredths);
}

} // namespace

// Both allshader::WaveformRenderMark and the non-GL ::WaveformRenderMark derive
// from WaveformRenderMarkBase. The base-class takes care of updating the marks
// when needed and flagging them when their image needs to be updated (resizing,
// cue changes, position changes)
//
// While in the case of ::WaveformRenderMark those images can be updated immediately,
// in the case of allshader::WaveformRenderMark we need to do that when we have an
// openGL context, as we create new textures.
//
// The boolean argument for the WaveformRenderMarkBase constructor indicates
// that updateMarkImages should not be called immediately.

allshader::WaveformRenderMark::WaveformRenderMark(
        WaveformWidgetRenderer* waveformWidget,
        ::WaveformRendererAbstract::PositionSource type)
        : ::WaveformRenderMarkBase(waveformWidget, false),
          m_beatsUntilMark(0),
          m_timeUntilMark(0.0),
          m_pTimeRemainingControl(nullptr),
          m_isSlipRenderer(type == ::WaveformRendererAbstract::Slip) {
}

bool allshader::WaveformRenderMark::init() {
    m_pTimeRemainingControl = std::make_unique<ControlProxy>(
            m_waveformRenderer->getGroup(), "time_remaining");
    return true;
}

void allshader::WaveformRenderMark::initializeGL() {
    allshader::WaveformRendererAbstract::initializeGL();
    m_digitsRenderer.init();
    m_rgbaShader.init();
    m_textureShader.init();

    // Will create textures so requires OpenGL context
    updateMarkImages();
    updatePlayPosMarkTexture();
    const auto untilMarkTextPointSize =
            WaveformWidgetFactory::instance()->getUntilMarkTextPointSize();
    const auto untilMarkTextHeightLimit =
            WaveformWidgetFactory::instance()
                    ->getUntilMarkTextHeightLimit(); // proportion of waveform
                                                     // height
    const auto untilMarkMaxHeightForText = getMaxHeightForText(untilMarkTextHeightLimit);

    m_digitsRenderer.updateTexture(untilMarkTextPointSize,
            untilMarkMaxHeightForText,
            m_waveformRenderer->getDevicePixelRatio());
}

void allshader::WaveformRenderMark::drawTexture(
        const QMatrix4x4& matrix, float x, float y, QOpenGLTexture* pTexture) {
    const float devicePixelRatio = m_waveformRenderer->getDevicePixelRatio();
    const float texx1 = 0.f;
    const float texy1 = 0.f;
    const float texx2 = 1.f;
    const float texy2 = 1.f;

    const float posx1 = x;
    const float posx2 = x + static_cast<float>(pTexture->width() / devicePixelRatio);
    const float posy1 = y;
    const float posy2 = y + static_cast<float>(pTexture->height() / devicePixelRatio);

    const float posarray[] = {posx1, posy1, posx2, posy1, posx1, posy2, posx2, posy2};
    const float texarray[] = {texx1, texy1, texx2, texy1, texx1, texy2, texx2, texy2};

    m_textureShader.bind();

    const int matrixLocation = m_textureShader.uniformLocation("matrix");
    const int textureLocation = m_textureShader.uniformLocation("texture");
    const int positionLocation = m_textureShader.attributeLocation("position");
    const int texcoordLocation = m_textureShader.attributeLocation("texcoord");

    m_textureShader.setUniformValue(matrixLocation, matrix);

    m_textureShader.enableAttributeArray(positionLocation);
    m_textureShader.setAttributeArray(
            positionLocation, GL_FLOAT, posarray, 2);
    m_textureShader.enableAttributeArray(texcoordLocation);
    m_textureShader.setAttributeArray(
            texcoordLocation, GL_FLOAT, texarray, 2);

    m_textureShader.setUniformValue(textureLocation, 0);

    pTexture->bind();

    glDrawArrays(GL_TRIANGLE_STRIP, 0, 4);

    pTexture->release();

    m_textureShader.disableAttributeArray(positionLocation);
    m_textureShader.disableAttributeArray(texcoordLocation);
    m_textureShader.release();
}

void allshader::WaveformRenderMark::drawMark(
        const QMatrix4x4& matrix, const QRectF& rect, QColor color) {
    // draw a gradient towards transparency at the upper and lower 25% of the waveform view

    const float qh = static_cast<float>(std::floor(rect.height() * 0.25));
    const float posx1 = static_cast<float>(rect.x());
    const float posx2 = static_cast<float>(rect.x() + rect.width());
    const float posy1 = static_cast<float>(rect.y());
    const float posy2 = static_cast<float>(rect.y()) + qh;
    const float posy3 = static_cast<float>(rect.y() + rect.height()) - qh;
    const float posy4 = static_cast<float>(rect.y() + rect.height());

    float r, g, b, a;

    getRgbF(color, &r, &g, &b, &a);

    VertexData vertices;
    vertices.reserve(12); // 4 triangles
    vertices.addRectangle(posx1, posy1, posx2, posy2);
    vertices.addRectangle(posx1, posy4, posx2, posy3);

    RGBAData rgbaData;
    rgbaData.reserve(12); // 4 triangles
    rgbaData.addForRectangleGradient(r, g, b, a, r, g, b, 0.f);
    rgbaData.addForRectangleGradient(r, g, b, a, r, g, b, 0.f);

    m_rgbaShader.bind();

    const int matrixLocation = m_rgbaShader.matrixLocation();
    const int positionLocation = m_rgbaShader.positionLocation();
    const int colorLocation = m_rgbaShader.colorLocation();

    m_rgbaShader.setUniformValue(matrixLocation, matrix);

    m_rgbaShader.enableAttributeArray(positionLocation);
    m_rgbaShader.setAttributeArray(
            positionLocation, GL_FLOAT, vertices.constData(), 2);
    m_rgbaShader.enableAttributeArray(colorLocation);
    m_rgbaShader.setAttributeArray(
            colorLocation, GL_FLOAT, rgbaData.constData(), 4);

    glDrawArrays(GL_TRIANGLES, 0, vertices.size());

    m_rgbaShader.disableAttributeArray(positionLocation);
    m_rgbaShader.disableAttributeArray(colorLocation);
    m_rgbaShader.release();
}

void allshader::WaveformRenderMark::paintGL() {
    if (m_isSlipRenderer && !m_waveformRenderer->isSlipActive()) {
        return;
    }

    auto positionType = m_isSlipRenderer ? ::WaveformRendererAbstract::Slip
                                         : ::WaveformRendererAbstract::Play;
    bool slipActive = m_waveformRenderer->isSlipActive();

    const float devicePixelRatio = m_waveformRenderer->getDevicePixelRatio();
    QList<WaveformWidgetRenderer::WaveformMarkOnScreen> marksOnScreen;

    glEnable(GL_BLEND);
    glBlendFunc(GL_SRC_ALPHA, GL_ONE_MINUS_SRC_ALPHA);

    auto roundToPixel = createFunctionRoundToPixel(devicePixelRatio);

    for (const auto& pMark : std::as_const(m_marks)) {
        pMark->setBreadth(slipActive ? m_waveformRenderer->getBreadth() / 2
                                     : m_waveformRenderer->getBreadth());
    }
    // Will create textures so requires OpenGL context
    updateMarkImages();

    QMatrix4x4 matrix = matrixForWidgetGeometry(m_waveformRenderer, false);

    const double playPosition = m_waveformRenderer->getTruePosSample(positionType);
    double nextMarkPosition = std::numeric_limits<double>::max();

    for (const auto& pMark : std::as_const(m_marks)) {
        if (!pMark->isValid()) {
            continue;
        }

        const double samplePosition = pMark->getSamplePosition();

        if (samplePosition == Cue::kNoPosition) {
            continue;
        }

        QOpenGLTexture* pTexture =
                static_cast<TextureGraphics*>(pMark->m_pGraphics.get())
                        ->texture();

<<<<<<< HEAD
        if (!pTexture) {
            continue;
        }

        const float currentMarkPos = static_cast<float>(
                m_waveformRenderer->transformSamplePositionInRendererWorld(
                        samplePosition, positionType));
=======
        if (!pTexture->isCreated()) {
            // This happens if the height is zero
            continue;
        }

        const float currentMarkPoint =
                std::round(
                        static_cast<float>(
                                m_waveformRenderer
                                        ->transformSamplePositionInRendererWorld(
                                                samplePosition)) *
                        devicePixelRatio) /
                devicePixelRatio;
>>>>>>> cc92ef12
        if (pMark->isShowUntilNext() &&
                samplePosition >= playPosition + 1.0 &&
                samplePosition < nextMarkPosition) {
            nextMarkPosition = samplePosition;
        }
        const double sampleEndPosition = pMark->getSampleEndPosition();

        const float markWidth = pTexture->width() / devicePixelRatio;
        const float drawOffset = currentMarkPos + pMark->getOffset();

        bool visible = false;
        // Check if the current point needs to be displayed.
        if (drawOffset > -markWidth &&
                drawOffset < m_waveformRenderer->getLength()) {
            drawTexture(matrix,
                    roundToPixel(drawOffset),
                    !m_isSlipRenderer && slipActive
                            ? roundToPixel(m_waveformRenderer->getBreadth() / 2.f)
                            : 0,
                    pTexture);
            visible = true;
        }

        // Check if the range needs to be displayed.
        if (samplePosition != sampleEndPosition && sampleEndPosition != Cue::kNoPosition) {
            DEBUG_ASSERT(samplePosition < sampleEndPosition);
            const float currentMarkEndPos = static_cast<float>(
                    m_waveformRenderer->transformSamplePositionInRendererWorld(
                            sampleEndPosition, positionType));
            if (visible || currentMarkEndPos > 0.f) {
                QColor color = pMark->fillColor();
                color.setAlphaF(0.4f);

                drawMark(matrix,
                        QRectF(QPointF(roundToPixel(currentMarkPos), 0),
                                QPointF(roundToPixel(currentMarkEndPos),
                                        m_waveformRenderer
                                                ->getBreadth())),
                        color);
                visible = true;
            }
        }

        if (visible) {
            marksOnScreen.append(
                    WaveformWidgetRenderer::WaveformMarkOnScreen{
                            pMark, static_cast<int>(drawOffset)});
        }
    }
    m_waveformRenderer->setMarkPositions(marksOnScreen);

    const float playMarkerPos = static_cast<float>(m_waveformRenderer->getPlayMarkerPosition() *
            m_waveformRenderer->getLength());
    if (m_playPosMarkTexture.isStorageAllocated()) {
        const float drawOffset = roundToPixel(playMarkerPos + kPlayPosOffset);

        drawTexture(matrix, drawOffset, 0.f, &m_playPosMarkTexture);
    }

    if (WaveformWidgetFactory::instance()->getUntilMarkShowBeats() ||
            WaveformWidgetFactory::instance()->getUntilMarkShowTime()) {
        updateUntilMark(playPosition, nextMarkPosition);
        drawUntilMark(matrix, roundToPixel(playMarkerPos + 20.f));
    }
}

void allshader::WaveformRenderMark::drawUntilMark(const QMatrix4x4& matrix, float x) {
    const bool untilMarkShowBeats = WaveformWidgetFactory::instance()->getUntilMarkShowBeats();
    const bool untilMarkShowTime = WaveformWidgetFactory::instance()->getUntilMarkShowTime();
    const auto untilMarkAlign = WaveformWidgetFactory::instance()->getUntilMarkAlign();

    const auto untilMarkTextPointSize =
            WaveformWidgetFactory::instance()->getUntilMarkTextPointSize();
    const auto untilMarkTextHeightLimit =
            WaveformWidgetFactory::instance()
                    ->getUntilMarkTextHeightLimit(); // proportion of waveform
                                                     // height
    const auto untilMarkMaxHeightForText = getMaxHeightForText(untilMarkTextHeightLimit);

    m_digitsRenderer.updateTexture(untilMarkTextPointSize,
            untilMarkMaxHeightForText,
            m_waveformRenderer->getDevicePixelRatio());

    if (m_timeUntilMark == 0.0) {
        return;
    }
    const float ch = m_digitsRenderer.height();

    float y = untilMarkAlign == Qt::AlignTop ? 0.f
            : untilMarkAlign == Qt::AlignBottom
            ? m_waveformRenderer->getBreadth() - ch
            : m_waveformRenderer->getBreadth() / 2.f;

    bool multiLine = untilMarkShowBeats && untilMarkShowTime &&
            ch * 2.f < untilMarkMaxHeightForText;

    if (multiLine) {
        if (untilMarkAlign != Qt::AlignTop) {
            y -= ch;
        }
    } else {
        if (untilMarkAlign != Qt::AlignTop && untilMarkAlign != Qt::AlignBottom) {
            // center
            y -= ch / 2.f;
        }
    }

    if (untilMarkShowBeats) {
        const auto w = m_digitsRenderer.draw(matrix,
                x,
                y,
                QString::number(m_beatsUntilMark));
        if (multiLine) {
            y += ch;
        } else {
            x += w + ch * 0.75f;
        }
    }

    if (untilMarkShowTime) {
        m_digitsRenderer.draw(matrix,
                x,
                y,
                timeSecToString(m_timeUntilMark));
    }
}

// Generate the texture used to draw the play position marker.
// Note that in the legacy waveform widgets this is drawn directly
// in the WaveformWidgetRenderer itself. Doing it here is cleaner.
void allshader::WaveformRenderMark::updatePlayPosMarkTexture() {
    const float imgHeight = m_waveformRenderer->getBreadth();
    const float imgWidth = 11.f;

    if (imgHeight == 0.0f) {
        return;
    }

    const float devicePixelRatio = m_waveformRenderer->getDevicePixelRatio();
    const float lineX = 5.5f;

<<<<<<< HEAD
    imgwidth = kPlayPosWidth;
    imgheight = height;

    QImage image(static_cast<int>(imgwidth * devicePixelRatio),
            static_cast<int>(imgheight * devicePixelRatio),
=======
    QImage image(static_cast<int>(imgWidth * devicePixelRatio),
            static_cast<int>(imgHeight * devicePixelRatio),
>>>>>>> cc92ef12
            QImage::Format_ARGB32_Premultiplied);
    VERIFY_OR_DEBUG_ASSERT(!image.isNull()) {
        return;
    }
    image.setDevicePixelRatio(devicePixelRatio);
    image.fill(QColor(0, 0, 0, 0).rgba());

    // See comment on use of QPainter at top of file
    QPainter painter;

    painter.begin(&image);
    painter.setRenderHint(QPainter::Antialiasing);

    painter.setWorldMatrixEnabled(false);

    const QColor fgColor{m_waveformRenderer->getWaveformSignalColors()->getPlayPosColor()};
    const QColor bgColor{m_waveformRenderer->getWaveformSignalColors()->getBgColor()};

    // draw dim outlines to increase playpos/waveform contrast
    painter.setPen(bgColor);
    painter.setOpacity(0.5);
    // lines next to playpos
    // Note: don't draw lines where they would overlap the triangles,
    // otherwise both translucent strokes add up to a darker tone.
    painter.drawLine(QLineF(lineX + 1.f, 4.f, lineX + 1.f, imgHeight));
    painter.drawLine(QLineF(lineX - 1.f, 4.f, lineX - 1.f, imgHeight));

    // triangle at top edge
    // Increase line/waveform contrast
    painter.setOpacity(0.8);
    {
        QPointF baseL = QPointF(lineX - 5.f, 0.f);
        QPointF baseR = QPointF(lineX + 5.f, 0.f);
        QPointF tip = QPointF(lineX, 5.f);
        drawTriangle(&painter, bgColor, baseL, baseR, tip);
    }
    // draw colored play position indicators
    painter.setPen(fgColor);
    painter.setOpacity(1.0);
    // play position line
    painter.drawLine(QLineF(lineX, 0.f, lineX, imgHeight));
    // triangle at top edge
    {
        QPointF baseL = QPointF(lineX - 4.f, 0.f);
        QPointF baseR = QPointF(lineX + 4.f, 0.f);
        QPointF tip = QPointF(lineX, 4.f);
        drawTriangle(&painter, fgColor, baseL, baseR, tip);
    }
    painter.end();

    m_playPosMarkTexture.setData(image);
}

void allshader::WaveformRenderMark::drawTriangle(QPainter* painter,
        const QBrush& fillColor,
        QPointF baseL,
        QPointF baseR,
        QPointF tip) {
    QPainterPath triangle;
    painter->setPen(Qt::NoPen);
    triangle.moveTo(baseL);
    triangle.lineTo(tip);
    triangle.lineTo(baseR);
    triangle.closeSubpath();
    painter->fillPath(triangle, fillColor);
}

void allshader::WaveformRenderMark::resizeGL(int, int) {
    // Will create textures so requires OpenGL context
    updateMarkImages();
    updatePlayPosMarkTexture();
}

void allshader::WaveformRenderMark::updateMarkImage(WaveformMarkPointer pMark) {
    pMark->m_pGraphics = std::make_unique<TextureGraphics>(
            pMark->generateImage(m_waveformRenderer->getDevicePixelRatio()));
}

void allshader::WaveformRenderMark::updateUntilMark(
        double playPosition, double nextMarkPosition) {
    m_beatsUntilMark = 0;
    m_timeUntilMark = 0.0;
    if (nextMarkPosition == std::numeric_limits<double>::max()) {
        return;
    }

    TrackPointer trackInfo = m_waveformRenderer->getTrackInfo();

    if (!trackInfo) {
        return;
    }

    const double endPosition = m_waveformRenderer->getTrackSamples();
    const double remainingTime = m_pTimeRemainingControl->get();

    mixxx::BeatsPointer trackBeats = trackInfo->getBeats();
    if (!trackBeats) {
        return;
    }

    auto itA = trackBeats->iteratorFrom(
            mixxx::audio::FramePos::fromEngineSamplePos(playPosition));
    auto itB = trackBeats->iteratorFrom(
            mixxx::audio::FramePos::fromEngineSamplePos(nextMarkPosition));

    // itB is the beat at or after the nextMarkPosition.
    if (itB->toEngineSamplePos() > nextMarkPosition) {
        // if itB is after nextMarkPosition, the previous beat might be closer
        // and it the one we are interested in
        if (nextMarkPosition - (itB - 1)->toEngineSamplePos() <
                itB->toEngineSamplePos() - nextMarkPosition) {
            itB--;
        }
    }

    if (std::abs(itA->toEngineSamplePos() - playPosition) < 1) {
        m_currentBeatPosition = itA->toEngineSamplePos();
        m_beatsUntilMark = std::distance(itA, itB);
        itA++;
        m_nextBeatPosition = itA->toEngineSamplePos();
    } else {
        m_nextBeatPosition = itA->toEngineSamplePos();
        itA--;
        m_currentBeatPosition = itA->toEngineSamplePos();
        m_beatsUntilMark = std::distance(itA, itB);
    }
    // As endPosition - playPosition corresponds with remainingTime,
    // we calculate the proportional part of nextMarkPosition - playPosition
    m_timeUntilMark = std::max(0.0,
            remainingTime * (nextMarkPosition - playPosition) /
                    (endPosition - playPosition));
}

float allshader::WaveformRenderMark::getMaxHeightForText(float proportion) const {
    return std::roundf(m_waveformRenderer->getBreadth() * proportion);
}<|MERGE_RESOLUTION|>--- conflicted
+++ resolved
@@ -238,29 +238,18 @@
                 static_cast<TextureGraphics*>(pMark->m_pGraphics.get())
                         ->texture();
 
-<<<<<<< HEAD
         if (!pTexture) {
+            continue;
+        }
+
+        if (!pTexture->isCreated()) {
+            // This happens if the height is zero
             continue;
         }
 
         const float currentMarkPos = static_cast<float>(
                 m_waveformRenderer->transformSamplePositionInRendererWorld(
                         samplePosition, positionType));
-=======
-        if (!pTexture->isCreated()) {
-            // This happens if the height is zero
-            continue;
-        }
-
-        const float currentMarkPoint =
-                std::round(
-                        static_cast<float>(
-                                m_waveformRenderer
-                                        ->transformSamplePositionInRendererWorld(
-                                                samplePosition)) *
-                        devicePixelRatio) /
-                devicePixelRatio;
->>>>>>> cc92ef12
         if (pMark->isShowUntilNext() &&
                 samplePosition >= playPosition + 1.0 &&
                 samplePosition < nextMarkPosition) {
@@ -393,7 +382,7 @@
 // in the WaveformWidgetRenderer itself. Doing it here is cleaner.
 void allshader::WaveformRenderMark::updatePlayPosMarkTexture() {
     const float imgHeight = m_waveformRenderer->getBreadth();
-    const float imgWidth = 11.f;
+    const float imgWidth = kPlayPosWidth;
 
     if (imgHeight == 0.0f) {
         return;
@@ -402,16 +391,8 @@
     const float devicePixelRatio = m_waveformRenderer->getDevicePixelRatio();
     const float lineX = 5.5f;
 
-<<<<<<< HEAD
-    imgwidth = kPlayPosWidth;
-    imgheight = height;
-
-    QImage image(static_cast<int>(imgwidth * devicePixelRatio),
-            static_cast<int>(imgheight * devicePixelRatio),
-=======
     QImage image(static_cast<int>(imgWidth * devicePixelRatio),
             static_cast<int>(imgHeight * devicePixelRatio),
->>>>>>> cc92ef12
             QImage::Format_ARGB32_Premultiplied);
     VERIFY_OR_DEBUG_ASSERT(!image.isNull()) {
         return;
