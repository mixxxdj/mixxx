#ifndef WAVEFORMWIDGETRENDERER_H
#define WAVEFORMWIDGETRENDERER_H

#include <QPainter>
#include <QTime>
#include <QVector>
#include <QtDebug>

<<<<<<< HEAD
#include "preferences/beatgridmode.h"
#include "track/track.h"
=======
#include "track/track_decl.h"
>>>>>>> c217576d
#include "util/class.h"
#include "util/performancetimer.h"
#include "waveform/renderers/waveformbeat.h"
#include "waveform/renderers/waveformmark.h"
#include "waveform/renderers/waveformrendererabstract.h"
#include "waveform/renderers/waveformsignalcolors.h"

//#define WAVEFORMWIDGETRENDERER_DEBUG

class ControlProxy;
class VisualPlayPosition;
class VSyncThread;

class WaveformWidgetRenderer {
  public:
    static const double s_waveformMinZoom;
    static const double s_waveformMaxZoom;
    static const double s_waveformDefaultZoom;
    static const double s_defaultPlayMarkerPosition;

  public:
    explicit WaveformWidgetRenderer(const QString& group);
    virtual ~WaveformWidgetRenderer();

    bool init();
    virtual bool onInit() {return true;}

    void setup(const QDomNode& node, const SkinContext& context);
    void onPreRender(VSyncThread* vsyncThread);
    void draw(QPainter* painter, QPaintEvent* event);

    const QString& getGroup() const {
        return m_group;
    }
    const TrackPointer getTrackInfo() const {
        return m_pTrack;
    }
    /// Get cue mark at a point on the waveform widget.
    WaveformMarkPointer getCueMarkAtPoint(QPoint point) const;
    /// Get beat near a point on the waveform widget.
    std::optional<WaveformBeat> getBeatAtPoint(QPoint point) const;

    double getFirstDisplayedPosition() const { return m_firstDisplayedPosition;}
    double getLastDisplayedPosition() const { return m_lastDisplayedPosition;}

    void setZoom(double zoom);

    void setDisplayBeatGrid(bool set);
    void setDisplayBeatGridAlpha(int alpha);
    void setBeatGridMode(BeatGridMode mode);

    double getVisualSamplePerPixel() const { return m_visualSamplePerPixel;};
    double getAudioSamplePerPixel() const { return m_audioSamplePerPixel;};

    // those function replace at its best sample position to an admissible
    // sample position according to the current visual resampling
    // this make mark and signal deterministic
    void regulateVisualSample(int& sampleIndex) const;

    // this "regulate" against visual sampling to make the position in widget
    // stable and deterministic
    // Transform sample index to pixel in track.
    inline double transformSamplePositionInRendererWorld(double samplePosition) const {
        const double relativePosition = samplePosition / m_trackSamples;
        return transformPositionInRendererWorld(relativePosition);
    }
    // Transform position (percentage of track) to pixel in track.
    inline double transformPositionInRendererWorld(double position) const {
        return m_trackPixelCount * (position - m_firstDisplayedPosition);
    }

    double getPlayPos() const { return m_playPos;}
    double getPlayPosVSample() const { return m_playPosVSample;}
    double getTotalVSample() const { return m_totalVSamples;}
    double getZoomFactor() const { return m_zoomFactor;}
    double getGain() const { return m_gain;}
    int getTrackSamples() const { return m_trackSamples;}

<<<<<<< HEAD
    int beatGridAlpha() const { return m_alphaBeatGrid; }
    BeatGridMode beatGridMode() const {
        return m_modeBeatGrid;
    }
=======
    int getBeatGridAlpha() const { return m_alphaBeatGrid; }
>>>>>>> c217576d

    void resize(int width, int height, float devicePixelRatio);
    int getHeight() const { return m_height;}
    int getWidth() const { return m_width;}
    float getDevicePixelRatio() const { return m_devicePixelRatio; }
    int getLength() const { return m_orientation == Qt::Horizontal ? m_width : m_height;}
    int getBreadth() const { return m_orientation == Qt::Horizontal ? m_height : m_width;}
    Qt::Orientation getOrientation() const { return m_orientation;}
    const WaveformSignalColors* getWaveformSignalColors() const { return &m_colors; };

    template< class T_Renderer>
    inline T_Renderer* addRenderer() {
        T_Renderer* renderer = new T_Renderer(this);
        m_rendererStack.push_back(renderer);
        return renderer;
    }

    void setTrack(TrackPointer track);
    void setMarkPositions(QMap<WaveformMarkPointer, int> markPositions) {
        m_markPositions = markPositions;
    }

    void setBeatsOnScreen(QList<WaveformBeat> beatsOnScreen) {
        m_beatsOnScreen = beatsOnScreen;
    }

    double getPlayMarkerPosition() {
        return m_playMarkerPosition;
    }

    void setPlayMarkerPosition(double newPos) {
        VERIFY_OR_DEBUG_ASSERT(newPos >= 0.0 && newPos <= 1.0) {
            newPos = math_clamp(newPos, 0.0, 1.0);
        }
        m_playMarkerPosition = newPos;
    }

  protected:
    const QString m_group;
    TrackPointer m_pTrack;
    QList<WaveformRendererAbstract*> m_rendererStack;
    Qt::Orientation m_orientation;
    int m_height;
    int m_width;
    float m_devicePixelRatio;
    WaveformSignalColors m_colors;

    double m_firstDisplayedPosition;
    double m_lastDisplayedPosition;
    double m_trackPixelCount;

    double m_zoomFactor;
    double m_visualSamplePerPixel;
    double m_audioSamplePerPixel;

    int m_alphaBeatGrid;
    BeatGridMode m_modeBeatGrid;

    //TODO: vRince create some class to manage control/value
    //ControlConnection
    QSharedPointer<VisualPlayPosition> m_visualPlayPosition;
    double m_playPos;
    int m_playPosVSample;
    int m_totalVSamples;
    ControlProxy* m_pRateRatioCO;
    double m_rateRatio;
    ControlProxy* m_pGainControlObject;
    double m_gain;
    ControlProxy* m_pTrackSamplesControlObject;
    int m_trackSamples;
    double m_scaleFactor;
    double m_playMarkerPosition;   // 0.0 - left, 0.5 - center, 1.0 - right

#ifdef WAVEFORMWIDGETRENDERER_DEBUG
    PerformanceTimer* m_timer;
    int m_lastFrameTime;
    int m_lastFramesTime[100];
    int m_lastSystemFrameTime;
    int m_lastSystemFramesTime[100];
    int currentFrame;
#endif

private:
    DISALLOW_COPY_AND_ASSIGN(WaveformWidgetRenderer);
    friend class WaveformWidgetFactory;
    QMap<WaveformMarkPointer, int> m_markPositions;
    QList<WaveformBeat> m_beatsOnScreen;
};

#endif // WAVEFORMWIDGETRENDERER_H<|MERGE_RESOLUTION|>--- conflicted
+++ resolved
@@ -6,12 +6,9 @@
 #include <QVector>
 #include <QtDebug>
 
-<<<<<<< HEAD
 #include "preferences/beatgridmode.h"
 #include "track/track.h"
-=======
 #include "track/track_decl.h"
->>>>>>> c217576d
 #include "util/class.h"
 #include "util/performancetimer.h"
 #include "waveform/renderers/waveformbeat.h"
@@ -85,19 +82,17 @@
 
     double getPlayPos() const { return m_playPos;}
     double getPlayPosVSample() const { return m_playPosVSample;}
-    double getTotalVSample() const { return m_totalVSamples;}
+    double getTotalVSample() const {
+        return m_totalVSamples;
+    }
     double getZoomFactor() const { return m_zoomFactor;}
     double getGain() const { return m_gain;}
     int getTrackSamples() const { return m_trackSamples;}
 
-<<<<<<< HEAD
     int beatGridAlpha() const { return m_alphaBeatGrid; }
     BeatGridMode beatGridMode() const {
         return m_modeBeatGrid;
     }
-=======
-    int getBeatGridAlpha() const { return m_alphaBeatGrid; }
->>>>>>> c217576d
 
     void resize(int width, int height, float devicePixelRatio);
     int getHeight() const { return m_height;}
