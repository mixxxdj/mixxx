#include <QDomNode>
#include <QPainter>
#include <QPainterPath>

#include "waveform/renderers/waveformrendermark.h"

#include "control/controlproxy.h"
#include "engine/controls/cuecontrol.h"
#include "track/track.h"
#include "util/color/color.h"
#include "waveform/renderers/waveformwidgetrenderer.h"
#include "waveform/waveform.h"
#include "widget/wskincolor.h"
#include "widget/wwidget.h"
#include "widget/wimagestore.h"
#include "util/painterscope.h"

namespace {
    const int kMaxCueLabelLength = 23;
}

WaveformRenderMark::WaveformRenderMark(
        WaveformWidgetRenderer* waveformWidgetRenderer) :
    WaveformRendererAbstract(waveformWidgetRenderer) {
}

void WaveformRenderMark::setup(const QDomNode& node, const SkinContext& context) {
    WaveformSignalColors signalColors = *m_waveformRenderer->getWaveformSignalColors();
    m_marks.setup(m_waveformRenderer->getGroup(), node, context, signalColors);
}

void WaveformRenderMark::draw(QPainter* painter, QPaintEvent* /*event*/) {
    PainterScope PainterScope(painter);
    // Maps mark objects to their positions in the widget.
    QMap<WaveformMarkPointer, int> marksOnScreen;
    /*
    //DEBUG
    for (int i = 0; i < m_markPoints.size(); i++) {
        if (m_waveformWidget->getTrackSamples())
            painter->drawText(40*i,12+12*(i%3),QString::number(m_markPoints[i]->get() / (double)m_waveformWidget->getTrackSamples()));
    }
    */

    painter->setWorldMatrixEnabled(false);

    for (auto& pMark: m_marks) {
        if (!pMark->isValid())
            continue;

        if (pMark->hasVisible() && !pMark->isVisible()) {
            continue;
        }

        // Generate image on first paint can't be done in setup since we need
        // render widget to be resized yet ...
        if (pMark->m_image.isNull()) {
            generateMarkImage(pMark);
        }

        double samplePosition = pMark->getSamplePosition();
        if (samplePosition != Cue::kNoPosition) {
            double currentMarkPoint =
                    m_waveformRenderer->transformSamplePositionInRendererWorld(samplePosition);
            double sampleEndPosition = pMark->getSampleEndPosition();
            if (m_waveformRenderer->getOrientation() == Qt::Horizontal) {
                // NOTE: vRince I guess image width is odd to display the center on the exact line !
                // external image should respect that ...
<<<<<<< HEAD
                const int markHalfWidth = pMark->m_image.width() / 2.0
                        / m_waveformRenderer->getDevicePixelRatio();
                int drawOffset = currentMarkPoint - markHalfWidth;
=======
                const int markHalfWidth =
                        static_cast<int>(pMark->m_image.width() / 2.0 /
                                m_waveformRenderer->getDevicePixelRatio());
>>>>>>> bf66732e

                bool visible = false;
                // Check if the current point needs to be displayed.
                if (currentMarkPoint > -markHalfWidth && currentMarkPoint < m_waveformRenderer->getWidth() + markHalfWidth) {
<<<<<<< HEAD
                    painter->drawImage(QPoint(drawOffset, 0), pMark->m_image);
                    visible = true;
                }

                // Check if the range needs to be displayed.
                if (sampleEndPosition != Cue::kNoPosition) {
                    DEBUG_ASSERT(samplePosition < sampleEndPosition);
                    double currentMarkEndPoint =
                            m_waveformRenderer->transformSamplePositionInRendererWorld(
                                    sampleEndPosition);
                    if (visible || currentMarkEndPoint > 0) {
                        QColor color = pMark->fillColor();
                        color.setAlphaF(0.4);

                        QLinearGradient gradient(QPointF(0, 0),
                                QPointF(0, m_waveformRenderer->getHeight()));
                        gradient.setColorAt(0, color);
                        gradient.setColorAt(0.25, QColor(Qt::transparent));
                        gradient.setColorAt(0.75, QColor(Qt::transparent));
                        gradient.setColorAt(1, color);
                        painter->fillRect(
                                QRect(QPoint(currentMarkPoint, 0),
                                        QPoint(currentMarkEndPoint,
                                                m_waveformRenderer
                                                        ->getHeight())),
                                QBrush(gradient));
                        visible = true;
                    }
                }

                if (visible) {
                    marksOnScreen[pMark] = drawOffset;
                }
            } else {
                const int markHalfHeight = pMark->m_image.height() / 2.0;
                int drawOffset = currentMarkPoint - markHalfHeight;

                bool visible = false;
                // Check if the current point needs to be displayed.
                if (currentMarkPoint > -markHalfHeight &&
                        currentMarkPoint < m_waveformRenderer->getHeight() +
                                        markHalfHeight) {
                    painter->drawImage(QPoint(0, drawOffset), pMark->m_image);
                    visible = true;
                }

                // Check if the range needs to be displayed.
                if (sampleEndPosition != Cue::kNoPosition) {
                    DEBUG_ASSERT(samplePosition < sampleEndPosition);
                    double currentMarkEndPoint =
                            m_waveformRenderer
                                    ->transformSamplePositionInRendererWorld(
                                            sampleEndPosition);
                    if (currentMarkEndPoint < m_waveformRenderer->getHeight()) {
                        QColor color = pMark->fillColor();
                        color.setAlphaF(0.4);

                        QLinearGradient gradient(QPointF(0, 0),
                                QPointF(m_waveformRenderer->getWidth(), 0));
                        gradient.setColorAt(0, color);
                        gradient.setColorAt(0.25, QColor(Qt::transparent));
                        gradient.setColorAt(0.75, QColor(Qt::transparent));
                        gradient.setColorAt(1, color);
                        painter->fillRect(
                                QRect(QPoint(0, currentMarkPoint),
                                        QPoint(m_waveformRenderer->getWidth(),
                                                currentMarkEndPoint)),
                                QBrush(gradient));
                        visible = true;
                    }
                }

                if (visible) {
=======
                    const int drawOffset = static_cast<int>(currentMarkPoint) - markHalfWidth;
                    painter->drawImage(drawOffset, 0, pMark->m_image);
                    marksOnScreen[pMark] = drawOffset;
                }
            } else {
                const int markHalfHeight = static_cast<int>(pMark->m_image.height() / 2.0);
                if (currentMarkPoint > -markHalfHeight &&
                        currentMarkPoint < m_waveformRenderer->getHeight() +
                                        markHalfHeight) {
                    const int drawOffset = static_cast<int>(currentMarkPoint) - markHalfHeight;
                    painter->drawImage(0, drawOffset, pMark->m_image);
>>>>>>> bf66732e
                    marksOnScreen[pMark] = drawOffset;
                }
            }
        }
    }
    m_waveformRenderer->setMarkPositions(marksOnScreen);
}

void WaveformRenderMark::onResize() {
    // Delete all marks' images. New images will be created on next paint.
    for (const auto& pMark : m_marks) {
        pMark->m_image = QImage();
    }
}

void WaveformRenderMark::onSetTrack() {
    slotCuesUpdated();

    TrackPointer trackInfo = m_waveformRenderer->getTrackInfo();
    if (!trackInfo) {
        return;
    }
    connect(trackInfo.get(),
            &Track::cuesUpdated,
            this,
            &WaveformRenderMark::slotCuesUpdated);
}

void WaveformRenderMark::slotCuesUpdated() {
    TrackPointer trackInfo = m_waveformRenderer->getTrackInfo();
    if (!trackInfo) {
        return;
    }

    QList<CuePointer> loadedCues = trackInfo->getCuePoints();
    for (const CuePointer& pCue : loadedCues) {
        int hotCue = pCue->getHotCue();
        if (hotCue == Cue::kNoHotCue) {
            continue;
        }

        // Here we assume no two cues can have the same hotcue assigned,
        // because WaveformMarkSet stores one mark for each hotcue.
        WaveformMarkPointer pMark = m_marks.getHotCueMark(hotCue);
        if (pMark.isNull()) {
            continue;
        }

        QString newLabel = pCue->getLabel();
        QColor newColor = mixxx::RgbColor::toQColor(pCue->getColor());
        if (pMark->m_text.isNull() || newLabel != pMark->m_text ||
                !pMark->fillColor().isValid() ||
                newColor != pMark->fillColor()) {
            pMark->m_text = newLabel;
            pMark->setBaseColor(newColor);
            generateMarkImage(pMark);
        }
    }
}

void WaveformRenderMark::generateMarkImage(WaveformMarkPointer pMark) {
    // Load the pixmap from file -- takes precedence over text.
    if (!pMark->m_pixmapPath.isEmpty()) {
        QString path = pMark->m_pixmapPath;
        QImage image = *WImageStore::getImage(path, scaleFactor());
        //QImage image = QImage(path);
        // If loading the image didn't fail, then we're done. Otherwise fall
        // through and render a label.
        if (!image.isNull()) {
            pMark->m_image =
                    image.convertToFormat(QImage::Format_ARGB32_Premultiplied);
            //WImageStore::correctImageColors(&pMark->m_image);
            return;
        }
    }

    QPainter painter;

    // Determine mark text.
    QString label = pMark->m_text;
    if (pMark->getHotCue() >= 0) {
        if (!label.isEmpty()) {
            label.prepend(": ");
        }
        label.prepend(QString::number(pMark->getHotCue() + 1));
        if (label.size() > kMaxCueLabelLength) {
            label = label.left(kMaxCueLabelLength - 3) + "...";
        }
    }

    //QFont font("Bitstream Vera Sans");
    //QFont font("Helvetica");
    QFont font; // Uses the application default
    font.setPointSizeF(10 * scaleFactor());
    font.setStretch(100);
    font.setWeight(75);

    QFontMetrics metrics(font);

    //fixed margin ...
    QRect wordRect = metrics.tightBoundingRect(label);
    const int marginX = 1;
    const int marginY = 1;
    wordRect.moveTop(marginX + 1);
    wordRect.moveLeft(marginY + 1);
    wordRect.setHeight(wordRect.height() + (wordRect.height() % 2));
    wordRect.setWidth(wordRect.width() + (wordRect.width()) % 2);
    //even wordrect to have an even Image >> draw the line in the middle !

    int labelRectWidth = wordRect.width() + 2 * marginX + 4;
    int labelRectHeight = wordRect.height() + 2 * marginY + 4;

    QRectF labelRect(0, 0, (float)labelRectWidth, (float)labelRectHeight);

    int width;
    int height;

    if (m_waveformRenderer->getOrientation() == Qt::Horizontal) {
        width = 2 * labelRectWidth + 1;
        height = m_waveformRenderer->getHeight();
    } else {
        width = m_waveformRenderer->getWidth();
        height = 2 * labelRectHeight + 1;
    }

    pMark->m_image = QImage(
            width * static_cast<int>(m_waveformRenderer->getDevicePixelRatio()),
            height * static_cast<int>(m_waveformRenderer->getDevicePixelRatio()),
            QImage::Format_ARGB32_Premultiplied);
    pMark->m_image.setDevicePixelRatio(
            m_waveformRenderer->getDevicePixelRatio());

    Qt::Alignment markAlignH = pMark->m_align & Qt::AlignHorizontal_Mask;
    Qt::Alignment markAlignV = pMark->m_align & Qt::AlignVertical_Mask;

    if (markAlignH == Qt::AlignHCenter) {
        labelRect.moveLeft((width - labelRectWidth) / 2);
    } else if (markAlignH == Qt::AlignRight) {
        labelRect.moveRight(width - 1);
    }

    if (markAlignV == Qt::AlignVCenter) {
        labelRect.moveTop((height - labelRectHeight) / 2);
    } else if (markAlignV == Qt::AlignBottom) {
        labelRect.moveBottom(height - 1);
    }

    pMark->m_label.setAreaRect(labelRect);

    // Fill with transparent pixels
    pMark->m_image.fill(QColor(0, 0, 0, 0).rgba());

    painter.begin(&pMark->m_image);
    painter.setRenderHint(QPainter::TextAntialiasing);

    painter.setWorldMatrixEnabled(false);

    // Draw marker lines
    if (m_waveformRenderer->getOrientation() == Qt::Horizontal) {
        int middle = width / 2;
        pMark->m_linePosition = middle;
        if (markAlignH == Qt::AlignHCenter) {
            if (labelRect.top() > 0) {
                painter.setPen(pMark->fillColor());
                painter.drawLine(QLineF(middle, 0, middle, labelRect.top()));

                painter.setPen(pMark->borderColor());
                painter.drawLine(QLineF(middle - 1, 0, middle - 1, labelRect.top()));
                painter.drawLine(QLineF(middle + 1, 0, middle + 1, labelRect.top()));
            }

            if (labelRect.bottom() < height) {
                painter.setPen(pMark->fillColor());
                painter.drawLine(QLineF(middle, labelRect.bottom(), middle, height));

                painter.setPen(pMark->borderColor());
                painter.drawLine(QLineF(middle - 1, labelRect.bottom(), middle - 1, height));
                painter.drawLine(QLineF(middle + 1, labelRect.bottom(), middle + 1, height));
            }
        } else { // AlignLeft || AlignRight
            painter.setPen(pMark->fillColor());
            painter.drawLine(middle, 0, middle, height);

            painter.setPen(pMark->borderColor());
            painter.drawLine(middle - 1, 0, middle - 1, height);
            painter.drawLine(middle + 1, 0, middle + 1, height);
        }
    } else { // Vertical
        int middle = height / 2;
        pMark->m_linePosition = middle;
        if (markAlignV == Qt::AlignVCenter) {
            if (labelRect.left() > 0) {
                painter.setPen(pMark->fillColor());
                painter.drawLine(QLineF(0, middle, labelRect.left(), middle));

                painter.setPen(pMark->borderColor());
                painter.drawLine(QLineF(0, middle - 1, labelRect.left(), middle - 1));
                painter.drawLine(QLineF(0, middle + 1, labelRect.left(), middle + 1));
            }

            if (labelRect.right() < width) {
                painter.setPen(pMark->fillColor());
                painter.drawLine(QLineF(labelRect.right(), middle, width, middle));

                painter.setPen(pMark->borderColor());
                painter.drawLine(QLineF(labelRect.right(), middle - 1, width, middle - 1));
                painter.drawLine(QLineF(labelRect.right(), middle + 1, width, middle + 1));
            }
        } else { // AlignTop || AlignBottom
            painter.setPen(pMark->fillColor());
            painter.drawLine(0, middle, width, middle);

            painter.setPen(pMark->borderColor());
            painter.drawLine(0, middle - 1, width, middle - 1);
            painter.drawLine(0, middle + 1, width, middle + 1);
        }
    }

    // Draw the label rect
    painter.setPen(pMark->borderColor());
    painter.setBrush(QBrush(pMark->fillColor()));
    painter.drawRoundedRect(labelRect, 2.0, 2.0);

    // Draw text
    painter.setBrush(QBrush(QColor(0, 0, 0, 0)));
    painter.setFont(font);
    painter.setPen(pMark->labelColor());
    painter.drawText(labelRect, Qt::AlignCenter, label);
}<|MERGE_RESOLUTION|>--- conflicted
+++ resolved
@@ -65,21 +65,15 @@
             if (m_waveformRenderer->getOrientation() == Qt::Horizontal) {
                 // NOTE: vRince I guess image width is odd to display the center on the exact line !
                 // external image should respect that ...
-<<<<<<< HEAD
-                const int markHalfWidth = pMark->m_image.width() / 2.0
-                        / m_waveformRenderer->getDevicePixelRatio();
-                int drawOffset = currentMarkPoint - markHalfWidth;
-=======
                 const int markHalfWidth =
                         static_cast<int>(pMark->m_image.width() / 2.0 /
                                 m_waveformRenderer->getDevicePixelRatio());
->>>>>>> bf66732e
+                const int drawOffset = static_cast<int>(currentMarkPoint) - markHalfWidth;
 
                 bool visible = false;
                 // Check if the current point needs to be displayed.
                 if (currentMarkPoint > -markHalfWidth && currentMarkPoint < m_waveformRenderer->getWidth() + markHalfWidth) {
-<<<<<<< HEAD
-                    painter->drawImage(QPoint(drawOffset, 0), pMark->m_image);
+                    painter->drawImage(drawOffset, 0, pMark->m_image);
                     visible = true;
                 }
 
@@ -113,15 +107,15 @@
                     marksOnScreen[pMark] = drawOffset;
                 }
             } else {
-                const int markHalfHeight = pMark->m_image.height() / 2.0;
-                int drawOffset = currentMarkPoint - markHalfHeight;
+                const int markHalfHeight = static_cast<int>(pMark->m_image.height() / 2.0);
+                const int drawOffset = static_cast<int>(currentMarkPoint) - markHalfHeight;
 
                 bool visible = false;
                 // Check if the current point needs to be displayed.
                 if (currentMarkPoint > -markHalfHeight &&
                         currentMarkPoint < m_waveformRenderer->getHeight() +
                                         markHalfHeight) {
-                    painter->drawImage(QPoint(0, drawOffset), pMark->m_image);
+                    painter->drawImage(drawOffset, 0, pMark->m_image);
                     visible = true;
                 }
 
@@ -152,19 +146,6 @@
                 }
 
                 if (visible) {
-=======
-                    const int drawOffset = static_cast<int>(currentMarkPoint) - markHalfWidth;
-                    painter->drawImage(drawOffset, 0, pMark->m_image);
-                    marksOnScreen[pMark] = drawOffset;
-                }
-            } else {
-                const int markHalfHeight = static_cast<int>(pMark->m_image.height() / 2.0);
-                if (currentMarkPoint > -markHalfHeight &&
-                        currentMarkPoint < m_waveformRenderer->getHeight() +
-                                        markHalfHeight) {
-                    const int drawOffset = static_cast<int>(currentMarkPoint) - markHalfHeight;
-                    painter->drawImage(0, drawOffset, pMark->m_image);
->>>>>>> bf66732e
                     marksOnScreen[pMark] = drawOffset;
                 }
             }
