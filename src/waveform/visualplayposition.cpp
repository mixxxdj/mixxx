#include "waveform/visualplayposition.h"

#include "moc_visualplayposition.cpp"
#include "util/cmdlineargs.h"
#include "util/math.h"
#include "waveform/vsyncthread.h"

//static
QMap<QString, QWeakPointer<VisualPlayPosition>> VisualPlayPosition::m_listVisualPlayPosition;
PerformanceTimer VisualPlayPosition::m_timeInfoTime;
double VisualPlayPosition::m_dCallbackEntryToDacSecs = 0;

VisualPlayPosition::VisualPlayPosition(const QString& key)
        : m_valid(false),
          m_key(key),
          m_noTransport(false) {
}

VisualPlayPosition::~VisualPlayPosition() {
    m_listVisualPlayPosition.remove(m_key);
}

void VisualPlayPosition::set(
        double playPosition,
        double playRate,
        double positionStep,
        double slipPosition,
        double slipRate,
        SlipModeState m_slipModeState,
        bool loopEnabled,
        bool loopInAdjustActive,
        bool loopOutAdjustActive,
        double loopStartPosition,
        double loopEndPosition,
        double tempoTrackSeconds,
        double audioBufferMicroS) {
    VisualPlayPositionData data;
    data.m_referenceTime = m_timeInfoTime;
    data.m_callbackEntrytoDac = static_cast<int>(m_dCallbackEntryToDacSecs * 1000000); // s to µs
    data.m_playPos = playPosition;
    data.m_playRate = playRate;
    data.m_slipRate = slipRate;
    data.m_positionStep = positionStep;
    data.m_slipPos = slipPosition;
    data.m_slipModeState = m_slipModeState;
    data.m_loopEnabled = loopEnabled;
    data.m_loopInAdjustActive = loopInAdjustActive;
    data.m_loopOutAdjustActive = loopOutAdjustActive;
    data.m_loopStartPos = loopStartPosition;
    data.m_loopEndPos = loopEndPosition;
    data.m_tempoTrackSeconds = tempoTrackSeconds;
    data.m_audioBufferMicroS = audioBufferMicroS;

    // Atomic write
    m_data.setValue(data);
    m_valid = true;
}

double VisualPlayPosition::calcOffsetAtNextVSync(
        VSyncThread* pVSyncThread, const VisualPlayPositionData& data) {
    if (data.m_audioBufferMicroS != 0.0) {
        int refToVSync;
        int syncIntervalTimeMicros;
#ifdef MIXXX_USE_QML
        if (CmdlineArgs::Instance().isQml()) {
            refToVSync = 0;
            syncIntervalTimeMicros = 0;
        } else
#endif
<<<<<<< HEAD
        {
            refToVSync = pVSyncThread->fromTimerToNextSyncMicros(data.m_referenceTime);
            syncIntervalTimeMicros = pVSyncThread->getSyncIntervalTimeMicros();
        }
        // The offset is limited to the audio buffer + 2 x waveform sync interval
=======
        // The positive offset is limited to the audio buffer + 2 x waveform sync interval
>>>>>>> b2a8ba7a
        // This should be sufficient to compensate jitter, but does not continue
        // in case of underflows.
        const int maxOffset = static_cast<int>(
                data.m_audioBufferMicroS + 2 * syncIntervalTimeMicros);

        // The minimum offset is limited to -data.m_callbackEntrytoDac to avoid a more
        // negative value indicating an outdated request that is no longer valid anyway.
        // This is probably caused by a vsync problem.
        const int minOffset = -data.m_callbackEntrytoDac;

        // Calculate the offset in micros for the position of the sample that will be transferred
        // to the DAC when the next display frame is displayed
        int offset = refToVSync - data.m_callbackEntrytoDac;
        if (offset < minOffset) {
            offset = minOffset;
            if (!m_noTransport) {
                qWarning() << "VisualPlayPosition::calcOffsetAtNextVSync"
                           << m_key << "outdated position request (offset < minOffset)";
                qDebug() << m_key << "refToVSync:" << refToVSync
                         << "data.m_callbackEntrytoDac:"
                         << data.m_callbackEntrytoDac;
                m_noTransport = true;
            }
        } else if (offset > maxOffset) {
            offset = maxOffset;
            if (!m_noTransport) {
                qWarning() << "VisualPlayPosition::calcOffsetAtNextVSync"
                           << m_key << "no transport (offset > maxOffset)";
                qDebug() << m_key << "refToVSync:" << refToVSync
                         << "data.m_callbackEntrytoDac:"
                         << data.m_callbackEntrytoDac;
                m_noTransport = true;
            }
        } else {
            if (m_noTransport) {
                qDebug() << m_key << "refToVSync:" << refToVSync
                         << "data.m_callbackEntrytoDac:"
                         << data.m_callbackEntrytoDac;
            }
            m_noTransport = false;
        }
        // Apply the offset proportional to m_positionStep
        return data.m_positionStep * static_cast<double>(offset) / data.m_audioBufferMicroS;
    }
    return 0.0;
}

double VisualPlayPosition::determinePlayPosInLoopBoundries(
        const VisualPlayPositionData& data, const double& offset) {
    double interpolatedPlayPos = data.m_playPos + offset * data.m_playRate;

    if (data.m_loopEnabled) {
        double loopSize = data.m_loopEndPos - data.m_loopStartPos;
        if (loopSize > 0) {
            if ((data.m_playRate < 0.0) &&
                    (interpolatedPlayPos < data.m_loopStartPos) &&
                    (data.m_playPos >= data.m_loopStartPos) &&
                    !data.m_loopInAdjustActive) {
                // 1. Deck playing reverse
                // 2. Interpolated playposition at the time of next VSync would
                // be outsite of the active loop
                // 3. Playposition is currently inside the active loop
                //    (not scratching left of an activated loop)
                // 4. LoopIn is not being held down
                interpolatedPlayPos = data.m_loopEndPos -
                        std::remainder(
                                data.m_loopStartPos - interpolatedPlayPos,
                                loopSize);
            }
            if ((data.m_playRate > 0.0) &&
                    (interpolatedPlayPos > data.m_loopEndPos) &&
                    (data.m_playPos <= data.m_loopEndPos) &&
                    !data.m_loopOutAdjustActive) {
                // 1. Deck playing forward
                // 2. Interpolated playposition at the time of next VSync would
                // be outsite of the active loop
                // 3. Playposition is currently inside the active loop
                //    (not scratching right of an activated loop)
                // 4. LoopOut is not being held down
                interpolatedPlayPos = data.m_loopStartPos +
                        std::remainder(
                                interpolatedPlayPos - data.m_loopEndPos,
                                loopSize);
            }
        }
    }
    return interpolatedPlayPos;
}

double VisualPlayPosition::getAtNextVSync(VSyncThread* pVSyncThread) {
    if (m_valid) {
        const VisualPlayPositionData data = m_data.getValue();
        const double offset = calcOffsetAtNextVSync(pVSyncThread, data);

        return determinePlayPosInLoopBoundries(data, offset);
    }
    return -1;
}

void VisualPlayPosition::getPlaySlipAtNextVSync(VSyncThread* pVSyncThread,
        double* pPlayPosition,
        double* pSlipPosition) {
    if (m_valid) {
        const VisualPlayPositionData data = m_data.getValue();
        const double offset = calcOffsetAtNextVSync(pVSyncThread, data);

        double interpolatedPlayPos = determinePlayPosInLoopBoundries(data, offset);
        *pPlayPosition = interpolatedPlayPos;

        if (data.m_slipModeState == SlipModeState::Running) {
            *pSlipPosition = data.m_slipPos + offset * data.m_slipRate;
        } else {
            *pSlipPosition = interpolatedPlayPos;
        }
    }
}

double VisualPlayPosition::getEnginePlayPos() {
    if (m_valid) {
        VisualPlayPositionData data = m_data.getValue();
        return data.m_playPos;
    } else {
        return -1;
    }
}

void VisualPlayPosition::getTrackTime(double* pPlayPosition, double* pTempoTrackSeconds) {
    if (m_valid) {
        VisualPlayPositionData data = m_data.getValue();
        *pPlayPosition = data.m_playPos;
        *pTempoTrackSeconds = data.m_tempoTrackSeconds;
    } else {
        *pPlayPosition = 0;
        *pTempoTrackSeconds = 0;
    }
}

//static
QSharedPointer<VisualPlayPosition> VisualPlayPosition::getVisualPlayPosition(const QString& group) {
    QSharedPointer<VisualPlayPosition> vpp = m_listVisualPlayPosition.value(group);
    if (vpp.isNull()) {
        vpp = QSharedPointer<VisualPlayPosition>(new VisualPlayPosition(group));
        m_listVisualPlayPosition.insert(group, vpp);
    }
    return vpp;
}

//static
void VisualPlayPosition::setCallbackEntryToDacSecs(double secs, const PerformanceTimer& time) {
    // the time is valid only just NOW, so measure the time from NOW for
    // later correction
    m_timeInfoTime = time;
    m_dCallbackEntryToDacSecs = secs;
}<|MERGE_RESOLUTION|>--- conflicted
+++ resolved
@@ -67,15 +67,11 @@
             syncIntervalTimeMicros = 0;
         } else
 #endif
-<<<<<<< HEAD
         {
             refToVSync = pVSyncThread->fromTimerToNextSyncMicros(data.m_referenceTime);
             syncIntervalTimeMicros = pVSyncThread->getSyncIntervalTimeMicros();
         }
-        // The offset is limited to the audio buffer + 2 x waveform sync interval
-=======
         // The positive offset is limited to the audio buffer + 2 x waveform sync interval
->>>>>>> b2a8ba7a
         // This should be sufficient to compensate jitter, but does not continue
         // in case of underflows.
         const int maxOffset = static_cast<int>(
