--- conflicted
+++ resolved
@@ -38,11 +38,7 @@
 
 class DlgPrefControls : public DlgPreferencePage, public Ui::DlgPrefControlsDlg  {
     Q_OBJECT
-<<<<<<< HEAD
-public:
-=======
   public:
->>>>>>> 2dd938fd
     DlgPrefControls(QWidget *parent, MixxxMainWindow *mixxx,
                     SkinLoader* pSkinLoader, PlayerManager* pPlayerManager,
                     ConfigObject<ConfigValue> *pConfig);
@@ -104,10 +100,6 @@
     QList<ControlObjectThread*> m_rateControls;
     QList<ControlObjectThread*> m_rateDirControls;
     QList<ControlObjectThread*> m_rateRangeControls;
-<<<<<<< HEAD
-    PlayerManager* m_pPlayerManager;
-=======
->>>>>>> 2dd938fd
     MixxxMainWindow *m_mixxx;
     SkinLoader* m_pSkinLoader;
     PlayerManager* m_pPlayerManager;
