--- conflicted
+++ resolved
@@ -88,17 +88,13 @@
     void slotNumDecksChanged(double);
     void slotNumSamplersChanged(double);
 
-<<<<<<< HEAD
-private slots:
+  private slots:
     void slotSkinNumDecksControlChanged(double v) { updateDeckOrderCombo(v); }
 
-protected:
+  protected:
     void timerEvent(QTimerEvent *);
 
-private:
-=======
   private:
->>>>>>> 9fc75b58
     void initWaveformControl();
     void notifyRebootNecessary();
     bool checkSkinResolution(QString skin);
