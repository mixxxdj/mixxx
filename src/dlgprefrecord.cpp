--- conflicted
+++ resolved
@@ -33,14 +33,9 @@
           m_pRadioMp3(NULL),
           m_pRadioAiff(NULL),
           m_pRadioFlac(NULL),
-<<<<<<< HEAD
           m_pRadioWav(NULL),
           m_pRadioLoopAiff(NULL),
           m_pRadioLoopWav(NULL) {
-
-=======
-          m_pRadioWav(NULL) {
->>>>>>> 391c429b
     setupUi(this);
 
     // See RECORD_* #defines in defs_recording.h
