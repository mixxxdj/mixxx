--- conflicted
+++ resolved
@@ -10,11 +10,6 @@
 #ifndef DLGLADSPA_H
 #define DLGLADSPA_H
 
-<<<<<<< HEAD
-#include <QtGui>
-
-=======
->>>>>>> 2dd938fd
 class MixxxMainWindow;
 class LADSPAView;
 
