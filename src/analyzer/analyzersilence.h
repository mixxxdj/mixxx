#pragma once

#include "analyzer/analyzer.h"
#include "analyzer/analyzertrack.h"
#include "audio/frame.h"
#include "preferences/usersettings.h"
#include "util/span.h"

class CuePointer;

class AnalyzerSilence : public Analyzer {
  public:
    explicit AnalyzerSilence(UserSettingsPointer pConfig);
    ~AnalyzerSilence() override = default;

<<<<<<< HEAD
    bool initialize(const AnalyzerTrack& track,
            mixxx::audio::SampleRate sampleRate,
            SINT totalSamples) override;
    bool processSamples(const CSAMPLE* pIn, SINT iLen) override;
=======
    bool initialize(TrackPointer pTrack,
            mixxx::audio::SampleRate sampleRate,
            SINT frameLength) override;
    bool processSamples(const CSAMPLE* pIn, SINT count) override;
>>>>>>> 691596c1
    void storeResults(TrackPointer pTrack) override;
    void cleanup() override;

    static void setupMainAndIntroCue(Track* pTrack,
            mixxx::audio::FramePos firstSoundPosition,
            UserSettings* pConfig);
    static void setupOutroCue(Track* pTrack, mixxx::audio::FramePos lastSoundPosition);

    /// returns the index of the first sample in the buffer that is above -60 dB
    /// or samples.size() if no sample is found
    static SINT findFirstSoundInChunk(std::span<const CSAMPLE> samples);

    /// returns the index of the last sample in the buffer that is above -60 dB
    /// or samples.size() if no sample is found
    static SINT findLastSoundInChunk(std::span<const CSAMPLE> samples);

    /// Returns true if the first sound if found at the given frame and logs a
    /// warning message if not. This can be uses to detect changes since the
    /// last analysis run and is an indicator for file edits or decoder
    /// changes/issues
    static bool verifyFirstSound(std::span<const CSAMPLE> samples,
            mixxx::audio::FramePos firstSoundFrame);

  private:
    UserSettingsPointer m_pConfig;
<<<<<<< HEAD
    SINT m_iFramesProcessed;
    SINT m_iSignalStart;
    SINT m_iSignalEnd;
=======
    CSAMPLE m_fThreshold;
    SINT m_framesProcessed;
    bool m_bPrevSilence;
    SINT m_signalStart;
    SINT m_signalEnd;
>>>>>>> 691596c1
};<|MERGE_RESOLUTION|>--- conflicted
+++ resolved
@@ -13,17 +13,10 @@
     explicit AnalyzerSilence(UserSettingsPointer pConfig);
     ~AnalyzerSilence() override = default;
 
-<<<<<<< HEAD
     bool initialize(const AnalyzerTrack& track,
-            mixxx::audio::SampleRate sampleRate,
-            SINT totalSamples) override;
-    bool processSamples(const CSAMPLE* pIn, SINT iLen) override;
-=======
-    bool initialize(TrackPointer pTrack,
             mixxx::audio::SampleRate sampleRate,
             SINT frameLength) override;
     bool processSamples(const CSAMPLE* pIn, SINT count) override;
->>>>>>> 691596c1
     void storeResults(TrackPointer pTrack) override;
     void cleanup() override;
 
@@ -49,15 +42,8 @@
 
   private:
     UserSettingsPointer m_pConfig;
-<<<<<<< HEAD
-    SINT m_iFramesProcessed;
-    SINT m_iSignalStart;
-    SINT m_iSignalEnd;
-=======
-    CSAMPLE m_fThreshold;
     SINT m_framesProcessed;
     bool m_bPrevSilence;
     SINT m_signalStart;
     SINT m_signalEnd;
->>>>>>> 691596c1
 };