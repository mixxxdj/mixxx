--- conflicted
+++ resolved
@@ -126,13 +126,8 @@
     openParams.setChannelCount(mixxx::kAnalysisChannels);
 
     while (awaitWorkItemsFetched()) {
-<<<<<<< HEAD
         DEBUG_ASSERT(m_currentTrack.has_value());
-        kLogger.debug() << "Analyzing" << m_currentTrack->getTrack()->getFileInfo();
-=======
-        DEBUG_ASSERT(m_currentTrack);
-        kLogger.debug() << "Analyzing" << m_currentTrack->getLocation();
->>>>>>> c0f31df8
+        kLogger.debug() << "Analyzing" << m_currentTrack->getTrack()->getLocation();
 
         // Get the audio
         const auto audioSource =
@@ -140,11 +135,7 @@
         if (!audioSource) {
             kLogger.warning()
                     << "Failed to open file for analyzing:"
-<<<<<<< HEAD
-                    << m_currentTrack->getTrack()->getFileInfo();
-=======
-                    << m_currentTrack->getLocation();
->>>>>>> c0f31df8
+                    << m_currentTrack->getTrack()->getLocation();
             emitDoneProgress(kAnalyzerProgressUnknown);
             continue;
         }
