#include "analyzer/analyzerebur128.h"

#include <QtDebug>

<<<<<<< HEAD
#include "analyzer/analyzertrack.h"
=======
#include "analyzer/constants.h"
>>>>>>> 691596c1
#include "track/track.h"
#include "util/math.h"
#include "util/sample.h"
#include "util/timer.h"

namespace {
constexpr double kReplayGain2ReferenceLUFS = -18;
} // anonymous namespace

AnalyzerEbur128::AnalyzerEbur128(UserSettingsPointer pConfig)
        : m_rgSettings(pConfig),
          m_pState(nullptr) {
}

AnalyzerEbur128::~AnalyzerEbur128() {
    cleanup(); // ...to prevent memory leaks
}

<<<<<<< HEAD
bool AnalyzerEbur128::initialize(const AnalyzerTrack& tio,
        mixxx::audio::SampleRate sampleRate,
        SINT totalSamples) {
    if (m_rgSettings.isAnalyzerDisabled(2, tio.getTrack()) || totalSamples == 0) {
=======
bool AnalyzerEbur128::initialize(
        TrackPointer pTrack,
        mixxx::audio::SampleRate sampleRate,
        SINT frameLength) {
    if (m_rgSettings.isAnalyzerDisabled(2, pTrack) || frameLength <= 0) {
>>>>>>> 691596c1
        qDebug() << "Skipping AnalyzerEbur128";
        return false;
    }
    DEBUG_ASSERT(m_pState == nullptr);
    m_pState = ebur128_init(
            mixxx::kAnalysisChannels,
            sampleRate,
            EBUR128_MODE_I);
    return m_pState != nullptr;
}

void AnalyzerEbur128::cleanup() {
    if (m_pState) {
        ebur128_destroy(&m_pState);
        // ebur128_destroy clears the pointer but let's not rely on that.
        m_pState = nullptr;
    }
}

<<<<<<< HEAD
bool AnalyzerEbur128::processSamples(const CSAMPLE* pIn, SINT iLen) {
=======
bool AnalyzerEbur128::processSamples(const CSAMPLE* pIn, SINT count) {
>>>>>>> 691596c1
    VERIFY_OR_DEBUG_ASSERT(m_pState) {
        return false;
    }
    ScopedTimer t("AnalyzerEbur128::processSamples()");
    size_t frames = count / mixxx::kAnalysisChannels;
    int e = ebur128_add_frames_float(m_pState, pIn, frames);
    VERIFY_OR_DEBUG_ASSERT(e == EBUR128_SUCCESS) {
        qWarning() << "AnalyzerEbur128::processSamples() failed with" << e;
        return false;
    }
    return true;
}

void AnalyzerEbur128::storeResults(TrackPointer pTrack) {
    VERIFY_OR_DEBUG_ASSERT(m_pState) {
        return;
    }
    double averageLufs;
    int e = ebur128_loudness_global(m_pState, &averageLufs);
    VERIFY_OR_DEBUG_ASSERT(e == EBUR128_SUCCESS) {
        qWarning() << "AnalyzerEbur128::storeResults() failed with" << e;
        return;
    }
    if (averageLufs == -HUGE_VAL || averageLufs == 0.0) {
        qWarning() << "AnalyzerEbur128::storeResults() averageLufs invalid:"
                   << averageLufs;
        return;
    }

    const double fReplayGain2 = kReplayGain2ReferenceLUFS - averageLufs;
    mixxx::ReplayGain replayGain(pTrack->getReplayGain());
    replayGain.setRatio(db2ratio(fReplayGain2));
    pTrack->setReplayGain(replayGain);
    qDebug() << "ReplayGain 2.0 (libebur128) result is" << fReplayGain2
             << "dB for" << pTrack->getFileInfo();
}<|MERGE_RESOLUTION|>--- conflicted
+++ resolved
@@ -2,11 +2,8 @@
 
 #include <QtDebug>
 
-<<<<<<< HEAD
 #include "analyzer/analyzertrack.h"
-=======
 #include "analyzer/constants.h"
->>>>>>> 691596c1
 #include "track/track.h"
 #include "util/math.h"
 #include "util/sample.h"
@@ -25,18 +22,10 @@
     cleanup(); // ...to prevent memory leaks
 }
 
-<<<<<<< HEAD
 bool AnalyzerEbur128::initialize(const AnalyzerTrack& tio,
         mixxx::audio::SampleRate sampleRate,
-        SINT totalSamples) {
-    if (m_rgSettings.isAnalyzerDisabled(2, tio.getTrack()) || totalSamples == 0) {
-=======
-bool AnalyzerEbur128::initialize(
-        TrackPointer pTrack,
-        mixxx::audio::SampleRate sampleRate,
         SINT frameLength) {
-    if (m_rgSettings.isAnalyzerDisabled(2, pTrack) || frameLength <= 0) {
->>>>>>> 691596c1
+    if (m_rgSettings.isAnalyzerDisabled(2, tio.getTrack()) || frameLength <= 0) {
         qDebug() << "Skipping AnalyzerEbur128";
         return false;
     }
@@ -56,11 +45,7 @@
     }
 }
 
-<<<<<<< HEAD
-bool AnalyzerEbur128::processSamples(const CSAMPLE* pIn, SINT iLen) {
-=======
 bool AnalyzerEbur128::processSamples(const CSAMPLE* pIn, SINT count) {
->>>>>>> 691596c1
     VERIFY_OR_DEBUG_ASSERT(m_pState) {
         return false;
     }
