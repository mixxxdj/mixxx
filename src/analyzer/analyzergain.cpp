--- conflicted
+++ resolved
@@ -39,16 +39,9 @@
 
     int halfLength = static_cast<int>(iLen / 2);
     if (halfLength > m_iBufferSize) {
-<<<<<<< HEAD
         m_pLeftTempBuffer.resize(halfLength);
         m_pRightTempBuffer.resize(halfLength);
-=======
-        delete[] m_pLeftTempBuffer;
-        delete[] m_pRightTempBuffer;
-        m_pLeftTempBuffer = new CSAMPLE[halfLength];
-        m_pRightTempBuffer = new CSAMPLE[halfLength];
         m_iBufferSize = halfLength;
->>>>>>> aedf8d93
     }
     SampleUtil::deinterleaveBuffer(m_pLeftTempBuffer.data(),
             m_pRightTempBuffer.data(),
