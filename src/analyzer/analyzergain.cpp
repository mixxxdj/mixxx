#include "analyzer/analyzergain.h"

#include <replaygain.h>

#include <QtDebug>

<<<<<<< HEAD
#include "analyzer/analyzertrack.h"
=======
#include "analyzer/constants.h"
>>>>>>> 691596c1
#include "track/track.h"
#include "util/math.h"
#include "util/sample.h"
#include "util/timer.h"

AnalyzerGain::AnalyzerGain(UserSettingsPointer pConfig)
<<<<<<< HEAD
        : m_rgSettings(pConfig) {
=======
        : m_rgSettings(pConfig),
          m_pLeftTempBuffer(nullptr),
          m_pRightTempBuffer(nullptr),
          m_bufferSize(0) {
>>>>>>> 691596c1
    m_pReplayGain = new ReplayGain();
}

AnalyzerGain::~AnalyzerGain() {
    delete m_pReplayGain;
}

<<<<<<< HEAD
bool AnalyzerGain::initialize(const AnalyzerTrack& tio,
        mixxx::audio::SampleRate sampleRate,
        SINT totalSamples) {
    if (m_rgSettings.isAnalyzerDisabled(1, tio.getTrack()) || totalSamples == 0) {
=======
bool AnalyzerGain::initialize(TrackPointer pTrack,
        mixxx::audio::SampleRate sampleRate,
        SINT frameLength) {
    if (m_rgSettings.isAnalyzerDisabled(1, pTrack) || frameLength <= 0) {
>>>>>>> 691596c1
        qDebug() << "Skipping AnalyzerGain";
        return false;
    }

<<<<<<< HEAD
    return m_pReplayGain->initialise(static_cast<long>(sampleRate), 2);
=======
    return m_pReplayGain->initialise(
            sampleRate,
            mixxx::kAnalysisChannels);
>>>>>>> 691596c1
}

void AnalyzerGain::cleanup() {
}

<<<<<<< HEAD
bool AnalyzerGain::processSamples(const CSAMPLE* pIn, SINT iLen) {
    ScopedTimer t("AnalyzerGain::process()");

    SINT halfLength = static_cast<int>(iLen / 2);
    if (halfLength > static_cast<SINT>(m_pLeftTempBuffer.size())) {
        m_pLeftTempBuffer.resize(halfLength);
        m_pRightTempBuffer.resize(halfLength);
    }
    SampleUtil::deinterleaveBuffer(m_pLeftTempBuffer.data(),
            m_pRightTempBuffer.data(),
            pIn,
            halfLength);
    SampleUtil::applyGain(m_pLeftTempBuffer.data(), 32767, halfLength);
    SampleUtil::applyGain(m_pRightTempBuffer.data(), 32767, halfLength);
    return m_pReplayGain->process(m_pLeftTempBuffer.data(), m_pRightTempBuffer.data(), halfLength);
=======
bool AnalyzerGain::processSamples(const CSAMPLE* pIn, SINT count) {
    ScopedTimer t("AnalyzerGain::process()");

    SINT numFrames = count / mixxx::kAnalysisChannels;
    if (numFrames > m_bufferSize) {
        delete[] m_pLeftTempBuffer;
        delete[] m_pRightTempBuffer;
        m_pLeftTempBuffer = new CSAMPLE[numFrames];
        m_pRightTempBuffer = new CSAMPLE[numFrames];
        m_bufferSize = numFrames;
    }
    SampleUtil::deinterleaveBuffer(m_pLeftTempBuffer, m_pRightTempBuffer, pIn, numFrames);
    SampleUtil::applyGain(m_pLeftTempBuffer, 32767, numFrames);
    SampleUtil::applyGain(m_pRightTempBuffer, 32767, numFrames);
    return m_pReplayGain->process(m_pLeftTempBuffer, m_pRightTempBuffer, numFrames);
>>>>>>> 691596c1
}

void AnalyzerGain::storeResults(TrackPointer pTrack) {
    //TODO: We are going to store values as relative peaks so that "0" means that no replaygain has been evaluated.
    // This means that we are going to transform from dB to peaks and vice-versa.
    // One may think to digg into replay_gain code and modify it so that
    // it directly sends results as relative peaks.
    // In that way there is no need to spend resources in calculating log10 or pow.

    float fReplayGainOutput = m_pReplayGain->end();
    if (fReplayGainOutput == GAIN_NOT_ENOUGH_SAMPLES) {
        qWarning() << "ReplayGain 1.0 analysis failed";
        return;
    }

    mixxx::ReplayGain replayGain(pTrack->getReplayGain());
    replayGain.setRatio(db2ratio(fReplayGainOutput));
    pTrack->setReplayGain(replayGain);
    qDebug() << "ReplayGain 1.0 result is" << fReplayGainOutput << "dB for"
             << pTrack->getLocation();
}<|MERGE_RESOLUTION|>--- conflicted
+++ resolved
@@ -4,25 +4,15 @@
 
 #include <QtDebug>
 
-<<<<<<< HEAD
 #include "analyzer/analyzertrack.h"
-=======
 #include "analyzer/constants.h"
->>>>>>> 691596c1
 #include "track/track.h"
 #include "util/math.h"
 #include "util/sample.h"
 #include "util/timer.h"
 
 AnalyzerGain::AnalyzerGain(UserSettingsPointer pConfig)
-<<<<<<< HEAD
         : m_rgSettings(pConfig) {
-=======
-        : m_rgSettings(pConfig),
-          m_pLeftTempBuffer(nullptr),
-          m_pRightTempBuffer(nullptr),
-          m_bufferSize(0) {
->>>>>>> 691596c1
     m_pReplayGain = new ReplayGain();
 }
 
@@ -30,66 +20,37 @@
     delete m_pReplayGain;
 }
 
-<<<<<<< HEAD
 bool AnalyzerGain::initialize(const AnalyzerTrack& tio,
         mixxx::audio::SampleRate sampleRate,
-        SINT totalSamples) {
-    if (m_rgSettings.isAnalyzerDisabled(1, tio.getTrack()) || totalSamples == 0) {
-=======
-bool AnalyzerGain::initialize(TrackPointer pTrack,
-        mixxx::audio::SampleRate sampleRate,
         SINT frameLength) {
-    if (m_rgSettings.isAnalyzerDisabled(1, pTrack) || frameLength <= 0) {
->>>>>>> 691596c1
+    if (m_rgSettings.isAnalyzerDisabled(1, tio.getTrack()) || frameLength <= 0) {
         qDebug() << "Skipping AnalyzerGain";
         return false;
     }
 
-<<<<<<< HEAD
-    return m_pReplayGain->initialise(static_cast<long>(sampleRate), 2);
-=======
     return m_pReplayGain->initialise(
             sampleRate,
             mixxx::kAnalysisChannels);
->>>>>>> 691596c1
 }
 
 void AnalyzerGain::cleanup() {
 }
 
-<<<<<<< HEAD
-bool AnalyzerGain::processSamples(const CSAMPLE* pIn, SINT iLen) {
+bool AnalyzerGain::processSamples(const CSAMPLE* pIn, SINT count) {
     ScopedTimer t("AnalyzerGain::process()");
 
-    SINT halfLength = static_cast<int>(iLen / 2);
-    if (halfLength > static_cast<SINT>(m_pLeftTempBuffer.size())) {
-        m_pLeftTempBuffer.resize(halfLength);
-        m_pRightTempBuffer.resize(halfLength);
+    SINT numFrames = count / mixxx::kAnalysisChannels;
+    if (numFrames > static_cast<SINT>(m_pLeftTempBuffer.size())) {
+        m_pLeftTempBuffer.resize(numFrames);
+        m_pRightTempBuffer.resize(numFrames);
     }
     SampleUtil::deinterleaveBuffer(m_pLeftTempBuffer.data(),
             m_pRightTempBuffer.data(),
             pIn,
-            halfLength);
-    SampleUtil::applyGain(m_pLeftTempBuffer.data(), 32767, halfLength);
-    SampleUtil::applyGain(m_pRightTempBuffer.data(), 32767, halfLength);
-    return m_pReplayGain->process(m_pLeftTempBuffer.data(), m_pRightTempBuffer.data(), halfLength);
-=======
-bool AnalyzerGain::processSamples(const CSAMPLE* pIn, SINT count) {
-    ScopedTimer t("AnalyzerGain::process()");
-
-    SINT numFrames = count / mixxx::kAnalysisChannels;
-    if (numFrames > m_bufferSize) {
-        delete[] m_pLeftTempBuffer;
-        delete[] m_pRightTempBuffer;
-        m_pLeftTempBuffer = new CSAMPLE[numFrames];
-        m_pRightTempBuffer = new CSAMPLE[numFrames];
-        m_bufferSize = numFrames;
-    }
-    SampleUtil::deinterleaveBuffer(m_pLeftTempBuffer, m_pRightTempBuffer, pIn, numFrames);
-    SampleUtil::applyGain(m_pLeftTempBuffer, 32767, numFrames);
-    SampleUtil::applyGain(m_pRightTempBuffer, 32767, numFrames);
-    return m_pReplayGain->process(m_pLeftTempBuffer, m_pRightTempBuffer, numFrames);
->>>>>>> 691596c1
+            numFrames);
+    SampleUtil::applyGain(m_pLeftTempBuffer.data(), 32767, numFrames);
+    SampleUtil::applyGain(m_pRightTempBuffer.data(), 32767, numFrames);
+    return m_pReplayGain->process(m_pLeftTempBuffer.data(), m_pRightTempBuffer.data(), numFrames);
 }
 
 void AnalyzerGain::storeResults(TrackPointer pTrack) {
