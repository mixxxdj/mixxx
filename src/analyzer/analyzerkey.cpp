#include "analyzer/analyzerkey.h"

#include <QVector>
#include <QtDebug>

#include "analyzer/analyzertrack.h"
#include "analyzer/constants.h"
#if defined __KEYFINDER__
#include "analyzer/plugins/analyzerkeyfinder.h"
#endif
#include "analyzer/plugins/analyzerqueenmarykey.h"
#include "proto/keys.pb.h"
#include "track/keyfactory.h"
#include "track/track.h"

// static
QList<mixxx::AnalyzerPluginInfo> AnalyzerKey::availablePlugins() {
    QList<mixxx::AnalyzerPluginInfo> analyzers;
    // First one below is the default
    analyzers.push_back(mixxx::AnalyzerQueenMaryKey::pluginInfo());
#if defined __KEYFINDER__
    analyzers.push_back(mixxx::AnalyzerKeyFinder::pluginInfo());
#endif
    return analyzers;
}

// static
mixxx::AnalyzerPluginInfo AnalyzerKey::defaultPlugin() {
    const auto plugins = availablePlugins();
    DEBUG_ASSERT(!plugins.isEmpty());
    return plugins.at(0);
}

AnalyzerKey::AnalyzerKey(const KeyDetectionSettings& keySettings)
        : m_keySettings(keySettings),
          m_sampleRate(0),
          m_totalFrames(0),
          m_maxFramesToProcess(0),
          m_currentFrame(0),
          m_bPreferencesKeyDetectionEnabled(true),
          m_bPreferencesFastAnalysisEnabled(false),
          m_bPreferencesReanalyzeEnabled(false) {
}

<<<<<<< HEAD
bool AnalyzerKey::initialize(const AnalyzerTrack& tio,
        mixxx::audio::SampleRate sampleRate,
        SINT totalSamples) {
    if (totalSamples == 0) {
=======
bool AnalyzerKey::initialize(TrackPointer pTrack,
        mixxx::audio::SampleRate sampleRate,
        SINT frameLength) {
    if (frameLength <= 0) {
>>>>>>> 691596c1
        return false;
    }

    m_bPreferencesKeyDetectionEnabled = m_keySettings.getKeyDetectionEnabled();
    if (!m_bPreferencesKeyDetectionEnabled) {
        qDebug() << "Key detection is deactivated";
        return false;
    }

    m_bPreferencesFastAnalysisEnabled = m_keySettings.getFastAnalysis();
    m_bPreferencesReanalyzeEnabled = m_keySettings.getReanalyzeWhenSettingsChange();

    const auto plugins = availablePlugins();
    if (!plugins.isEmpty()) {
        m_pluginId = defaultPlugin().id();
        QString pluginId = m_keySettings.getKeyPluginId();
        for (const auto& info : plugins) {
            if (info.id() == pluginId) {
                m_pluginId = pluginId; // configured Plug-In available
                break;
            }
        }
    }

    qDebug() << "AnalyzerKey preference settings:"
             << "\nPlugin:" << m_pluginId
             << "\nRe-analyze when settings change:" << m_bPreferencesReanalyzeEnabled
             << "\nFast analysis:" << m_bPreferencesFastAnalysisEnabled;

    m_sampleRate = sampleRate;
    m_totalFrames = frameLength;
    // In fast analysis mode, skip processing after
    // kFastAnalysisSecondsToAnalyze seconds are analyzed.
    if (m_bPreferencesFastAnalysisEnabled) {
        m_maxFramesToProcess = mixxx::kFastAnalysisSecondsToAnalyze * m_sampleRate;
    } else {
        m_maxFramesToProcess = frameLength;
    }
    m_currentFrame = 0;

    // if we can't load a stored track reanalyze it
<<<<<<< HEAD
    bool bShouldAnalyze = shouldAnalyze(tio.getTrack());
=======
    bool bShouldAnalyze = shouldAnalyze(pTrack);
>>>>>>> 691596c1

    DEBUG_ASSERT(!m_pPlugin);
    if (bShouldAnalyze) {
        if (m_pluginId == mixxx::AnalyzerQueenMaryKey::pluginInfo().id()) {
            m_pPlugin = std::make_unique<mixxx::AnalyzerQueenMaryKey>();
#if defined __KEYFINDER__
        } else if (m_pluginId == mixxx::AnalyzerKeyFinder::pluginInfo().id()) {
            m_pPlugin = std::make_unique<mixxx::AnalyzerKeyFinder>();
#endif
        } else {
            // This must not happen, because we have already verified above
            // that the PlugInId is valid
            DEBUG_ASSERT(false);
        }

        if (m_pPlugin) {
            if (m_pPlugin->initialize(m_sampleRate)) {
                qDebug() << "Key calculation started with plugin" << m_pluginId;
            } else {
                qDebug() << "Key calculation will not start.";
                m_pPlugin.reset();
                bShouldAnalyze = false;
            }
        } else {
            bShouldAnalyze = false;
        }
    }
    return bShouldAnalyze;
}

bool AnalyzerKey::shouldAnalyze(TrackPointer tio) const {
    bool bPreferencesFastAnalysisEnabled = m_keySettings.getFastAnalysis();
    QString pluginID = m_keySettings.getKeyPluginId();
    if (pluginID.isEmpty()) {
        pluginID = defaultPlugin().id();
    }

    const Keys keys = tio->getKeys();
    if (keys.getGlobalKey() != mixxx::track::io::key::INVALID) {
        QString version = keys.getVersion();
        QString subVersion = keys.getSubVersion();

        QHash<QString, QString> extraVersionInfo = getExtraVersionInfo(
                pluginID, bPreferencesFastAnalysisEnabled);
        QString newVersion = KeyFactory::getPreferredVersion();
        QString newSubVersion = KeyFactory::getPreferredSubVersion(extraVersionInfo);

        if (version == newVersion && subVersion == newSubVersion) {
            // If the version and settings have not changed then if the world is
            // sane, re-analyzing will do nothing.
            qDebug() << "Keys version/sub-version unchanged since previous analysis. Not analyzing.";
            return false;
        }
        if (!m_bPreferencesReanalyzeEnabled) {
            qDebug() << "Track has previous key detection result that is not up"
                     << "to date with latest settings but user preferences"
                     << "indicate we should not re-analyze it.";
            return false;
        }
    }
    return true;
}

<<<<<<< HEAD
bool AnalyzerKey::processSamples(const CSAMPLE* pIn, SINT iLen) {
=======
bool AnalyzerKey::processSamples(const CSAMPLE* pIn, SINT count) {
>>>>>>> 691596c1
    VERIFY_OR_DEBUG_ASSERT(m_pPlugin) {
        return false;
    }

    m_currentFrame += count / mixxx::kAnalysisChannels;
    if (m_currentFrame > m_maxFramesToProcess) {
        return true; // silently ignore remaining samples
    }

    return m_pPlugin->processSamples(pIn, count);
}

void AnalyzerKey::cleanup() {
    m_pPlugin.reset();
}

void AnalyzerKey::storeResults(TrackPointer tio) {
    VERIFY_OR_DEBUG_ASSERT(m_pPlugin) {
        return;
    }

    if (!m_pPlugin->finalize()) {
        qWarning() << "Key detection failed";
        return;
    }

    KeyChangeList key_changes = m_pPlugin->getKeyChanges();
    QHash<QString, QString> extraVersionInfo = getExtraVersionInfo(
            m_pluginId, m_bPreferencesFastAnalysisEnabled);
    Keys track_keys = KeyFactory::makePreferredKeys(
            key_changes, extraVersionInfo, m_sampleRate, m_totalFrames);
    tio->setKeys(track_keys);
}

// static
QHash<QString, QString> AnalyzerKey::getExtraVersionInfo(
        const QString& pluginId, bool bPreferencesFastAnalysis) {
    QHash<QString, QString> extraVersionInfo;
    extraVersionInfo["vamp_plugin_id"] = pluginId;
    if (bPreferencesFastAnalysis) {
        extraVersionInfo["fast_analysis"] = "1";
    }
    return extraVersionInfo;
}<|MERGE_RESOLUTION|>--- conflicted
+++ resolved
@@ -42,17 +42,10 @@
           m_bPreferencesReanalyzeEnabled(false) {
 }
 
-<<<<<<< HEAD
 bool AnalyzerKey::initialize(const AnalyzerTrack& tio,
-        mixxx::audio::SampleRate sampleRate,
-        SINT totalSamples) {
-    if (totalSamples == 0) {
-=======
-bool AnalyzerKey::initialize(TrackPointer pTrack,
         mixxx::audio::SampleRate sampleRate,
         SINT frameLength) {
     if (frameLength <= 0) {
->>>>>>> 691596c1
         return false;
     }
 
@@ -94,11 +87,7 @@
     m_currentFrame = 0;
 
     // if we can't load a stored track reanalyze it
-<<<<<<< HEAD
     bool bShouldAnalyze = shouldAnalyze(tio.getTrack());
-=======
-    bool bShouldAnalyze = shouldAnalyze(pTrack);
->>>>>>> 691596c1
 
     DEBUG_ASSERT(!m_pPlugin);
     if (bShouldAnalyze) {
@@ -162,11 +151,7 @@
     return true;
 }
 
-<<<<<<< HEAD
-bool AnalyzerKey::processSamples(const CSAMPLE* pIn, SINT iLen) {
-=======
 bool AnalyzerKey::processSamples(const CSAMPLE* pIn, SINT count) {
->>>>>>> 691596c1
     VERIFY_OR_DEBUG_ASSERT(m_pPlugin) {
         return false;
     }
