--- conflicted
+++ resolved
@@ -141,17 +141,10 @@
             const QSqlDatabase& dbConnection);
     ~AnalyzerWaveform() override;
 
-<<<<<<< HEAD
     bool initialize(const AnalyzerTrack& tio,
-            mixxx::audio::SampleRate sampleRate,
-            SINT totalSamples) override;
-    bool processSamples(const CSAMPLE* buffer, SINT bufferLength) override;
-=======
-    bool initialize(TrackPointer pTrack,
             mixxx::audio::SampleRate sampleRate,
             SINT frameLength) override;
     bool processSamples(const CSAMPLE* buffer, SINT count) override;
->>>>>>> 691596c1
     void storeResults(TrackPointer tio) override;
     void cleanup() override;
 
