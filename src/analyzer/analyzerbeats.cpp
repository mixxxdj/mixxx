--- conflicted
+++ resolved
@@ -126,16 +126,8 @@
     return bShouldAnalyze;
 }
 
-<<<<<<< HEAD
-bool AnalyzerBeats::shouldAnalyze(TrackPointer tio) const {
-    bool bpmLock = tio->isBpmLocked();
-=======
 bool AnalyzerBeats::shouldAnalyze(TrackPointer pTrack) const {
-    int iMinBpm = m_bpmSettings.getBpmRangeStart();
-    int iMaxBpm = m_bpmSettings.getBpmRangeEnd();
-
     bool bpmLock = pTrack->isBpmLocked();
->>>>>>> f166f802
     if (bpmLock) {
         qDebug() << "Track is BpmLocked: Beat calculation will not start";
         return false;
