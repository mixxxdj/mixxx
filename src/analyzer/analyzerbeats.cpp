#include "analyzer/analyzerbeats.h"

#include <QHash>
#include <QString>
#include <QVector>
#include <QtDebug>

#include "analyzer/analyzertrack.h"
#include "analyzer/constants.h"
#include "analyzer/plugins/analyzerqueenmarybeats.h"
#include "analyzer/plugins/analyzersoundtouchbeats.h"
#include "library/rekordbox/rekordboxconstants.h"
#include "track/beatfactory.h"
#include "track/beatutils.h"
#include "track/track.h"

// static
QList<mixxx::AnalyzerPluginInfo> AnalyzerBeats::availablePlugins() {
    QList<mixxx::AnalyzerPluginInfo> plugins;
    // First one below is the default
    plugins.append(mixxx::AnalyzerQueenMaryBeats::pluginInfo());
    plugins.append(mixxx::AnalyzerSoundTouchBeats::pluginInfo());
    return plugins;
}

// static
mixxx::AnalyzerPluginInfo AnalyzerBeats::defaultPlugin() {
    const auto plugins = availablePlugins();
    DEBUG_ASSERT(!plugins.isEmpty());
    return plugins.at(0);
}

AnalyzerBeats::AnalyzerBeats(UserSettingsPointer pConfig, bool enforceBpmDetection)
        : m_bpmSettings(pConfig),
          m_enforceBpmDetection(enforceBpmDetection),
          m_bPreferencesReanalyzeOldBpm(false),
          m_bPreferencesReanalyzeImported(false),
          m_bPreferencesFixedTempo(true),
          m_bPreferencesFastAnalysis(false),
          m_maxFramesToProcess(0),
          m_currentFrame(0) {
}

<<<<<<< HEAD
bool AnalyzerBeats::initialize(const AnalyzerTrack& track,
        mixxx::audio::SampleRate sampleRate,
        SINT totalSamples) {
    if (totalSamples == 0) {
=======
bool AnalyzerBeats::initialize(TrackPointer pTrack,
        mixxx::audio::SampleRate sampleRate,
        SINT frameLength) {
    if (frameLength <= 0) {
>>>>>>> 691596c1
        return false;
    }

    bool bPreferencesBeatDetectionEnabled =
            m_enforceBpmDetection || m_bpmSettings.getBpmDetectionEnabled();
    if (!bPreferencesBeatDetectionEnabled) {
        qDebug() << "Beat calculation is deactivated";
        return false;
    }

    bool bpmLock = track.getTrack()->isBpmLocked();
    if (bpmLock) {
        qDebug() << "Track is BpmLocked: Beat calculation will not start";
        return false;
    }

    m_bPreferencesFixedTempo = track.getOptions().useFixedTempo.value_or(
            m_bpmSettings.getFixedTempoAssumption());
    m_bPreferencesReanalyzeOldBpm = m_bpmSettings.getReanalyzeWhenSettingsChange();
    m_bPreferencesReanalyzeImported = m_bpmSettings.getReanalyzeImported();
    m_bPreferencesFastAnalysis = m_bpmSettings.getFastAnalysis();

    const auto plugins = availablePlugins();
    if (!plugins.isEmpty()) {
        m_pluginId = defaultPlugin().id();
        QString pluginId = m_bpmSettings.getBeatPluginId();
        for (const auto& info : plugins) {
            if (info.id() == pluginId) {
                m_pluginId = pluginId; // configured Plug-In available
                break;
            }
        }
    }

    qDebug() << "AnalyzerBeats preference settings:"
             << "\nPlugin:" << m_pluginId
             << "\nFixed tempo assumption:" << m_bPreferencesFixedTempo
             << "\nRe-analyze when settings change:" << m_bPreferencesReanalyzeOldBpm
             << "\nRe-analyze imported from other software:" << m_bPreferencesReanalyzeImported
             << "\nFast analysis:" << m_bPreferencesFastAnalysis;

    m_sampleRate = sampleRate;
    // In fast analysis mode, skip processing after
    // kFastAnalysisSecondsToAnalyze seconds are analyzed.
    if (m_bPreferencesFastAnalysis) {
        m_maxFramesToProcess =
                mixxx::kFastAnalysisSecondsToAnalyze * m_sampleRate;
    } else {
        m_maxFramesToProcess = frameLength;
    }
    m_currentFrame = 0;

    // if we can load a stored track don't reanalyze it
    bool bShouldAnalyze = shouldAnalyze(track.getTrack());

    DEBUG_ASSERT(!m_pPlugin);
    if (bShouldAnalyze) {
        if (m_pluginId == mixxx::AnalyzerQueenMaryBeats::pluginInfo().id()) {
            m_pPlugin = std::make_unique<mixxx::AnalyzerQueenMaryBeats>();
        } else if (m_pluginId == mixxx::AnalyzerSoundTouchBeats::pluginInfo().id()) {
            m_pPlugin = std::make_unique<mixxx::AnalyzerSoundTouchBeats>();
        } else {
            // This must not happen, because we have already verified above
            // that the PlugInId is valid
            DEBUG_ASSERT(false);
        }

        if (m_pPlugin) {
            if (m_pPlugin->initialize(m_sampleRate)) {
                qDebug() << "Beat calculation started with plugin" << m_pluginId;
            } else {
                qDebug() << "Beat calculation will not start.";
                m_pPlugin.reset();
                bShouldAnalyze = false;
            }
        } else {
            bShouldAnalyze = false;
        }
    }
    return bShouldAnalyze;
}

bool AnalyzerBeats::shouldAnalyze(TrackPointer pTrack) const {
    bool bpmLock = pTrack->isBpmLocked();
    if (bpmLock) {
        qDebug() << "Track is BpmLocked: Beat calculation will not start";
        return false;
    }

    QString pluginID = m_bpmSettings.getBeatPluginId();
    if (pluginID.isEmpty()) {
        pluginID = defaultPlugin().id();
    }

    // If the track already has a Beats object then we need to decide whether to
    // analyze this track or not.
    const mixxx::BeatsPointer pBeats = pTrack->getBeats();
    if (!pBeats) {
        return true;
    }
    if (!pBeats->getBpmInRange(mixxx::audio::kStartFramePos,
                       mixxx::audio::FramePos{
                               pTrack->getDuration() * pBeats->getSampleRate()})
                    .isValid()) {
        // Tracks with an invalid bpm <= 0 should be re-analyzed,
        // independent of the preference settings. We expect that
        // all tracks have a bpm > 0 when analyzed. Users that want
        // to keep their zero bpm tracks could lock them to prevent
        // this re-analysis (see the check above).
        qDebug() << "Re-analyzing track with invalid BPM despite preference settings.";
        return true;
    }

    QString subVersion = pBeats->getSubVersion();
    if (subVersion == mixxx::rekordboxconstants::beatsSubversion) {
        return m_bPreferencesReanalyzeImported;
    }

    if (subVersion.isEmpty() && pBeats->firstBeat() <= mixxx::audio::kStartFramePos &&
            m_pluginId != mixxx::AnalyzerSoundTouchBeats::pluginInfo().id()) {
        // This happens if the beat grid was created from the metadata BPM value.
        qDebug() << "First beat is 0 for grid so analyzing track to find first beat.";
        return true;
    }

    QString version = pBeats->getVersion();
    QHash<QString, QString> extraVersionInfo = getExtraVersionInfo(
            pluginID,
            m_bPreferencesFastAnalysis);
    QString newVersion = BeatFactory::getPreferredVersion(
            m_bPreferencesFixedTempo);
    QString newSubVersion = BeatFactory::getPreferredSubVersion(
            extraVersionInfo);

    if (version == newVersion && subVersion == newSubVersion) {
        // If the version and settings have not changed then if the world is
        // sane, re-analyzing will do nothing.
        return false;
    }
    // Beat grid exists but version and settings differ
    if (!m_bPreferencesReanalyzeOldBpm) {
        qDebug() << "Beat calculation skips analyzing because the track has"
                << "a BPM computed by a previous Mixxx version and user"
                << "preferences indicate we should not change it.";
        return false;
    }

    return true;
}

<<<<<<< HEAD
bool AnalyzerBeats::processSamples(const CSAMPLE* pIn, SINT iLen) {
=======
bool AnalyzerBeats::processSamples(const CSAMPLE* pIn, SINT count) {
>>>>>>> 691596c1
    VERIFY_OR_DEBUG_ASSERT(m_pPlugin) {
        return false;
    }

    m_currentFrame += count / mixxx::kAnalysisChannels;
    if (m_currentFrame > m_maxFramesToProcess) {
        return true; // silently ignore all remaining samples
    }

    return m_pPlugin->processSamples(pIn, count);
}

void AnalyzerBeats::cleanup() {
    m_pPlugin.reset();
}

void AnalyzerBeats::storeResults(TrackPointer pTrack) {
    VERIFY_OR_DEBUG_ASSERT(m_pPlugin) {
        return;
    }

    if (!m_pPlugin->finalize()) {
        qWarning() << "Beat/BPM analysis failed";
        return;
    }

    mixxx::BeatsPointer pBeats;
    if (m_pPlugin->supportsBeatTracking()) {
        QVector<mixxx::audio::FramePos> beats = m_pPlugin->getBeats();
        QHash<QString, QString> extraVersionInfo = getExtraVersionInfo(
                m_pluginId, m_bPreferencesFastAnalysis);
        pBeats = BeatFactory::makePreferredBeats(
                beats,
                extraVersionInfo,
                m_bPreferencesFixedTempo,
                m_sampleRate);
        qDebug() << "AnalyzerBeats plugin detected" << beats.size()
                 << "beats. Predominant BPM:"
                 << (pBeats ? pBeats->getBpmInRange(
                                      mixxx::audio::kStartFramePos,
                                      mixxx::audio::FramePos{
                                              pTrack->getDuration() *
                                              pBeats->getSampleRate()})
                            : mixxx::Bpm());
    } else {
        mixxx::Bpm bpm = m_pPlugin->getBpm();
        qDebug() << "AnalyzerBeats plugin detected constant BPM: " << bpm;
        pBeats = mixxx::Beats::fromConstTempo(m_sampleRate, mixxx::audio::kStartFramePos, bpm);
    }

    pTrack->trySetBeats(pBeats);
}

// static
QHash<QString, QString> AnalyzerBeats::getExtraVersionInfo(
        const QString& pluginId, bool bPreferencesFastAnalysis) {
    QHash<QString, QString> extraVersionInfo;
    extraVersionInfo["vamp_plugin_id"] = pluginId;
    if (bPreferencesFastAnalysis) {
        extraVersionInfo["fast_analysis"] = "1";
    }
    return extraVersionInfo;
}<|MERGE_RESOLUTION|>--- conflicted
+++ resolved
@@ -41,17 +41,10 @@
           m_currentFrame(0) {
 }
 
-<<<<<<< HEAD
 bool AnalyzerBeats::initialize(const AnalyzerTrack& track,
         mixxx::audio::SampleRate sampleRate,
-        SINT totalSamples) {
-    if (totalSamples == 0) {
-=======
-bool AnalyzerBeats::initialize(TrackPointer pTrack,
-        mixxx::audio::SampleRate sampleRate,
         SINT frameLength) {
-    if (frameLength <= 0) {
->>>>>>> 691596c1
+    if (frameLength == 0) {
         return false;
     }
 
@@ -202,11 +195,7 @@
     return true;
 }
 
-<<<<<<< HEAD
-bool AnalyzerBeats::processSamples(const CSAMPLE* pIn, SINT iLen) {
-=======
 bool AnalyzerBeats::processSamples(const CSAMPLE* pIn, SINT count) {
->>>>>>> 691596c1
     VERIFY_OR_DEBUG_ASSERT(m_pPlugin) {
         return false;
     }
