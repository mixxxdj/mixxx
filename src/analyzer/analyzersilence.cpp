#include "analyzer/analyzersilence.h"

#include "analyzer/analyzertrack.h"
#include "analyzer/constants.h"
#include "track/track.h"

namespace {

// This threshold must not be changed, because this value is also used to
// verify that the track samples have not changed since the last analysis
constexpr CSAMPLE kSilenceThreshold = 0.001f; // -60 dB
// TODO: Change the above line to:
//constexpr CSAMPLE kSilenceThreshold = db2ratio(-60.0f);

bool shouldAnalyze(TrackPointer pTrack) {
    CuePointer pIntroCue = pTrack->findCueByType(mixxx::CueType::Intro);
    CuePointer pOutroCue = pTrack->findCueByType(mixxx::CueType::Outro);
    CuePointer pN60dBSound = pTrack->findCueByType(mixxx::CueType::N60dBSound);

    if (!pIntroCue || !pOutroCue || !pN60dBSound || pN60dBSound->getLengthFrames() <= 0) {
        return true;
    }
    return false;
}

template<typename Iterator>
Iterator first_sound(Iterator begin, Iterator end) {
    return std::find_if(begin, end, [](const auto elem) {
        return fabs(elem) >= kSilenceThreshold;
    });
}

} // anonymous namespace

AnalyzerSilence::AnalyzerSilence(UserSettingsPointer pConfig)
        : m_pConfig(pConfig),
          m_framesProcessed(0),
          m_signalStart(-1),
          m_signalEnd(-1) {
}

bool AnalyzerSilence::initialize(const AnalyzerTrack& track,
        mixxx::audio::SampleRate sampleRate,
        mixxx::audio::ChannelCount channelCount,
        SINT frameLength) {
    Q_UNUSED(sampleRate);
    Q_UNUSED(frameLength);

    if (!shouldAnalyze(track.getTrack())) {
        return false;
    }

    m_framesProcessed = 0;
    m_signalStart = -1;
    m_signalEnd = -1;
    m_channelCount = channelCount;

    return true;
}

// static
SINT AnalyzerSilence::findFirstSoundInChunk(std::span<const CSAMPLE> samples) {
    return std::distance(samples.begin(), first_sound(samples.begin(), samples.end()));
}

// static
SINT AnalyzerSilence::findLastSoundInChunk(std::span<const CSAMPLE> samples) {
    // -1 is required, because the distance from the fist sample index (0) to crend() is 1,
    SINT ret = std::distance(first_sound(samples.rbegin(), samples.rend()), samples.rend()) - 1;
    return ret;
}

// static
bool AnalyzerSilence::verifyFirstSound(
        std::span<const CSAMPLE> samples,
        mixxx::audio::FramePos firstSoundFrame,
        mixxx::audio::ChannelCount channelCount) {
    const SINT firstSoundSample = findFirstSoundInChunk(samples);
    if (firstSoundSample < static_cast<SINT>(samples.size())) {
        return mixxx::audio::FramePos::fromSamplePos(firstSoundSample, channelCount)
                       .toLowerFrameBoundary() == firstSoundFrame.toLowerFrameBoundary();
    }
    return false;
}

bool AnalyzerSilence::processSamples(const CSAMPLE* pIn, SINT count) {
    SINT numFrames = count / m_channelCount;

    std::span<const CSAMPLE> samples = mixxx::spanutil::spanFromPtrLen(pIn, count);
    if (m_signalStart < 0) {
        const SINT firstSoundSample = findFirstSoundInChunk(samples);
        if (firstSoundSample < count) {
            m_signalStart = m_framesProcessed + firstSoundSample / m_channelCount;
        }
    }
    if (m_signalStart >= 0) {
        const SINT lastSoundSample = findLastSoundInChunk(samples);
<<<<<<< HEAD
        if (lastSoundSample >= 0) {
            m_signalEnd = m_framesProcessed + lastSoundSample / mixxx::kAnalysisChannels + 1;
=======
        if (lastSoundSample < count - 1) { // not only sound or silence
            m_signalEnd = m_framesProcessed + lastSoundSample / m_channelCount + 1;
>>>>>>> d8700654
        }
    }

    m_framesProcessed += numFrames;
    return true;
}

void AnalyzerSilence::cleanup() {
}

void AnalyzerSilence::storeResults(TrackPointer pTrack) {
    if (m_signalStart < 0) {
        m_signalStart = 0;
    }
    if (m_signalEnd < 0) {
        m_signalEnd = m_framesProcessed;
    }

    const auto firstSoundPosition = mixxx::audio::FramePos(m_signalStart);
    const auto lastSoundPosition = mixxx::audio::FramePos(m_signalEnd);

    CuePointer pN60dBSound = pTrack->findCueByType(mixxx::CueType::N60dBSound);
    if (pN60dBSound == nullptr) {
        pN60dBSound = pTrack->createAndAddCue(
                mixxx::CueType::N60dBSound,
                Cue::kNoHotCue,
                firstSoundPosition,
                lastSoundPosition);
    } else {
        // The user has no way to directly edit the N60dBSound cue. If the user
        // has deleted the Intro or Outro Cue, this analysis will be rerun when
        // the track is loaded again. In this case, adjust the N60dBSound Cue's
        // positions. This could be helpful, for example, when the track length
        // is changed in a different program.
        pN60dBSound->setStartAndEndPosition(firstSoundPosition, lastSoundPosition);
    }

    setupMainAndIntroCue(pTrack.get(), firstSoundPosition, m_pConfig.data());
    setupOutroCue(pTrack.get(), lastSoundPosition);
}

// static
void AnalyzerSilence::setupMainAndIntroCue(
        Track* pTrack, mixxx::audio::FramePos firstSoundPosition, UserSettings* pConfig) {
    CuePointer pIntroCue = pTrack->findCueByType(mixxx::CueType::Intro);

    mixxx::audio::FramePos mainCuePosition = pTrack->getMainCuePosition();
    mixxx::audio::FramePos introStartPosition = firstSoundPosition;
    // Before Mixxx 2.3, the default position for the main cue was 0.0. In this
    // case, move the main cue point to the first sound. This case can be
    // distinguished from a user intentionally setting the main cue position
    // to 0.0 at a later time after analysis because in that case the intro cue
    // would have already been created by this analyzer.
    bool upgradingWithMainCueAtDefault =
            (mainCuePosition == mixxx::audio::kStartFramePos &&
                    pIntroCue == nullptr);
    if (!mainCuePosition.isValid() || upgradingWithMainCueAtDefault) {
        pTrack->setMainCuePosition(firstSoundPosition);
        // NOTE: the actual default for this ConfigValue is set in DlgPrefDeck.
    } else if (pConfig->getValue(ConfigKey("[Controls]", "SetIntroStartAtMainCue"), false) &&
            pIntroCue == nullptr) {
        introStartPosition = mainCuePosition;
    }

    if (pIntroCue == nullptr) {
        pIntroCue = pTrack->createAndAddCue(
                mixxx::CueType::Intro,
                Cue::kNoHotCue,
                introStartPosition,
                mixxx::audio::kInvalidFramePos);
    }
}

// static
void AnalyzerSilence::setupOutroCue(Track* pTrack, mixxx::audio::FramePos lastSoundPosition) {
    CuePointer pOutroCue = pTrack->findCueByType(mixxx::CueType::Outro);
    if (pOutroCue == nullptr) {
        pOutroCue = pTrack->createAndAddCue(
                mixxx::CueType::Outro,
                Cue::kNoHotCue,
                mixxx::audio::kInvalidFramePos,
                lastSoundPosition);
    }
}<|MERGE_RESOLUTION|>--- conflicted
+++ resolved
@@ -95,13 +95,8 @@
     }
     if (m_signalStart >= 0) {
         const SINT lastSoundSample = findLastSoundInChunk(samples);
-<<<<<<< HEAD
         if (lastSoundSample >= 0) {
-            m_signalEnd = m_framesProcessed + lastSoundSample / mixxx::kAnalysisChannels + 1;
-=======
-        if (lastSoundSample < count - 1) { // not only sound or silence
             m_signalEnd = m_framesProcessed + lastSoundSample / m_channelCount + 1;
->>>>>>> d8700654
         }
     }
 
