--- conflicted
+++ resolved
@@ -35,27 +35,14 @@
 
 AnalyzerSilence::AnalyzerSilence(UserSettingsPointer pConfig)
         : m_pConfig(pConfig),
-<<<<<<< HEAD
-          m_iFramesProcessed(0),
-          m_iSignalStart(-1),
-          m_iSignalEnd(-1) {
+          m_framesProcessed(0),
+          m_signalStart(-1),
+          m_signalEnd(-1) {
 }
 
 bool AnalyzerSilence::initialize(const AnalyzerTrack& track,
         mixxx::audio::SampleRate sampleRate,
-        SINT totalSamples) {
-=======
-          m_fThreshold(kSilenceThreshold),
-          m_framesProcessed(0),
-          m_bPrevSilence(true),
-          m_signalStart(-1),
-          m_signalEnd(-1) {
-}
-
-bool AnalyzerSilence::initialize(TrackPointer pTrack,
-        mixxx::audio::SampleRate sampleRate,
         SINT frameLength) {
->>>>>>> 691596c1
     Q_UNUSED(sampleRate);
     Q_UNUSED(frameLength);
 
@@ -63,35 +50,17 @@
         return false;
     }
 
-<<<<<<< HEAD
-    m_iFramesProcessed = 0;
-    m_iSignalStart = -1;
-    m_iSignalEnd = -1;
-=======
     m_framesProcessed = 0;
-    m_bPrevSilence = true;
     m_signalStart = -1;
     m_signalEnd = -1;
->>>>>>> 691596c1
 
     return true;
 }
 
-<<<<<<< HEAD
 // static
 SINT AnalyzerSilence::findFirstSoundInChunk(std::span<const CSAMPLE> samples) {
     return std::distance(samples.begin(), first_sound(samples.begin(), samples.end()));
 }
-=======
-bool AnalyzerSilence::processSamples(const CSAMPLE* pIn, SINT count) {
-    for (int i = 0; i < count; i += mixxx::kAnalysisChannels) {
-        // Compute max of channels in this sample frame
-        CSAMPLE fMax = CSAMPLE_ZERO;
-        for (SINT ch = 0; ch < mixxx::kAnalysisChannels; ++ch) {
-            CSAMPLE fAbs = fabs(pIn[i + ch]);
-            fMax = math_max(fMax, fAbs);
-        }
->>>>>>> 691596c1
 
 // static
 SINT AnalyzerSilence::findLastSoundInChunk(std::span<const CSAMPLE> samples) {
@@ -103,7 +72,6 @@
     return ret;
 }
 
-<<<<<<< HEAD
 // static
 bool AnalyzerSilence::verifyFirstSound(
         std::span<const CSAMPLE> samples,
@@ -115,36 +83,24 @@
     }
     return false;
 }
-=======
-        if (m_bPrevSilence && !bSilence) {
-            if (m_signalStart < 0) {
-                m_signalStart = m_framesProcessed + i / mixxx::kAnalysisChannels;
-            }
-        } else if (!m_bPrevSilence && bSilence) {
-            m_signalEnd = m_framesProcessed + i / mixxx::kAnalysisChannels;
-        }
->>>>>>> 691596c1
 
-bool AnalyzerSilence::processSamples(const CSAMPLE* pIn, SINT iLen) {
-    std::span<const CSAMPLE> samples = mixxx::spanutil::spanFromPtrLen(pIn, iLen);
-    if (m_iSignalStart < 0) {
+bool AnalyzerSilence::processSamples(const CSAMPLE* pIn, SINT count) {
+    std::span<const CSAMPLE> samples = mixxx::spanutil::spanFromPtrLen(pIn, count);
+    if (m_signalStart < 0) {
         const SINT firstSoundSample = findFirstSoundInChunk(samples);
-        if (firstSoundSample < iLen) {
-            m_iSignalStart = m_iFramesProcessed + firstSoundSample / mixxx::kAnalysisChannels;
+        if (firstSoundSample < count) {
+            m_signalStart = m_framesProcessed + firstSoundSample / mixxx::kAnalysisChannels;
         }
     }
-    if (m_iSignalStart >= 0) {
+    if (m_signalStart >= 0) {
         const SINT lastSoundSample = findLastSoundInChunk(samples);
-        if (lastSoundSample < iLen - 1) { // not only sound or silence
-            m_iSignalEnd = m_iFramesProcessed + lastSoundSample / mixxx::kAnalysisChannels + 1;
+        if (lastSoundSample < count - 1) { // not only sound or silence
+            m_signalEnd = m_framesProcessed + lastSoundSample / mixxx::kAnalysisChannels + 1;
         }
     }
-<<<<<<< HEAD
 
-    m_iFramesProcessed += iLen / mixxx::kAnalysisChannels;
-=======
     m_framesProcessed += count / mixxx::kAnalysisChannels;
->>>>>>> 691596c1
+
     return true;
 }
 
@@ -159,9 +115,8 @@
         m_signalEnd = m_framesProcessed;
     }
 
-<<<<<<< HEAD
-    const auto firstSoundPosition = mixxx::audio::FramePos(m_iSignalStart);
-    const auto lastSoundPosition = mixxx::audio::FramePos(m_iSignalEnd);
+    const auto firstSoundPosition = mixxx::audio::FramePos(m_signalStart);
+    const auto lastSoundPosition = mixxx::audio::FramePos(m_signalEnd);
 
     CuePointer pN60dBSound = pTrack->findCueByType(mixxx::CueType::N60dBSound);
     if (pN60dBSound == nullptr) {
@@ -181,33 +136,6 @@
 
     setupMainAndIntroCue(pTrack.get(), firstSoundPosition, m_pConfig.data());
     setupOutroCue(pTrack.get(), lastSoundPosition);
-=======
-    // If track didn't end with silence, place signal end marker
-    // on the end of the track.
-    if (!m_bPrevSilence) {
-        m_signalEnd = m_framesProcessed;
-    }
-
-    double firstSound = mixxx::kAnalysisChannels * m_signalStart;
-    double lastSound = mixxx::kAnalysisChannels * m_signalEnd;
-
-    CuePointer pAudibleSound = pTrack->findCueByType(mixxx::CueType::AudibleSound);
-    if (pAudibleSound == nullptr) {
-        pAudibleSound = pTrack->createAndAddCue();
-        pAudibleSound->setType(mixxx::CueType::AudibleSound);
-    }
-    // The user has no way to directly edit the AudibleSound cue. If the user
-    // has deleted the Intro or Outro Cue, this analysis will be rerun when
-    // the track is loaded again. In this case, adjust the AudibleSound Cue's
-    // positions. This could be helpful, for example, when the track length
-    // is changed in a different program, or the silence detection threshold
-    // is changed.
-    pAudibleSound->setStartPosition(firstSound);
-    pAudibleSound->setEndPosition(lastSound);
-
-    setupMainAndIntroCue(pTrack.get(), firstSound, m_pConfig.data());
-    setupOutroCue(pTrack.get(), lastSound);
->>>>>>> 691596c1
 }
 
 // static
