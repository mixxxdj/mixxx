--- conflicted
+++ resolved
@@ -55,17 +55,10 @@
     ControlObjectThread* m_pLoopInPoint;
     ControlObjectThread* m_pLoopOutPoint;
     ControlObject* m_pDuration;
-<<<<<<< HEAD
-    ControlObjectThreadMain* m_pBPM;
-    ControlObjectThreadMain* m_pKey;
-    ControlObjectThreadMain* m_pReplayGain;
-    ControlObjectThreadMain* m_pPlay;
-=======
     ControlObjectThread* m_pBPM;
     ControlObjectThread* m_pKey;
     ControlObjectThread* m_pReplayGain;
     ControlObjectThread* m_pPlay;
->>>>>>> 18010692
     EngineDeck* m_pChannel;
 };
 
