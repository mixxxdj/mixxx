--- conflicted
+++ resolved
@@ -64,12 +64,9 @@
     ControlObjectThread* m_pPlay;
     EngineDeck* m_pChannel;
 
-<<<<<<< HEAD
+    bool m_replaygainPending;
+
     char* m_pSafeGroupName;
-
-=======
-    bool m_replaygainPending;
->>>>>>> 93369f75
 };
 
 
