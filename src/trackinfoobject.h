/***************************************************************************
                          trackinfoobject.h  -  description
                             -------------------
    begin                : 10 02 2003
    copyright            : (C) 2003 by Tue & Ken Haste Andersen
    email                : haste@diku.dk
 ***************************************************************************/

/***************************************************************************
 *                                                                         *
 *   This program is free software; you can redistribute it and/or modify  *
 *   it under the terms of the GNU General Public License as published by  *
 *   the Free Software Foundation; either version 2 of the License, or     *
 *   (at your option) any later version.                                   *
 *                                                                         *
 ***************************************************************************/

#ifndef TRACKINFOOBJECT_H
#define TRACKINFOOBJECT_H

#include <QAtomicInt>
#include <QList>
#include <QDateTime>
#include <QObject>
#include <QFileInfo>
#include <QMutex>
#include <QVector>
#include <QSharedPointer>
#include <QWeakPointer>

#include "defs.h"
#include "track/beats.h"
#include "track/keys.h"
#include "track/timbre.h"
#include "proto/keys.pb.h"
#include "proto/timbre.pb.h"
#include "library/dao/cue.h"
#include "util/sandbox.h"

class QString;
class QDomElement;
class QDomDocument;
class QDomNode;
class ControlObject;
class TrackPlaylist;
class Cue;
class Waveform;

class TrackInfoObject;

typedef QSharedPointer<TrackInfoObject> TrackPointer;
typedef QWeakPointer<TrackInfoObject> TrackWeakPointer;

class TrackInfoObject : public QObject
{
    Q_OBJECT
public:
    // Initialize a new track with the filename.
    TrackInfoObject(const QString& file="",
                    SecurityTokenPointer pToken=SecurityTokenPointer(),
                    bool parseHeader=true);
    // Initialize track with a QFileInfo class
    TrackInfoObject(const QFileInfo& fileInfo,
                    SecurityTokenPointer pToken=SecurityTokenPointer(),
                    bool parseHeader=true);
    // Creates a new track given information from the xml file.
    TrackInfoObject(const QDomNode &);
    virtual ~TrackInfoObject();

    // Parse file metadata. If no file metadata is present, attempts to extract
    // artist and title information from the filename.
    void parse();

    // Returns the duration in seconds
    int getDuration() const;
    // Set duration in seconds
    void setDuration(int);
    // Returns the duration as a string: H:MM:SS
    QString getDurationStr() const;

    // Accessors for various stats of the file on disk. These are auto-populated
    // when the TIO is constructed, or when setLocation() is called.

    Q_PROPERTY(QString artist READ getArtist WRITE setArtist)
    Q_PROPERTY(QString title READ getTitle WRITE setTitle)
    Q_PROPERTY(QString album READ getAlbum WRITE setAlbum)
    Q_PROPERTY(QString albumArtist READ getAlbumArtist WRITE setAlbumArtist)
    Q_PROPERTY(QString genre READ getGenre WRITE setGenre)
    Q_PROPERTY(QString composer READ getComposer WRITE setComposer)
    Q_PROPERTY(QString grouping READ getGrouping WRITE setGrouping)
    Q_PROPERTY(QString year READ getYear WRITE setYear)
    Q_PROPERTY(QString track_number READ getTrackNumber WRITE setTrackNumber)
    Q_PROPERTY(int times_played READ getTimesPlayed)
    Q_PROPERTY(QString comment READ getComment WRITE setComment)
    Q_PROPERTY(double bpm READ getBpm WRITE setBpm)
    Q_PROPERTY(QString bpmFormatted READ getBpmStr STORED false)
    Q_PROPERTY(QString key READ getKeyText WRITE setKeyText)
    Q_PROPERTY(int duration READ getDuration WRITE setDuration)
    Q_PROPERTY(QString durationFormatted READ getDurationStr STORED false)


    // Returns absolute path to the file, including the filename.
    QString getLocation() const;
    QString getCanonicalLocation() const;
    QFileInfo getFileInfo() const;
    SecurityTokenPointer getSecurityToken();

    // Returns the absolute path to the directory containing the file
    QString getDirectory() const;
    // Returns the filename of the file.
    QString getFilename() const;
    // Returns the length of the file in bytes
    int getLength() const;
    // Returns whether the file exists on disk or not. Updated as of the time
    // the TrackInfoObject is created, or when setLocation() is called.
    bool exists() const;

    // Returns ReplayGain
    float getReplayGain() const;
    // Set ReplayGain
    void setReplayGain(float);
    // Returns BPM
    double getBpm() const;
    // Set BPM
    void setBpm(double);
    // Returns BPM as a string
    QString getBpmStr() const;
    // A track with a locked BPM will not be re-analyzed by the beats or bpm
    // analyzer.
    void setBpmLock(bool hasLock);
    bool hasBpmLock() const;
    bool getHeaderParsed() const;
    void setHeaderParsed(bool parsed = true);
    // Returns the user comment
    QString getComment() const;
    // Sets the user commnet
    void setComment(const QString&);
    // Returns the file type
    QString getType() const;
    // Sets the type of the string
    void setType(const QString&);
    // Returns the bitrate
    int getBitrate() const;
    // Returns the bitrate as a string
    QString getBitrateStr() const;
    // Sets the bitrate
    void setBitrate(int);
    // Set sample rate
    void setSampleRate(int iSampleRate);
    // Get sample rate
    int getSampleRate() const;
    // Set number of channels
    void setChannels(int iChannels);
    // Get number of channels
    int getChannels() const;
    // Output a formatted string with all the info
    QString getInfo() const;

    QDateTime getDateAdded() const;
    void setDateAdded(const QDateTime& dateAdded);

    // Getter/Setter methods for metadata
    // Return title
    QString getTitle() const;
    // Set title
    void setTitle(const QString&);
    // Return artist
    QString getArtist() const;
    // Set artist
    void setArtist(const QString&);
    // Return album
    QString getAlbum() const;
    // Set album
    void setAlbum(const QString&);
    // Return album artist
    QString getAlbumArtist() const;
    // Set album artist
    void setAlbumArtist(const QString&);
    // Return Year
    QString getYear() const;
    // Set year
    void setYear(const QString&);
    // Return genre
    QString getGenre() const;
    // Set genre
    void setGenre(const QString&);
    // Return composer
    QString getComposer() const;
    // Set composer
    void setComposer(const QString&);
    // Return grouping
    QString getGrouping() const;
    // Set grouping
    void setGrouping(const QString&);
    // Return Track Number
    QString getTrackNumber() const;
    // Set Track Number
    void setTrackNumber(const QString&);
    // Return number of times the track has been played
    int getTimesPlayed() const;
    // Set number of times the track has been played
    void setTimesPlayed(int t);
    // Increment times played with one
    void incTimesPlayed();
    // Returns true if track has been played this instance
    bool getPlayed() const;
    // Set played status and increment or decrement playcount.
    void setPlayedAndUpdatePlaycount(bool);
    // Set played status without affecting the playcount
    void setPlayed(bool bPlayed);

    int getId() const;

    // Returns rating
    int getRating() const;
    // Sets rating
    void setRating(int);

    // Get URL for track
    QString getURL();
    // Set URL for track
    void setURL(const QString& url);

    Waveform* getWaveform();
    void waveformNew();

    Waveform* getWaveformSummary();
    const Waveform* getWaveformSummary() const;
    void waveformSummaryNew();

    void setAnalyserProgress(int progress);
    int getAnalyserProgress() const;

    /** Save the cue point (in samples... I think) */
    void setCuePoint(float cue);
    // Get saved the cue point
    float getCuePoint();

    // Calls for managing the track's cue points
    Cue* addCue();
    void removeCue(Cue* cue);
    const QList<Cue*>& getCuePoints();
    void setCuePoints(QList<Cue*> cuePoints);

    bool isDirty();

    // Signals to the creator of this TrackInfoObject to save the Track as it
    // may be deleted.
    void doSave();

    // Returns true if the track location has changed
    bool locationChanged();

    // Set the track's full file path
    void setLocation(const QString& location);

    // Get the track's Beats list
    BeatsPointer getBeats() const;

    // Set the track's Beats
    void setBeats(BeatsPointer beats);

    void setKeys(Keys keys);
    const Keys& getKeys() const;
    double getNumericKey() const;
    mixxx::track::io::key::ChromaticKey getKey() const;
    QString getKeyText() const;
    void setKey(mixxx::track::io::key::ChromaticKey key,
                mixxx::track::io::key::Source source);
    void setKeyText(QString key,
                    mixxx::track::io::key::Source source=mixxx::track::io::key::USER);
    TimbrePointer getTimbre() const;
    void setTimbre(TimbrePointer pTimbre);


  public slots:
    void slotCueUpdated();

  signals:
    void waveformUpdated();
    void waveformSummaryUpdated();
    void analyserProgress(int progress);
    void bpmUpdated(double bpm);
    void beatsUpdated();
    void keyUpdated(double key);
    void keysUpdated();
    void ReplayGainUpdated(double replaygain);
    void cuesUpdated();
    void changed(TrackInfoObject* pTrack);
    void dirty(TrackInfoObject* pTrack);
    void clean(TrackInfoObject* pTrack);
    void save(TrackInfoObject* pTrack);

  private slots:
    void slotBeatsUpdated();

  private:
    // Common initialization function between all TIO constructors.
    void initialize(bool parseHeader);

    // Method for parsing information from knowing only the file name.  It
    // assumes that the filename is written like: "artist - trackname.xxx"
    void parseFilename();

    // Set whether the TIO is dirty not. This should never be called except by
    // TIO local methods or the TrackDAO.
    void setDirty(bool bDirty);


    // Set a unique identifier for the track. Only used by services like
    // TrackDAO
    void setId(int iId);

    // Flag that indicates whether or not the TIO has changed. This is used by
    // TrackDAO to determine whether or not to write the Track back.
    bool m_bDirty;

    // Special flag for telling if the track location was changed.
    bool m_bLocationChanged;

    // The file
    QFileInfo m_fileInfo;

    SecurityTokenPointer m_pSecurityToken;

    // Metadata
    // Album
    QString m_sAlbum;
    // Artist
    QString m_sArtist;
    // Album Artist
    QString m_sAlbumArtist;
    // Title
    QString m_sTitle;
    // Genre
    QString m_sGenre;
    // Composer
    QString m_sComposer;
    // Grouping
    QString m_sGrouping;
    // Year
    QString m_sYear;
    // Track Number
    QString m_sTrackNumber;

    // File type
    QString m_sType;
    // User comment
    QString m_sComment;
    // URL (used in promo track)
    QString m_sURL;
    // Duration of track in seconds
    int m_iDuration;
    // Sample rate
    int m_iSampleRate;
    // Number of channels
    int m_iChannels;
    // Track rating
    int m_Rating;
    // Bitrate, number of kilobits per second of audio in the track
    int m_iBitrate;
    // Number of times the track has been played
    int m_iTimesPlayed;
    // Replay Gain volume
    float m_fReplayGain;
    // Has this track been played this sessions?
    bool m_bPlayed;
    // True if header was parsed
    bool m_bHeaderParsed;
    // Id. Unique ID of track
    int m_iId;
    // Cue point in samples or something
    float m_fCuePoint;
    // Date the track was added to the library
    QDateTime m_dateAdded;

    Keys m_keys;

<<<<<<< HEAD
    TimbrePointer m_pTimbre;

    /** BPM lock **/
=======
    // BPM lock
>>>>>>> b92499db
    bool m_bBpmLock;

    // The list of cue points for the track
    QList<Cue*> m_cuePoints;

    // Mutex protecting access to object
    mutable QMutex m_qMutex;

    // Storage for the track's beats
    BeatsPointer m_pBeats;

    //Visual waveform data
    Waveform* const m_waveform;
    Waveform* const m_waveformSummary;

    QAtomicInt m_analyserProgress; // in 0.1%

    friend class TrackDAO;
};

#endif<|MERGE_RESOLUTION|>--- conflicted
+++ resolved
@@ -376,13 +376,9 @@
 
     Keys m_keys;
 
-<<<<<<< HEAD
     TimbrePointer m_pTimbre;
 
-    /** BPM lock **/
-=======
     // BPM lock
->>>>>>> b92499db
     bool m_bBpmLock;
 
     // The list of cue points for the track
