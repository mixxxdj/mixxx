#include "preferences/broadcastsettings.h"

#include <QDir>
#include <QFileInfo>
#include <QFileInfoList>
#include <QStringList>

#include "broadcast/defs_broadcast.h"
#include "defs_urls.h"
#include "moc_broadcastsettings.cpp"
#include "util/logger.h"
#include "util/memory.h"

namespace {
const char* kProfilesSubfolder = "broadcast_profiles";
const char* kDefaultProfile = "Connection 1"; // Must be used only when initializing profiles
const mixxx::Logger kLogger("BroadcastSettings");
} // anonymous namespace

BroadcastSettings::BroadcastSettings(
        UserSettingsPointer pConfig, QObject* parent)
    : QObject(parent),
      m_pConfig(pConfig),
      m_profiles() {
    loadProfiles();
}

void BroadcastSettings::loadProfiles() {
    QDir profilesFolder(getProfilesFolder());
    if (!profilesFolder.exists()) {
        kLogger.info() << "Profiles folder doesn't exist. Creating it.";
        profilesFolder.mkpath(profilesFolder.absolutePath());
    }

    QStringList nameFilters("*.bcp.xml");
    QFileInfoList files =
            profilesFolder.entryInfoList(nameFilters, QDir::Files, QDir::Name);

    // If *.bcp.xml files exist in the profiles subfolder, those will be loaded
    // and instantiated in the class' internal profile list for other by it and
    // Mixxx subsystems related to Live Broadcasting.
    // If that directory is empty (common reasons: it has been created by the
    // code at the beginning, or all profiles were deleted) then a default
    // profile with default values is created. That case could also mean that
    // Mixxx has just been upgraded to a new version, so "legacy format" values
    // has fetched from mixxx.cfg and loaded into the fresh default profile.
    // It's important to take into account that the "legacy" settings are left
    // in mixxx.cfg for retro-compatibility during alpha and beta testing.

    if (files.size() > 0) {
        kLogger.info() << "Found" << files.size() << "profile(s)";

        // Load profiles from filesystem
        for (const QFileInfo& fileInfo : files) {
            BroadcastProfilePtr profile =
                    BroadcastProfile::loadFromFile(fileInfo.absoluteFilePath());

            if (profile) {
                addProfile(profile);
            }
        }
    } else {
        kLogger.info() << "No profiles found. Creating default profile.";

        BroadcastProfilePtr defaultProfile(
                    new BroadcastProfile(kDefaultProfile));
        // Upgrade from mixxx.cfg format to XML (if required)
        loadLegacySettings(defaultProfile);

        addProfile(defaultProfile);
        saveProfile(&*defaultProfile);
    }
}

bool BroadcastSettings::addProfile(BroadcastProfilePtr profile) {
    if (!profile) {
        return false;
    }

    if (m_profiles.size() >= BROADCAST_MAX_CONNECTIONS) {
        kLogger.warning() << "addProfile: connection limit reached."
                 << "can't add more than" << QString::number(BROADCAST_MAX_CONNECTIONS)
                 << "connections.";
        return false;
    }

    // It is best to avoid using QSharedPointer::data(), especially when
    // passing it to another function, as it puts the associated pointer
    // at risk of being manually deleted.
    // However it's fine with Qt's connect because it can be trusted that
    // it won't delete the pointer.
    connect(profile.data(),
            &BroadcastProfile::profileNameChanged,
            this,
            &BroadcastSettings::onProfileNameChanged);
    connect(profile.data(),
            &BroadcastProfile::connectionStatusChanged,
            this,
            &BroadcastSettings::onConnectionStatusChanged);
    m_profiles.insert(profile->getProfileName(), profile);

    emit profileAdded(profile);
    return true;
}

bool BroadcastSettings::saveProfile(BroadcastProfile* profile) {
    if (!profile) {
        return false;
    }

    QString filename = profile->getLastFilename();
    if (filename.isEmpty()) {
        // there was no previous filename, find an unused filename
        for (int index = 0;; ++index) {
            if (index > 0) {
                // add an index to the file name to make it unique
                filename = filePathForProfile(profile->getProfileName() + QString::number(index));
            } else {
                filename = filePathForProfile(profile->getProfileName());
            }

            QFileInfo fileInfo(filename);
            if (!fileInfo.exists()) {
                break;
            }
        }
    }

    return profile->save(filename);
}

QString BroadcastSettings::filePathForProfile(const QString& profileName) {
    QString filename = profileName + ".bcp.xml";
    filename = BroadcastProfile::stripForbiddenChars(filename);
    return QDir(getProfilesFolder()).absoluteFilePath(filename);
}

QString BroadcastSettings::filePathForProfile(const BroadcastProfile& profile) {
    return filePathForProfile(profile.getProfileName());
}

bool BroadcastSettings::deleteFileForProfile(const BroadcastProfile& profile) {
    QString filename = profile.getLastFilename();
    if (filename.isEmpty()) {
        // no file was saved, there is no file to delete
        return false;
    }

    QFileInfo xmlFile(filename);
    if (xmlFile.exists()) {
        return QFile::remove(xmlFile.absoluteFilePath());
    }
    return false;
}

QString BroadcastSettings::getProfilesFolder() {
    QString profilesPath(m_pConfig->getSettingsPath());
    profilesPath.append(QDir::separator() + QString(kProfilesSubfolder));
    return profilesPath;
}

void BroadcastSettings::saveAll() {
    for (const auto& pProfile : qAsConst(m_profiles)) {
        DEBUG_ASSERT(pProfile);
        saveProfile(&*pProfile);
    }
    emit profilesChanged();
}

void BroadcastSettings::onProfileNameChanged(const QString& oldName, const QString& newName) {
    if (!m_profiles.contains(oldName)) {
        return;
    }

    BroadcastProfilePtr profile = m_profiles.take(oldName);
    if (profile) {
        m_profiles.insert(newName, profile);
        emit profileRenamed(oldName, profile);

        deleteFileForProfile(*profile);
        saveProfile(&*profile);
    }
}

void BroadcastSettings::onConnectionStatusChanged(int newStatus) {
    Q_UNUSED(newStatus);
}

BroadcastProfilePtr BroadcastSettings::profileAt(int index) {
    auto it = std::next(m_profiles.begin(), index);
<<<<<<< HEAD
    return it != m_profiles.end() ? it.value() : BroadcastProfilePtr(nullptr);
=======
    return it != m_profiles.end() ? it.value() : nullptr;
>>>>>>> 9f3b6468
}

QList<BroadcastProfilePtr> BroadcastSettings::profiles() {
    return m_profiles.values();
}

void BroadcastSettings::applyModel(BroadcastSettingsModel* pModel) {
    if (!pModel) {
        return;
    }
    // TODO(Palakis): lock both lists against modifications while syncing

    // Step 1: find profiles to delete from the settings
    for (auto profileIter = m_profiles.begin(); profileIter != m_profiles.end();) {
        QString profileName = (*profileIter)->getProfileName();
        if (!pModel->getProfileByName(profileName)) {
            // If profile exists in settings but not in the model,
            // remove the profile from the settings
            const auto removedProfile = *profileIter;
            DEBUG_ASSERT(removedProfile);
            deleteFileForProfile(*removedProfile);
            profileIter = m_profiles.erase(profileIter);
            emit profileRemoved(removedProfile);
        } else {
            ++profileIter;
        }
    }

    // Step 2: add new profiles
    const QList<BroadcastProfilePtr> existingProfiles = pModel->profiles();
    for (auto profileCopy : existingProfiles) {
        // Check if profile already exists in settings
        BroadcastProfilePtr existingProfile =
                m_profiles.value(profileCopy->getProfileName());
        if (!existingProfile) {
            // If no profile with the same name exists, add the new
            // profile to the settings.
            // The BroadcastProfile instance is a copy to separate it
            // from its existence in the model
            addProfile(profileCopy->valuesCopy());
        }
    }

    // Step 3: update existing profiles
    const QList<BroadcastProfilePtr> allProfiles = pModel->profiles();
    for (BroadcastProfilePtr profileCopy : allProfiles) {
        BroadcastProfilePtr actualProfile =
                m_profiles.value(profileCopy->getProfileName());
        if (actualProfile) {
            profileCopy->copyValuesTo(actualProfile);
        }
    }

    saveAll();
}<|MERGE_RESOLUTION|>--- conflicted
+++ resolved
@@ -188,11 +188,7 @@
 
 BroadcastProfilePtr BroadcastSettings::profileAt(int index) {
     auto it = std::next(m_profiles.begin(), index);
-<<<<<<< HEAD
-    return it != m_profiles.end() ? it.value() : BroadcastProfilePtr(nullptr);
-=======
     return it != m_profiles.end() ? it.value() : nullptr;
->>>>>>> 9f3b6468
 }
 
 QList<BroadcastProfilePtr> BroadcastSettings::profiles() {
