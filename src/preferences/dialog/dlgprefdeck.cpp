--- conflicted
+++ resolved
@@ -301,13 +301,13 @@
     // Update "reset speed" and "reset pitch" check boxes
     // TODO: All defaults should only be set in slotResetToDefaults.
     int configSPAutoReset = m_pConfig->getValue<int>(
-                    ConfigKey("[Controls]", "SpeedAutoReset"),
-                    BaseTrackPlayer::RESET_PITCH);
-
-    m_speedAutoReset = (configSPAutoReset==BaseTrackPlayer::RESET_SPEED ||
-                        configSPAutoReset==BaseTrackPlayer::RESET_PITCH_AND_SPEED);
-    m_pitchAutoReset = (configSPAutoReset==BaseTrackPlayer::RESET_PITCH ||
-                        configSPAutoReset==BaseTrackPlayer::RESET_PITCH_AND_SPEED);
+            ConfigKey("[Controls]", "SpeedAutoReset"),
+            BaseTrackPlayer::RESET_PITCH);
+
+    m_speedAutoReset = (configSPAutoReset == BaseTrackPlayer::RESET_SPEED ||
+            configSPAutoReset == BaseTrackPlayer::RESET_PITCH_AND_SPEED);
+    m_pitchAutoReset = (configSPAutoReset == BaseTrackPlayer::RESET_PITCH ||
+            configSPAutoReset == BaseTrackPlayer::RESET_PITCH_AND_SPEED);
 
     checkBoxResetSpeed->setChecked(m_speedAutoReset);
     checkBoxResetPitch->setChecked(m_pitchAutoReset);
@@ -567,17 +567,6 @@
     for (ControlProxy* pControl : qAsConst(m_rateDirectionControls)) {
         pControl->set(rateDirectionMultiplier);
     }
-<<<<<<< HEAD
-=======
-
-    // If the rate slider direction setting has changed,
-    // multiply the rate by -1 so the current sound does not change.
-    if (rateDirectionMultiplier != oldRateDirectionMultiplier) {
-        for (ControlProxy* pControl : qAsConst(m_rateControls)) {
-            pControl->set(-1 * pControl->get());
-        }
-    }
->>>>>>> 0979e8e2
 }
 
 void DlgPrefDeck::slotKeyLockModeSelected(QAbstractButton* pressedButton) {
