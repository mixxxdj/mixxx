--- conflicted
+++ resolved
@@ -343,15 +343,9 @@
     checkBoxDisallowLoadToPlayingDeck->setChecked(!m_pConfig->getValue(
             ConfigKey("[Controls]", "AllowTrackLoadToPlayingDeck"), false));
 
-<<<<<<< HEAD
-=======
-    checkBoxSeekToCue->setChecked(!m_pConfig->getValue(
-            ConfigKey("[Controls]", "CueRecall"), false));
-
     checkBoxAssignHotcueColors->setChecked(m_pConfig->getValue(
             ConfigKey("[Controls]", "auto_hotcue_colors"), false));
 
->>>>>>> b2b35996
     double deck1RateRange = m_rateRangeControls[0]->get();
     int index = ComboBoxRateRange->findData(static_cast<int>(deck1RateRange * 100));
     if (index == -1) {
@@ -504,17 +498,10 @@
     m_iCueMode = ComboBoxCueMode->itemData(index).toInt();
 }
 
-<<<<<<< HEAD
-=======
-void DlgPrefDeck::slotJumpToCueOnTrackLoadCheckbox(bool checked) {
-    m_bJumpToCueOnTrackLoad = checked;
-}
-
 void DlgPrefDeck::slotAssignHotcueColorsCheckbox(bool checked) {
     m_bAssignHotcueColors = checked;
 }
 
->>>>>>> b2b35996
 void DlgPrefDeck::slotSetTrackTimeDisplay(QAbstractButton* b) {
     if (b == radioButtonRemaining) {
         m_timeDisplayMode = TrackTime::DisplayMode::REMAINING;
@@ -596,12 +583,8 @@
     m_pConfig->setValue(ConfigKey("[Controls]", "AllowTrackLoadToPlayingDeck"),
                         !m_bDisallowTrackLoadToPlayingDeck);
 
-<<<<<<< HEAD
     m_pConfig->setValue(ConfigKey("[Controls]", "CueRecall"), static_cast<int>(m_seekOnLoadMode));
-=======
-    m_pConfig->setValue(ConfigKey("[Controls]", "CueRecall"), !m_bJumpToCueOnTrackLoad);
     m_pConfig->setValue(ConfigKey("[Controls]", "auto_hotcue_colors"), m_bAssignHotcueColors);
->>>>>>> b2b35996
 
     // Set rate range
     setRateRangeForAllDecks(m_iRateRangePercent);
