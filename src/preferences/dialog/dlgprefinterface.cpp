#include "preferences/dialog/dlgprefinterface.h"

#include <QDir>
#include <QDoubleSpinBox>
#include <QList>
#include <QLocale>
#include <QScreen>
#include <QToolTip>
#include <QWidget>

#include "control/controlobject.h"
#include "control/controlproxy.h"
#include "defs_urls.h"
#include "mixxx.h"
#include "preferences/usersettings.h"
#include "skin/legacyskinparser.h"
#include "skin/skinloader.h"
#include "util/screensaver.h"
#include "util/widgethelper.h"

using mixxx::skin::SkinManifest;

namespace {

const QRegExp kMinSizeRegExp("<MinimumSize>(\\d+), *(\\d+)<");

bool skinFitsScreenSize(
        const QScreen& screen,
        const QString& skin) {
    // Use the full resolution of the entire screen that is
    // available in full-screen mode.
    const auto screenSize = screen.size();
    QFile skinfile(skin + QStringLiteral("/skin.xml"));
    if (skinfile.open(QFile::ReadOnly | QFile::Text)) {
        QTextStream in(&skinfile);
        bool found_size = false;
        while (!in.atEnd()) {
            if (kMinSizeRegExp.indexIn(in.readLine()) != -1) {
                found_size = true;
                break;
            }
        }
        if (found_size) {
            return !(kMinSizeRegExp.cap(1).toInt() > screenSize.width() ||
                    kMinSizeRegExp.cap(2).toInt() > screenSize.height());
        }
    }

    // If regex failed, fall back to skin name parsing.
    QString skinName = skin.left(skin.indexOf(QRegExp("\\d")));
    QString resName = skin.right(skin.count() - skinName.count());
    QString res = resName.left(resName.lastIndexOf(QRegExp("\\d")) + 1);
    QString skinWidth = res.left(res.indexOf("x"));
    QString skinHeight = res.right(res.count() - skinWidth.count() - 1);
    return skinWidth.toInt() <= screenSize.width() &&
            skinHeight.toInt() <= screenSize.height();
}

} // namespace

DlgPrefInterface::DlgPrefInterface(QWidget * parent, MixxxMainWindow * mixxx,
                                 SkinLoader* pSkinLoader,
                                 UserSettingsPointer pConfig)
        :  DlgPreferencePage(parent),
           m_pConfig(pConfig),
           m_mixxx(mixxx),
           m_pSkinLoader(pSkinLoader),
           m_dScaleFactorAuto(1.0),
           m_bUseAutoScaleFactor(false),
           m_dScaleFactor(1.0),
           m_bStartWithFullScreen(false),
           m_bRebootMixxxView(false) {
    setupUi(this);

    //
    // Locale setting
    //

    // Iterate through the available locales and add them to the combobox
    // Borrowed following snippet from http://qt-project.org/wiki/How_to_create_a_multi_language_application
    QString translationsFolder = m_pConfig->getResourcePath() + "translations/";

    QDir translationsDir(translationsFolder);
    QStringList fileNames = translationsDir.entryList(QStringList("mixxx_*.qm"));
    fileNames.push_back("mixxx_en_US.qm"); // add source language as a fake value

    for (int i = 0; i < fileNames.size(); ++i) {
        // Extract locale from filename
        QString locale = fileNames[i];
        locale.truncate(locale.lastIndexOf('.'));
        locale.remove(0, locale.indexOf('_') + 1);
        QLocale qlocale = QLocale(locale);

        QString lang = QLocale::languageToString(qlocale.language());
        QString country = QLocale::countryToString(qlocale.country());
        if (lang == "C") { // Ugly hack to remove the non-resolving locales
            continue;
        }
        lang = QString("%1 (%2)").arg(lang).arg(country);
        ComboBoxLocale->addItem(lang, locale); // locale as userdata (for storing to config)
    }
    ComboBoxLocale->model()->sort(0); // Sort languages list
    ComboBoxLocale->insertItem(0, "System", ""); // System default locale - insert at the top

    // Skin configurations
    QString sizeWarningString =
            "<img src=\":/images/preferences/ic_preferences_warning.svg\") "
            "width=16 height=16 />   " +
            tr("The minimum size of the selected skin is bigger than your "
               "screen resolution.");
    warningLabel->setText(sizeWarningString);

    ComboBoxSkinconf->clear();
    // align left edge of preview image and skin description with comboboxes
    skinPreviewLabel->setStyleSheet("QLabel { margin-left: 4px; }");
    skinPreviewLabel->setText("");
    skinDescriptionText->setStyleSheet("QLabel { margin-left: 2px; }");
    skinDescriptionText->setText("");
    skinDescriptionText->hide();

    QList<QDir> skinSearchPaths = m_pSkinLoader->getSkinSearchPaths();
    QList<QFileInfo> skins;
    for (QDir& dir : skinSearchPaths) {
        dir.setFilter(QDir::Dirs | QDir::NoDotAndDotDot);
        skins.append(dir.entryInfoList());
    }

    QString configuredSkinPath = m_pSkinLoader->getConfiguredSkinPath();
    int index = 0;
    const auto* const pScreen = getScreen();
    for (const QFileInfo& skinInfo : skins) {
<<<<<<< HEAD
        bool sizeOk;
        if (pScreen &&
                skinFitsScreenSize(
                        *pScreen,
                        skinInfo.absoluteFilePath())) {
            ComboBoxSkinconf->insertItem(index, skinInfo.fileName());
            sizeOk = true;
        } else {
            ComboBoxSkinconf->insertItem(index, sizeWarningIcon, skinInfo.fileName());
            sizeOk = false;
        }
=======
        ComboBoxSkinconf->insertItem(index, skinInfo.fileName());
>>>>>>> d5493508

        if (skinInfo.absoluteFilePath() == configuredSkinPath) {
            m_skin = skinInfo.fileName();
            ComboBoxSkinconf->setCurrentIndex(index);
            // schemes must be updated here to populate the drop-down box and set m_colorScheme
            slotUpdateSchemes();
            skinPreviewLabel->setPixmap(m_pSkinLoader->getSkinPreview(m_skin, m_colorScheme));
<<<<<<< HEAD
            if (sizeOk) {
=======
            if (checkSkinResolution(configuredSkinPath)) {
>>>>>>> d5493508
                warningLabel->hide();
            } else {
                warningLabel->show();
            }
            slotSetSkinDescription(m_skin);
        }
        index++;
    }

    connect(ComboBoxSkinconf, SIGNAL(activated(int)), this, SLOT(slotSetSkin(int)));
    connect(ComboBoxSchemeconf, SIGNAL(activated(int)), this, SLOT(slotSetScheme(int)));

    checkBoxScaleFactorAuto->hide();
    spinBoxScaleFactor->hide();
    labelScaleFactor->hide();

    //
    // Start in fullscreen mode
    //
    checkBoxStartFullScreen->setChecked(m_pConfig->getValueString(
                    ConfigKey("[Config]", "StartInFullscreen")).toInt()==1);

    //
    // Screensaver mode
    //
    comboBoxScreensaver->clear();
    comboBoxScreensaver->addItem(tr("Allow screensaver to run"),
            static_cast<int>(mixxx::ScreenSaverPreference::PREVENT_OFF));
    comboBoxScreensaver->addItem(tr("Prevent screensaver from running"),
            static_cast<int>(mixxx::ScreenSaverPreference::PREVENT_ON));
    comboBoxScreensaver->addItem(tr("Prevent screensaver while playing"),
            static_cast<int>(mixxx::ScreenSaverPreference::PREVENT_ON_PLAY));

    int inhibitsettings = static_cast<int>(mixxx->getInhibitScreensaver());
    comboBoxScreensaver->setCurrentIndex(comboBoxScreensaver->findData(inhibitsettings));

    //
    // Tooltip configuration
    //

    // Initialize checkboxes to match config
    loadTooltipPreferenceFromConfig();
    slotSetTooltips();  // Update disabled status of "only library" checkbox
    connect(buttonGroupTooltips, SIGNAL(buttonClicked(QAbstractButton*)),
            this, SLOT(slotSetTooltips()));

    slotUpdate();
}

QScreen* DlgPrefInterface::getScreen() const {
    auto* pScreen =
            mixxx::widgethelper::getScreen(*this);
    if (!pScreen) {
        // Obtain the screen from the main widget as a fallback. This
        // is necessary if no window is available before the widget
        // is displayed.
        pScreen = mixxx::widgethelper::getScreen(*m_mixxx);
    }
    DEBUG_ASSERT(pScreen);
    return pScreen;
}

void DlgPrefInterface::slotUpdateSchemes() {
    // Re-populates the scheme combobox and attempts to pick the color scheme from config file.
    // Since this involves opening a file we won't do this as part of regular slotUpdate
    QList<QString> schlist = LegacySkinParser::getSchemeList(
                m_pSkinLoader->getSkinPath(m_skin));

    ComboBoxSchemeconf->clear();

    if (schlist.size() == 0) {
        ComboBoxSchemeconf->setEnabled(false);
        ComboBoxSchemeconf->addItem(tr("This skin does not support color schemes", 0));
        ComboBoxSchemeconf->setCurrentIndex(0);
        // clear m_colorScheme so that SkinLoader::getSkinPreview returns the correct preview
        m_colorScheme = QString();
    } else {
        ComboBoxSchemeconf->setEnabled(true);
        QString configScheme = m_pConfig->getValueString(ConfigKey("[Config]", "Scheme"));
        bool foundConfigScheme = false;
        for (int i = 0; i < schlist.size(); i++) {
            ComboBoxSchemeconf->addItem(schlist[i]);

            if (schlist[i] == configScheme) {
                ComboBoxSchemeconf->setCurrentIndex(i);
                m_colorScheme = configScheme;
                foundConfigScheme = true;
            }
        }
        // There might be a skin configured that has color schemes but none of them
        // matches the configured color scheme.
        // The combobox would pick the first item then. Also choose this item for
        // m_colorScheme to avoid an empty skin preview.
        if (!foundConfigScheme) {
            m_colorScheme = schlist[0];
        }
    }
}

void DlgPrefInterface::slotUpdate() {
    m_skinOnUpdate = m_pConfig->getValueString(ConfigKey("[Config]", "ResizableSkin"));
    if (m_skinOnUpdate.isEmpty()) {
        m_skinOnUpdate = m_pSkinLoader->getDefaultSkinName();
    }
    ComboBoxSkinconf->setCurrentIndex(ComboBoxSkinconf->findText(m_skinOnUpdate));
    slotUpdateSchemes();
    m_bRebootMixxxView = false;

    m_localeOnUpdate = m_pConfig->getValueString(ConfigKey("[Config]", "Locale"));
    ComboBoxLocale->setCurrentIndex(ComboBoxLocale->findData(m_localeOnUpdate));

    checkBoxScaleFactorAuto->setChecked(m_pConfig->getValue(
            ConfigKey("[Config]", "ScaleFactorAuto"), m_bUseAutoScaleFactor));

    // The spinbox shows a percentage but Mixxx stores a multiplication factor
    // with 1.00 as no scaling, so multiply the stored value by 100.
    spinBoxScaleFactor->setValue(m_pConfig->getValue(
                    ConfigKey("[Config]", "ScaleFactor"), m_dScaleFactor) * 100);

    checkBoxStartFullScreen->setChecked(m_pConfig->getValue(
            ConfigKey("[Config]", "StartInFullscreen"), m_bStartWithFullScreen));

    loadTooltipPreferenceFromConfig();

    int inhibitsettings = static_cast<int>(m_mixxx->getInhibitScreensaver());
    comboBoxScreensaver->setCurrentIndex(comboBoxScreensaver->findData(inhibitsettings));
}

void DlgPrefInterface::slotResetToDefaults() {
    int index = ComboBoxSkinconf->findText(m_pSkinLoader->getDefaultSkinName());
    ComboBoxSkinconf->setCurrentIndex(index);
    slotSetSkin(index);

    // Use System locale
    ComboBoxLocale->setCurrentIndex(0);

    // Default to normal size widgets
    // The spinbox shows a percentage with 100% as no scaling.
    spinBoxScaleFactor->setValue(100);
    if (m_dScaleFactorAuto > 0) {
        checkBoxScaleFactorAuto->setChecked(true);
    }

    // Don't start in full screen.
    checkBoxStartFullScreen->setChecked(false);

    // Inhibit the screensaver
    comboBoxScreensaver->setCurrentIndex(comboBoxScreensaver->findData(
        static_cast<int>(mixxx::ScreenSaverPreference::PREVENT_ON)));

    // Tooltips on everywhere.
    radioButtonTooltipsLibraryAndSkin->setChecked(true);
}

void DlgPrefInterface::slotSetScaleFactor(double newValue) {
    // The spinbox shows a percentage, but Mixxx stores a multiplication factor
    // with 1.00 as no change.
    newValue /= 100.0;
    if (m_dScaleFactor != newValue) {
        m_dScaleFactor = newValue;
        m_bRebootMixxxView = true;
    }
}

void DlgPrefInterface::slotSetScaleFactorAuto(bool newValue) {
    if (newValue) {
        if (!m_bUseAutoScaleFactor) {
            m_bRebootMixxxView = true;
        }
    } else {
        slotSetScaleFactor(newValue);
    }

    m_bUseAutoScaleFactor = newValue;
    spinBoxScaleFactor->setEnabled(!newValue);
}

void DlgPrefInterface::slotSetTooltips() {
    m_tooltipMode = mixxx::TooltipsPreference::TOOLTIPS_ON;
    if (radioButtonTooltipsOff->isChecked()) {
        m_tooltipMode = mixxx::TooltipsPreference::TOOLTIPS_OFF;
    } else if (radioButtonTooltipsLibrary->isChecked()) {
        m_tooltipMode = mixxx::TooltipsPreference::TOOLTIPS_ONLY_IN_LIBRARY;
    }
}

void DlgPrefInterface::notifyRebootNecessary() {
    // make the fact that you have to restart mixxx more obvious
    QMessageBox::information(
        this, tr("Information"),
        tr("Mixxx must be restarted before the new locale setting will take effect."));
}

void DlgPrefInterface::slotSetScheme(int) {
    QString newScheme = ComboBoxSchemeconf->currentText();
    if (m_colorScheme != newScheme) {
        m_colorScheme = newScheme;
        m_bRebootMixxxView = true;
    }
    skinPreviewLabel->setPixmap(m_pSkinLoader->getSkinPreview(m_skin, m_colorScheme));
}

void DlgPrefInterface::slotSetSkinDescription(QString skin) {
    SkinManifest manifest = LegacySkinParser::getSkinManifest(
            LegacySkinParser::openSkin(m_pSkinLoader->getSkinPath(skin)));
    QString description = QString::fromStdString(manifest.description());
    if (manifest.has_description() && !description.isEmpty()) {
        skinDescriptionText->show();
        skinDescriptionText->setText(description);
    } else {
        skinDescriptionText->hide();
    }
}

void DlgPrefInterface::slotSetSkin(int) {
    QString newSkin = ComboBoxSkinconf->currentText();
    if (newSkin != m_skin) {
        m_skin = newSkin;
        m_bRebootMixxxView = newSkin != m_skinOnUpdate;
<<<<<<< HEAD
        const auto* const pScreen = getScreen();
        if (pScreen &&
                skinFitsScreenSize(*pScreen, ComboBoxSkinconf->currentText())) {
=======

        if (checkSkinResolution(m_pSkinLoader->getSkinPath(m_skin))) {
>>>>>>> d5493508
            warningLabel->hide();
        } else {
            warningLabel->show();
        }
<<<<<<< HEAD
=======

>>>>>>> d5493508
        slotUpdateSchemes();
        slotSetSkinDescription(m_skin);
    }

    skinPreviewLabel->setPixmap(m_pSkinLoader->getSkinPreview(newSkin, m_colorScheme));
}

void DlgPrefInterface::slotApply() {
    m_pConfig->set(ConfigKey("[Config]", "ResizableSkin"), m_skin);
    m_pConfig->set(ConfigKey("[Config]", "Scheme"), m_colorScheme);

    QString locale = ComboBoxLocale->itemData(
            ComboBoxLocale->currentIndex()).toString();
    m_pConfig->set(ConfigKey("[Config]", "Locale"), locale);

    m_pConfig->setValue(
            ConfigKey("[Config]", "ScaleFactorAuto"), m_bUseAutoScaleFactor);
    if (m_bUseAutoScaleFactor) {
        m_pConfig->setValue(
                ConfigKey("[Config]", "ScaleFactor"), m_dScaleFactorAuto);
    } else {
        m_pConfig->setValue(ConfigKey("[Config]", "ScaleFactor"), m_dScaleFactor);
    }

    m_pConfig->set(ConfigKey("[Config]", "StartInFullscreen"),
            ConfigValue(checkBoxStartFullScreen->isChecked()));

    m_mixxx->setToolTipsCfg(m_tooltipMode);

    // screensaver mode update
    int screensaverComboBoxState = comboBoxScreensaver->itemData(
            comboBoxScreensaver->currentIndex()).toInt();
    int screensaverConfiguredState = static_cast<int>(m_mixxx->getInhibitScreensaver());
    if (screensaverComboBoxState != screensaverConfiguredState) {
        m_mixxx->setInhibitScreensaver(
                static_cast<mixxx::ScreenSaverPreference>(screensaverComboBoxState));
    }

    if (locale != m_localeOnUpdate) {
        notifyRebootNecessary();
        // hack to prevent showing the notification when pressing "Okay" after "Apply"
        m_localeOnUpdate = locale;
    }

    if (m_bRebootMixxxView) {
        m_mixxx->rebootMixxxView();
        // Allow switching skins multiple times without closing the dialog
        m_skinOnUpdate = m_skin;
    }
    m_bRebootMixxxView = false;
}

void DlgPrefInterface::loadTooltipPreferenceFromConfig() {
    mixxx::TooltipsPreference configTooltips = m_mixxx->getToolTipsCfg();
    switch (configTooltips) {
        case mixxx::TooltipsPreference::TOOLTIPS_OFF:
            radioButtonTooltipsOff->setChecked(true);
            break;
        case mixxx::TooltipsPreference::TOOLTIPS_ON:
            radioButtonTooltipsLibraryAndSkin->setChecked(true);
            break;
        case mixxx::TooltipsPreference::TOOLTIPS_ONLY_IN_LIBRARY:
            radioButtonTooltipsLibrary->setChecked(true);
            break;
    }
    m_tooltipMode = configTooltips;
}<|MERGE_RESOLUTION|>--- conflicted
+++ resolved
@@ -129,21 +129,7 @@
     int index = 0;
     const auto* const pScreen = getScreen();
     for (const QFileInfo& skinInfo : skins) {
-<<<<<<< HEAD
-        bool sizeOk;
-        if (pScreen &&
-                skinFitsScreenSize(
-                        *pScreen,
-                        skinInfo.absoluteFilePath())) {
-            ComboBoxSkinconf->insertItem(index, skinInfo.fileName());
-            sizeOk = true;
-        } else {
-            ComboBoxSkinconf->insertItem(index, sizeWarningIcon, skinInfo.fileName());
-            sizeOk = false;
-        }
-=======
         ComboBoxSkinconf->insertItem(index, skinInfo.fileName());
->>>>>>> d5493508
 
         if (skinInfo.absoluteFilePath() == configuredSkinPath) {
             m_skin = skinInfo.fileName();
@@ -151,11 +137,7 @@
             // schemes must be updated here to populate the drop-down box and set m_colorScheme
             slotUpdateSchemes();
             skinPreviewLabel->setPixmap(m_pSkinLoader->getSkinPreview(m_skin, m_colorScheme));
-<<<<<<< HEAD
-            if (sizeOk) {
-=======
-            if (checkSkinResolution(configuredSkinPath)) {
->>>>>>> d5493508
+            if (skinFitsScreenSize(*pScreen, configuredSkinPath)) {
                 warningLabel->hide();
             } else {
                 warningLabel->show();
@@ -375,22 +357,13 @@
     if (newSkin != m_skin) {
         m_skin = newSkin;
         m_bRebootMixxxView = newSkin != m_skinOnUpdate;
-<<<<<<< HEAD
         const auto* const pScreen = getScreen();
         if (pScreen &&
-                skinFitsScreenSize(*pScreen, ComboBoxSkinconf->currentText())) {
-=======
-
-        if (checkSkinResolution(m_pSkinLoader->getSkinPath(m_skin))) {
->>>>>>> d5493508
+                skinFitsScreenSize(*pScreen, m_pSkinLoader->getSkinPath(m_skin))) {
             warningLabel->hide();
         } else {
             warningLabel->show();
         }
-<<<<<<< HEAD
-=======
-
->>>>>>> d5493508
         slotUpdateSchemes();
         slotSetSkinDescription(m_skin);
     }
