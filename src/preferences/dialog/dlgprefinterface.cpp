#include "preferences/dialog/dlgprefinterface.h"

#include <QDir>
#include <QDoubleSpinBox>
#include <QList>
#include <QLocale>
#include <QScreen>
#include <QToolTip>
#include <QWidget>

#include "control/controlobject.h"
#include "control/controlproxy.h"
#include "defs_urls.h"
#include "mixxx.h"
#include "moc_dlgprefinterface.cpp"
#include "preferences/usersettings.h"
#include "skin/legacy/legacyskinparser.h"
#include "skin/skin.h"
#include "skin/skinloader.h"
#include "util/screensaver.h"
#include "util/widgethelper.h"

using mixxx::skin::SkinManifest;
using mixxx::skin::SkinPointer;

DlgPrefInterface::DlgPrefInterface(
        QWidget* parent,
        MixxxMainWindow* mixxx,
        std::shared_ptr<mixxx::skin::SkinLoader> pSkinLoader,
        UserSettingsPointer pConfig)
        : DlgPreferencePage(parent),
          m_pConfig(pConfig),
          m_mixxx(mixxx),
          m_pSkinLoader(pSkinLoader),
<<<<<<< HEAD
=======
          m_pSkin(pSkinLoader->getConfiguredSkin()),
          m_dScaleFactorAuto(1.0),
          m_bUseAutoScaleFactor(false),
>>>>>>> c8f148ea
          m_dScaleFactor(1.0),
          m_minScaleFactor(1.0),
          m_dDevicePixelRatio(1.0),
          m_bStartWithFullScreen(false),
          m_bRebootMixxxView(false) {
    setupUi(this);

    // get the pixel ratio to display a crisp skin preview when Mixxx is scaled
    m_dDevicePixelRatio = getDevicePixelRatioF(this);

    VERIFY_OR_DEBUG_ASSERT(m_pSkin != nullptr) {
        qWarning() << "Skipping creation of DlgPrefInterface because there is no skin available.";
        return;
    }

    // Locale setting
    // Iterate through the available locales and add them to the combobox
    // Borrowed following snippet from http://qt-project.org/wiki/How_to_create_a_multi_language_application
    const auto translationsDir = QDir(
            m_pConfig->getResourcePath() +
            QStringLiteral("translations/"));
    DEBUG_ASSERT(translationsDir.exists());

    QStringList fileNames = translationsDir.entryList(QStringList("mixxx_*.qm"));
    // Add source language as a fake value
    DEBUG_ASSERT(!fileNames.contains(QStringLiteral("mixxx_en_US.qm")));
    fileNames.push_back(QStringLiteral("mixxx_en_US.qm"));

    for (const auto& fileName : qAsConst(fileNames)) {
        // Extract locale name from file name
        QString localeName = fileName;
        // Strip prefix
        DEBUG_ASSERT(localeName.startsWith(QStringLiteral("mixxx_")));
        localeName.remove(0, QStringLiteral("mixxx_").length());
        // Strip file extension
        localeName.truncate(localeName.lastIndexOf('.'));
        // Convert to QLocale name format. Unfortunately the translation files
        // use inconsistent language/country separators, i.e. both '-' and '_'.
        auto localeNameFixed = localeName;
        localeNameFixed.replace('-', '_');
        const auto locale = QLocale(localeNameFixed);

        const QString languageName = QLocale::languageToString(locale.language());
        // Ugly hack to skip non-resolvable locales
        if (languageName == QStringLiteral("C")) {
            qWarning() << "Unsupported locale" << localeNameFixed;
            continue;
        }
        QString countryName;
        // Ugly hack to detect locales with an explicitly specified country.
        // https://doc.qt.io/qt-5/qlocale.html#QLocale-1
        // "If country is not present, or is not a valid ISO 3166 code, the most
        // appropriate country is chosen for the specified language."
        if (localeNameFixed.contains('_')) {
            countryName = QLocale::countryToString(locale.country());
            DEBUG_ASSERT(!countryName.isEmpty());
        }
        QString displayName = languageName;
        if (!countryName.isEmpty()) {
            displayName += QStringLiteral(" (") + countryName + ')';
        }
        // The locale name is stored in the config
        ComboBoxLocale->addItem(displayName, localeName);
    }
    // Sort languages list...
    ComboBoxLocale->model()->sort(0);
    // ...and then insert entry for default system locale at the top
    ComboBoxLocale->insertItem(0, QStringLiteral("System"), "");

    // Skin configurations
    QString sizeWarningString =
            "<img src=\":/images/preferences/ic_preferences_warning.svg\") "
            "width=16 height=16 />   " +
            tr("The minimum size of the selected skin is bigger than your "
               "screen resolution.");
    warningLabel->setText(sizeWarningString);

    ComboBoxSkinconf->clear();
    // align left edge of preview image and skin description with comboboxes
    skinPreviewLabel->setStyleSheet("QLabel { margin-left: 4px; }");
    skinPreviewLabel->setText("");
    skinDescriptionText->setStyleSheet("QLabel { margin-left: 2px; }");
    skinDescriptionText->setText("");
    skinDescriptionText->hide();

    const QList<SkinPointer> skins = m_pSkinLoader->getSkins();
    int index = 0;
    for (const SkinPointer& pSkin : skins) {
        ComboBoxSkinconf->insertItem(index, pSkin->name());
        m_skins.insert(pSkin->name(), pSkin);
        index++;
    }

<<<<<<< HEAD
    m_dDevicePixelRatio = getDevicePixelRatioF(this);

    // Calculate the minimum scale factor that leads to a device picel ratio of 1.0
    // m_dDevicePixelRatio must not drop below 1.0 because this creats an
    // unusable GUI with visual artefacts
    double initialScalefactor = CmdlineArgs::Instance().getScaleFactor();
    if (initialScalefactor <= 0) {
        initialScalefactor = 1.0;
    }
    double unscaledDevicePixelRatio = m_dDevicePixelRatio / initialScalefactor;
    m_minScaleFactor = 1 / unscaledDevicePixelRatio;

    QString configuredSkinPath = m_pSkinLoader->getConfiguredSkinPath();
    int index = 0;
=======
    ComboBoxSkinconf->setCurrentIndex(index);
    // schemes must be updated here to populate the drop-down box and set m_colorScheme
    slotUpdateSchemes();
    slotSetSkinPreview();
>>>>>>> c8f148ea
    const auto* const pScreen = getScreen();
    if (m_pSkin->fitsScreenSize(*pScreen)) {
        warningLabel->hide();
    } else {
        warningLabel->show();
    }
    slotSetSkinDescription();

    connect(ComboBoxSkinconf,
            QOverload<int>::of(&QComboBox::currentIndexChanged),
            this,
            &DlgPrefInterface::slotSetSkin);
    connect(ComboBoxSchemeconf,
            QOverload<int>::of(&QComboBox::currentIndexChanged),
            this,
            &DlgPrefInterface::slotSetScheme);

    // Start in fullscreen mode
    checkBoxStartFullScreen->setChecked(m_pConfig->getValueString(
                    ConfigKey("[Config]", "StartInFullscreen")).toInt()==1);

    // Screensaver mode
    comboBoxScreensaver->clear();
    comboBoxScreensaver->addItem(tr("Allow screensaver to run"),
            static_cast<int>(mixxx::ScreenSaverPreference::PREVENT_OFF));
    comboBoxScreensaver->addItem(tr("Prevent screensaver from running"),
            static_cast<int>(mixxx::ScreenSaverPreference::PREVENT_ON));
    comboBoxScreensaver->addItem(tr("Prevent screensaver while playing"),
            static_cast<int>(mixxx::ScreenSaverPreference::PREVENT_ON_PLAY));

    int inhibitsettings = static_cast<int>(mixxx->getInhibitScreensaver());
    comboBoxScreensaver->setCurrentIndex(comboBoxScreensaver->findData(inhibitsettings));

    // Tooltip configuration
    // Initialize checkboxes to match config
    loadTooltipPreferenceFromConfig();
    slotSetTooltips();  // Update disabled status of "only library" checkbox
    connect(buttonGroupTooltips,
            QOverload<QAbstractButton*>::of(&QButtonGroup::buttonClicked),
            this,
            [this](QAbstractButton* button) {
                Q_UNUSED(button);
                slotSetTooltips();
            });

    slotUpdate();
}

QScreen* DlgPrefInterface::getScreen() const {
    auto* pScreen =
            mixxx::widgethelper::getScreen(*this);
    if (!pScreen) {
        // Obtain the screen from the main widget as a fallback. This
        // is necessary if no window is available before the widget
        // is displayed.
        pScreen = mixxx::widgethelper::getScreen(*m_mixxx);
    }
    DEBUG_ASSERT(pScreen);
    return pScreen;
}

void DlgPrefInterface::slotUpdateSchemes() {
    // Re-populates the scheme combobox and attempts to pick the color scheme from config file.
    // Since this involves opening a file we won't do this as part of regular slotUpdate
    const QList<QString> schlist = m_pSkin->colorschemes();

    ComboBoxSchemeconf->clear();

    if (schlist.size() == 0) {
        ComboBoxSchemeconf->setEnabled(false);
        ComboBoxSchemeconf->addItem(tr("This skin does not support color schemes", nullptr));
        ComboBoxSchemeconf->setCurrentIndex(0);
        // clear m_colorScheme so that the correct skin preview is loaded
        m_colorScheme = QString();
    } else {
        ComboBoxSchemeconf->setEnabled(true);
        QString configScheme = m_pConfig->getValueString(ConfigKey("[Config]", "Scheme"));
        bool foundConfigScheme = false;
        for (int i = 0; i < schlist.size(); i++) {
            ComboBoxSchemeconf->addItem(schlist[i]);

            if (schlist[i] == configScheme) {
                ComboBoxSchemeconf->setCurrentIndex(i);
                m_colorScheme = configScheme;
                foundConfigScheme = true;
            }
        }
        // There might be a skin configured that has color schemes but none of them
        // matches the configured color scheme.
        // The combobox would pick the first item then. Also choose this item for
        // m_colorScheme to avoid an empty skin preview.
        if (!foundConfigScheme) {
            m_colorScheme = schlist[0];
        }
    }
}

void DlgPrefInterface::slotUpdate() {
    const QString skinNameOnUpdate =
            m_pConfig->getValueString(ConfigKey("[Config]", "ResizableSkin"));
    const SkinPointer pSkinOnUpdate = m_skins[skinNameOnUpdate];
    if (pSkinOnUpdate != nullptr && pSkinOnUpdate->isValid()) {
        m_skinNameOnUpdate = pSkinOnUpdate->name();
    } else {
        m_skinNameOnUpdate = m_pSkinLoader->getDefaultSkinName();
    }
    ComboBoxSkinconf->setCurrentIndex(ComboBoxSkinconf->findText(m_skinNameOnUpdate));
    slotUpdateSchemes();
    m_bRebootMixxxView = false;

    m_localeOnUpdate = m_pConfig->getValueString(ConfigKey("[Config]", "Locale"));
    ComboBoxLocale->setCurrentIndex(ComboBoxLocale->findData(m_localeOnUpdate));

    // The spinbox shows a percentage but Mixxx stores a multiplication factor
    // with 1.00 as no scaling, so multiply the stored value by 100.
    spinBoxScaleFactor->setValue(m_pConfig->getValue(
                    ConfigKey("[Config]", "ScaleFactor"), m_dScaleFactor) * 100);
    spinBoxScaleFactor->setMinimum(m_minScaleFactor * 100);

    checkBoxStartFullScreen->setChecked(m_pConfig->getValue(
            ConfigKey("[Config]", "StartInFullscreen"), m_bStartWithFullScreen));

    loadTooltipPreferenceFromConfig();

    int inhibitsettings = static_cast<int>(m_mixxx->getInhibitScreensaver());
    comboBoxScreensaver->setCurrentIndex(comboBoxScreensaver->findData(inhibitsettings));
}

void DlgPrefInterface::slotResetToDefaults() {
    int index = ComboBoxSkinconf->findText(m_pSkinLoader->getDefaultSkinName());
    ComboBoxSkinconf->setCurrentIndex(index);
    slotSetSkin(index);

    // Use System locale
    ComboBoxLocale->setCurrentIndex(0);

    // Default to normal size widgets
    // The spinbox shows a percentage with 100% as no scaling.
    spinBoxScaleFactor->setValue(100);

    // Don't start in full screen.
    checkBoxStartFullScreen->setChecked(false);

    // Inhibit the screensaver
    comboBoxScreensaver->setCurrentIndex(comboBoxScreensaver->findData(
        static_cast<int>(mixxx::ScreenSaverPreference::PREVENT_ON)));

    // Tooltips on everywhere.
    radioButtonTooltipsLibraryAndSkin->setChecked(true);
}

void DlgPrefInterface::slotSetTooltips() {
    m_tooltipMode = mixxx::TooltipsPreference::TOOLTIPS_ON;
    if (radioButtonTooltipsOff->isChecked()) {
        m_tooltipMode = mixxx::TooltipsPreference::TOOLTIPS_OFF;
    } else if (radioButtonTooltipsLibrary->isChecked()) {
        m_tooltipMode = mixxx::TooltipsPreference::TOOLTIPS_ONLY_IN_LIBRARY;
    }
}

void DlgPrefInterface::notifyRebootNecessary() {
    // make the fact that you have to restart mixxx more obvious
    QMessageBox::information(this,
            tr("Information"),
            tr("Mixxx must be restarted before the new locale or scaling "
               "settings will take effect."));
}

void DlgPrefInterface::slotSetScheme(int) {
    // This slot can be triggered by opening the preferences. If the current
    // skin does not support color schemes, this would treat the string in the
    // combobox as color scheme name. Therefore we need to check if the
    // checkbox is actually enabled.
    QString newScheme = ComboBoxSchemeconf->isEnabled()
            ? ComboBoxSchemeconf->currentText()
            : QString();

    if (m_colorScheme != newScheme) {
        m_colorScheme = newScheme;
        m_bRebootMixxxView = true;
    }
    slotSetSkinPreview();
}

void DlgPrefInterface::slotSetSkinDescription() {
    const QString description = m_pSkin->description();
    if (!description.isEmpty()) {
        skinDescriptionText->show();
        skinDescriptionText->setText(description);
    } else {
        skinDescriptionText->hide();
    }
}

void DlgPrefInterface::slotSetSkinPreview() {
    QPixmap preview = m_pSkin->preview(m_colorScheme);
    preview.setDevicePixelRatio(m_dDevicePixelRatio);
    skinPreviewLabel->setPixmap(preview.scaled(
            QSize(640, 360) * m_dDevicePixelRatio,
            Qt::KeepAspectRatio,
            Qt::SmoothTransformation));
}

void DlgPrefInterface::slotSetSkin(int) {
    QString newSkinName = ComboBoxSkinconf->currentText();
    if (newSkinName == m_pSkin->name()) {
        return;
    }

    const SkinPointer pNewSkin = m_skins[newSkinName];
    VERIFY_OR_DEBUG_ASSERT(pNewSkin != nullptr && pNewSkin->isValid()) {
        return;
    }
    m_pSkin = pNewSkin;
    m_bRebootMixxxView = newSkinName != m_skinNameOnUpdate;
    const auto* const pScreen = getScreen();
    if (pScreen && m_pSkin->fitsScreenSize(*pScreen)) {
        warningLabel->hide();
    } else {
        warningLabel->show();
    }
    slotUpdateSchemes();
    slotSetSkinDescription();
    slotSetSkinPreview();
}

void DlgPrefInterface::slotApply() {
    m_pConfig->set(ConfigKey("[Config]", "ResizableSkin"), m_pSkin->name());
    m_pConfig->set(ConfigKey("[Config]", "Scheme"), m_colorScheme);

    QString locale = ComboBoxLocale->itemData(
            ComboBoxLocale->currentIndex()).toString();
    m_pConfig->set(ConfigKey("[Config]", "Locale"), locale);

    double scaleFactor = spinBoxScaleFactor->value() / 100;
    m_pConfig->setValue(ConfigKey("[Config]", "ScaleFactor"), scaleFactor);

    m_pConfig->set(ConfigKey("[Config]", "StartInFullscreen"),
            ConfigValue(checkBoxStartFullScreen->isChecked()));

    m_mixxx->setToolTipsCfg(m_tooltipMode);

    // screensaver mode update
    int screensaverComboBoxState = comboBoxScreensaver->itemData(
            comboBoxScreensaver->currentIndex()).toInt();
    int screensaverConfiguredState = static_cast<int>(m_mixxx->getInhibitScreensaver());
    if (screensaverComboBoxState != screensaverConfiguredState) {
        m_mixxx->setInhibitScreensaver(
                static_cast<mixxx::ScreenSaverPreference>(screensaverComboBoxState));
    }

    if (locale != m_localeOnUpdate || scaleFactor != m_dScaleFactor) {
        notifyRebootNecessary();
        // hack to prevent showing the notification when pressing "Okay" after "Apply"
        m_localeOnUpdate = locale;
        m_dScaleFactor = scaleFactor;
    }

    if (m_bRebootMixxxView) {
        m_mixxx->rebootMixxxView();
        // Allow switching skins multiple times without closing the dialog
        m_skinNameOnUpdate = m_pSkin->name();
    }
    m_bRebootMixxxView = false;
}

void DlgPrefInterface::loadTooltipPreferenceFromConfig() {
    mixxx::TooltipsPreference configTooltips = m_mixxx->getToolTipsCfg();
    switch (configTooltips) {
        case mixxx::TooltipsPreference::TOOLTIPS_OFF:
            radioButtonTooltipsOff->setChecked(true);
            break;
        case mixxx::TooltipsPreference::TOOLTIPS_ON:
            radioButtonTooltipsLibraryAndSkin->setChecked(true);
            break;
        case mixxx::TooltipsPreference::TOOLTIPS_ONLY_IN_LIBRARY:
            radioButtonTooltipsLibrary->setChecked(true);
            break;
    }
    m_tooltipMode = configTooltips;
}<|MERGE_RESOLUTION|>--- conflicted
+++ resolved
@@ -32,12 +32,7 @@
           m_pConfig(pConfig),
           m_mixxx(mixxx),
           m_pSkinLoader(pSkinLoader),
-<<<<<<< HEAD
-=======
           m_pSkin(pSkinLoader->getConfiguredSkin()),
-          m_dScaleFactorAuto(1.0),
-          m_bUseAutoScaleFactor(false),
->>>>>>> c8f148ea
           m_dScaleFactor(1.0),
           m_minScaleFactor(1.0),
           m_dDevicePixelRatio(1.0),
@@ -47,6 +42,16 @@
 
     // get the pixel ratio to display a crisp skin preview when Mixxx is scaled
     m_dDevicePixelRatio = getDevicePixelRatioF(this);
+
+    // Calculate the minimum scale factor that leads to a device picel ratio of 1.0
+    // m_dDevicePixelRatio must not drop below 1.0 because this creats an
+    // unusable GUI with visual artefacts
+    double initialScalefactor = CmdlineArgs::Instance().getScaleFactor();
+    if (initialScalefactor <= 0) {
+        initialScalefactor = 1.0;
+    }
+    double unscaledDevicePixelRatio = m_dDevicePixelRatio / initialScalefactor;
+    m_minScaleFactor = 1 / unscaledDevicePixelRatio;
 
     VERIFY_OR_DEBUG_ASSERT(m_pSkin != nullptr) {
         qWarning() << "Skipping creation of DlgPrefInterface because there is no skin available.";
@@ -131,27 +136,10 @@
         index++;
     }
 
-<<<<<<< HEAD
-    m_dDevicePixelRatio = getDevicePixelRatioF(this);
-
-    // Calculate the minimum scale factor that leads to a device picel ratio of 1.0
-    // m_dDevicePixelRatio must not drop below 1.0 because this creats an
-    // unusable GUI with visual artefacts
-    double initialScalefactor = CmdlineArgs::Instance().getScaleFactor();
-    if (initialScalefactor <= 0) {
-        initialScalefactor = 1.0;
-    }
-    double unscaledDevicePixelRatio = m_dDevicePixelRatio / initialScalefactor;
-    m_minScaleFactor = 1 / unscaledDevicePixelRatio;
-
-    QString configuredSkinPath = m_pSkinLoader->getConfiguredSkinPath();
-    int index = 0;
-=======
     ComboBoxSkinconf->setCurrentIndex(index);
     // schemes must be updated here to populate the drop-down box and set m_colorScheme
     slotUpdateSchemes();
     slotSetSkinPreview();
->>>>>>> c8f148ea
     const auto* const pScreen = getScreen();
     if (m_pSkin->fitsScreenSize(*pScreen)) {
         warningLabel->hide();
