#include "preferences/dialog/dlgpreferences.h"

#include <QDesktopServices>
#include <QDialog>
#include <QEvent>
#include <QMoveEvent>
#include <QResizeEvent>
#include <QScreen>
#include <QScrollArea>
#include <QTabBar>
#include <QTabWidget>

#include "controllers/dlgprefcontrollers.h"
#include "moc_dlgpreferences.cpp"
#include "preferences/dialog/dlgpreflibrary.h"
#include "preferences/dialog/dlgprefsound.h"

#ifdef __VINYLCONTROL__
#include "preferences/dialog/dlgprefvinyl.h"
#else
#include "preferences/dialog/dlgprefnovinyl.h"
#endif

#include "preferences/dialog/dlgprefautodj.h"
#include "preferences/dialog/dlgprefcolors.h"
#include "preferences/dialog/dlgprefcrossfader.h"
#include "preferences/dialog/dlgprefdeck.h"
#include "preferences/dialog/dlgprefeffects.h"
#include "preferences/dialog/dlgprefeq.h"
#include "preferences/dialog/dlgprefinterface.h"
#include "preferences/dialog/dlgprefwaveform.h"

#ifdef __BROADCAST__
#include "preferences/dialog/dlgprefbroadcast.h"
#endif

#include "preferences/dialog/dlgprefbeats.h"
#include "preferences/dialog/dlgprefkey.h"
#include "preferences/dialog/dlgprefrecord.h"
#include "preferences/dialog/dlgprefreplaygain.h"

#ifdef __MODPLUG__
#include "preferences/dialog/dlgprefmodplug.h"
#endif

#include "controllers/controllermanager.h"
#include "library/library.h"
#include "library/trackcollectionmanager.h"
#include "skin/skinloader.h"
#include "util/widgethelper.h"

DlgPreferences::DlgPreferences(
        MixxxMainWindow* mixxx,
<<<<<<< HEAD
        SkinLoader* pSkinLoader,
        SoundManager* soundman,
        ControllerManager* controllers,
        VinylControlManager* pVCManager,
        EffectsManager* pEffectsManager,
        SettingsManager* pSettingsManager,
        Library* pLibrary)
=======
        std::shared_ptr<SkinLoader> pSkinLoader,
        std::shared_ptr<SoundManager> soundman,
        std::shared_ptr<PlayerManager> pPlayerManager,
        std::shared_ptr<ControllerManager> pControllerManager,
        std::shared_ptr<VinylControlManager> pVCManager,
        LV2Backend* pLV2Backend,
        std::shared_ptr<EffectsManager> pEffectsManager,
        std::shared_ptr<SettingsManager> pSettingsManager,
        std::shared_ptr<Library> pLibrary)
>>>>>>> 3c9435da
        : m_allPages(),
          m_pConfig(pSettingsManager->settings()),
          m_pageSizeHint(QSize(0, 0)) {
    setupUi(this);
    contentsTreeWidget->setHeaderHidden(true);

    connect(buttonBox,
            QOverload<QAbstractButton*>::of(&QDialogButtonBox::clicked),
            this,
            &DlgPreferences::slotButtonPressed);

    connect(contentsTreeWidget,
            &QTreeWidget::currentItemChanged,
            this,
            &DlgPreferences::changePage);

    while (pagesWidget->count() > 0) {
        pagesWidget->removeWidget(pagesWidget->currentWidget());
    }

    // Construct widgets for use in tabs.
    m_soundPage = PreferencesPage(
            new DlgPrefSound(this, soundman, m_pConfig),
            createTreeItem(tr("Sound Hardware"), QIcon(":/images/preferences/ic_preferences_soundhardware.svg")));
    addPageWidget(m_soundPage);

    DlgPrefLibrary* plibraryPage = new DlgPrefLibrary(this, m_pConfig, pLibrary);
    connect(plibraryPage,
            &DlgPrefLibrary::scanLibrary,
            pLibrary->trackCollections(),
            &TrackCollectionManager::startLibraryScan);
    addPageWidget(PreferencesPage(
            plibraryPage,
            createTreeItem(tr("Library"), QIcon(":/images/preferences/ic_preferences_library.svg"))));

    QTreeWidgetItem* pControllersTreeItem = createTreeItem(
            tr("Controllers"),
            QIcon(":/images/preferences/ic_preferences_controllers.svg"));
    m_pControllersDlg = new DlgPrefControllers(
            this, m_pConfig, pControllerManager, pControllersTreeItem);
    addPageWidget(PreferencesPage(m_pControllersDlg, pControllersTreeItem));

#ifdef __VINYLCONTROL__
    // It's important for this to be before the connect for wsound.
    // TODO(rryan) determine why/if this is still true
    addPageWidget(PreferencesPage(
            new DlgPrefVinyl(this, pVCManager, m_pConfig),
            createTreeItem(tr("Vinyl Control"), QIcon(":/images/preferences/ic_preferences_vinyl.svg"))));
#else
    addPageWidget(PreferencesPage(
            new DlgPrefNoVinyl(this, soundman, m_pConfig),
            createTreeItem(tr("Vinyl Control"), QIcon(":/images/preferences/ic_preferences_vinyl.svg"))));
#endif

    addPageWidget(PreferencesPage(
            new DlgPrefInterface(this, mixxx, pSkinLoader, m_pConfig),
            createTreeItem(tr("Interface"), QIcon(":/images/preferences/ic_preferences_interface.svg"))));

    addPageWidget(PreferencesPage(
            new DlgPrefWaveform(this, mixxx, m_pConfig, pLibrary),
            createTreeItem(tr("Waveforms"), QIcon(":/images/preferences/ic_preferences_waveforms.svg"))));

    addPageWidget(PreferencesPage(
            new DlgPrefColors(this, m_pConfig, pLibrary),
            createTreeItem(tr("Colors"), QIcon(":/images/preferences/ic_preferences_colors.svg"))));

    addPageWidget(PreferencesPage(
            new DlgPrefDeck(this, m_pConfig),
            createTreeItem(tr("Decks"), QIcon(":/images/preferences/ic_preferences_decks.svg"))));

    addPageWidget(PreferencesPage(
            new DlgPrefEQ(this, pEffectsManager, m_pConfig),
            createTreeItem(tr("Equalizers"), QIcon(":/images/preferences/ic_preferences_equalizers.svg"))));

    addPageWidget(PreferencesPage(
            new DlgPrefCrossfader(this, m_pConfig),
            createTreeItem(tr("Crossfader"), QIcon(":/images/preferences/ic_preferences_crossfader.svg"))));

    addPageWidget(PreferencesPage(
            new DlgPrefEffects(this, m_pConfig, pEffectsManager),
            createTreeItem(tr("Effects"), QIcon(":/images/preferences/ic_preferences_effects.svg"))));

    addPageWidget(PreferencesPage(
            new DlgPrefAutoDJ(this, m_pConfig),
            createTreeItem(tr("Auto DJ"), QIcon(":/images/preferences/ic_preferences_autodj.svg"))));

#ifdef __BROADCAST__
    addPageWidget(PreferencesPage(
            new DlgPrefBroadcast(this, pSettingsManager->broadcastSettings()),
            createTreeItem(tr("Live Broadcasting"), QIcon(":/images/preferences/ic_preferences_broadcast.svg"))));
#endif

    addPageWidget(PreferencesPage(
            new DlgPrefRecord(this, m_pConfig),
            createTreeItem(tr("Recording"), QIcon(":/images/preferences/ic_preferences_recording.svg"))));

    addPageWidget(PreferencesPage(
            new DlgPrefBeats(this, m_pConfig),
            createTreeItem(tr("Beat Detection"), QIcon(":/images/preferences/ic_preferences_bpmdetect.svg"))));

    addPageWidget(PreferencesPage(
            new DlgPrefKey(this, m_pConfig),
            createTreeItem(tr("Key Detection"), QIcon(":/images/preferences/ic_preferences_keydetect.svg"))));

    addPageWidget(PreferencesPage(
            new DlgPrefReplayGain(this, m_pConfig),
            createTreeItem(tr("Normalization"), QIcon(":/images/preferences/ic_preferences_replaygain.svg"))));

#ifdef __MODPLUG__
    addPageWidget(PreferencesPage(
            new DlgPrefModplug(this, m_pConfig),
            createTreeItem(tr("Modplug Decoder"), QIcon(":/images/preferences/ic_preferences_modplug.svg"))));
#endif

    // Find accept and apply buttons
    const auto buttons = buttonBox->buttons();
    for (QAbstractButton* button : buttons) {
        QDialogButtonBox::ButtonRole role = buttonBox->buttonRole(button);
        if (role == QDialogButtonBox::ButtonRole::ApplyRole) {
            m_pApplyButton = button;
        } else if (role == QDialogButtonBox::ButtonRole::AcceptRole) {
            m_pAcceptButton = button;
        }
    }

    labelWarning->hide();
    labelWarningIcon->hide();
    labelWarning->setText(tr(
            "<font color='#BB0000'><b>Some preferences pages have errors. "
            "To apply the changes please first fix the issues.</b></font>"));
    QIcon icon = style()->standardIcon(QStyle::SP_MessageBoxWarning);
    labelWarningIcon->setPixmap(icon.pixmap(16));

    // Install event handler to generate closeDlg signal
    installEventFilter(this);

    // If we don't call this explicitly, then we default to showing the sound
    // hardware page but the tree item is not selected.
    showSoundHardwarePage();
}

DlgPreferences::~DlgPreferences() {
    // store last geometry in mixxx.cfg
    if (m_geometry.size() == 4) {
        m_pConfig->set(ConfigKey("[Preferences]", "geometry"),
                m_geometry.join(","));
    }

    // When DlgPrefControllers is deleted it manually deletes the controller tree items,
    // which makes QTreeWidgetItem trigger this signal. If we don't disconnect,
    // &DlgPreferences::changePage iterates on the PreferencesPage instances in m_allPages,
    // but the pDlg objects of the controller items are already destroyed by DlgPrefControllers,
    // which causes a crash when accessed.
    disconnect(contentsTreeWidget, &QTreeWidget::currentItemChanged, this, &DlgPreferences::changePage);
    // Need to explicitly delete rather than relying on child auto-deletion
    // because otherwise the QStackedWidget will delete the controller
    // preference pages (and DlgPrefControllers dynamically generates and
    // deletes them).
    delete m_pControllersDlg;
}

QTreeWidgetItem* DlgPreferences::createTreeItem(const QString& text, const QIcon& icon) {
    QTreeWidgetItem* pTreeItem = new QTreeWidgetItem(contentsTreeWidget, QTreeWidgetItem::Type);
    pTreeItem->setIcon(0, icon);
    pTreeItem->setText(0, text);
    pTreeItem->setTextAlignment(0, Qt::AlignLeft | Qt::AlignVCenter);
    pTreeItem->setFlags(Qt::ItemIsSelectable | Qt::ItemIsEnabled);

    return pTreeItem;
}

void DlgPreferences::changePage(QTreeWidgetItem* current, QTreeWidgetItem* previous) {
    if (!current)
        current = previous;

    if (m_pControllersDlg->handleTreeItemClick(current)) {
        // Do nothing. m_controllersPage handled this click.
        return;
    }

    for (PreferencesPage page : qAsConst(m_allPages)) {
        if (current == page.pTreeItem) {
            switchToPage(page.pDlg);
            break;
        }
    }
}

void DlgPreferences::showSoundHardwarePage() {
    switchToPage(m_soundPage.pDlg);
    contentsTreeWidget->setCurrentItem(m_soundPage.pTreeItem);
}

bool DlgPreferences::eventFilter(QObject* o, QEvent* e) {
    // Send a close signal if dialog is closing
    if (e->type() == QEvent::Hide) {
        onHide();
    }

    if (e->type() == QEvent::Show) {
        onShow();
    }

    // Standard event processing
    return QWidget::eventFilter(o, e);
}

void DlgPreferences::onHide() {
    // Notify children that we are about to hide.
    emit closeDlg();
}

void DlgPreferences::onShow() {
    // init m_geometry
    if (m_geometry.length() < 4) {
        // load default values (optimum size)
        m_geometry = m_pConfig->getValue(
                                      ConfigKey("[Preferences]", "geometry"))
                             .split(",");
        if (m_geometry.length() < 4) {
            // Warning! geometry does NOT include the frame/title.
            QRect defaultGeometry = getDefaultGeometry();
            m_geometry.clear();
            m_geometry.append(QString::number(defaultGeometry.left()));
            m_geometry.append(QString::number(defaultGeometry.top()));
            m_geometry.append(QString::number(defaultGeometry.width()));
            m_geometry.append(QString::number(defaultGeometry.height()));
        }
    }
    int newX = m_geometry[0].toInt();
    int newY = m_geometry[1].toInt();

    const QScreen* const pScreen = mixxx::widgethelper::getScreen(*this);
    QSize screenSpace;
    VERIFY_OR_DEBUG_ASSERT(pScreen) {
        qWarning() << "Assuming screen size of 800x600px.";
        screenSpace = QSize(800, 600);
    }
    else {
        screenSpace = pScreen->size();
    }
    newX = std::max(0, std::min(newX, screenSpace.width() - m_geometry[2].toInt()));
    newY = std::max(0, std::min(newY, screenSpace.height() - m_geometry[3].toInt()));
    m_geometry[0] = QString::number(newX);
    m_geometry[1] = QString::number(newY);

    // Update geometry with last values
#ifdef __WINDOWS__
    resize(m_geometry[2].toInt(), m_geometry[3].toInt());
#else
    // On linux, when the window is opened for the first time by the window manager, QT does not have
    // information about the frame size so the offset is zero. As such, the first time it opens the window
    // does not include the offset, so it is moved from the last position it had.
    // Excluding the offset from the saved value tries to fix that.
    int offsetX = geometry().left() - frameGeometry().left();
    int offsetY = geometry().top() - frameGeometry().top();
    newX += offsetX;
    newY += offsetY;
    setGeometry(newX,               // x position
            newY,                   // y position
            m_geometry[2].toInt(),  // width
            m_geometry[3].toInt()); // height
#endif
    // Move is also needed on linux.
    move(newX, newY);

    // Notify children that we are about to show.
    emit showDlg();
}

void DlgPreferences::slotButtonPressed(QAbstractButton* pButton) {
    QDialogButtonBox::ButtonRole role = buttonBox->buttonRole(pButton);
    DlgPreferencePage* pCurrentPage = currentPage();
    switch (role) {
    case QDialogButtonBox::ResetRole:
        // Only reset to defaults on the current page.
        if (pCurrentPage) {
            pCurrentPage->slotResetToDefaults();
        }
        break;
    case QDialogButtonBox::ApplyRole:
        // Only apply settings on the current page.
        if (pCurrentPage) {
            pCurrentPage->slotApply();
        }
        break;
    case QDialogButtonBox::AcceptRole:
        emit applyPreferences();
        accept();
        break;
    case QDialogButtonBox::RejectRole:
        emit cancelPreferences();
        reject();
        break;
    case QDialogButtonBox::HelpRole:
        if (pCurrentPage) {
            QUrl helpUrl = pCurrentPage->helpUrl();
            DEBUG_ASSERT(helpUrl.isValid());
            QDesktopServices::openUrl(helpUrl);
        }
        break;
    default:
        break;
    }
}

void DlgPreferences::addPageWidget(PreferencesPage page) {
    connect(this, &DlgPreferences::showDlg, page.pDlg, &DlgPreferencePage::slotShow);
    connect(this, &DlgPreferences::closeDlg, page.pDlg, &DlgPreferencePage::slotHide);
    connect(this, &DlgPreferences::showDlg, page.pDlg, &DlgPreferencePage::slotUpdate);

    connect(this, &DlgPreferences::applyPreferences, page.pDlg, &DlgPreferencePage::slotApply);
    connect(this, &DlgPreferences::cancelPreferences, page.pDlg, &DlgPreferencePage::slotCancel);
    connect(this,
            &DlgPreferences::resetToDefaults,
            page.pDlg,
            &DlgPreferencePage::slotResetToDefaults);

    QScrollArea* sa = new QScrollArea(pagesWidget);
    sa->setWidgetResizable(true);

    sa->setWidget(page.pDlg);
    pagesWidget->addWidget(sa);
    m_allPages.append(page);

    int iframe = 2 * sa->frameWidth();
    m_pageSizeHint = m_pageSizeHint.expandedTo(
            page.pDlg->sizeHint() + QSize(iframe, iframe));
}

DlgPreferencePage* DlgPreferences::currentPage() {
    QObject* pObject = pagesWidget->currentWidget();
    for (int i = 0; i < 2; ++i) {
        if (pObject == NULL) {
            return NULL;
        }
        QObjectList children = pObject->children();
        if (children.isEmpty()) {
            return NULL;
        }
        pObject = children[0];
    }
    return qobject_cast<DlgPreferencePage*>(pObject);
}

void DlgPreferences::removePageWidget(DlgPreferencePage* pWidget) {
    pagesWidget->removeWidget(pWidget->parentWidget()->parentWidget());
}

void DlgPreferences::expandTreeItem(QTreeWidgetItem* pItem) {
    contentsTreeWidget->expandItem(pItem);
}

void DlgPreferences::switchToPage(DlgPreferencePage* pWidget) {
    pagesWidget->setCurrentWidget(pWidget->parentWidget()->parentWidget());

    QPushButton* pButton = buttonBox->button(QDialogButtonBox::Help);
    VERIFY_OR_DEBUG_ASSERT(pButton) {
        return;
    }

    if (pWidget->helpUrl().isValid()) {
        pButton->show();
    } else {
        pButton->hide();
    }
}

void DlgPreferences::moveEvent(QMoveEvent* e) {
    if (m_geometry.length() == 4) {
#ifdef __WINDOWS__
        Q_UNUSED(e);
        m_geometry[0] = QString::number(frameGeometry().left());
        m_geometry[1] = QString::number(frameGeometry().top());
#else
        // Warning! geometry does NOT include the frame/title.
        int offsetX = geometry().left() - frameGeometry().left();
        int offsetY = geometry().top() - frameGeometry().top();
        m_geometry[0] = QString::number(e->pos().x() - offsetX);
        m_geometry[1] = QString::number(e->pos().y() - offsetY);
#endif
    }
}

void DlgPreferences::resizeEvent(QResizeEvent* e) {
    if (m_geometry.length() == 4) {
        m_geometry[2] = QString::number(e->size().width());
        m_geometry[3] = QString::number(e->size().height());
    }
}

QRect DlgPreferences::getDefaultGeometry() {
    adjustSize();
    const auto* const pScreen = mixxx::widgethelper::getScreen(*this);
    VERIFY_OR_DEBUG_ASSERT(pScreen) {
        return QRect();
    }
    QSize optimumSize = pScreen->size();

    if (frameSize() == size()) {
        // This code is reached in Gnome 2.3
        qDebug() << "guess the size of the window decoration";
        optimumSize -= QSize(2, 30);
    } else {
        optimumSize -= (frameSize() - size());
    }

    QSize staticSize = size() - pagesWidget->size();
    optimumSize = optimumSize.boundedTo(staticSize + m_pageSizeHint);

    QRect optimumRect = geometry();
    optimumRect.setSize(optimumSize);

    return optimumRect;
}<|MERGE_RESOLUTION|>--- conflicted
+++ resolved
@@ -51,25 +51,14 @@
 
 DlgPreferences::DlgPreferences(
         MixxxMainWindow* mixxx,
-<<<<<<< HEAD
-        SkinLoader* pSkinLoader,
-        SoundManager* soundman,
-        ControllerManager* controllers,
-        VinylControlManager* pVCManager,
-        EffectsManager* pEffectsManager,
-        SettingsManager* pSettingsManager,
-        Library* pLibrary)
-=======
         std::shared_ptr<SkinLoader> pSkinLoader,
         std::shared_ptr<SoundManager> soundman,
         std::shared_ptr<PlayerManager> pPlayerManager,
         std::shared_ptr<ControllerManager> pControllerManager,
         std::shared_ptr<VinylControlManager> pVCManager,
-        LV2Backend* pLV2Backend,
         std::shared_ptr<EffectsManager> pEffectsManager,
         std::shared_ptr<SettingsManager> pSettingsManager,
         std::shared_ptr<Library> pLibrary)
->>>>>>> 3c9435da
         : m_allPages(),
           m_pConfig(pSettingsManager->settings()),
           m_pageSizeHint(QSize(0, 0)) {
