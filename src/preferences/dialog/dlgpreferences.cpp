#include "preferences/dialog/dlgpreferences.h"

<<<<<<< HEAD
#include "preferences/dialog/dlgpreferences.h"

=======
#include <QDesktopServices>
>>>>>>> 3085bbe9
#include <QDialog>
#include <QEvent>
#include <QMoveEvent>
#include <QResizeEvent>
#include <QScreen>
#include <QScrollArea>
#include <QTabBar>
#include <QTabWidget>

#include "controllers/dlgprefcontrollers.h"
<<<<<<< HEAD
=======
#include "moc_dlgpreferences.cpp"
>>>>>>> 3085bbe9
#include "preferences/dialog/dlgpreflibrary.h"
#include "preferences/dialog/dlgprefsound.h"

#ifdef __VINYLCONTROL__
#include "preferences/dialog/dlgprefvinyl.h"
#else
#include "preferences/dialog/dlgprefnovinyl.h"
#endif

#include "preferences/dialog/dlgprefautodj.h"
#include "preferences/dialog/dlgprefcolors.h"
#include "preferences/dialog/dlgprefcrossfader.h"
#include "preferences/dialog/dlgprefdeck.h"
#include "preferences/dialog/dlgprefeffects.h"
#include "preferences/dialog/dlgprefeq.h"
#include "preferences/dialog/dlgprefinterface.h"
#include "preferences/dialog/dlgprefwaveform.h"

#ifdef __BROADCAST__
#include "preferences/dialog/dlgprefbroadcast.h"
#endif

#include "preferences/dialog/dlgprefbeats.h"
#include "preferences/dialog/dlgprefkey.h"
#include "preferences/dialog/dlgprefrecord.h"
#include "preferences/dialog/dlgprefreplaygain.h"

#ifdef __MODPLUG__
#include "preferences/dialog/dlgprefmodplug.h"
#endif

#include "controllers/controllermanager.h"
#include "library/library.h"
#include "library/trackcollectionmanager.h"
#include "skin/skinloader.h"
#include "util/widgethelper.h"

DlgPreferences::DlgPreferences(
        MixxxMainWindow* mixxx,
        SkinLoader* pSkinLoader,
        SoundManager* soundman,
        PlayerManager* pPlayerManager,
        ControllerManager* controllers,
        VinylControlManager* pVCManager,
        EffectsManager* pEffectsManager,
        SettingsManager* pSettingsManager,
        Library* pLibrary)
        : m_allPages(),
          m_pConfig(pSettingsManager->settings()),
          m_pageSizeHint(QSize(0, 0)) {
<<<<<<< HEAD
=======
#ifndef __LILV__
    Q_UNUSED(pLV2Backend);
#endif /* __LILV__ */
    Q_UNUSED(pPlayerManager);
>>>>>>> 3085bbe9
    setupUi(this);
    contentsTreeWidget->setHeaderHidden(true);

    connect(buttonBox,
            QOverload<QAbstractButton*>::of(&QDialogButtonBox::clicked),
            this,
            &DlgPreferences::slotButtonPressed);

    connect(contentsTreeWidget,
            &QTreeWidget::currentItemChanged,
            this,
            &DlgPreferences::changePage);

    while (pagesWidget->count() > 0) {
        pagesWidget->removeWidget(pagesWidget->currentWidget());
    }

    // Construct widgets for use in tabs.
    m_soundPage = PreferencesPage(
            new DlgPrefSound(this, soundman, m_pConfig),
            createTreeItem(tr("Sound Hardware"), QIcon(":/images/preferences/ic_preferences_soundhardware.svg")));
    addPageWidget(m_soundPage);

    DlgPrefLibrary* plibraryPage = new DlgPrefLibrary(this, m_pConfig, pLibrary);
    connect(plibraryPage,
            &DlgPrefLibrary::scanLibrary,
            pLibrary->trackCollections(),
            &TrackCollectionManager::startLibraryScan);
    addPageWidget(PreferencesPage(
            plibraryPage,
            createTreeItem(tr("Library"), QIcon(":/images/preferences/ic_preferences_library.svg"))));

    QTreeWidgetItem* pControllersTreeItem = createTreeItem(
            tr("Controllers"),
            QIcon(":/images/preferences/ic_preferences_controllers.svg"));
    m_pControllersDlg = new DlgPrefControllers(this, m_pConfig, controllers, pControllersTreeItem);
    addPageWidget(PreferencesPage(m_pControllersDlg, pControllersTreeItem));

#ifdef __VINYLCONTROL__
    // It's important for this to be before the connect for wsound.
    // TODO(rryan) determine why/if this is still true
    addPageWidget(PreferencesPage(
            new DlgPrefVinyl(this, pVCManager, m_pConfig),
            createTreeItem(tr("Vinyl Control"), QIcon(":/images/preferences/ic_preferences_vinyl.svg"))));
#else
    addPageWidget(PreferencesPage(
            new DlgPrefNoVinyl(this, soundman, m_pConfig),
            createTreeItem(tr("Vinyl Control"), QIcon(":/images/preferences/ic_preferences_vinyl.svg"))));
#endif

    addPageWidget(PreferencesPage(
            new DlgPrefInterface(this, mixxx, pSkinLoader, m_pConfig),
            createTreeItem(tr("Interface"), QIcon(":/images/preferences/ic_preferences_interface.svg"))));

    addPageWidget(PreferencesPage(
            new DlgPrefWaveform(this, mixxx, m_pConfig, pLibrary),
            createTreeItem(tr("Waveforms"), QIcon(":/images/preferences/ic_preferences_waveforms.svg"))));

    addPageWidget(PreferencesPage(
            new DlgPrefColors(this, m_pConfig, pLibrary),
            createTreeItem(tr("Colors"), QIcon(":/images/preferences/ic_preferences_colors.svg"))));

    addPageWidget(PreferencesPage(
            new DlgPrefDeck(this, m_pConfig),
            createTreeItem(tr("Decks"), QIcon(":/images/preferences/ic_preferences_decks.svg"))));

    addPageWidget(PreferencesPage(
            new DlgPrefEQ(this, pEffectsManager, m_pConfig),
            createTreeItem(tr("Equalizers"), QIcon(":/images/preferences/ic_preferences_equalizers.svg"))));

    addPageWidget(PreferencesPage(
            new DlgPrefCrossfader(this, m_pConfig),
            createTreeItem(tr("Crossfader"), QIcon(":/images/preferences/ic_preferences_crossfader.svg"))));

    addPageWidget(PreferencesPage(
            new DlgPrefEffects(this, m_pConfig, pEffectsManager),
            createTreeItem(tr("Effects"), QIcon(":/images/preferences/ic_preferences_effects.svg"))));

    addPageWidget(PreferencesPage(
            new DlgPrefAutoDJ(this, m_pConfig),
            createTreeItem(tr("Auto DJ"), QIcon(":/images/preferences/ic_preferences_autodj.svg"))));

#ifdef __BROADCAST__
    addPageWidget(PreferencesPage(
            new DlgPrefBroadcast(this, pSettingsManager->broadcastSettings()),
            createTreeItem(tr("Live Broadcasting"), QIcon(":/images/preferences/ic_preferences_broadcast.svg"))));
#endif

    addPageWidget(PreferencesPage(
            new DlgPrefRecord(this, m_pConfig),
            createTreeItem(tr("Recording"), QIcon(":/images/preferences/ic_preferences_recording.svg"))));

    addPageWidget(PreferencesPage(
            new DlgPrefBeats(this, m_pConfig),
            createTreeItem(tr("Beat Detection"), QIcon(":/images/preferences/ic_preferences_bpmdetect.svg"))));

    addPageWidget(PreferencesPage(
            new DlgPrefKey(this, m_pConfig),
            createTreeItem(tr("Key Detection"), QIcon(":/images/preferences/ic_preferences_keydetect.svg"))));

    addPageWidget(PreferencesPage(
            new DlgPrefReplayGain(this, m_pConfig),
            createTreeItem(tr("Normalization"), QIcon(":/images/preferences/ic_preferences_replaygain.svg"))));

#ifdef __MODPLUG__
    addPageWidget(PreferencesPage(
            new DlgPrefModplug(this, m_pConfig),
            createTreeItem(tr("Modplug Decoder"), QIcon(":/images/preferences/ic_preferences_modplug.svg"))));
#endif

    // Find accept and apply buttons
    const auto buttons = buttonBox->buttons();
    for (QAbstractButton* button : buttons) {
        QDialogButtonBox::ButtonRole role = buttonBox->buttonRole(button);
        if (role == QDialogButtonBox::ButtonRole::ApplyRole) {
            m_pApplyButton = button;
        } else if (role == QDialogButtonBox::ButtonRole::AcceptRole) {
            m_pAcceptButton = button;
        }
    }

    labelWarning->hide();
    labelWarningIcon->hide();
    labelWarning->setText(tr(
            "<font color='#BB0000'><b>Some preferences pages have errors. "
            "To apply the changes please first fix the issues.</b></font>"));
    QIcon icon = style()->standardIcon(QStyle::SP_MessageBoxWarning);
    labelWarningIcon->setPixmap(icon.pixmap(16));

    // Install event handler to generate closeDlg signal
    installEventFilter(this);

    // If we don't call this explicitly, then we default to showing the sound
    // hardware page but the tree item is not selected.
    showSoundHardwarePage();
}

DlgPreferences::~DlgPreferences() {
    // store last geometry in mixxx.cfg
    if (m_geometry.size() == 4) {
        m_pConfig->set(ConfigKey("[Preferences]", "geometry"),
                m_geometry.join(","));
    }

    // When DlgPrefControllers is deleted it manually deletes the controller tree items,
    // which makes QTreeWidgetItem trigger this signal. If we don't disconnect,
    // &DlgPreferences::changePage iterates on the PreferencesPage instances in m_allPages,
    // but the pDlg objects of the controller items are already destroyed by DlgPrefControllers,
    // which causes a crash when accessed.
    disconnect(contentsTreeWidget, &QTreeWidget::currentItemChanged, this, &DlgPreferences::changePage);
    // Need to explicitly delete rather than relying on child auto-deletion
    // because otherwise the QStackedWidget will delete the controller
    // preference pages (and DlgPrefControllers dynamically generates and
    // deletes them).
    delete m_pControllersDlg;
}

QTreeWidgetItem* DlgPreferences::createTreeItem(const QString& text, const QIcon& icon) {
    QTreeWidgetItem* pTreeItem = new QTreeWidgetItem(contentsTreeWidget, QTreeWidgetItem::Type);
    pTreeItem->setIcon(0, icon);
    pTreeItem->setText(0, text);
    pTreeItem->setTextAlignment(0, Qt::AlignLeft | Qt::AlignVCenter);
    pTreeItem->setFlags(Qt::ItemIsSelectable | Qt::ItemIsEnabled);

    return pTreeItem;
}

void DlgPreferences::changePage(QTreeWidgetItem* current, QTreeWidgetItem* previous) {
    if (!current)
        current = previous;

    if (m_pControllersDlg->handleTreeItemClick(current)) {
        // Do nothing. m_controllersPage handled this click.
        return;
    }

    for (PreferencesPage page : qAsConst(m_allPages)) {
        if (current == page.pTreeItem) {
            switchToPage(page.pDlg);
            break;
        }
    }
}

void DlgPreferences::showSoundHardwarePage() {
    switchToPage(m_soundPage.pDlg);
    contentsTreeWidget->setCurrentItem(m_soundPage.pTreeItem);
}

bool DlgPreferences::eventFilter(QObject* o, QEvent* e) {
    // Send a close signal if dialog is closing
    if (e->type() == QEvent::Hide) {
        onHide();
    }

    if (e->type() == QEvent::Show) {
        onShow();
    }

    // Standard event processing
    return QWidget::eventFilter(o, e);
}

void DlgPreferences::onHide() {
    // Notify children that we are about to hide.
    emit closeDlg();
}

void DlgPreferences::onShow() {
    // init m_geometry
    if (m_geometry.length() < 4) {
        // load default values (optimum size)
        m_geometry = m_pConfig->getValue(
                                      ConfigKey("[Preferences]", "geometry"))
                             .split(",");
        if (m_geometry.length() < 4) {
            // Warning! geometry does NOT include the frame/title.
            QRect defaultGeometry = getDefaultGeometry();
            m_geometry.clear();
            m_geometry.append(QString::number(defaultGeometry.left()));
            m_geometry.append(QString::number(defaultGeometry.top()));
            m_geometry.append(QString::number(defaultGeometry.width()));
            m_geometry.append(QString::number(defaultGeometry.height()));
        }
    }
    int newX = m_geometry[0].toInt();
    int newY = m_geometry[1].toInt();

    const QScreen* const pScreen = mixxx::widgethelper::getScreen(*this);
    QSize screenSpace;
    VERIFY_OR_DEBUG_ASSERT(pScreen) {
        qWarning() << "Assuming screen size of 800x600px.";
        screenSpace = QSize(800, 600);
    }
    else {
        screenSpace = pScreen->size();
    }
    newX = std::max(0, std::min(newX, screenSpace.width() - m_geometry[2].toInt()));
    newY = std::max(0, std::min(newY, screenSpace.height() - m_geometry[3].toInt()));
    m_geometry[0] = QString::number(newX);
    m_geometry[1] = QString::number(newY);

    // Update geometry with last values
#ifdef __WINDOWS__
    resize(m_geometry[2].toInt(), m_geometry[3].toInt());
#else
    // On linux, when the window is opened for the first time by the window manager, QT does not have
    // information about the frame size so the offset is zero. As such, the first time it opens the window
    // does not include the offset, so it is moved from the last position it had.
    // Excluding the offset from the saved value tries to fix that.
    int offsetX = geometry().left() - frameGeometry().left();
    int offsetY = geometry().top() - frameGeometry().top();
    newX += offsetX;
    newY += offsetY;
    setGeometry(newX,               // x position
            newY,                   // y position
            m_geometry[2].toInt(),  // width
            m_geometry[3].toInt()); // height
#endif
    // Move is also needed on linux.
    move(newX, newY);

    // Notify children that we are about to show.
    emit showDlg();
}

void DlgPreferences::slotButtonPressed(QAbstractButton* pButton) {
    QDialogButtonBox::ButtonRole role = buttonBox->buttonRole(pButton);
    DlgPreferencePage* pCurrentPage = currentPage();
    switch (role) {
    case QDialogButtonBox::ResetRole:
        // Only reset to defaults on the current page.
        if (pCurrentPage) {
            pCurrentPage->slotResetToDefaults();
        }
        break;
    case QDialogButtonBox::ApplyRole:
        // Only apply settings on the current page.
        if (pCurrentPage) {
            pCurrentPage->slotApply();
        }
        break;
    case QDialogButtonBox::AcceptRole:
        emit applyPreferences();
        accept();
        break;
    case QDialogButtonBox::RejectRole:
        emit cancelPreferences();
        reject();
        break;
    case QDialogButtonBox::HelpRole:
        if (pCurrentPage) {
            QUrl helpUrl = pCurrentPage->helpUrl();
            DEBUG_ASSERT(helpUrl.isValid());
            QDesktopServices::openUrl(helpUrl);
        }
        break;
    default:
        break;
    }
}

void DlgPreferences::addPageWidget(PreferencesPage page) {
    connect(this, &DlgPreferences::showDlg, page.pDlg, &DlgPreferencePage::slotShow);
    connect(this, &DlgPreferences::closeDlg, page.pDlg, &DlgPreferencePage::slotHide);
    connect(this, &DlgPreferences::showDlg, page.pDlg, &DlgPreferencePage::slotUpdate);

    connect(this, &DlgPreferences::applyPreferences, page.pDlg, &DlgPreferencePage::slotApply);
    connect(this, &DlgPreferences::cancelPreferences, page.pDlg, &DlgPreferencePage::slotCancel);
    connect(this,
            &DlgPreferences::resetToDefaults,
            page.pDlg,
            &DlgPreferencePage::slotResetToDefaults);

    QScrollArea* sa = new QScrollArea(pagesWidget);
    sa->setWidgetResizable(true);

    sa->setWidget(page.pDlg);
    pagesWidget->addWidget(sa);
    m_allPages.append(page);

    int iframe = 2 * sa->frameWidth();
    m_pageSizeHint = m_pageSizeHint.expandedTo(
            page.pDlg->sizeHint() + QSize(iframe, iframe));
}

DlgPreferencePage* DlgPreferences::currentPage() {
    QObject* pObject = pagesWidget->currentWidget();
    for (int i = 0; i < 2; ++i) {
        if (pObject == NULL) {
            return NULL;
        }
        QObjectList children = pObject->children();
        if (children.isEmpty()) {
            return NULL;
        }
        pObject = children[0];
    }
    return qobject_cast<DlgPreferencePage*>(pObject);
}

void DlgPreferences::removePageWidget(DlgPreferencePage* pWidget) {
    pagesWidget->removeWidget(pWidget->parentWidget()->parentWidget());
}

void DlgPreferences::expandTreeItem(QTreeWidgetItem* pItem) {
    contentsTreeWidget->expandItem(pItem);
}

void DlgPreferences::switchToPage(DlgPreferencePage* pWidget) {
    pagesWidget->setCurrentWidget(pWidget->parentWidget()->parentWidget());

    QPushButton* pButton = buttonBox->button(QDialogButtonBox::Help);
    VERIFY_OR_DEBUG_ASSERT(pButton) {
        return;
    }

    if (pWidget->helpUrl().isValid()) {
        pButton->show();
    } else {
        pButton->hide();
    }
}

void DlgPreferences::moveEvent(QMoveEvent* e) {
    if (m_geometry.length() == 4) {
#ifdef __WINDOWS__
        Q_UNUSED(e);
        m_geometry[0] = QString::number(frameGeometry().left());
        m_geometry[1] = QString::number(frameGeometry().top());
#else
        // Warning! geometry does NOT include the frame/title.
        int offsetX = geometry().left() - frameGeometry().left();
        int offsetY = geometry().top() - frameGeometry().top();
        m_geometry[0] = QString::number(e->pos().x() - offsetX);
        m_geometry[1] = QString::number(e->pos().y() - offsetY);
#endif
    }
}

void DlgPreferences::resizeEvent(QResizeEvent* e) {
    if (m_geometry.length() == 4) {
        m_geometry[2] = QString::number(e->size().width());
        m_geometry[3] = QString::number(e->size().height());
    }
}

QRect DlgPreferences::getDefaultGeometry() {
    adjustSize();
    const auto* const pScreen = mixxx::widgethelper::getScreen(*this);
    VERIFY_OR_DEBUG_ASSERT(pScreen) {
        return QRect();
    }
    QSize optimumSize = pScreen->size();

    if (frameSize() == size()) {
        // This code is reached in Gnome 2.3
        qDebug() << "guess the size of the window decoration";
        optimumSize -= QSize(2, 30);
    } else {
        optimumSize -= (frameSize() - size());
    }

    QSize staticSize = size() - pagesWidget->size();
    optimumSize = optimumSize.boundedTo(staticSize + m_pageSizeHint);

    QRect optimumRect = geometry();
    optimumRect.setSize(optimumSize);

    return optimumRect;
}<|MERGE_RESOLUTION|>--- conflicted
+++ resolved
@@ -1,11 +1,6 @@
 #include "preferences/dialog/dlgpreferences.h"
 
-<<<<<<< HEAD
-#include "preferences/dialog/dlgpreferences.h"
-
-=======
 #include <QDesktopServices>
->>>>>>> 3085bbe9
 #include <QDialog>
 #include <QEvent>
 #include <QMoveEvent>
@@ -16,10 +11,7 @@
 #include <QTabWidget>
 
 #include "controllers/dlgprefcontrollers.h"
-<<<<<<< HEAD
-=======
 #include "moc_dlgpreferences.cpp"
->>>>>>> 3085bbe9
 #include "preferences/dialog/dlgpreflibrary.h"
 #include "preferences/dialog/dlgprefsound.h"
 
@@ -70,13 +62,6 @@
         : m_allPages(),
           m_pConfig(pSettingsManager->settings()),
           m_pageSizeHint(QSize(0, 0)) {
-<<<<<<< HEAD
-=======
-#ifndef __LILV__
-    Q_UNUSED(pLV2Backend);
-#endif /* __LILV__ */
-    Q_UNUSED(pPlayerManager);
->>>>>>> 3085bbe9
     setupUi(this);
     contentsTreeWidget->setHeaderHidden(true);
 
