--- conflicted
+++ resolved
@@ -245,46 +245,7 @@
     pTreeItem->setTextAlignment(0, Qt::AlignLeft | Qt::AlignVCenter);
     pTreeItem->setFlags(Qt::ItemIsSelectable | Qt::ItemIsEnabled);
 
-<<<<<<< HEAD
     return pTreeItem;
-=======
-    m_pRecordingButton = new QTreeWidgetItem(contentsTreeWidget, QTreeWidgetItem::Type);
-    m_pRecordingButton->setIcon(0, QIcon(":/images/preferences/ic_preferences_recording.svg"));
-    m_pRecordingButton->setText(0, tr("Recording"));
-    m_pRecordingButton->setTextAlignment(0, Qt::AlignLeft | Qt::AlignVCenter);
-    m_pRecordingButton->setFlags(Qt::ItemIsSelectable | Qt::ItemIsEnabled);
-
-    m_pBeatDetectionButton = new QTreeWidgetItem(contentsTreeWidget, QTreeWidgetItem::Type);
-    m_pBeatDetectionButton->setIcon(0, QIcon(":/images/preferences/ic_preferences_bpmdetect.svg"));
-    m_pBeatDetectionButton->setText(0, tr("Beat Detection"));
-    m_pBeatDetectionButton->setTextAlignment(0, Qt::AlignLeft | Qt::AlignVCenter);
-    m_pBeatDetectionButton->setFlags(Qt::ItemIsSelectable | Qt::ItemIsEnabled);
-
-    m_pKeyDetectionButton = new QTreeWidgetItem(contentsTreeWidget, QTreeWidgetItem::Type);
-    m_pKeyDetectionButton->setIcon(0, QIcon(":/images/preferences/ic_preferences_keydetect.svg"));
-    m_pKeyDetectionButton->setText(0, tr("Key Detection"));
-    m_pKeyDetectionButton->setTextAlignment(0, Qt::AlignLeft | Qt::AlignVCenter);
-    m_pKeyDetectionButton->setFlags(Qt::ItemIsSelectable | Qt::ItemIsEnabled);
-
-    m_pReplayGainButton = new QTreeWidgetItem(contentsTreeWidget, QTreeWidgetItem::Type);
-    m_pReplayGainButton->setIcon(0, QIcon(":/images/preferences/ic_preferences_replaygain.svg"));
-    m_pReplayGainButton->setText(0, tr("Normalization"));
-    m_pReplayGainButton->setTextAlignment(0, Qt::AlignLeft | Qt::AlignVCenter);
-    m_pReplayGainButton->setFlags(Qt::ItemIsSelectable | Qt::ItemIsEnabled);
-
-#ifdef __MODPLUG__
-    m_pModplugButton = new QTreeWidgetItem(contentsTreeWidget, QTreeWidgetItem::Type);
-    m_pModplugButton->setIcon(0, QIcon(":/images/preferences/ic_preferences_modplug.svg"));
-    m_pModplugButton->setText(0, tr("Modplug Decoder"));
-    m_pModplugButton->setTextAlignment(0, Qt::AlignLeft | Qt::AlignVCenter);
-    m_pModplugButton->setFlags(Qt::ItemIsSelectable | Qt::ItemIsEnabled);
-#endif
-
-    connect(contentsTreeWidget,
-            &QTreeWidget::currentItemChanged,
-            this,
-            &DlgPreferences::changePage);
->>>>>>> 851a54ef
 }
 
 void DlgPreferences::changePage(QTreeWidgetItem* current, QTreeWidgetItem* previous) {
@@ -421,28 +382,17 @@
     }
 }
 
-<<<<<<< HEAD
 void DlgPreferences::addPageWidget(PreferencesPage page) {
-    connect(this, SIGNAL(showDlg()), page.pDlg, SLOT(slotShow()));
-    connect(this, SIGNAL(closeDlg()), page.pDlg, SLOT(slotHide()));
-    connect(this, SIGNAL(showDlg()), page.pDlg, SLOT(slotUpdate()));
-
-    connect(this, SIGNAL(applyPreferences()), page.pDlg, SLOT(slotApply()));
-    connect(this, SIGNAL(cancelPreferences()), page.pDlg, SLOT(slotCancel()));
-    connect(this, SIGNAL(resetToDefaults()), page.pDlg, SLOT(slotResetToDefaults()));
-=======
-void DlgPreferences::addPageWidget(DlgPreferencePage* pWidget) {
-    connect(this, &DlgPreferences::showDlg, pWidget, &DlgPreferencePage::slotShow);
-    connect(this, &DlgPreferences::closeDlg, pWidget, &DlgPreferencePage::slotHide);
-    connect(this, &DlgPreferences::showDlg, pWidget, &DlgPreferencePage::slotUpdate);
-
-    connect(this, &DlgPreferences::applyPreferences, pWidget, &DlgPreferencePage::slotApply);
-    connect(this, &DlgPreferences::cancelPreferences, pWidget, &DlgPreferencePage::slotCancel);
+    connect(this, &DlgPreferences::showDlg, page.pDlg, &DlgPreferencePage::slotShow);
+    connect(this, &DlgPreferences::closeDlg, page.pDlg, &DlgPreferencePage::slotHide);
+    connect(this, &DlgPreferences::showDlg, page.pDlg, &DlgPreferencePage::slotUpdate);
+
+    connect(this, &DlgPreferences::applyPreferences, page.pDlg, &DlgPreferencePage::slotApply);
+    connect(this, &DlgPreferences::cancelPreferences, page.pDlg, &DlgPreferencePage::slotCancel);
     connect(this,
             &DlgPreferences::resetToDefaults,
-            pWidget,
+            page.pDlg,
             &DlgPreferencePage::slotResetToDefaults);
->>>>>>> 851a54ef
 
     QScrollArea* sa = new QScrollArea(pagesWidget);
     sa->setWidgetResizable(true);
