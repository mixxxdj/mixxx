--- conflicted
+++ resolved
@@ -65,31 +65,26 @@
 #include "skin/skinloader.h"
 #include "util/widgethelper.h"
 
-DlgPreferences::DlgPreferences(MixxxMainWindow* mixxx,
-        SkinLoader* pSkinLoader,
-        SoundManager* soundman,
-        PlayerManager* pPlayerManager,
-        ControllerManager* controllers,
-        VinylControlManager* pVCManager,
-        EffectsManager* pEffectsManager,
-        SettingsManager* pSettingsManager,
-        Library* pLibrary)
-        : m_allPages(),
-          m_pConfig(pSettingsManager->settings()),
-          m_pageSizeHint(QSize(0, 0)) {
+DlgPreferences::DlgPreferences(
+    MixxxMainWindow* mixxx,
+    SkinLoader* pSkinLoader,
+    SoundManager* soundman,
+    PlayerManager* pPlayerManager,
+    ControllerManager* controllers,
+    VinylControlManager* pVCManager,
+    EffectsManager* pEffectsManager,
+    SettingsManager* pSettingsManager,
+    Library* pLibrary)
+    : m_allPages(),
+      m_pConfig(pSettingsManager->settings()),
+      m_pageSizeHint(QSize(0, 0)) {
     setupUi(this);
     contentsTreeWidget->setHeaderHidden(true);
 
     connect(buttonBox,
-<<<<<<< HEAD
-            SIGNAL(clicked(QAbstractButton*)),
-            this,
-            SLOT(slotButtonPressed(QAbstractButton*)));
-=======
             QOverload<QAbstractButton*>::of(&QDialogButtonBox::clicked),
             this,
             &DlgPreferences::slotButtonPressed);
->>>>>>> f9725638
 
     connect(contentsTreeWidget,
             &QTreeWidget::currentItemChanged,
@@ -103,112 +98,94 @@
     // Construct widgets for use in tabs.
     m_soundPage = PreferencesPage(
             new DlgPrefSound(this, soundman, pPlayerManager, m_pConfig),
-            createTreeItem(tr("Sound Hardware"),
-                    QIcon(":/images/preferences/"
-                          "ic_preferences_soundhardware.svg")));
+            createTreeItem(tr("Sound Hardware"), QIcon(":/images/preferences/ic_preferences_soundhardware.svg")));
     addPageWidget(m_soundPage);
 
-    DlgPrefLibrary* plibraryPage =
-            new DlgPrefLibrary(this, m_pConfig, pLibrary);
+    DlgPrefLibrary* plibraryPage = new DlgPrefLibrary(this, m_pConfig, pLibrary);
     connect(plibraryPage,
             &DlgPrefLibrary::scanLibrary,
             pLibrary->trackCollections(),
             &TrackCollectionManager::startLibraryScan);
-    addPageWidget(PreferencesPage(plibraryPage,
-            createTreeItem(tr("Library"),
-                    QIcon(":/images/preferences/ic_preferences_library.svg"))));
-
-    QTreeWidgetItem* pControllersTreeItem = createTreeItem(tr("Controllers"),
+    addPageWidget(PreferencesPage(
+            plibraryPage,
+            createTreeItem(tr("Library"), QIcon(":/images/preferences/ic_preferences_library.svg"))));
+
+    QTreeWidgetItem* pControllersTreeItem = createTreeItem(
+            tr("Controllers"),
             QIcon(":/images/preferences/ic_preferences_controllers.svg"));
-    m_pControllersDlg = new DlgPrefControllers(
-            this, m_pConfig, controllers, pControllersTreeItem);
+    m_pControllersDlg = new DlgPrefControllers(this, m_pConfig, controllers, pControllersTreeItem);
     addPageWidget(PreferencesPage(m_pControllersDlg, pControllersTreeItem));
 
 #ifdef __VINYLCONTROL__
     // It's important for this to be before the connect for wsound.
     // TODO(rryan) determine why/if this is still true
-    addPageWidget(PreferencesPage(new DlgPrefVinyl(this, pVCManager, m_pConfig),
-            createTreeItem(tr("Vinyl Control"),
-                    QIcon(":/images/preferences/ic_preferences_vinyl.svg"))));
+    addPageWidget(PreferencesPage(
+            new DlgPrefVinyl(this, pVCManager, m_pConfig),
+            createTreeItem(tr("Vinyl Control"), QIcon(":/images/preferences/ic_preferences_vinyl.svg"))));
 #else
-    addPageWidget(PreferencesPage(new DlgPrefNoVinyl(this, soundman, m_pConfig),
-            createTreeItem(tr("Vinyl Control"),
-                    QIcon(":/images/preferences/ic_preferences_vinyl.svg"))));
+    addPageWidget(PreferencesPage(
+            new DlgPrefNoVinyl(this, soundman, m_pConfig),
+            createTreeItem(tr("Vinyl Control"), QIcon(":/images/preferences/ic_preferences_vinyl.svg"))));
 #endif
 
     addPageWidget(PreferencesPage(
             new DlgPrefInterface(this, mixxx, pSkinLoader, m_pConfig),
-            createTreeItem(tr("Interface"),
-                    QIcon(":/images/preferences/"
-                          "ic_preferences_interface.svg"))));
+            createTreeItem(tr("Interface"), QIcon(":/images/preferences/ic_preferences_interface.svg"))));
 
     addPageWidget(PreferencesPage(
             new DlgPrefWaveform(this, mixxx, m_pConfig, pLibrary),
-            createTreeItem(tr("Waveforms"),
-                    QIcon(":/images/preferences/"
-                          "ic_preferences_waveforms.svg"))));
-
-    addPageWidget(PreferencesPage(new DlgPrefColors(this, m_pConfig, pLibrary),
-            createTreeItem(tr("Colors"),
-                    QIcon(":/images/preferences/ic_preferences_colors.svg"))));
+            createTreeItem(tr("Waveforms"), QIcon(":/images/preferences/ic_preferences_waveforms.svg"))));
+
+    addPageWidget(PreferencesPage(
+            new DlgPrefColors(this, m_pConfig, pLibrary),
+            createTreeItem(tr("Colors"), QIcon(":/images/preferences/ic_preferences_colors.svg"))));
 
     addPageWidget(PreferencesPage(
             new DlgPrefDeck(this, mixxx, pPlayerManager, m_pConfig),
-            createTreeItem(tr("Decks"),
-                    QIcon(":/images/preferences/ic_preferences_decks.svg"))));
-
-    addPageWidget(
-            PreferencesPage(new DlgPrefEQ(this, pEffectsManager, m_pConfig),
-                    createTreeItem(tr("Equalizers"),
-                            QIcon(":/images/preferences/"
-                                  "ic_preferences_equalizers.svg"))));
-
-    addPageWidget(PreferencesPage(new DlgPrefCrossfader(this, m_pConfig),
-            createTreeItem(tr("Crossfader"),
-                    QIcon(":/images/preferences/"
-                          "ic_preferences_crossfader.svg"))));
+            createTreeItem(tr("Decks"), QIcon(":/images/preferences/ic_preferences_decks.svg"))));
+
+    addPageWidget(PreferencesPage(
+            new DlgPrefEQ(this, pEffectsManager, m_pConfig),
+            createTreeItem(tr("Equalizers"), QIcon(":/images/preferences/ic_preferences_equalizers.svg"))));
+
+    addPageWidget(PreferencesPage(
+            new DlgPrefCrossfader(this, m_pConfig),
+            createTreeItem(tr("Crossfader"), QIcon(":/images/preferences/ic_preferences_crossfader.svg"))));
 
     addPageWidget(PreferencesPage(
             new DlgPrefEffects(this, m_pConfig, pEffectsManager),
-            createTreeItem(tr("Effects"),
-                    QIcon(":/images/preferences/ic_preferences_effects.svg"))));
-
-    addPageWidget(PreferencesPage(new DlgPrefAutoDJ(this, m_pConfig),
-            createTreeItem(tr("Auto DJ"),
-                    QIcon(":/images/preferences/ic_preferences_autodj.svg"))));
+            createTreeItem(tr("Effects"), QIcon(":/images/preferences/ic_preferences_effects.svg"))));
+
+    addPageWidget(PreferencesPage(
+            new DlgPrefAutoDJ(this, m_pConfig),
+            createTreeItem(tr("Auto DJ"), QIcon(":/images/preferences/ic_preferences_autodj.svg"))));
 
 #ifdef __BROADCAST__
     addPageWidget(PreferencesPage(
             new DlgPrefBroadcast(this, pSettingsManager->broadcastSettings()),
-            createTreeItem(tr("Live Broadcasting"),
-                    QIcon(":/images/preferences/"
-                          "ic_preferences_broadcast.svg"))));
-#endif
-
-    addPageWidget(PreferencesPage(new DlgPrefRecord(this, m_pConfig),
-            createTreeItem(tr("Recording"),
-                    QIcon(":/images/preferences/"
-                          "ic_preferences_recording.svg"))));
-
-    addPageWidget(PreferencesPage(new DlgPrefBeats(this, m_pConfig),
-            createTreeItem(tr("Beat Detection"),
-                    QIcon(":/images/preferences/"
-                          "ic_preferences_bpmdetect.svg"))));
-
-    addPageWidget(PreferencesPage(new DlgPrefKey(this, m_pConfig),
-            createTreeItem(tr("Key Detection"),
-                    QIcon(":/images/preferences/"
-                          "ic_preferences_keydetect.svg"))));
-
-    addPageWidget(PreferencesPage(new DlgPrefReplayGain(this, m_pConfig),
-            createTreeItem(tr("Normalization"),
-                    QIcon(":/images/preferences/"
-                          "ic_preferences_replaygain.svg"))));
+            createTreeItem(tr("Live Broadcasting"), QIcon(":/images/preferences/ic_preferences_broadcast.svg"))));
+#endif
+
+    addPageWidget(PreferencesPage(
+            new DlgPrefRecord(this, m_pConfig),
+            createTreeItem(tr("Recording"), QIcon(":/images/preferences/ic_preferences_recording.svg"))));
+
+    addPageWidget(PreferencesPage(
+            new DlgPrefBeats(this, m_pConfig),
+            createTreeItem(tr("Beat Detection"), QIcon(":/images/preferences/ic_preferences_bpmdetect.svg"))));
+
+    addPageWidget(PreferencesPage(
+            new DlgPrefKey(this, m_pConfig),
+            createTreeItem(tr("Key Detection"), QIcon(":/images/preferences/ic_preferences_keydetect.svg"))));
+
+    addPageWidget(PreferencesPage(
+            new DlgPrefReplayGain(this, m_pConfig),
+            createTreeItem(tr("Normalization"), QIcon(":/images/preferences/ic_preferences_replaygain.svg"))));
 
 #ifdef __MODPLUG__
-    addPageWidget(PreferencesPage(new DlgPrefModplug(this, m_pConfig),
-            createTreeItem(tr("Modplug Decoder"),
-                    QIcon(":/images/preferences/ic_preferences_modplug.svg"))));
+    addPageWidget(PreferencesPage(
+            new DlgPrefModplug(this, m_pConfig),
+            createTreeItem(tr("Modplug Decoder"), QIcon(":/images/preferences/ic_preferences_modplug.svg"))));
 #endif
 
     // Find accept and apply buttons
@@ -224,9 +201,9 @@
 
     labelWarning->hide();
     labelWarningIcon->hide();
-    labelWarning->setText(
-            tr("<font color='#BB0000'><b>Some preferences pages have errors. "
-               "To apply the changes please first fix the issues.</b></font>"));
+    labelWarning->setText(tr(
+            "<font color='#BB0000'><b>Some preferences pages have errors. "
+            "To apply the changes please first fix the issues.</b></font>"));
     QIcon icon = style()->standardIcon(QStyle::SP_MessageBoxWarning);
     labelWarningIcon->setPixmap(icon.pixmap(16));
 
@@ -241,8 +218,8 @@
 DlgPreferences::~DlgPreferences() {
     // store last geometry in mixxx.cfg
     if (m_geometry.size() == 4) {
-        m_pConfig->set(
-                ConfigKey("[Preferences]", "geometry"), m_geometry.join(","));
+        m_pConfig->set(ConfigKey("[Preferences]","geometry"),
+                       m_geometry.join(","));
     }
 
     // When DlgPrefControllers is deleted it manually deletes the controller tree items,
@@ -250,10 +227,7 @@
     // &DlgPreferences::changePage iterates on the PreferencesPage instances in m_allPages,
     // but the pDlg objects of the controller items are already destroyed by DlgPrefControllers,
     // which causes a crash when accessed.
-    disconnect(contentsTreeWidget,
-            &QTreeWidget::currentItemChanged,
-            this,
-            &DlgPreferences::changePage);
+    disconnect(contentsTreeWidget, &QTreeWidget::currentItemChanged, this, &DlgPreferences::changePage);
     // Need to explicitly delete rather than relying on child auto-deletion
     // because otherwise the QStackedWidget will delete the controller
     // preference pages (and DlgPrefControllers dynamically generates and
