#include "preferences/dialog/dlgpreflibrary.h"

#include <QApplication>
#include <QDesktopServices>
#include <QDir>
#include <QFileDialog>
#include <QFontDialog>
#include <QFontMetrics>
#include <QMessageBox>
#include <QStandardPaths>
#include <QStringList>
#include <QUrl>

#include "library/dlgtrackmetadataexport.h"
#include "library/trackcollection.h"
#include "library/trackcollectionmanager.h"
#include "moc_dlgpreflibrary.cpp"
#include "sources/soundsourceproxy.h"
#include "widget/wsearchlineedit.h"

namespace {
const ConfigKey kSearchDebouncingTimeoutMillisKey =
        ConfigKey("[Library]", "SearchDebouncingTimeoutMillis");
} // namespace

<<<<<<< HEAD
    DlgPrefLibrary::DlgPrefLibrary(
            QWidget* pParent,
            UserSettingsPointer pConfig,
            std::shared_ptr<Library> pLibrary)
            : DlgPreferencePage(pParent),
              m_dirListModel(),
              m_pConfig(pConfig),
              m_pLibrary(pLibrary),
              m_bAddedDirectory(false),
              m_iOriginalTrackTableRowHeight(Library::kDefaultRowHeightPx) {
        setupUi(this);

        connect(this,
                &DlgPrefLibrary::requestAddDir,
                m_pLibrary.get(),
                &Library::slotRequestAddDir);
        connect(this,
                &DlgPrefLibrary::requestRemoveDir,
                m_pLibrary.get(),
                &Library::slotRequestRemoveDir);
        connect(this,
                &DlgPrefLibrary::requestRelocateDir,
                m_pLibrary.get(),
                &Library::slotRequestRelocateDir);
        connect(PushButtonAddDir,
                &QPushButton::clicked,
                this,
                &DlgPrefLibrary::slotAddDir);
        connect(PushButtonRemoveDir,
                &QPushButton::clicked,
                this,
                &DlgPrefLibrary::slotRemoveDir);
        connect(PushButtonRelocateDir,
                &QPushButton::clicked,
                this,
                &DlgPrefLibrary::slotRelocateDir);
        const QString& settingsDir = m_pConfig->getSettingsPath();
        connect(PushButtonOpenSettingsDir,
                &QPushButton::clicked,
                [settingsDir] {
                    QDesktopServices::openUrl(QUrl::fromLocalFile(settingsDir));
                });

        // Set default direction as stored in config file
        int rowHeight = m_pLibrary->getTrackTableRowHeight();
        spinBoxRowHeight->setValue(rowHeight);
        connect(spinBoxRowHeight,
                QOverload<int>::of(&QSpinBox::valueChanged),
                this,
                &DlgPrefLibrary::slotRowHeightValueChanged);

        searchDebouncingTimeoutSpinBox->setMinimum(WSearchLineEdit::kMinDebouncingTimeoutMillis);
        searchDebouncingTimeoutSpinBox->setMaximum(WSearchLineEdit::kMaxDebouncingTimeoutMillis);
        const auto searchDebouncingTimeoutMillis =
                m_pConfig->getValue(
                        ConfigKey("[Library]", "SearchDebouncingTimeoutMillis"),
                        WSearchLineEdit::kDefaultDebouncingTimeoutMillis);
        searchDebouncingTimeoutSpinBox->setValue(searchDebouncingTimeoutMillis);
        connect(searchDebouncingTimeoutSpinBox,
                QOverload<int>::of(&QSpinBox::valueChanged),
                this,
                &DlgPrefLibrary::slotSearchDebouncingTimeoutMillisChanged);

        connect(libraryFontButton,
                &QAbstractButton::clicked,
                this,
                &DlgPrefLibrary::slotSelectFont);

        // TODO(XXX) this string should be extracted from the soundsources
        QString builtInFormatsStr = "Ogg Vorbis, FLAC, WAVE, AIFF";
=======
DlgPrefLibrary::DlgPrefLibrary(
        QWidget* pParent,
        UserSettingsPointer pConfig,
        std::shared_ptr<Library> pLibrary)
        : DlgPreferencePage(pParent),
          m_dirListModel(),
          m_pConfig(pConfig),
          m_pLibrary(pLibrary),
          m_bAddedDirectory(false),
          m_iOriginalTrackTableRowHeight(Library::kDefaultRowHeightPx) {
    setupUi(this);

    connect(this,
            &DlgPrefLibrary::requestAddDir,
            m_pLibrary.get(),
            &Library::slotRequestAddDir);
    connect(this,
            &DlgPrefLibrary::requestRemoveDir,
            m_pLibrary.get(),
            &Library::slotRequestRemoveDir);
    connect(this,
            &DlgPrefLibrary::requestRelocateDir,
            m_pLibrary.get(),
            &Library::slotRequestRelocateDir);
    connect(PushButtonAddDir,
            &QPushButton::clicked,
            this,
            &DlgPrefLibrary::slotAddDir);
    connect(PushButtonRemoveDir,
            &QPushButton::clicked,
            this,
            &DlgPrefLibrary::slotRemoveDir);
    connect(PushButtonRelocateDir,
            &QPushButton::clicked,
            this,
            &DlgPrefLibrary::slotRelocateDir);
    connect(checkBox_SeratoMetadataExport,
            &QAbstractButton::clicked,
            this,
            &DlgPrefLibrary::slotSeratoMetadataExportClicked);
    const QString& settingsDir = m_pConfig->getSettingsPath();
    connect(PushButtonOpenSettingsDir,
            &QPushButton::clicked,
            [settingsDir] {
                QDesktopServices::openUrl(QUrl::fromLocalFile(settingsDir));
            });

    // Set default direction as stored in config file
    int rowHeight = m_pLibrary->getTrackTableRowHeight();
    spinBoxRowHeight->setValue(rowHeight);
    connect(spinBoxRowHeight,
            QOverload<int>::of(&QSpinBox::valueChanged),
            this,
            &DlgPrefLibrary::slotRowHeightValueChanged);

    searchDebouncingTimeoutSpinBox->setMinimum(WSearchLineEdit::kMinDebouncingTimeoutMillis);
    searchDebouncingTimeoutSpinBox->setMaximum(WSearchLineEdit::kMaxDebouncingTimeoutMillis);
    const auto searchDebouncingTimeoutMillis =
            m_pConfig->getValue(
                    ConfigKey("[Library]","SearchDebouncingTimeoutMillis"),
                    WSearchLineEdit::kDefaultDebouncingTimeoutMillis);
    searchDebouncingTimeoutSpinBox->setValue(searchDebouncingTimeoutMillis);
    connect(searchDebouncingTimeoutSpinBox,
            QOverload<int>::of(&QSpinBox::valueChanged),
            this,
            &DlgPrefLibrary::slotSearchDebouncingTimeoutMillisChanged);

    connect(libraryFontButton, &QAbstractButton::clicked, this, &DlgPrefLibrary::slotSelectFont);

    // TODO(XXX) this string should be extracted from the soundsources
    QString builtInFormatsStr = "Ogg Vorbis, FLAC, WAVE, AIFF";
>>>>>>> dd6928ed
#if defined(__MAD__) || defined(__COREAUDIO__)
    builtInFormatsStr += ", MP3";
#endif
#if defined(__MEDIAFOUNDATION__) || defined(__COREAUDIO__) || defined(__FAAD__)
    builtInFormatsStr += ", M4A/MP4";
#endif
#ifdef __OPUS__
    builtInFormatsStr += ", Opus";
#endif
#ifdef __MODPLUG__
    builtInFormatsStr += ", ModPlug";
#endif
#ifdef __WV__
    builtInFormatsStr += ", WavPack";
#endif
    builtInFormats->setText(builtInFormatsStr);

    connect(checkBox_SyncTrackMetadataExport,
            &QCheckBox::toggled,
            this,
            &DlgPrefLibrary::slotSyncTrackMetadataExportToggled);

    // Initialize the controls after all slots have been connected
    slotUpdate();
    }

void DlgPrefLibrary::slotShow() {
    m_bAddedDirectory = false;
}

void DlgPrefLibrary::slotHide() {
    if (!m_bAddedDirectory) {
        return;
    }

    QMessageBox msgBox;
    msgBox.setIcon(QMessageBox::Warning);
    msgBox.setWindowTitle(tr("Music Directory Added"));
    msgBox.setText(tr("You added one or more music directories. The tracks in "
                      "these directories won't be available until you rescan "
                      "your library. Would you like to rescan now?"));
    QPushButton* scanButton = msgBox.addButton(
        tr("Scan"), QMessageBox::AcceptRole);
    msgBox.addButton(QMessageBox::Cancel);
    msgBox.setDefaultButton(scanButton);
    msgBox.exec();

    if (msgBox.clickedButton() == scanButton) {
        emit scanLibrary();
        return;
    }
}

QUrl DlgPrefLibrary::helpUrl() const {
    return QUrl(MIXXX_MANUAL_LIBRARY_URL);
}

void DlgPrefLibrary::initializeDirList() {
    // save which index was selected
    const QString selected = dirList->currentIndex().data().toString();
    // clear and fill model
    m_dirListModel.clear();
    const auto rootDirs = m_pLibrary->trackCollectionManager()
                                  ->internalCollection()
                                  ->loadRootDirs();
    for (const mixxx::FileInfo& rootDir : rootDirs) {
        m_dirListModel.appendRow(new QStandardItem(rootDir.location()));
    }
    dirList->setModel(&m_dirListModel);
    dirList->setCurrentIndex(m_dirListModel.index(0, 0));
    // reselect index if it still exists
    for (int i=0 ; i<m_dirListModel.rowCount() ; ++i) {
        const QModelIndex index = m_dirListModel.index(i, 0);
        if (index.data().toString() == selected) {
            dirList->setCurrentIndex(index);
            break;
        }
    }
}

void DlgPrefLibrary::slotResetToDefaults() {
    checkBox_library_scan->setChecked(false);
    checkBox_SyncTrackMetadataExport->setChecked(false);
    checkBox_SeratoMetadataExport->setChecked(false);
    checkBox_use_relative_path->setChecked(false);
    checkBox_show_rhythmbox->setChecked(true);
    checkBox_show_banshee->setChecked(true);
    checkBox_show_itunes->setChecked(true);
    checkBox_show_traktor->setChecked(true);
    checkBox_show_clementine->setChecked(true);
    checkBox_show_rekordbox->setChecked(true);
    radioButton_dbclick_bottom->setChecked(false);
    checkBoxEditMetadataSelectedClicked->setChecked(PREF_LIBRARY_EDIT_METADATA_DEFAULT);
    radioButton_dbclick_top->setChecked(false);
    radioButton_dbclick_deck->setChecked(true);
    spinBoxRowHeight->setValue(Library::kDefaultRowHeightPx);
    setLibraryFont(QApplication::font());
}

void DlgPrefLibrary::slotUpdate() {
    initializeDirList();
    checkBox_library_scan->setChecked(m_pConfig->getValue(
            ConfigKey("[Library]","RescanOnStartup"), false));
    checkBox_SyncTrackMetadataExport->setChecked(m_pConfig->getValue(
            ConfigKey("[Library]","SyncTrackMetadataExport"), false));
    checkBox_SeratoMetadataExport->setChecked(m_pConfig->getValue(
            ConfigKey("[Library]", "SeratoMetadataExport"), false));
    checkBox_use_relative_path->setChecked(m_pConfig->getValue(
            ConfigKey("[Library]","UseRelativePathOnExport"), false));
    checkBox_show_rhythmbox->setChecked(m_pConfig->getValue(
            ConfigKey("[Library]","ShowRhythmboxLibrary"), true));
    checkBox_show_banshee->setChecked(m_pConfig->getValue(
            ConfigKey("[Library]","ShowBansheeLibrary"), true));
    checkBox_show_itunes->setChecked(m_pConfig->getValue(
            ConfigKey("[Library]","ShowITunesLibrary"), true));
    checkBox_show_traktor->setChecked(m_pConfig->getValue(
            ConfigKey("[Library]","ShowTraktorLibrary"), true));
    checkBox_show_clementine->setChecked(m_pConfig->getValue(
            ConfigKey("[Library]", "ShowClementineLibrary"), true));
    checkBox_show_rekordbox->setChecked(m_pConfig->getValue(
            ConfigKey("[Library]","ShowRekordboxLibrary"), true));
    checkBox_show_serato->setChecked(m_pConfig->getValue(
            ConfigKey("[Library]", "ShowSeratoLibrary"), true));

    switch (m_pConfig->getValue<int>(
            ConfigKey("[Library]", "TrackLoadAction"),
            static_cast<int>(TrackDoubleClickAction::LoadToDeck))) {
    case static_cast<int>(TrackDoubleClickAction::AddToAutoDJBottom):
        radioButton_dbclick_bottom->setChecked(true);
        break;
    case static_cast<int>(TrackDoubleClickAction::AddToAutoDJTop):
        radioButton_dbclick_top->setChecked(true);
        break;
    case static_cast<int>(TrackDoubleClickAction::Ignore):
        radioButton_dbclick_ignore->setChecked(true);
        break;
    default:
            radioButton_dbclick_deck->setChecked(true);
            break;
    }

    bool editMetadataSelectedClick = m_pConfig->getValue(
            ConfigKey("[Library]","EditMetadataSelectedClick"),
            PREF_LIBRARY_EDIT_METADATA_DEFAULT);
    checkBoxEditMetadataSelectedClicked->setChecked(editMetadataSelectedClick);
    m_pLibrary->setEditMedatataSelectedClick(editMetadataSelectedClick);

    m_originalTrackTableFont = m_pLibrary->getTrackTableFont();
    m_iOriginalTrackTableRowHeight = m_pLibrary->getTrackTableRowHeight();
    spinBoxRowHeight->setValue(m_iOriginalTrackTableRowHeight);
    setLibraryFont(m_originalTrackTableFont);
}

void DlgPrefLibrary::slotCancel() {
    // Undo any changes in the library font or row height.
    m_pLibrary->setFont(m_originalTrackTableFont);
    m_pLibrary->setRowHeight(m_iOriginalTrackTableRowHeight);
}

void DlgPrefLibrary::slotAddDir() {
    QString fd = QFileDialog::getExistingDirectory(
        this, tr("Choose a music directory"),
        QStandardPaths::writableLocation(QStandardPaths::MusicLocation));
    if (!fd.isEmpty()) {
        emit requestAddDir(fd);
        slotUpdate();
        m_bAddedDirectory = true;
    }
}

void DlgPrefLibrary::slotRemoveDir() {
    QModelIndex index = dirList->currentIndex();
    QString fd = index.data().toString();
    QMessageBox removeMsgBox;

    removeMsgBox.setIcon(QMessageBox::Warning);
    removeMsgBox.setWindowTitle(tr("Confirm Directory Removal"));

    removeMsgBox.setText(tr(
        "Mixxx will no longer watch this directory for new tracks. "
        "What would you like to do with the tracks from this directory and "
        "subdirectories?"
        "<ul>"
        "<li>Hide all tracks from this directory and subdirectories.</li>"
        "<li>Delete all metadata for these tracks from Mixxx permanently.</li>"
        "<li>Leave the tracks unchanged in your library.</li>"
        "</ul>"
        "Hiding tracks saves their metadata in case you re-add them in the "
        "future."));
    removeMsgBox.setInformativeText(tr(
        "Metadata means all track details (artist, title, playcount, etc.) as "
        "well as beatgrids, hotcues, and loops. This choice only affects the "
        "Mixxx library. No files on disk will be changed or deleted."));

    QPushButton* cancelButton =
            removeMsgBox.addButton(QMessageBox::Cancel);
    QPushButton* hideAllButton = removeMsgBox.addButton(
        tr("Hide Tracks"), QMessageBox::AcceptRole);
    QPushButton* deleteAllButton = removeMsgBox.addButton(
        tr("Delete Track Metadata"), QMessageBox::AcceptRole);
    QPushButton* leaveUnchangedButton = removeMsgBox.addButton(
        tr("Leave Tracks Unchanged"), QMessageBox::AcceptRole);
    Q_UNUSED(leaveUnchangedButton); // Only used in DEBUG_ASSERT
    removeMsgBox.setDefaultButton(cancelButton);
    removeMsgBox.exec();

    if (removeMsgBox.clickedButton() == cancelButton) {
        return;
    }

    Library::RemovalType removalType;
    if (removeMsgBox.clickedButton() == hideAllButton) {
        removalType = Library::RemovalType::HideTracks;
    } else if (removeMsgBox.clickedButton() == deleteAllButton) {
        removalType = Library::RemovalType::PurgeTracks;
    } else {
        // Only used in DEBUG_ASSERT
        Q_UNUSED(leaveUnchangedButton);
        DEBUG_ASSERT(removeMsgBox.clickedButton() == leaveUnchangedButton);
        removalType = Library::RemovalType::KeepTracks;
    }

    emit requestRemoveDir(fd, removalType);
    slotUpdate();
}

void DlgPrefLibrary::slotRelocateDir() {
    QModelIndex index = dirList->currentIndex();
    QString currentFd = index.data().toString();

    // If the selected directory exists, use it. If not, go up one directory (if
    // that directory exists). If neither exist, use the default music
    // directory.
    QString startDir = currentFd;
    QDir dir(startDir);
    if (!dir.exists() && dir.cdUp()) {
        startDir = dir.absolutePath();
    } else if (!dir.exists()) {
        startDir = QStandardPaths::writableLocation(QStandardPaths::MusicLocation);
    }

    QString fd = QFileDialog::getExistingDirectory(
        this, tr("Relink music directory to new location"), startDir);

    if (!fd.isEmpty()) {
        emit requestRelocateDir(currentFd, fd);
        slotUpdate();
    }
}

void DlgPrefLibrary::slotSeratoMetadataExportClicked(bool checked) {
    if (checked) {
        if (QMessageBox::warning(this,
                    QStringLiteral("Serato Metadata Export"),
                    QStringLiteral(
                            "Exporting Serato Metadata from Mixxx is "
                            "experimental. There is no official documentation "
                            "of the format. Existing Serato Metadata might be "
                            "lost and files with Serato metadata written by "
                            "Mixxx could potentially crash Serato DJ, "
                            "therefore caution is advised and backups are "
                            "recommended. Are you sure you want to enable this "
                            "option?"),
                    QMessageBox::Yes | QMessageBox::No) == QMessageBox::No) {
            checkBox_SeratoMetadataExport->setChecked(false);
        }
    }
}

void DlgPrefLibrary::slotApply() {
    m_pConfig->set(ConfigKey("[Library]","RescanOnStartup"),
                ConfigValue((int)checkBox_library_scan->isChecked()));
    m_pConfig->set(ConfigKey("[Library]","SyncTrackMetadataExport"),
                ConfigValue((int)checkBox_SyncTrackMetadataExport->isChecked()));
    m_pConfig->set(ConfigKey("[Library]", "SeratoMetadataExport"),
            ConfigValue(static_cast<int>(checkBox_SeratoMetadataExport->isChecked())));
    m_pConfig->set(ConfigKey("[Library]","UseRelativePathOnExport"),
                ConfigValue((int)checkBox_use_relative_path->isChecked()));
    m_pConfig->set(ConfigKey("[Library]","ShowRhythmboxLibrary"),
                ConfigValue((int)checkBox_show_rhythmbox->isChecked()));
    m_pConfig->set(ConfigKey("[Library]","ShowBansheeLibrary"),
                ConfigValue((int)checkBox_show_banshee->isChecked()));
    m_pConfig->set(ConfigKey("[Library]","ShowITunesLibrary"),
                ConfigValue((int)checkBox_show_itunes->isChecked()));
    m_pConfig->set(ConfigKey("[Library]","ShowTraktorLibrary"),
                ConfigValue((int)checkBox_show_traktor->isChecked()));
    m_pConfig->set(ConfigKey("[Library]", "ShowClementineLibrary"),
            ConfigValue((int)checkBox_show_clementine->isChecked()));
    m_pConfig->set(ConfigKey("[Library]","ShowRekordboxLibrary"),
                ConfigValue((int)checkBox_show_rekordbox->isChecked()));
    m_pConfig->set(ConfigKey("[Library]", "ShowSeratoLibrary"),
            ConfigValue((int)checkBox_show_serato->isChecked()));
    int dbclick_status;
    if (radioButton_dbclick_bottom->isChecked()) {
        dbclick_status = static_cast<int>(TrackDoubleClickAction::AddToAutoDJBottom);
    } else if (radioButton_dbclick_top->isChecked()) {
        dbclick_status = static_cast<int>(TrackDoubleClickAction::AddToAutoDJTop);
    } else if (radioButton_dbclick_deck->isChecked()) {
        dbclick_status = static_cast<int>(TrackDoubleClickAction::LoadToDeck);
    } else { // radioButton_dbclick_ignore
        dbclick_status = static_cast<int>(TrackDoubleClickAction::Ignore);
    }
    m_pConfig->set(ConfigKey("[Library]","TrackLoadAction"),
                ConfigValue(dbclick_status));

    m_pConfig->set(ConfigKey("[Library]", "EditMetadataSelectedClick"),
            ConfigValue(checkBoxEditMetadataSelectedClicked->checkState()));
    m_pLibrary->setEditMedatataSelectedClick(
            checkBoxEditMetadataSelectedClicked->checkState());

    QFont font = m_pLibrary->getTrackTableFont();
    if (m_originalTrackTableFont != font) {
        m_pConfig->set(ConfigKey("[Library]", "Font"),
                       ConfigValue(font.toString()));
    }

    int rowHeight = spinBoxRowHeight->value();
    if (m_iOriginalTrackTableRowHeight != rowHeight) {
        m_pConfig->set(ConfigKey("[Library]","RowHeight"),
                       ConfigValue(rowHeight));
    }

    // TODO(rryan): Don't save here.
    m_pConfig->save();
}

void DlgPrefLibrary::slotRowHeightValueChanged(int height) {
    m_pLibrary->setRowHeight(height);
}

void DlgPrefLibrary::setLibraryFont(const QFont& font) {
    libraryFont->setText(QString("%1 %2 %3pt").arg(
        font.family(), font.styleName(), QString::number(font.pointSizeF())));
    m_pLibrary->setFont(font);

    // Don't let the font height exceed the row height.
    QFontMetrics metrics(font);
    int fontHeight = metrics.height();
    spinBoxRowHeight->setMinimum(fontHeight);
    // library.cpp takes care of setting the new row height according to the
    // previous font height/ row height ratio
    spinBoxRowHeight->setValue(m_pLibrary->getTrackTableRowHeight());
}

void DlgPrefLibrary::slotSelectFont() {
    // False if the user cancels font selection.
    bool ok = false;
    QFont font = QFontDialog::getFont(&ok, m_pLibrary->getTrackTableFont(),
                                      this, tr("Select Library Font"));
    if (ok) {
        setLibraryFont(font);
    }
}

void DlgPrefLibrary::slotSearchDebouncingTimeoutMillisChanged(int searchDebouncingTimeoutMillis) {
    m_pConfig->setValue(
            kSearchDebouncingTimeoutMillisKey,
            searchDebouncingTimeoutMillis);
    WSearchLineEdit::setDebouncingTimeoutMillis(searchDebouncingTimeoutMillis);
}

void DlgPrefLibrary::slotSyncTrackMetadataExportToggled() {
    if (isVisible() && checkBox_SyncTrackMetadataExport->isChecked()) {
        mixxx::DlgTrackMetadataExport::showMessageBoxOncePerSession();
    }
}<|MERGE_RESOLUTION|>--- conflicted
+++ resolved
@@ -23,78 +23,6 @@
         ConfigKey("[Library]", "SearchDebouncingTimeoutMillis");
 } // namespace
 
-<<<<<<< HEAD
-    DlgPrefLibrary::DlgPrefLibrary(
-            QWidget* pParent,
-            UserSettingsPointer pConfig,
-            std::shared_ptr<Library> pLibrary)
-            : DlgPreferencePage(pParent),
-              m_dirListModel(),
-              m_pConfig(pConfig),
-              m_pLibrary(pLibrary),
-              m_bAddedDirectory(false),
-              m_iOriginalTrackTableRowHeight(Library::kDefaultRowHeightPx) {
-        setupUi(this);
-
-        connect(this,
-                &DlgPrefLibrary::requestAddDir,
-                m_pLibrary.get(),
-                &Library::slotRequestAddDir);
-        connect(this,
-                &DlgPrefLibrary::requestRemoveDir,
-                m_pLibrary.get(),
-                &Library::slotRequestRemoveDir);
-        connect(this,
-                &DlgPrefLibrary::requestRelocateDir,
-                m_pLibrary.get(),
-                &Library::slotRequestRelocateDir);
-        connect(PushButtonAddDir,
-                &QPushButton::clicked,
-                this,
-                &DlgPrefLibrary::slotAddDir);
-        connect(PushButtonRemoveDir,
-                &QPushButton::clicked,
-                this,
-                &DlgPrefLibrary::slotRemoveDir);
-        connect(PushButtonRelocateDir,
-                &QPushButton::clicked,
-                this,
-                &DlgPrefLibrary::slotRelocateDir);
-        const QString& settingsDir = m_pConfig->getSettingsPath();
-        connect(PushButtonOpenSettingsDir,
-                &QPushButton::clicked,
-                [settingsDir] {
-                    QDesktopServices::openUrl(QUrl::fromLocalFile(settingsDir));
-                });
-
-        // Set default direction as stored in config file
-        int rowHeight = m_pLibrary->getTrackTableRowHeight();
-        spinBoxRowHeight->setValue(rowHeight);
-        connect(spinBoxRowHeight,
-                QOverload<int>::of(&QSpinBox::valueChanged),
-                this,
-                &DlgPrefLibrary::slotRowHeightValueChanged);
-
-        searchDebouncingTimeoutSpinBox->setMinimum(WSearchLineEdit::kMinDebouncingTimeoutMillis);
-        searchDebouncingTimeoutSpinBox->setMaximum(WSearchLineEdit::kMaxDebouncingTimeoutMillis);
-        const auto searchDebouncingTimeoutMillis =
-                m_pConfig->getValue(
-                        ConfigKey("[Library]", "SearchDebouncingTimeoutMillis"),
-                        WSearchLineEdit::kDefaultDebouncingTimeoutMillis);
-        searchDebouncingTimeoutSpinBox->setValue(searchDebouncingTimeoutMillis);
-        connect(searchDebouncingTimeoutSpinBox,
-                QOverload<int>::of(&QSpinBox::valueChanged),
-                this,
-                &DlgPrefLibrary::slotSearchDebouncingTimeoutMillisChanged);
-
-        connect(libraryFontButton,
-                &QAbstractButton::clicked,
-                this,
-                &DlgPrefLibrary::slotSelectFont);
-
-        // TODO(XXX) this string should be extracted from the soundsources
-        QString builtInFormatsStr = "Ogg Vorbis, FLAC, WAVE, AIFF";
-=======
 DlgPrefLibrary::DlgPrefLibrary(
         QWidget* pParent,
         UserSettingsPointer pConfig,
@@ -154,7 +82,7 @@
     searchDebouncingTimeoutSpinBox->setMaximum(WSearchLineEdit::kMaxDebouncingTimeoutMillis);
     const auto searchDebouncingTimeoutMillis =
             m_pConfig->getValue(
-                    ConfigKey("[Library]","SearchDebouncingTimeoutMillis"),
+                    ConfigKey("[Library]", "SearchDebouncingTimeoutMillis"),
                     WSearchLineEdit::kDefaultDebouncingTimeoutMillis);
     searchDebouncingTimeoutSpinBox->setValue(searchDebouncingTimeoutMillis);
     connect(searchDebouncingTimeoutSpinBox,
@@ -166,7 +94,6 @@
 
     // TODO(XXX) this string should be extracted from the soundsources
     QString builtInFormatsStr = "Ogg Vorbis, FLAC, WAVE, AIFF";
->>>>>>> dd6928ed
 #if defined(__MAD__) || defined(__COREAUDIO__)
     builtInFormatsStr += ", MP3";
 #endif
@@ -191,7 +118,7 @@
 
     // Initialize the controls after all slots have been connected
     slotUpdate();
-    }
+}
 
 void DlgPrefLibrary::slotShow() {
     m_bAddedDirectory = false;
