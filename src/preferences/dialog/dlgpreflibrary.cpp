--- conflicted
+++ resolved
@@ -111,9 +111,6 @@
 #endif
     builtInFormats->setText(builtInFormatsStr);
 
-<<<<<<< HEAD
-    connect(checkBox_SyncTrackMetadata,
-=======
     // Create text color manual links
     createLinkColor();
     // Add link to the manual where configuration files are explained in detail
@@ -127,11 +124,10 @@
                 QDesktopServices::openUrl(url);
             });
 
-    connect(checkBox_SyncTrackMetadataExport,
->>>>>>> c8c18550
+    connect(checkBox_SyncTrackMetadata,
             &QCheckBox::toggled,
             this,
-            &DlgPrefLibrary::slotSyncTrackMetadataExportToggled);
+            &DlgPrefLibrary::slotSyncTrackMetadataToggled);
 
     // Initialize the controls after all slots have been connected
     slotUpdate();
@@ -471,7 +467,7 @@
     WSearchLineEdit::setDebouncingTimeoutMillis(searchDebouncingTimeoutMillis);
 }
 
-void DlgPrefLibrary::slotSyncTrackMetadataExportToggled() {
+void DlgPrefLibrary::slotSyncTrackMetadataToggled() {
     if (isVisible() && checkBox_SyncTrackMetadata->isChecked()) {
         mixxx::DlgTrackMetadataExport::showMessageBoxOncePerSession();
     }
