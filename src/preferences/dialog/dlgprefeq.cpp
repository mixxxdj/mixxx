--- conflicted
+++ resolved
@@ -624,17 +624,10 @@
                     slidersGridLayout->addWidget(centerFreqLabel, 0, i + 1, Qt::AlignCenter);
 
                     QSlider* slider = new QSlider(this);
-<<<<<<< HEAD
-                    slider->setMinimum(pManifestParameter->getMinimum() * 100);
-                    slider->setMaximum(pManifestParameter->getMaximum() * 100);
+                    slider->setMinimum(static_cast<int>(pManifestParameter->getMinimum() * 100));
+                    slider->setMaximum(static_cast<int>(pManifestParameter->getMaximum() * 100));
                     slider->setSingleStep(1);
-                    slider->setValue(pManifestParameter->getDefault() * 100);
-=======
-                    slider->setMinimum(static_cast<int>(param->getMinimum() * 100));
-                    slider->setMaximum(static_cast<int>(param->getMaximum() * 100));
-                    slider->setSingleStep(1);
-                    slider->setValue(static_cast<int>(param->getDefault() * 100));
->>>>>>> 2eefcf47
+                    slider->setValue(static_cast<int>(pManifestParameter->getDefault() * 100));
                     slider->setMinimumHeight(90);
                     // Set the index as a property because we need it inside slotUpdateFilter()
                     slider->setProperty("index", QVariant(i));
@@ -709,7 +702,6 @@
 }
 
 void DlgPrefEQ::setMasterEQParameter(int i, double value) {
-<<<<<<< HEAD
     EffectSlotPointer pEffectSlot(m_pEffectMasterEQ);
     if (!pEffectSlot.isNull()) {
         auto pParameterSlot = pEffectSlot->getEffectParameterSlot(
@@ -717,15 +709,7 @@
 
         if (pParameterSlot->isLoaded()) {
             pParameterSlot->slotParameterValueChanged(value);
-            m_masterEQSliders[i]->setValue(value * 100);
-=======
-    EffectPointer effect(m_pEffectMasterEQ);
-    if (!effect.isNull()) {
-        EffectParameter* param = effect->getKnobParameterForSlot(i);
-        if (param) {
-            param->setValue(value);
             m_masterEQSliders[i]->setValue(static_cast<int>(value * 100));
->>>>>>> 2eefcf47
 
             QLabel* valueLabel = m_masterEQValues[i];
             QString valueText = QString::number(value);
