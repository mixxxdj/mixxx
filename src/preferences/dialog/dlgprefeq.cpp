#include "preferences/dialog/dlgprefeq.h"

#include <QHBoxLayout>
#include <QString>
#include <QWidget>

#include "control/controlobject.h"
#include "control/controlproxy.h"
#include "defs_urls.h"
#include "effects/backends/builtin/biquadfullkilleqeffect.h"
#include "effects/effectslot.h"
#include "effects/specialeffectchains.h"
#include "mixer/playermanager.h"
#include "moc_dlgprefeq.cpp"

namespace {
const QString kConfigKey = "[Mixer Profile]";
const QString kConfigKeyPrefix = "EffectForGroup_";
const QString kEnableEqs = "EnableEQs";
const QString kEqsOnly = "EQsOnly";
const QString kSingleEq = "SingleEQEffect";
const QString kDefaultEqId = BiquadFullKillEQEffect::getId() + " Built-in";
const QString kDefaultMasterEqId = QString();

const int kFrequencyUpperLimit = 20050;
const int kFrequencyLowerLimit = 16;

static bool isMixingEQ(EffectManifest* pManifest) {
    return pManifest->isMixingEQ();
}

static bool isMasterEQ(EffectManifest* pManifest) {
    return pManifest->isMasterEQ();
}
} // anonymous namespace

DlgPrefEQ::DlgPrefEQ(
        QWidget* pParent,
        std::shared_ptr<EffectsManager> pEffectsManager,
        UserSettingsPointer pConfig)
        : DlgPreferencePage(pParent),
          m_COLoFreq(kConfigKey, "LoEQFrequency"),
          m_COHiFreq(kConfigKey, "HiEQFrequency"),
          m_pConfig(pConfig),
          m_lowEqFreq(0.0),
          m_highEqFreq(0.0),
          m_pEffectsManager(pEffectsManager),
<<<<<<< HEAD
          m_pBackendManager(pEffectsManager->getBackendManager()),
          m_firstSelectorLabel(NULL),
          m_pNumDecks(NULL),
=======
          m_firstSelectorLabel(nullptr),
          m_pNumDecks(nullptr),
>>>>>>> 1baea635
          m_inSlotPopulateDeckEffectSelectors(false),
          m_bEqAutoReset(false),
          m_bGainAutoReset(false) {
    setupUi(this);
    // Connection
    connect(SliderHiEQ, &QSlider::valueChanged, this, &DlgPrefEQ::slotUpdateHiEQ);
    connect(SliderHiEQ, &QSlider::sliderMoved, this, &DlgPrefEQ::slotUpdateHiEQ);
    connect(SliderHiEQ, &QSlider::sliderReleased, this, &DlgPrefEQ::slotUpdateHiEQ);

    connect(SliderLoEQ, &QSlider::valueChanged, this, &DlgPrefEQ::slotUpdateLoEQ);
    connect(SliderLoEQ, &QSlider::sliderMoved, this, &DlgPrefEQ::slotUpdateLoEQ);
    connect(SliderLoEQ, &QSlider::sliderReleased, this, &DlgPrefEQ::slotUpdateLoEQ);

    connect(CheckBoxEqAutoReset, &QCheckBox::stateChanged, this, &DlgPrefEQ::slotUpdateEqAutoReset);
    connect(CheckBoxGainAutoReset,
            &QCheckBox::stateChanged,
            this,
            &DlgPrefEQ::slotUpdateGainAutoReset);
    connect(CheckBoxBypass, &QCheckBox::stateChanged, this, &DlgPrefEQ::slotBypass);

    connect(CheckBoxEqOnly,
            &QCheckBox::stateChanged,
            this,
            &DlgPrefEQ::slotPopulateDeckEffectSelectors);

    connect(CheckBoxSingleEqEffect,
            &QCheckBox::stateChanged,
            this,
            &DlgPrefEQ::slotSingleEqChecked);

    // Add drop down lists for current decks and connect num_decks control
    // to slotNumDecksChanged
    m_pNumDecks = new ControlProxy("[Master]", "num_decks", this);
    m_pNumDecks->connectValueChanged(this, &DlgPrefEQ::slotNumDecksChanged);
    slotNumDecksChanged(m_pNumDecks->get());

    setUpMasterEQ();

    loadSettings();
    slotUpdate();
    slotApply();
}

DlgPrefEQ::~DlgPrefEQ() {
    qDeleteAll(m_deckEqEffectSelectors);
    m_deckEqEffectSelectors.clear();
}

void DlgPrefEQ::slotNumDecksChanged(double numDecks) {
    int oldDecks = m_deckEqEffectSelectors.size();
    while (m_deckEqEffectSelectors.size() < static_cast<int>(numDecks)) {
        int deckNo = m_deckEqEffectSelectors.size() + 1;

        QLabel* label = new QLabel(QObject::tr("Deck %1 EQ Effect").arg(deckNo), this);

        // Create the drop down list for EQs
        QComboBox* eqComboBox = new QComboBox(this);
        m_deckEqEffectSelectors.append(eqComboBox);
        connect(eqComboBox,
                QOverload<int>::of(&QComboBox::currentIndexChanged),
                this,
                &DlgPrefEQ::slotEffectChangedOnDeck);

        if (deckNo == 1) {
            m_firstSelectorLabel = label;
            if (CheckBoxEqOnly->isChecked()) {
                m_firstSelectorLabel->setText(QObject::tr("EQ Effect"));
            }
        }

        // Setup the GUI
        gridLayout_3->addWidget(label, deckNo, 0);
        gridLayout_3->addWidget(eqComboBox, deckNo, 1);
        gridLayout_3->addItem(new QSpacerItem(
                                      40, 20, QSizePolicy::Expanding, QSizePolicy::Minimum),
                deckNo,
                3,
                1,
                1);
    }
    slotPopulateDeckEffectSelectors();
    for (int i = oldDecks; i < static_cast<int>(numDecks); ++i) {
        // Set the configured effect for box and simpleBox or default
        // if none is configured
        QString group = PlayerManager::groupForDeck(i);
        QString configuredEffect = m_pConfig->getValue(ConfigKey(kConfigKey,
                                                               kConfigKeyPrefix + group),
                kDefaultEqId);

        const EffectManifestPointer pEQManifest =
                m_pBackendManager->getManifestFromUniqueId(configuredEffect);

        int selectedEQEffectIndex = 0;
        if (pEQManifest) {
            selectedEQEffectIndex = m_deckEqEffectSelectors[i]->findData(
                    QVariant(pEQManifest->uniqueId()));
        } else {
            // Select "None"
            selectedEQEffectIndex = m_deckEqEffectSelectors[i]->count() - 1;
        }

        m_deckEqEffectSelectors[i]->setCurrentIndex(selectedEQEffectIndex);
    }
    applySelections();
    slotSingleEqChecked(CheckBoxSingleEqEffect->isChecked());
}

void DlgPrefEQ::slotPopulateDeckEffectSelectors() {
    m_inSlotPopulateDeckEffectSelectors = true; // prevents a recursive call

    EffectManifestFilterFnc filterEQ;
    if (CheckBoxEqOnly->isChecked()) {
        m_pConfig->set(ConfigKey(kConfigKey, kEqsOnly), QString("yes"));
        filterEQ = isMixingEQ;
    } else {
        m_pConfig->set(ConfigKey(kConfigKey, kEqsOnly), QString("no"));
        filterEQ = nullptr; // take all
    }

    populateDeckBoxList(m_deckEqEffectSelectors, filterEQ);

    m_inSlotPopulateDeckEffectSelectors = false;
}

void DlgPrefEQ::populateDeckBoxList(
        const QList<QComboBox*>& boxList,
        EffectManifestFilterFnc filterFunc) {
    const QList<EffectManifestPointer> pManifestList = getFilteredManifests(filterFunc);
    for (QComboBox* box : boxList) {
        // Populate comboboxes with all available effects
        // Save current selection
        const EffectManifestPointer pCurrentlySelectedManifest =
                m_pBackendManager->getManifestFromUniqueId(
                        box->itemData(box->currentIndex()).toString());

        box->clear();
        int currentIndex = -1; // Nothing selected

        int i = 0;
        for (const auto& pManifest : pManifestList) {
            box->addItem(pManifest->name(), QVariant(pManifest->uniqueId()));
            if (pCurrentlySelectedManifest &&
                    pCurrentlySelectedManifest.data() == pManifest.data()) {
                currentIndex = i;
            }
            ++i;
        }
        //: Displayed when no effect is selected
        box->addItem(tr("None"), QVariant());
        if (pCurrentlySelectedManifest == nullptr) {
            currentIndex = box->count() - 1; // selects "None"
        } else if (currentIndex < 0) {
            // current selection is not part of the new list
            // So we need to add it
            box->addItem(pCurrentlySelectedManifest->shortName(),
                    QVariant(pCurrentlySelectedManifest->uniqueId()));
            currentIndex = i + 1;
        }
        box->setCurrentIndex(currentIndex);
    }
}

void DlgPrefEQ::slotSingleEqChecked(int checked) {
    bool do_hide = static_cast<bool>(checked);
    m_pConfig->set(ConfigKey(kConfigKey, kSingleEq),
            do_hide ? QString("yes") : QString("no"));
    int deck1EQIndex = m_deckEqEffectSelectors.at(0)->currentIndex();
    for (int i = 2; i < m_deckEqEffectSelectors.size() + 1; ++i) {
        if (do_hide) {
            m_deckEqEffectSelectors.at(i - 1)->setCurrentIndex(deck1EQIndex);
            gridLayout_3->itemAtPosition(i, 0)->widget()->hide();
            gridLayout_3->itemAtPosition(i, 1)->widget()->hide();
        } else {
            gridLayout_3->itemAtPosition(i, 0)->widget()->show();
            gridLayout_3->itemAtPosition(i, 1)->widget()->show();
        }
    }

    if (m_firstSelectorLabel != nullptr) {
        if (do_hide) {
            m_firstSelectorLabel->setText(QObject::tr("EQ Effect"));
        } else {
            m_firstSelectorLabel->setText(QObject::tr("Deck 1 EQ Effect"));
        }
    }

    applySelections();
}

QUrl DlgPrefEQ::helpUrl() const {
    return QUrl(MIXXX_MANUAL_EQ_URL);
}

void DlgPrefEQ::loadSettings() {
    QString highEqCourse = m_pConfig->getValueString(ConfigKey(kConfigKey, "HiEQFrequency"));
    QString highEqPrecise = m_pConfig->getValueString(ConfigKey(kConfigKey, "HiEQFrequencyPrecise"));
    QString lowEqCourse = m_pConfig->getValueString(ConfigKey(kConfigKey, "LoEQFrequency"));
    QString lowEqPrecise = m_pConfig->getValueString(ConfigKey(kConfigKey, "LoEQFrequencyPrecise"));
    m_bEqAutoReset = static_cast<bool>(m_pConfig->getValueString(
                                                        ConfigKey(kConfigKey, "EqAutoReset"))
                                               .toInt());
    CheckBoxEqAutoReset->setChecked(m_bEqAutoReset);
    m_bGainAutoReset = static_cast<bool>(m_pConfig->getValueString(
                                                          ConfigKey(kConfigKey, "GainAutoReset"))
                                                 .toInt());
    CheckBoxGainAutoReset->setChecked(m_bGainAutoReset);
    CheckBoxBypass->setChecked(m_pConfig->getValue(
                                       ConfigKey(kConfigKey, kEnableEqs), QString("yes")) == "no");
    CheckBoxEqOnly->setChecked(m_pConfig->getValue(
                                       ConfigKey(kConfigKey, kEqsOnly), "yes") == "yes");
    CheckBoxSingleEqEffect->setChecked(m_pConfig->getValue(
                                               ConfigKey(kConfigKey, kSingleEq), "yes") == "yes");
    slotSingleEqChecked(CheckBoxSingleEqEffect->isChecked());

    double lowEqFreq = 0.0;
    double highEqFreq = 0.0;

    // Precise takes precedence over course.
    lowEqFreq = lowEqCourse.isEmpty() ? lowEqFreq : lowEqCourse.toDouble();
    lowEqFreq = lowEqPrecise.isEmpty() ? lowEqFreq : lowEqPrecise.toDouble();
    highEqFreq = highEqCourse.isEmpty() ? highEqFreq : highEqCourse.toDouble();
    highEqFreq = highEqPrecise.isEmpty() ? highEqFreq : highEqPrecise.toDouble();

    if (lowEqFreq == 0.0 || highEqFreq == 0.0 || lowEqFreq == highEqFreq) {
        setDefaultShelves();
        lowEqFreq = m_pConfig->getValueString(ConfigKey(kConfigKey, "LoEQFrequencyPrecise")).toDouble();
        highEqFreq = m_pConfig->getValueString(ConfigKey(kConfigKey, "HiEQFrequencyPrecise")).toDouble();
    }

    SliderHiEQ->setValue(
            getSliderPosition(highEqFreq,
                    SliderHiEQ->minimum(),
                    SliderHiEQ->maximum()));
    SliderLoEQ->setValue(
            getSliderPosition(lowEqFreq,
                    SliderLoEQ->minimum(),
                    SliderLoEQ->maximum()));

    if (m_pConfig->getValue(
                ConfigKey(kConfigKey, kEnableEqs), "yes") == "yes") {
        CheckBoxBypass->setChecked(false);
    }
}

void DlgPrefEQ::setDefaultShelves() {
    m_pConfig->set(ConfigKey(kConfigKey, "HiEQFrequency"), ConfigValue(2500));
    m_pConfig->set(ConfigKey(kConfigKey, "LoEQFrequency"), ConfigValue(250));
    m_pConfig->set(ConfigKey(kConfigKey, "HiEQFrequencyPrecise"), ConfigValue(2500.0));
    m_pConfig->set(ConfigKey(kConfigKey, "LoEQFrequencyPrecise"), ConfigValue(250.0));
}

void DlgPrefEQ::slotResetToDefaults() {
    slotMasterEQToDefault();
    setDefaultShelves();
    for (QComboBox* pCombo : std::as_const(m_deckEqEffectSelectors)) {
        pCombo->setCurrentIndex(
                pCombo->findData(kDefaultEqId));
    }
    loadSettings();
    CheckBoxBypass->setChecked(false);
    CheckBoxEqOnly->setChecked(true);
    CheckBoxSingleEqEffect->setChecked(true);
    CheckBoxEqAutoReset->setChecked(m_bEqAutoReset);
    CheckBoxGainAutoReset->setChecked(m_bGainAutoReset);
    slotUpdate();
    slotApply();
}

void DlgPrefEQ::slotEffectChangedOnDeck(int effectIndex) {
    QComboBox* c = qobject_cast<QComboBox*>(sender());
    // Check if qobject_cast was successful
    if (!c || m_inSlotPopulateDeckEffectSelectors) {
        return;
    }

    QList<QComboBox*>* pBoxList = &m_deckEqEffectSelectors;
    int deckNumber = pBoxList->indexOf(c);
    // If we are in single-effect mode and the first effect was changed,
    // change the others as well.
    if (deckNumber == 0 && CheckBoxSingleEqEffect->isChecked()) {
        for (int otherDeck = 1;
                otherDeck < static_cast<int>(m_pNumDecks->get());
                ++otherDeck) {
            QComboBox* box = (*pBoxList)[otherDeck];
            box->setCurrentIndex(effectIndex);
        }
    }

    // This is required to remove a previous selected effect that does not
    // fit to the current ShowAllEffects checkbox
    slotPopulateDeckEffectSelectors();
}

void DlgPrefEQ::applySelections() {
    if (m_inSlotPopulateDeckEffectSelectors) {
        return;
    }

    applySelectionsToDecks();
}

void DlgPrefEQ::applySelectionsToDecks() {
    int deck = 0;
    for (QComboBox* box : std::as_const(m_deckEqEffectSelectors)) {
        const EffectManifestPointer pManifest =
                m_pBackendManager->getManifestFromUniqueId(
                        box->itemData(box->currentIndex()).toString());

        QString group = PlayerManager::groupForDeck(deck);

        bool needLoad = true;
        bool startingUp = (m_eqIndiciesOnUpdate.size() < (deck + 1));
        if (!startingUp) {
            needLoad = (box->currentIndex() != m_eqIndiciesOnUpdate[deck]);
        }
        if (needLoad) {
            auto pChainSlot = m_pEffectsManager->getEqualizerEffectChain(group);
            auto pEffectSlot = pChainSlot->getEffectSlot(0);
            pEffectSlot->loadEffectWithDefaults(pManifest);
            if (pManifest && pManifest->isMixingEQ()) {
                pChainSlot->setFilterWaveform(true);
            }

            if (!startingUp) {
                m_eqIndiciesOnUpdate[deck] = box->currentIndex();
            }

            QString configString;
            if (pManifest) {
                configString = pManifest->uniqueId();
            }
            m_pConfig->set(ConfigKey(kConfigKey, kConfigKeyPrefix + group),
                    configString);

            // This is required to remove a previous selected effect that does not
            // fit to the current ShowAllEffects checkbox
            slotPopulateDeckEffectSelectors();
        }
        ++deck;
    }
}

void DlgPrefEQ::slotUpdateHiEQ() {
    if (SliderHiEQ->value() < SliderLoEQ->value()) {
        SliderHiEQ->setValue(SliderLoEQ->value());
    }
    m_highEqFreq = getEqFreq(SliderHiEQ->value(),
            SliderHiEQ->minimum(),
            SliderHiEQ->maximum());
    validate_levels();
    if (m_highEqFreq < 1000) {
        TextHiEQ->setText(QString("%1 Hz").arg((int)m_highEqFreq));
    } else {
        TextHiEQ->setText(QString("%1 kHz").arg((int)m_highEqFreq / 1000.));
    }
    m_pConfig->set(ConfigKey(kConfigKey, "HiEQFrequency"),
            ConfigValue(QString::number(static_cast<int>(m_highEqFreq))));
    m_pConfig->set(ConfigKey(kConfigKey, "HiEQFrequencyPrecise"),
            ConfigValue(QString::number(m_highEqFreq, 'f')));

    slotApply();
}

void DlgPrefEQ::slotUpdateLoEQ() {
    if (SliderLoEQ->value() > SliderHiEQ->value()) {
        SliderLoEQ->setValue(SliderHiEQ->value());
    }
    m_lowEqFreq = getEqFreq(SliderLoEQ->value(),
            SliderLoEQ->minimum(),
            SliderLoEQ->maximum());
    validate_levels();
    if (m_lowEqFreq < 1000) {
        TextLoEQ->setText(QString("%1 Hz").arg((int)m_lowEqFreq));
    } else {
        TextLoEQ->setText(QString("%1 kHz").arg((int)m_lowEqFreq / 1000.));
    }
    m_pConfig->set(ConfigKey(kConfigKey, "LoEQFrequency"),
            ConfigValue(QString::number(static_cast<int>(m_lowEqFreq))));
    m_pConfig->set(ConfigKey(kConfigKey, "LoEQFrequencyPrecise"),
            ConfigValue(QString::number(m_lowEqFreq, 'f')));

    slotApply();
}

void DlgPrefEQ::slotUpdateMasterEQParameter(int value) {
    EffectSlotPointer pEffectSlot(m_pEffectMasterEQ);
    if (!pEffectSlot.isNull()) {
        QSlider* slider = qobject_cast<QSlider*>(sender());
        int index = slider->property("index").toInt();
        auto pParameterSlot = pEffectSlot->getEffectParameterSlot(
                EffectManifestParameter::ParameterType::KNOB, index);

        if (pParameterSlot->isLoaded()) {
            double dValue = value / 100.0;
            pParameterSlot->slotParameterValueChanged(dValue);
            QLabel* valueLabel = m_masterEQValues[index];
            QString valueText = QString::number(dValue);
            valueLabel->setText(valueText);

            m_pConfig->set(ConfigKey(kConfigKey,
                                   QString("EffectForGroup_[Master]_parameter%1").arg(index + 1)),
                    ConfigValue(valueText));
        }
    }
}

int DlgPrefEQ::getSliderPosition(double eqFreq, int minValue, int maxValue) {
    if (eqFreq >= kFrequencyUpperLimit) {
        return maxValue;
    } else if (eqFreq <= kFrequencyLowerLimit) {
        return minValue;
    }
    double dsliderPos = (eqFreq - kFrequencyLowerLimit) /
            (kFrequencyUpperLimit - kFrequencyLowerLimit);
    dsliderPos = pow(dsliderPos, 1.0 / 4.0) * (maxValue - minValue) + minValue;
    return static_cast<int>(dsliderPos);
}

void DlgPrefEQ::slotApply() {
    m_COLoFreq.set(m_lowEqFreq);
    m_COHiFreq.set(m_highEqFreq);
    m_pConfig->set(ConfigKey(kConfigKey, "EqAutoReset"),
            ConfigValue(m_bEqAutoReset ? 1 : 0));
    m_pConfig->set(ConfigKey(kConfigKey, "GainAutoReset"),
            ConfigValue(m_bGainAutoReset ? 1 : 0));
    applySelections();
}

// supposed to set the widgets to match internal state
void DlgPrefEQ::slotUpdate() {
    slotUpdateLoEQ();
    slotUpdateHiEQ();
    slotPopulateDeckEffectSelectors();
    CheckBoxEqAutoReset->setChecked(m_bEqAutoReset);
    CheckBoxGainAutoReset->setChecked(m_bGainAutoReset);

    m_eqIndiciesOnUpdate.clear();
    for (const auto& box : std::as_const(m_deckEqEffectSelectors)) {
        m_eqIndiciesOnUpdate.append(box->currentIndex());
    }
}

void DlgPrefEQ::slotUpdateEqAutoReset(int i) {
    m_bEqAutoReset = static_cast<bool>(i);
}

void DlgPrefEQ::slotUpdateGainAutoReset(int i) {
    m_bGainAutoReset = static_cast<bool>(i);
}

void DlgPrefEQ::slotBypass(int state) {
    if (state) {
        m_pConfig->set(ConfigKey(kConfigKey, kEnableEqs), QString("no"));
        // Disable effect processing for all decks by setting the appropriate
        // controls to 0 ("[EqualizerRackX_EffectUnitDeck_Effect1],enable")
        int deck = 0;
        for (const auto& box : std::as_const(m_deckEqEffectSelectors)) {
            QString group = getEQEffectGroupForDeck(deck);
            ControlObject::set(ConfigKey(group, "enabled"), 0);
            deck++;
            box->setEnabled(false);
        }
    } else {
        m_pConfig->set(ConfigKey(kConfigKey, kEnableEqs), QString("yes"));
        // Enable effect processing for all decks by setting the appropriate
        // controls to 1 ("[EqualizerRackX_EffectUnitDeck_Effect1],enable")
        int deck = 0;
        for (const auto& box : std::as_const(m_deckEqEffectSelectors)) {
            QString group = getEQEffectGroupForDeck(deck);
            ControlObject::set(ConfigKey(group, "enabled"), 1);
            deck++;
            box->setEnabled(true);
        }
    }

    slotApply();
}

void DlgPrefEQ::setUpMasterEQ() {
    connect(pbResetMasterEq, &QPushButton::clicked, this, &DlgPrefEQ::slotMasterEQToDefault);

    connect(comboBoxMasterEq,
            QOverload<int>::of(&QComboBox::currentIndexChanged),
            this,
            &DlgPrefEQ::slotMasterEqEffectChanged);

    const QString configuredEffectId = m_pConfig->getValue(ConfigKey(kConfigKey,
                                                                   "EffectForGroup_[Master]"),
            kDefaultMasterEqId);
    const EffectManifestPointer configuredEffectManifest =
            m_pBackendManager->getManifestFromUniqueId(configuredEffectId);

    const QList<EffectManifestPointer> availableMasterEQEffects =
            getFilteredManifests(isMasterEQ);

    for (const auto& pManifest : availableMasterEQEffects) {
        comboBoxMasterEq->addItem(pManifest->name(), QVariant(pManifest->uniqueId()));
    }
    //: Displayed when no effect is selected
    comboBoxMasterEq->addItem(tr("None"), QVariant());

    int masterEqIndex = availableMasterEQEffects.size(); // selects "None" by default
    if (configuredEffectManifest) {
        masterEqIndex = comboBoxMasterEq->findData(configuredEffectManifest->uniqueId());
    }
    comboBoxMasterEq->setCurrentIndex(masterEqIndex);

    // Load parameters from preferences:
    EffectSlotPointer pEffectSlot(m_pEffectMasterEQ);
    if (!pEffectSlot.isNull()) {
        int knobNum = pEffectSlot->numParameters(EffectManifestParameter::ParameterType::KNOB);
        for (int i = 0; i < knobNum; i++) {
            auto pParameterSlot = pEffectSlot->getEffectParameterSlot(
                    EffectManifestParameter::ParameterType::KNOB, i);

            if (pParameterSlot->isLoaded()) {
                QString strValue = m_pConfig->getValueString(ConfigKey(kConfigKey,
                        QString("EffectForGroup_[Master]_parameter%1").arg(i + 1)));
                bool ok;
                double value = strValue.toDouble(&ok);
                if (ok) {
                    setMasterEQParameter(i, value);
                }
            }
        }
    }
}

void DlgPrefEQ::slotMasterEqEffectChanged(int effectIndex) {
    // clear parameters view first
    qDeleteAll(m_masterEQSliders);
    m_masterEQSliders.clear();
    qDeleteAll(m_masterEQValues);
    m_masterEQValues.clear();
    qDeleteAll(m_masterEQLabels);
    m_masterEQLabels.clear();

    const EffectManifestPointer pManifest =
            m_pBackendManager->getManifestFromUniqueId(
                    comboBoxMasterEq->itemData(effectIndex).toString());

    if (pManifest == nullptr) {
        pbResetMasterEq->hide();
    } else {
        pbResetMasterEq->show();
    }

    auto pChainSlot = m_pEffectsManager->getOutputEffectChain();
    if (pChainSlot) {
        auto pEffectSlot = pChainSlot->getEffectSlot(0);
        if (pEffectSlot) {
            pEffectSlot->loadEffectWithDefaults(pManifest);
            pEffectSlot->setEnabled(true);
            m_pEffectMasterEQ = pEffectSlot;

            int knobNum = pEffectSlot->numParameters(EffectManifestParameter::ParameterType::KNOB);

            // Create and set up Master EQ's sliders
            int i;
            for (i = 0; i < knobNum; i++) {
                auto pParameterSlot = pEffectSlot->getEffectParameterSlot(
                        EffectManifestParameter::ParameterType::KNOB, i);

                if (pParameterSlot->isLoaded()) {
                    EffectManifestParameterPointer pManifestParameter =
                            pParameterSlot->getManifest();

                    // Setup Label
                    QLabel* centerFreqLabel = new QLabel(this);
                    QString labelText = pParameterSlot->getManifest()->name();
                    m_masterEQLabels.append(centerFreqLabel);
                    centerFreqLabel->setText(labelText);
                    slidersGridLayout->addWidget(centerFreqLabel, 0, i + 1, Qt::AlignCenter);

                    QSlider* slider = new QSlider(this);
                    slider->setMinimum(static_cast<int>(pManifestParameter->getMinimum() * 100));
                    slider->setMaximum(static_cast<int>(pManifestParameter->getMaximum() * 100));
                    slider->setSingleStep(1);
                    slider->setValue(static_cast<int>(pManifestParameter->getDefault() * 100));
                    slider->setMinimumHeight(90);
                    // Set the index as a property because we need it inside slotUpdateFilter()
                    slider->setProperty("index", QVariant(i));
                    slidersGridLayout->addWidget(slider, 1, i + 1, Qt::AlignCenter);
                    m_masterEQSliders.append(slider);
                    connect(slider,
                            &QSlider::sliderMoved,
                            this,
                            &DlgPrefEQ::slotUpdateMasterEQParameter);

                    QLabel* valueLabel = new QLabel(this);
                    m_masterEQValues.append(valueLabel);
                    QString valueText = QString::number((double)slider->value() / 100);
                    valueLabel->setText(valueText);
                    slidersGridLayout->addWidget(valueLabel, 2, i + 1, Qt::AlignCenter);
                }
            }
        }
    }

    // Update the configured effect for the current QComboBox
    if (pManifest) {
        m_pConfig->set(ConfigKey(kConfigKey, "EffectForGroup_[Master]"),
                ConfigValue(pManifest->uniqueId()));
    }
}

double DlgPrefEQ::getEqFreq(int sliderVal, int minValue, int maxValue) {
    // We're mapping f(x) = x^4 onto the range kFrequencyLowerLimit,
    // kFrequencyUpperLimit with x [minValue, maxValue]. First translate x into
    // [0.0, 1.0], raise it to the 4th power, and then scale the result from
    // [0.0, 1.0] to [kFrequencyLowerLimit, kFrequencyUpperLimit].
    double normValue = static_cast<double>(sliderVal - minValue) /
            (maxValue - minValue);
    // Use a non-linear mapping between slider and frequency.
    normValue = normValue * normValue * normValue * normValue;
    double result = normValue * (kFrequencyUpperLimit - kFrequencyLowerLimit) +
            kFrequencyLowerLimit;
    return result;
}

void DlgPrefEQ::validate_levels() {
    m_highEqFreq = math_clamp<double>(m_highEqFreq, kFrequencyLowerLimit, kFrequencyUpperLimit);
    m_lowEqFreq = math_clamp<double>(m_lowEqFreq, kFrequencyLowerLimit, kFrequencyUpperLimit);
    if (m_lowEqFreq == m_highEqFreq) {
        if (m_lowEqFreq == kFrequencyLowerLimit) {
            ++m_highEqFreq;
        } else if (m_highEqFreq == kFrequencyUpperLimit) {
            --m_lowEqFreq;
        } else {
            ++m_highEqFreq;
        }
    }
}

QString DlgPrefEQ::getEQEffectGroupForDeck(int deck) const {
    return EqualizerEffectChain::formatEffectSlotGroup(
            PlayerManager::groupForDeck(deck));
}

void DlgPrefEQ::slotMasterEQToDefault() {
    EffectSlotPointer pEffectSlot(m_pEffectMasterEQ);
    if (!pEffectSlot.isNull()) {
        int knobNum = pEffectSlot->numParameters(EffectManifestParameter::ParameterType::KNOB);
        for (int i = 0; i < knobNum; i++) {
            auto pParameterSlot = pEffectSlot->getEffectParameterSlot(
                    EffectManifestParameter::ParameterType::KNOB, i);
            if (pParameterSlot->isLoaded()) {
                double defaultValue = pParameterSlot->getManifest()->getDefault();
                setMasterEQParameter(i, defaultValue);
            }
        }
    }
}

void DlgPrefEQ::setMasterEQParameter(int i, double value) {
    EffectSlotPointer pEffectSlot(m_pEffectMasterEQ);
    if (!pEffectSlot.isNull()) {
        auto pParameterSlot = pEffectSlot->getEffectParameterSlot(
                EffectManifestParameter::ParameterType::KNOB, i);

        if (pParameterSlot->isLoaded()) {
            pParameterSlot->slotParameterValueChanged(value);
            m_masterEQSliders[i]->setValue(static_cast<int>(value * 100));

            QLabel* valueLabel = m_masterEQValues[i];
            QString valueText = QString::number(value);
            valueLabel->setText(valueText);

            m_pConfig->set(ConfigKey(kConfigKey,
                                   QString("EffectForGroup_[Master]_parameter%1").arg(i + 1)),
                    ConfigValue(valueText));
        }
    }
}

const QList<EffectManifestPointer> DlgPrefEQ::getFilteredManifests(
        EffectManifestFilterFnc filterFunc) const {
    const QList<EffectManifestPointer> allManifests =
            m_pBackendManager->getManifests();
    if (filterFunc == nullptr) {
        return allManifests;
    }

    QList<EffectManifestPointer> list;
    for (const auto& pManifest : allManifests) {
        if (filterFunc(pManifest.data())) {
            list.append(pManifest);
        }
    }
    return list;
}<|MERGE_RESOLUTION|>--- conflicted
+++ resolved
@@ -45,14 +45,9 @@
           m_lowEqFreq(0.0),
           m_highEqFreq(0.0),
           m_pEffectsManager(pEffectsManager),
-<<<<<<< HEAD
           m_pBackendManager(pEffectsManager->getBackendManager()),
-          m_firstSelectorLabel(NULL),
-          m_pNumDecks(NULL),
-=======
           m_firstSelectorLabel(nullptr),
           m_pNumDecks(nullptr),
->>>>>>> 1baea635
           m_inSlotPopulateDeckEffectSelectors(false),
           m_bEqAutoReset(false),
           m_bGainAutoReset(false) {
