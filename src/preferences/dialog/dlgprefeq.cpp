--- conflicted
+++ resolved
@@ -169,33 +169,8 @@
 
     populateDeckBoxList(m_deckEqEffectSelectors, filterEQ);
 
-<<<<<<< HEAD
     m_inSlotPopulateDeckEffectSelectors = false;
 }
-=======
-        int i;
-        for (i = 0; i < availableEQEffects.size(); ++i) {
-            EffectManifestPointer pManifest = availableEQEffects.at(i);
-            box->addItem(pManifest->name(), QVariant(pManifest->id()));
-            if (selectedEffectId == pManifest->id()) {
-                currentIndex = i;
-            }
-        }
-        // Add empty item, no effect
-        box->addItem(EffectsManager::kNoEffectString);
-
-        if (selectedEffectId.isEmpty()) {
-            // Configured effect has no id, clear selection
-            currentIndex = availableEQEffects.size();
-        } else if (currentIndex < 0 && !selectedEffectName.isEmpty() ) {
-            // current selection is not part of the new list
-            // So we need to add it
-            box->addItem(selectedEffectName, QVariant(selectedEffectId));
-            currentIndex = i + 1;
-        }
-        box->setCurrentIndex(currentIndex);
-    }
->>>>>>> 5cc093d3
 
 void DlgPrefEQ::populateDeckBoxList(
         const QList<QComboBox*>& boxList,
@@ -220,21 +195,10 @@
             }
             ++i;
         }
-<<<<<<< HEAD
-        //: Displayed when no effect is selected
-        box->addItem(tr("None"), QVariant());
+        box->addItem(kNoEffectString, QVariant());
         if (pCurrentlySelectedManifest == nullptr) {
             currentIndex = box->count() - 1; // selects "None"
         } else if (currentIndex < 0) {
-=======
-        // Add empty item, no effect
-        box->addItem(EffectsManager::kNoEffectString);
-
-        if (selectedEffectId.isEmpty()) {
-            // Configured effect has no id, clear selection
-            currentIndex = availableQuickEffects.size();
-        } else if (currentIndex < 0 && !selectedEffectName.isEmpty()) {
->>>>>>> 5cc093d3
             // current selection is not part of the new list
             // So we need to add it
             box->addItem(pCurrentlySelectedManifest->shortName(),
@@ -582,18 +546,11 @@
         comboBoxMasterEq->addItem(pManifest->name(), QVariant(pManifest->uniqueId()));
     }
     // Add empty item, no effect
-    comboBoxMasterEq->addItem(EffectsManager::kNoEffectString);
-
-<<<<<<< HEAD
+    comboBoxMasterEq->addItem(kNoEffectString);
+
     int masterEqIndex = availableMasterEQEffects.size(); // selects "None" by default
     if (configuredEffectManifest) {
         masterEqIndex = comboBoxMasterEq->findData(configuredEffectManifest->uniqueId());
-=======
-    int masterEqIndex = comboBoxMasterEq->findData(configuredEffect);
-    if (masterEqIndex < 0) {
-        // Configured effect not in list, clear selection
-        masterEqIndex = availableMasterEQEffects.size();
->>>>>>> 5cc093d3
     }
     comboBoxMasterEq->setCurrentIndex(masterEqIndex);
 
