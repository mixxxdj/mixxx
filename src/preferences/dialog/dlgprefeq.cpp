#include "preferences/dialog/dlgprefeq.h"

#include <QHBoxLayout>
#include <QString>
#include <QWidget>

#include "control/controlobject.h"
#include "control/controlproxy.h"
#include "defs_urls.h"
#include "effects/builtin/biquadfullkilleqeffect.h"
#include "effects/builtin/filtereffect.h"
#include "effects/effectrack.h"
#include "effects/effectslot.h"
#include "engine/filters/enginefilterbessel4.h"
#include "mixer/playermanager.h"
#include "moc_dlgprefeq.cpp"
#include "util/math.h"

const QString kConfigKey = "[Mixer Profile]";
const QString kEnableEqs = "EnableEQs";
const QString kEqsOnly = "EQsOnly";
const QString kSingleEq = "SingleEQEffect";
const QString kDefaultEqId = BiquadFullKillEQEffect::getId();
const QString kDefaultMasterEqId = QString();
const QString kDefaultQuickEffectId = FilterEffect::getId();

const int kFrequencyUpperLimit = 20050;
const int kFrequencyLowerLimit = 16;

<<<<<<< HEAD
DlgPrefEQ::DlgPrefEQ(
        QWidget* pParent,
        std::shared_ptr<EffectsManager> pEffectsManager,
        UserSettingsPointer pConfig)
=======
DlgPrefEQ::DlgPrefEQ(QWidget* pParent, EffectsManager* pEffectsManager, UserSettingsPointer pConfig)
>>>>>>> 72b91833
        : DlgPreferencePage(pParent),
          m_COLoFreq(kConfigKey, "LoEQFrequency"),
          m_COHiFreq(kConfigKey, "HiEQFrequency"),
          m_pConfig(pConfig),
          m_lowEqFreq(0.0),
          m_highEqFreq(0.0),
          m_pEffectsManager(pEffectsManager),
          m_firstSelectorLabel(nullptr),
          m_pNumDecks(nullptr),
          m_inSlotPopulateDeckEffectSelectors(false),
          m_bEqAutoReset(false),
          m_bGainAutoReset(false) {
    m_pEQEffectRack = m_pEffectsManager->getEqualizerRack(0);
    m_pQuickEffectRack = m_pEffectsManager->getQuickEffectRack(0);
    m_pOutputEffectRack = m_pEffectsManager->getOutputsEffectRack();

    setupUi(this);
    // Connection
    connect(SliderHiEQ, &QAbstractSlider::valueChanged, this, &DlgPrefEQ::slotUpdateHiEQ);
    connect(SliderHiEQ, &QAbstractSlider::sliderMoved, this, &DlgPrefEQ::slotUpdateHiEQ);
    connect(SliderHiEQ, &QAbstractSlider::sliderReleased, this, &DlgPrefEQ::slotUpdateHiEQ);

    connect(SliderLoEQ, &QAbstractSlider::valueChanged, this, &DlgPrefEQ::slotUpdateLoEQ);
    connect(SliderLoEQ, &QAbstractSlider::sliderMoved, this, &DlgPrefEQ::slotUpdateLoEQ);
    connect(SliderLoEQ, &QAbstractSlider::sliderReleased, this, &DlgPrefEQ::slotUpdateLoEQ);

    connect(CheckBoxEqAutoReset, &QCheckBox::stateChanged, this, &DlgPrefEQ::slotUpdateEqAutoReset);
    connect(CheckBoxGainAutoReset,
            &QCheckBox::stateChanged,
            this,
            &DlgPrefEQ::slotUpdateGainAutoReset);
    connect(CheckBoxBypass, &QCheckBox::stateChanged, this, &DlgPrefEQ::slotBypass);

    connect(CheckBoxEqOnly,
            &QCheckBox::stateChanged,
            this,
            &DlgPrefEQ::slotPopulateDeckEffectSelectors);

    connect(CheckBoxSingleEqEffect,
            &QCheckBox::stateChanged,
            this,
            &DlgPrefEQ::slotSingleEqChecked);

    // Add drop down lists for current decks and connect num_decks control
    // to slotNumDecksChanged
    m_pNumDecks = new ControlProxy("[Master]", "num_decks", this);
    m_pNumDecks->connectValueChanged(this, &DlgPrefEQ::slotNumDecksChanged);
    slotNumDecksChanged(m_pNumDecks->get());

    setUpMasterEQ();

    loadSettings();
    slotUpdate();
    slotApply();
}

DlgPrefEQ::~DlgPrefEQ() {
    qDeleteAll(m_deckEqEffectSelectors);
    m_deckEqEffectSelectors.clear();

    qDeleteAll(m_deckQuickEffectSelectors);
    m_deckQuickEffectSelectors.clear();

    qDeleteAll(m_filterWaveformEnableCOs);
    m_filterWaveformEnableCOs.clear();
}

void DlgPrefEQ::slotNumDecksChanged(double numDecks) {
    int oldDecks = m_deckEqEffectSelectors.size();
    while (m_deckEqEffectSelectors.size() < static_cast<int>(numDecks)) {
        int deckNo = m_deckEqEffectSelectors.size() + 1;

        QLabel* label = new QLabel(QObject::tr("Deck %1 EQ Effect").
                             arg(deckNo), this);

        QString group = PlayerManager::groupForDeck(
                m_deckEqEffectSelectors.size());

        m_filterWaveformEnableCOs.append(
                new ControlObject(ConfigKey(group, "filterWaveformEnable")));
        m_filterWaveformEffectLoaded.append(false);

        // Create the drop down list for EQs
        QComboBox* eqComboBox = new QComboBox(this);
        m_deckEqEffectSelectors.append(eqComboBox);
        connect(eqComboBox,
                QOverload<int>::of(&QComboBox::currentIndexChanged),
                this,
                &DlgPrefEQ::slotEqEffectChangedOnDeck);

        // Create the drop down list for EQs
        QComboBox* quickEffectComboBox = new QComboBox(this);
        m_deckQuickEffectSelectors.append(quickEffectComboBox);
        connect(quickEffectComboBox,
                QOverload<int>::of(&QComboBox::currentIndexChanged),
                this,
                &DlgPrefEQ::slotQuickEffectChangedOnDeck);

        if (deckNo == 1) {
            m_firstSelectorLabel = label;
            if (CheckBoxEqOnly->isChecked()) {
                m_firstSelectorLabel->setText(QObject::tr("EQ Effect"));
            }
        }

        // Setup the GUI
        gridLayout_3->addWidget(label, deckNo, 0);
        gridLayout_3->addWidget(eqComboBox, deckNo, 1);
        gridLayout_3->addWidget(quickEffectComboBox, deckNo, 2);
        gridLayout_3->addItem(new QSpacerItem(
                40, 20, QSizePolicy::Expanding, QSizePolicy::Minimum),
                deckNo, 3, 1, 1);
    }
    slotPopulateDeckEffectSelectors();
    for (int i = oldDecks; i < static_cast<int>(numDecks); ++i) {
        // Set the configured effect for box and simpleBox or Bessel8 LV-Mix EQ
        // if none is configured
        QString group = PlayerManager::groupForDeck(i);
        QString configuredEffect = m_pConfig->getValue(ConfigKey(kConfigKey,
                "EffectForGroup_" + group), kDefaultEqId);
        int selectedEffectIndex = m_deckEqEffectSelectors[i]->findData(configuredEffect);
        if (selectedEffectIndex < 0) {
            selectedEffectIndex = m_deckEqEffectSelectors[i]->findData(kDefaultEqId);
            configuredEffect = kDefaultEqId;
        }
        m_deckEqEffectSelectors[i]->setCurrentIndex(selectedEffectIndex);
        m_filterWaveformEffectLoaded[i] = m_pEffectsManager->isEQ(configuredEffect);
        m_filterWaveformEnableCOs[i]->set(
                m_filterWaveformEffectLoaded[i] &&
                !CheckBoxBypass->checkState());

        QString configuredQuickEffect = m_pConfig->getValue(ConfigKey(kConfigKey,
                "QuickEffectForGroup_" + group), kDefaultQuickEffectId);
        int selectedQuickEffectIndex =
                m_deckQuickEffectSelectors[i]->findData(configuredQuickEffect);
        if (selectedQuickEffectIndex < 0) {
            selectedQuickEffectIndex =
                    m_deckEqEffectSelectors[i]->findData(kDefaultQuickEffectId);
            configuredEffect = kDefaultQuickEffectId;
        }
        m_deckQuickEffectSelectors[i]->setCurrentIndex(selectedQuickEffectIndex);
    }
    applySelections();
    slotSingleEqChecked(CheckBoxSingleEqEffect->isChecked());
}

static bool isMixingEQ(EffectManifest* pManifest) {
    return pManifest->isMixingEQ();
}

static bool isMasterEQ(EffectManifest* pManifest) {
    return pManifest->isMasterEQ();
}

static bool hasSuperKnobLinking(EffectManifest* pManifest) {
    for (const auto& pParameterManifest : pManifest->parameters()) {
        if (pParameterManifest->defaultLinkType() !=
            EffectManifestParameter::LinkType::NONE) {
            return true;
        }
    }
    return false;
}

void DlgPrefEQ::slotPopulateDeckEffectSelectors() {
    m_inSlotPopulateDeckEffectSelectors = true; // prevents a recursive call

    EffectsManager::EffectManifestFilterFnc filterEQ;
    if (CheckBoxEqOnly->isChecked()) {
        m_pConfig->set(ConfigKey(kConfigKey, kEqsOnly), QString("yes"));
        filterEQ = isMixingEQ;
    } else {
        m_pConfig->set(ConfigKey(kConfigKey, kEqsOnly), QString("no"));
        filterEQ = nullptr; // take all
    }

    const QList<EffectManifestPointer> availableEQEffects =
        m_pEffectsManager->getAvailableEffectManifestsFiltered(filterEQ);
    const QList<EffectManifestPointer> availableQuickEffects =
        m_pEffectsManager->getAvailableEffectManifestsFiltered(hasSuperKnobLinking);

    for (QComboBox* box : qAsConst(m_deckEqEffectSelectors)) {
        // Populate comboboxes with all available effects
        // Save current selection
        QString selectedEffectId = box->itemData(box->currentIndex()).toString();
        QString selectedEffectName = box->itemText(box->currentIndex());
        box->clear();
        int currentIndex = -1; // Nothing selected

        int i;
        for (i = 0; i < availableEQEffects.size(); ++i) {
            EffectManifestPointer pManifest = availableEQEffects.at(i);
            box->addItem(pManifest->name(), QVariant(pManifest->id()));
            if (selectedEffectId == pManifest->id()) {
                currentIndex = i;
            }
        }
        //: Displayed when no effect is selected
        box->addItem(tr("None"), QVariant(QString("")));
        if (selectedEffectId.isEmpty()) {
            currentIndex = availableEQEffects.size(); // selects "None"
        } else if (currentIndex < 0 && !selectedEffectName.isEmpty() ) {
            // current selection is not part of the new list
            // So we need to add it
            box->addItem(selectedEffectName, QVariant(selectedEffectId));
            currentIndex = i + 1;
        }
        box->setCurrentIndex(currentIndex);
    }

    for (QComboBox* box : qAsConst(m_deckQuickEffectSelectors)) {
        // Populate comboboxes with all available effects
        // Save current selection
        QString selectedEffectId = box->itemData(box->currentIndex()).toString();
        QString selectedEffectName = box->itemText(box->currentIndex());
        box->clear();
        int currentIndex = -1;// Nothing selected

        int i;
        for (i = 0; i < availableQuickEffects.size(); ++i) {
            EffectManifestPointer pManifest = availableQuickEffects.at(i);
            box->addItem(pManifest->name(), QVariant(pManifest->id()));
            if (selectedEffectId == pManifest->id()) {
                currentIndex = i;
            }
        }
        //: Displayed when no effect is selected
        box->addItem(tr("None"), QVariant(QString("")));
        if (selectedEffectId.isEmpty()) {
            currentIndex = availableQuickEffects.size(); // selects "None"
        } else if (currentIndex < 0 && !selectedEffectName.isEmpty()) {
            // current selection is not part of the new list
            // So we need to add it
            box->addItem(selectedEffectName, QVariant(selectedEffectId));
            currentIndex = i + 1;
        }
        box->setCurrentIndex(currentIndex);
    }

    m_inSlotPopulateDeckEffectSelectors = false;
}

void DlgPrefEQ::slotSingleEqChecked(int checked) {
    bool do_hide = static_cast<bool>(checked);
    m_pConfig->set(ConfigKey(kConfigKey, kSingleEq),
                   do_hide ? QString("yes") : QString("no"));
    for (int i = 2; i < m_deckEqEffectSelectors.size() + 1; ++i) {
        if (do_hide) {
            gridLayout_3->itemAtPosition(i, 0)->widget()->hide();
            gridLayout_3->itemAtPosition(i, 1)->widget()->hide();
            gridLayout_3->itemAtPosition(i, 2)->widget()->hide();
        } else {
            gridLayout_3->itemAtPosition(i, 0)->widget()->show();
            gridLayout_3->itemAtPosition(i, 1)->widget()->show();
            gridLayout_3->itemAtPosition(i, 2)->widget()->show();
        }
    }

    if (m_firstSelectorLabel != nullptr) {
        if (do_hide) {
            m_firstSelectorLabel->setText(QObject::tr("EQ Effect"));
        } else {
            m_firstSelectorLabel->setText(QObject::tr("Deck 1 EQ Effect"));
        }
    }

    applySelections();
}

QUrl DlgPrefEQ::helpUrl() const {
    return QUrl(MIXXX_MANUAL_EQ_URL);
}

void DlgPrefEQ::loadSettings() {
    QString highEqCourse = m_pConfig->getValueString(ConfigKey(kConfigKey, "HiEQFrequency"));
    QString highEqPrecise = m_pConfig->getValueString(ConfigKey(kConfigKey, "HiEQFrequencyPrecise"));
    QString lowEqCourse = m_pConfig->getValueString(ConfigKey(kConfigKey, "LoEQFrequency"));
    QString lowEqPrecise = m_pConfig->getValueString(ConfigKey(kConfigKey, "LoEQFrequencyPrecise"));
    m_bEqAutoReset = static_cast<bool>(m_pConfig->getValueString(
            ConfigKey(kConfigKey, "EqAutoReset")).toInt());
    CheckBoxEqAutoReset->setChecked(m_bEqAutoReset);
    m_bGainAutoReset = static_cast<bool>(m_pConfig->getValueString(
            ConfigKey(kConfigKey, "GainAutoReset")).toInt());
    CheckBoxGainAutoReset->setChecked(m_bGainAutoReset);
    CheckBoxBypass->setChecked(m_pConfig->getValue(
            ConfigKey(kConfigKey, kEnableEqs), QString("yes")) == "no");
    CheckBoxEqOnly->setChecked(m_pConfig->getValue(
            ConfigKey(kConfigKey, kEqsOnly), "yes") == "yes");
    CheckBoxSingleEqEffect->setChecked(m_pConfig->getValue(
            ConfigKey(kConfigKey, kSingleEq), "yes") == "yes");
    slotSingleEqChecked(CheckBoxSingleEqEffect->isChecked());

    double lowEqFreq = 0.0;
    double highEqFreq = 0.0;

    // Precise takes precedence over course.
    lowEqFreq = lowEqCourse.isEmpty() ? lowEqFreq : lowEqCourse.toDouble();
    lowEqFreq = lowEqPrecise.isEmpty() ? lowEqFreq : lowEqPrecise.toDouble();
    highEqFreq = highEqCourse.isEmpty() ? highEqFreq : highEqCourse.toDouble();
    highEqFreq = highEqPrecise.isEmpty() ? highEqFreq : highEqPrecise.toDouble();

    if (lowEqFreq == 0.0 || highEqFreq == 0.0 || lowEqFreq == highEqFreq) {
        setDefaultShelves();
        lowEqFreq = m_pConfig->getValueString(ConfigKey(kConfigKey, "LoEQFrequencyPrecise")).toDouble();
        highEqFreq = m_pConfig->getValueString(ConfigKey(kConfigKey, "HiEQFrequencyPrecise")).toDouble();
    }

    SliderHiEQ->setValue(
        getSliderPosition(highEqFreq,
                          SliderHiEQ->minimum(),
                          SliderHiEQ->maximum()));
    SliderLoEQ->setValue(
        getSliderPosition(lowEqFreq,
                          SliderLoEQ->minimum(),
                          SliderLoEQ->maximum()));

    if (m_pConfig->getValue(
            ConfigKey(kConfigKey, kEnableEqs), "yes") == "yes") {
        CheckBoxBypass->setChecked(false);
    }
}

void DlgPrefEQ::setDefaultShelves()
{
    m_pConfig->set(ConfigKey(kConfigKey, "HiEQFrequency"), ConfigValue(2500));
    m_pConfig->set(ConfigKey(kConfigKey, "LoEQFrequency"), ConfigValue(250));
    m_pConfig->set(ConfigKey(kConfigKey, "HiEQFrequencyPrecise"), ConfigValue(2500.0));
    m_pConfig->set(ConfigKey(kConfigKey, "LoEQFrequencyPrecise"), ConfigValue(250.0));
}

void DlgPrefEQ::slotResetToDefaults() {
    slotMasterEQToDefault();
    setDefaultShelves();
    foreach(QComboBox* pCombo, m_deckEqEffectSelectors) {
        pCombo->setCurrentIndex(
               pCombo->findData(kDefaultEqId));
    }
    foreach(QComboBox* pCombo, m_deckQuickEffectSelectors) {
        pCombo->setCurrentIndex(
               pCombo->findData(kDefaultQuickEffectId));
    }
    loadSettings();
    CheckBoxBypass->setChecked(false);
    CheckBoxEqOnly->setChecked(true);
    CheckBoxSingleEqEffect->setChecked(true);
    m_bEqAutoReset = false;
    CheckBoxEqAutoReset->setChecked(false);
    m_bGainAutoReset = false;
    CheckBoxGainAutoReset->setChecked(false);
    slotUpdate();
    slotApply();
}

void DlgPrefEQ::slotEqEffectChangedOnDeck(int effectIndex) {
    QComboBox* c = qobject_cast<QComboBox*>(sender());
    // Check if qobject_cast was successful
    if (c && !m_inSlotPopulateDeckEffectSelectors) {
        int deckNumber = m_deckEqEffectSelectors.indexOf(c);

        // If we are in single-effect mode and the first effect was changed,
        // change the others as well.
        if (deckNumber == 0 && CheckBoxSingleEqEffect->isChecked()) {
            for (int otherDeck = 1;
                    otherDeck < static_cast<int>(m_pNumDecks->get());
                    ++otherDeck) {
                QComboBox* box = m_deckEqEffectSelectors[otherDeck];
                box->setCurrentIndex(effectIndex);
            }
        }

        // This is required to remove a previous selected effect that does not
        // fit to the current ShowAllEffects checkbox
        slotPopulateDeckEffectSelectors();
    }
}

void DlgPrefEQ::slotQuickEffectChangedOnDeck(int effectIndex) {
    QComboBox* c = qobject_cast<QComboBox*>(sender());
    // Check if qobject_cast was successful
    if (c && !m_inSlotPopulateDeckEffectSelectors) {
        int deckNumber = m_deckQuickEffectSelectors.indexOf(c);

        // If we are in single-effect mode and the first effect was changed,
        // change the others as well.
        if (deckNumber == 0 && CheckBoxSingleEqEffect->isChecked()) {
            for (int otherDeck = 1;
                    otherDeck < static_cast<int>(m_pNumDecks->get());
                    ++otherDeck) {
                QComboBox* box = m_deckQuickEffectSelectors[otherDeck];
                box->setCurrentIndex(effectIndex);
            }
        }

        // This is required to remove a previous selected effect that does not
        // fit to the current ShowAllEffects checkbox
        slotPopulateDeckEffectSelectors();
    }
}

void DlgPrefEQ::applySelections() {
    if (m_inSlotPopulateDeckEffectSelectors) {
        return;
    }

    int deck = 0;
    QString firstEffectId;
    int firstEffectIndex = 0;
    for (QComboBox* box : qAsConst(m_deckEqEffectSelectors)) {
        QString effectId = box->itemData(box->currentIndex()).toString();
        if (deck == 0) {
            firstEffectId = effectId;
            firstEffectIndex = box->currentIndex();
        } else if (CheckBoxSingleEqEffect->isChecked()) {
            effectId = firstEffectId;
            box->setCurrentIndex(firstEffectIndex);
        }
        QString group = PlayerManager::groupForDeck(deck);

        // Only apply the effect if it changed -- so first interrogate the
        // loaded effect if any.
        bool need_load = true;
        if (m_pEQEffectRack->numEffectChainSlots() > deck) {
            // It's not correct to get a chainslot by index number -- get by
            // group name instead.
            EffectChainSlotPointer chainslot =
                    m_pEQEffectRack->getGroupEffectChainSlot(group);
            if (chainslot && chainslot->numSlots()) {
                EffectPointer effectpointer =
                        chainslot->getEffectSlot(0)->getEffect();
                if (effectpointer &&
                        effectpointer->getManifest()->id() == effectId) {
                    need_load = false;
                }
            }
        }
        if (need_load) {
            EffectPointer pEffect = m_pEffectsManager->instantiateEffect(effectId);
            m_pEQEffectRack->loadEffectToGroup(group, pEffect);
            m_pConfig->set(ConfigKey(kConfigKey, "EffectForGroup_" + group),
                    ConfigValue(effectId));
            m_filterWaveformEnableCOs[deck]->set(m_pEffectsManager->isEQ(effectId));

            // This is required to remove a previous selected effect that does not
            // fit to the current ShowAllEffects checkbox
            slotPopulateDeckEffectSelectors();
        }
        ++deck;
    }

    deck = 0;
    for (QComboBox* box : qAsConst(m_deckQuickEffectSelectors)) {
        QString effectId = box->itemData(box->currentIndex()).toString();
        QString group = PlayerManager::groupForDeck(deck);

        if (deck == 0) {
            firstEffectId = effectId;
            firstEffectIndex = box->currentIndex();
        } else if (CheckBoxSingleEqEffect->isChecked()) {
            effectId = firstEffectId;
            box->setCurrentIndex(firstEffectIndex);
        }

        // Only apply the effect if it changed -- so first interrogate the
        // loaded effect if any.
        bool need_load = true;
        if (m_pQuickEffectRack->numEffectChainSlots() > deck) {
            // It's not correct to get a chainslot by index number -- get by
            // group name instead.
            EffectChainSlotPointer chainslot =
                    m_pQuickEffectRack->getGroupEffectChainSlot(group);
            if (chainslot && chainslot->numSlots()) {
                EffectPointer effectpointer =
                        chainslot->getEffectSlot(0)->getEffect();
                if (effectpointer &&
                        effectpointer->getManifest()->id() == effectId) {
                    need_load = false;
                }
            }
        }
        if (need_load) {
            EffectPointer pEffect = m_pEffectsManager->instantiateEffect(effectId);
            m_pQuickEffectRack->loadEffectToGroup(group, pEffect);

            m_pConfig->set(ConfigKey(kConfigKey, "QuickEffectForGroup_" + group),
                    ConfigValue(effectId));

            // This is required to remove a previous selected effect that does not
            // fit to the current ShowAllEffects checkbox
            slotPopulateDeckEffectSelectors();
        }
        ++deck;
    }
}

void DlgPrefEQ::slotUpdateHiEQ() {
    if (SliderHiEQ->value() < SliderLoEQ->value())
    {
        SliderHiEQ->setValue(SliderLoEQ->value());
    }
    m_highEqFreq = getEqFreq(SliderHiEQ->value(),
                             SliderHiEQ->minimum(),
                             SliderHiEQ->maximum());
    validate_levels();
    if (m_highEqFreq < 1000) {
        TextHiEQ->setText( QString("%1 Hz").arg((int)m_highEqFreq));
    } else {
        TextHiEQ->setText( QString("%1 kHz").arg((int)m_highEqFreq / 1000.));
    }
    m_pConfig->set(ConfigKey(kConfigKey, "HiEQFrequency"),
                   ConfigValue(QString::number(static_cast<int>(m_highEqFreq))));
    m_pConfig->set(ConfigKey(kConfigKey, "HiEQFrequencyPrecise"),
                   ConfigValue(QString::number(m_highEqFreq, 'f')));

    slotApply();
}

void DlgPrefEQ::slotUpdateLoEQ() {
    if (SliderLoEQ->value() > SliderHiEQ->value())
    {
        SliderLoEQ->setValue(SliderHiEQ->value());
    }
    m_lowEqFreq = getEqFreq(SliderLoEQ->value(),
                            SliderLoEQ->minimum(),
                            SliderLoEQ->maximum());
    validate_levels();
    if (m_lowEqFreq < 1000) {
        TextLoEQ->setText(QString("%1 Hz").arg((int)m_lowEqFreq));
    } else {
        TextLoEQ->setText(QString("%1 kHz").arg((int)m_lowEqFreq / 1000.));
    }
    m_pConfig->set(ConfigKey(kConfigKey, "LoEQFrequency"),
                   ConfigValue(QString::number(static_cast<int>(m_lowEqFreq))));
    m_pConfig->set(ConfigKey(kConfigKey, "LoEQFrequencyPrecise"),
                   ConfigValue(QString::number(m_lowEqFreq, 'f')));

    slotApply();
}

void DlgPrefEQ::slotUpdateMasterEQParameter(int value) {
    EffectPointer effect(m_pEffectMasterEQ);
    if (!effect.isNull()) {
        QSlider* slider = qobject_cast<QSlider*>(sender());
        int index = slider->property("index").toInt();
        EffectParameter* param = effect->getKnobParameterForSlot(index);
        if (param) {
            double dValue = value / 100.0;
            param->setValue(dValue);
            QLabel* valueLabel = m_masterEQValues[index];
            QString valueText = QString::number(dValue);
            valueLabel->setText(valueText);

            m_pConfig->set(ConfigKey(kConfigKey,
                    QString("EffectForGroup_[Master]_parameter%1").arg(index + 1)),
                            ConfigValue(valueText));
        }
    }
}

int DlgPrefEQ::getSliderPosition(double eqFreq, int minValue, int maxValue) {
    if (eqFreq >= kFrequencyUpperLimit) {
        return maxValue;
    } else if (eqFreq <= kFrequencyLowerLimit) {
        return minValue;
    }
    double dsliderPos = (eqFreq - kFrequencyLowerLimit) / (kFrequencyUpperLimit-kFrequencyLowerLimit);
    dsliderPos = pow(dsliderPos, 1.0 / 4.0) * (maxValue - minValue) + minValue;
    return static_cast<int>(dsliderPos);
}

void DlgPrefEQ::slotApply() {
    m_COLoFreq.set(m_lowEqFreq);
    m_COHiFreq.set(m_highEqFreq);
    m_pConfig->set(ConfigKey(kConfigKey,"EqAutoReset"),
            ConfigValue(m_bEqAutoReset ? 1 : 0));
    m_pConfig->set(ConfigKey(kConfigKey,"GainAutoReset"),
        ConfigValue(m_bGainAutoReset ? 1 : 0));
    applySelections();
}

// supposed to set the widgets to match internal state
void DlgPrefEQ::slotUpdate() {
    slotUpdateLoEQ();
    slotUpdateHiEQ();
    slotPopulateDeckEffectSelectors();
    CheckBoxEqAutoReset->setChecked(m_bEqAutoReset);
    CheckBoxGainAutoReset->setChecked(m_bGainAutoReset);
}

void DlgPrefEQ::slotUpdateEqAutoReset(int i) {
    m_bEqAutoReset = static_cast<bool>(i);
}

void DlgPrefEQ::slotUpdateGainAutoReset(int i) {
    m_bGainAutoReset = static_cast<bool>(i);
}

void DlgPrefEQ::slotBypass(int state) {
    if (state) {
        m_pConfig->set(ConfigKey(kConfigKey, kEnableEqs), QString("no"));
        // Disable effect processing for all decks by setting the appropriate
        // controls to 0 ("[EqualizerRackX_EffectUnitDeck_Effect1],enable")
        int deck = 0;
        for (const auto& box : qAsConst(m_deckEqEffectSelectors)) {
            QString group = getEQEffectGroupForDeck(deck);
            ControlObject::set(ConfigKey(group, "enabled"), 0);
            m_filterWaveformEnableCOs[deck]->set(0);
            deck++;
            box->setEnabled(false);
        }
    } else {
        m_pConfig->set(ConfigKey(kConfigKey, kEnableEqs), QString("yes"));
        // Enable effect processing for all decks by setting the appropriate
        // controls to 1 ("[EqualizerRackX_EffectUnitDeck_Effect1],enable")
        int deck = 0;
        for (const auto& box : qAsConst(m_deckEqEffectSelectors)) {
            QString group = getEQEffectGroupForDeck(deck);
            ControlObject::set(ConfigKey(group, "enabled"), 1);
            m_filterWaveformEnableCOs[deck]->set(m_filterWaveformEffectLoaded[deck]);
            deck++;
            box->setEnabled(true);
        }
    }

    slotApply();
}

void DlgPrefEQ::setUpMasterEQ() {
    connect(pbResetMasterEq, &QAbstractButton::clicked, this, &DlgPrefEQ::slotMasterEQToDefault);

    connect(comboBoxMasterEq,
            QOverload<int>::of(&QComboBox::currentIndexChanged),
            this,
            &DlgPrefEQ::slotMasterEqEffectChanged);

    QString configuredEffect = m_pConfig->getValue(ConfigKey(kConfigKey,
            "EffectForGroup_[Master]"), kDefaultMasterEqId);

    const QList<EffectManifestPointer> availableMasterEQEffects =
        m_pEffectsManager->getAvailableEffectManifestsFiltered(isMasterEQ);

    for (const auto& pManifest : availableMasterEQEffects) {
        comboBoxMasterEq->addItem(pManifest->name(), QVariant(pManifest->id()));
    }
    //: Displayed when no effect is selected
    comboBoxMasterEq->addItem(tr("None"), QVariant());

    int masterEqIndex = comboBoxMasterEq->findData(configuredEffect);
    if (masterEqIndex < 0) {
        masterEqIndex = availableMasterEQEffects.size(); // selects "None"
    }
    comboBoxMasterEq->setCurrentIndex(masterEqIndex);

    // Load parameters from preferences:
    EffectPointer effect(m_pEffectMasterEQ);
    if (!effect.isNull()) {
        int knobNum = effect->numKnobParameters();
        for (int i = 0; i < knobNum; i++) {
            EffectParameter* param = effect->getKnobParameterForSlot(i);
            if (param) {
                QString strValue = m_pConfig->getValueString(ConfigKey(kConfigKey,
                        QString("EffectForGroup_[Master]_parameter%1").arg(i + 1)));
                bool ok;
                double value = strValue.toDouble(&ok);
                if (ok) {
                    setMasterEQParameter(i, value);
                }
            }
        }
    }
}

void DlgPrefEQ::slotMasterEqEffectChanged(int effectIndex) {
    // clear parameters view first
    qDeleteAll(m_masterEQSliders);
    m_masterEQSliders.clear();
    qDeleteAll(m_masterEQValues);
    m_masterEQValues.clear();
    qDeleteAll(m_masterEQLabels);
    m_masterEQLabels.clear();

    QString effectId = comboBoxMasterEq->itemData(effectIndex).toString();

    if (effectId.isNull()) {
        pbResetMasterEq->hide();
    } else {
        pbResetMasterEq->show();
    }

    EffectChainSlotPointer pChainSlot = m_pOutputEffectRack->getEffectChainSlot(0);

    if (pChainSlot) {
        EffectChainPointer pChain = pChainSlot->getEffectChain();
        VERIFY_OR_DEBUG_ASSERT(pChain) {
            pChain = pChainSlot->getOrCreateEffectChain(m_pEffectsManager.get());
        }
        EffectPointer pEffect = m_pEffectsManager->instantiateEffect(effectId);
        pChain->replaceEffect(0, pEffect);

        if (pEffect) {
            pEffect->setEnabled(true);
            m_pEffectMasterEQ = pEffect;

            int knobNum = pEffect->numKnobParameters();

            // Create and set up Master EQ's sliders
            int i;
            for (i = 0; i < knobNum; i++) {
                EffectParameter* param = pEffect->getKnobParameterForSlot(i);
                if (param) {
                    // Setup Label
                    QLabel* centerFreqLabel = new QLabel(this);
                    QString labelText = param->manifest()->name();
                    m_masterEQLabels.append(centerFreqLabel);
                    centerFreqLabel->setText(labelText);
                    slidersGridLayout->addWidget(centerFreqLabel, 0, i + 1, Qt::AlignCenter);

                    QSlider* slider = new QSlider(this);
                    slider->setMinimum(static_cast<int>(param->getMinimum() * 100));
                    slider->setMaximum(static_cast<int>(param->getMaximum() * 100));
                    slider->setSingleStep(1);
                    slider->setValue(static_cast<int>(param->getDefault() * 100));
                    slider->setMinimumHeight(90);
                    // Set the index as a property because we need it inside slotUpdateFilter()
                    slider->setProperty("index", QVariant(i));
                    slidersGridLayout->addWidget(slider, 1, i + 1, Qt::AlignCenter);
                    m_masterEQSliders.append(slider);
                    connect(slider,
                            &QAbstractSlider::sliderMoved,
                            this,
                            &DlgPrefEQ::slotUpdateMasterEQParameter);

                    QLabel* valueLabel = new QLabel(this);
                    m_masterEQValues.append(valueLabel);
                    QString valueText = QString::number((double)slider->value() / 100);
                    valueLabel->setText(valueText);
                    slidersGridLayout->addWidget(valueLabel, 2, i + 1, Qt::AlignCenter);

                }
            }
        }
    }

    // Update the configured effect for the current QComboBox
    m_pConfig->set(ConfigKey(kConfigKey, "EffectForGroup_[Master]"),
            ConfigValue(effectId));
}

double DlgPrefEQ::getEqFreq(int sliderVal, int minValue, int maxValue) {
    // We're mapping f(x) = x^4 onto the range kFrequencyLowerLimit,
    // kFrequencyUpperLimit with x [minValue, maxValue]. First translate x into
    // [0.0, 1.0], raise it to the 4th power, and then scale the result from
    // [0.0, 1.0] to [kFrequencyLowerLimit, kFrequencyUpperLimit].
    double normValue = static_cast<double>(sliderVal - minValue) /
            (maxValue - minValue);
    // Use a non-linear mapping between slider and frequency.
    normValue = normValue * normValue * normValue * normValue;
    double result = normValue * (kFrequencyUpperLimit - kFrequencyLowerLimit) +
            kFrequencyLowerLimit;
    return result;
}

void DlgPrefEQ::validate_levels() {
    m_highEqFreq = math_clamp<double>(m_highEqFreq, kFrequencyLowerLimit,
                                      kFrequencyUpperLimit);
    m_lowEqFreq = math_clamp<double>(m_lowEqFreq, kFrequencyLowerLimit,
                                     kFrequencyUpperLimit);
    if (m_lowEqFreq == m_highEqFreq) {
        if (m_lowEqFreq == kFrequencyLowerLimit) {
            ++m_highEqFreq;
        } else if (m_highEqFreq == kFrequencyUpperLimit) {
            --m_lowEqFreq;
        } else {
            ++m_highEqFreq;
        }
    }
}

QString DlgPrefEQ::getEQEffectGroupForDeck(int deck) const {
    // The EQ effect is loaded in effect slot 0.
    if (m_pEQEffectRack) {
        return m_pEQEffectRack->formatEffectSlotGroupString(
            0, PlayerManager::groupForDeck(deck));
    }
    return QString();
}

QString DlgPrefEQ::getQuickEffectGroupForDeck(int deck) const {
    // The quick effect is loaded in effect slot 0.
    if (m_pQuickEffectRack) {
        return m_pQuickEffectRack->formatEffectSlotGroupString(
            0, PlayerManager::groupForDeck(deck));
    }
    return QString();
}

void DlgPrefEQ::slotMasterEQToDefault() {
    EffectPointer effect(m_pEffectMasterEQ);
    if (!effect.isNull()) {
        int knobNum = effect->numKnobParameters();
        for (int i = 0; i < knobNum; i++) {
            EffectParameter* param = effect->getKnobParameterForSlot(i);
            if (param) {
                double defaultValue = param->getDefault();
                setMasterEQParameter(i, defaultValue);
            }
        }
    }
}

void DlgPrefEQ::setMasterEQParameter(int i, double value) {
    EffectPointer effect(m_pEffectMasterEQ);
    if (!effect.isNull()) {
        EffectParameter* param = effect->getKnobParameterForSlot(i);
        if (param) {
            param->setValue(value);
            m_masterEQSliders[i]->setValue(static_cast<int>(value * 100));

            QLabel* valueLabel = m_masterEQValues[i];
            QString valueText = QString::number(value);
            valueLabel->setText(valueText);

            m_pConfig->set(ConfigKey(kConfigKey,
                    QString("EffectForGroup_[Master]_parameter%1").arg(i + 1)),
                            ConfigValue(valueText));
        }
    }
}<|MERGE_RESOLUTION|>--- conflicted
+++ resolved
@@ -27,14 +27,10 @@
 const int kFrequencyUpperLimit = 20050;
 const int kFrequencyLowerLimit = 16;
 
-<<<<<<< HEAD
 DlgPrefEQ::DlgPrefEQ(
         QWidget* pParent,
         std::shared_ptr<EffectsManager> pEffectsManager,
         UserSettingsPointer pConfig)
-=======
-DlgPrefEQ::DlgPrefEQ(QWidget* pParent, EffectsManager* pEffectsManager, UserSettingsPointer pConfig)
->>>>>>> 72b91833
         : DlgPreferencePage(pParent),
           m_COLoFreq(kConfigKey, "LoEQFrequency"),
           m_COHiFreq(kConfigKey, "HiEQFrequency"),
