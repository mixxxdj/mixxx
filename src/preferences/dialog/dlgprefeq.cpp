#include "preferences/dialog/dlgprefeq.h"

#include <QHBoxLayout>
#include <QString>
#include <QWidget>

#include "control/controlobject.h"
#include "control/controlproxy.h"
#include "defs_urls.h"
#include "effects/backends/builtin/biquadfullkilleqeffect.h"
#include "effects/effectslot.h"
#include "effects/specialeffectchains.h"
#include "mixer/playermanager.h"
#include "moc_dlgprefeq.cpp"

namespace {
const QString kConfigKey = "[Mixer Profile]";
const QString kConfigKeyPrefix = "EffectForGroup_";
const QString kEnableEqs = "EnableEQs";
const QString kEqsOnly = "EQsOnly";
const QString kSingleEq = "SingleEQEffect";
const QString kDefaultEqId = BiquadFullKillEQEffect::getId() + " Built-in";
const QString kDefaultMasterEqId = QString();

const int kFrequencyUpperLimit = 20050;
const int kFrequencyLowerLimit = 16;

<<<<<<< HEAD
static bool isMixingEQ(EffectManifest* pManifest) {
    return pManifest->isMixingEQ();
}

static bool isMasterEQ(EffectManifest* pManifest) {
    return pManifest->isMasterEQ();
}
} // anonymous namespace

DlgPrefEQ::DlgPrefEQ(QWidget* pParent, EffectsManager* pEffectsManager, UserSettingsPointer pConfig)
=======
DlgPrefEQ::DlgPrefEQ(
        QWidget* pParent,
        std::shared_ptr<EffectsManager> pEffectsManager,
        UserSettingsPointer pConfig)
>>>>>>> 3c9435da
        : DlgPreferencePage(pParent),
          m_COLoFreq(kConfigKey, "LoEQFrequency"),
          m_COHiFreq(kConfigKey, "HiEQFrequency"),
          m_pConfig(pConfig),
          m_lowEqFreq(0.0),
          m_highEqFreq(0.0),
          m_pEffectsManager(pEffectsManager),
          m_pBackendManager(pEffectsManager->getBackendManager()),
          m_firstSelectorLabel(NULL),
          m_pNumDecks(NULL),
          m_inSlotPopulateDeckEffectSelectors(false),
          m_bEqAutoReset(false),
          m_bGainAutoReset(false) {
    setupUi(this);
    // Connection
    connect(SliderHiEQ, &QSlider::valueChanged, this, &DlgPrefEQ::slotUpdateHiEQ);
    connect(SliderHiEQ, &QSlider::sliderMoved, this, &DlgPrefEQ::slotUpdateHiEQ);
    connect(SliderHiEQ, &QSlider::sliderReleased, this, &DlgPrefEQ::slotUpdateHiEQ);

    connect(SliderLoEQ, &QSlider::valueChanged, this, &DlgPrefEQ::slotUpdateLoEQ);
    connect(SliderLoEQ, &QSlider::sliderMoved, this, &DlgPrefEQ::slotUpdateLoEQ);
    connect(SliderLoEQ, &QSlider::sliderReleased, this, &DlgPrefEQ::slotUpdateLoEQ);

    connect(CheckBoxEqAutoReset, &QCheckBox::stateChanged, this, &DlgPrefEQ::slotUpdateEqAutoReset);
    connect(CheckBoxGainAutoReset,
            &QCheckBox::stateChanged,
            this,
            &DlgPrefEQ::slotUpdateGainAutoReset);
    connect(CheckBoxBypass, &QCheckBox::stateChanged, this, &DlgPrefEQ::slotBypass);

    connect(CheckBoxEqOnly,
            &QCheckBox::stateChanged,
            this,
            &DlgPrefEQ::slotPopulateDeckEffectSelectors);

    connect(CheckBoxSingleEqEffect,
            &QCheckBox::stateChanged,
            this,
            &DlgPrefEQ::slotSingleEqChecked);

    // Add drop down lists for current decks and connect num_decks control
    // to slotNumDecksChanged
    m_pNumDecks = new ControlProxy("[Master]", "num_decks", this);
    m_pNumDecks->connectValueChanged(this, &DlgPrefEQ::slotNumDecksChanged);
    slotNumDecksChanged(m_pNumDecks->get());

    setUpMasterEQ();

    loadSettings();
    slotUpdate();
    slotApply();
}

DlgPrefEQ::~DlgPrefEQ() {
    qDeleteAll(m_deckEqEffectSelectors);
    m_deckEqEffectSelectors.clear();
}

void DlgPrefEQ::slotNumDecksChanged(double numDecks) {
    int oldDecks = m_deckEqEffectSelectors.size();
    while (m_deckEqEffectSelectors.size() < static_cast<int>(numDecks)) {
        int deckNo = m_deckEqEffectSelectors.size() + 1;

        QLabel* label = new QLabel(QObject::tr("Deck %1 EQ Effect").arg(deckNo), this);

        // Create the drop down list for EQs
        QComboBox* eqComboBox = new QComboBox(this);
        m_deckEqEffectSelectors.append(eqComboBox);
        connect(eqComboBox,
                QOverload<int>::of(&QComboBox::currentIndexChanged),
                this,
                &DlgPrefEQ::slotEffectChangedOnDeck);

        if (deckNo == 1) {
            m_firstSelectorLabel = label;
            if (CheckBoxEqOnly->isChecked()) {
                m_firstSelectorLabel->setText(QObject::tr("EQ Effect"));
            }
        }

        // Setup the GUI
        gridLayout_3->addWidget(label, deckNo, 0);
        gridLayout_3->addWidget(eqComboBox, deckNo, 1);
        gridLayout_3->addItem(new QSpacerItem(
                                      40, 20, QSizePolicy::Expanding, QSizePolicy::Minimum),
                deckNo,
                3,
                1,
                1);
    }
    slotPopulateDeckEffectSelectors();
    for (int i = oldDecks; i < static_cast<int>(numDecks); ++i) {
        // Set the configured effect for box and simpleBox or default
        // if none is configured
        QString group = PlayerManager::groupForDeck(i);
        QString configuredEffect = m_pConfig->getValue(ConfigKey(kConfigKey,
                                                               kConfigKeyPrefix + group),
                kDefaultEqId);

        const EffectManifestPointer pEQManifest =
                m_pBackendManager->getManifestFromUniqueId(configuredEffect);

        int selectedEQEffectIndex = 0;
        if (pEQManifest) {
            selectedEQEffectIndex = m_deckEqEffectSelectors[i]->findData(
                    QVariant(pEQManifest->uniqueId()));
        } else {
            // Select "None"
            selectedEQEffectIndex = m_deckEqEffectSelectors[i]->count() - 1;
        }

        m_deckEqEffectSelectors[i]->setCurrentIndex(selectedEQEffectIndex);
    }
    applySelections();
    slotSingleEqChecked(CheckBoxSingleEqEffect->isChecked());
}

void DlgPrefEQ::slotPopulateDeckEffectSelectors() {
    m_inSlotPopulateDeckEffectSelectors = true; // prevents a recursive call

    EffectManifestFilterFnc filterEQ;
    if (CheckBoxEqOnly->isChecked()) {
        m_pConfig->set(ConfigKey(kConfigKey, kEqsOnly), QString("yes"));
        filterEQ = isMixingEQ;
    } else {
        m_pConfig->set(ConfigKey(kConfigKey, kEqsOnly), QString("no"));
        filterEQ = nullptr; // take all
    }

    populateDeckBoxList(m_deckEqEffectSelectors, filterEQ);

    m_inSlotPopulateDeckEffectSelectors = false;
}

void DlgPrefEQ::populateDeckBoxList(
        const QList<QComboBox*>& boxList,
        EffectManifestFilterFnc filterFunc) {
    const QList<EffectManifestPointer> pManifestList = getFilteredManifests(filterFunc);
    for (QComboBox* box : boxList) {
        // Populate comboboxes with all available effects
        // Save current selection
        const EffectManifestPointer pCurrentlySelectedManifest =
                m_pBackendManager->getManifestFromUniqueId(
                        box->itemData(box->currentIndex()).toString());

        box->clear();
        int currentIndex = -1; // Nothing selected

        int i = 0;
        for (const auto& pManifest : pManifestList) {
            box->addItem(pManifest->name(), QVariant(pManifest->uniqueId()));
            if (pCurrentlySelectedManifest &&
                    pCurrentlySelectedManifest.data() == pManifest.data()) {
                currentIndex = i;
            }
            ++i;
        }
        //: Displayed when no effect is selected
        box->addItem(tr("None"), QVariant());
        if (pCurrentlySelectedManifest == nullptr) {
            currentIndex = box->count() - 1; // selects "None"
        } else if (currentIndex < 0) {
            // current selection is not part of the new list
            // So we need to add it
            box->addItem(pCurrentlySelectedManifest->shortName(),
                    QVariant(pCurrentlySelectedManifest->uniqueId()));
            currentIndex = i + 1;
        }
        box->setCurrentIndex(currentIndex);
    }
}

void DlgPrefEQ::slotSingleEqChecked(int checked) {
    bool do_hide = static_cast<bool>(checked);
    m_pConfig->set(ConfigKey(kConfigKey, kSingleEq),
            do_hide ? QString("yes") : QString("no"));
    int deck1EQIndex = m_deckEqEffectSelectors.at(0)->currentIndex();
    for (int i = 2; i < m_deckEqEffectSelectors.size() + 1; ++i) {
        if (do_hide) {
            m_deckEqEffectSelectors.at(i - 1)->setCurrentIndex(deck1EQIndex);
            gridLayout_3->itemAtPosition(i, 0)->widget()->hide();
            gridLayout_3->itemAtPosition(i, 1)->widget()->hide();
        } else {
            gridLayout_3->itemAtPosition(i, 0)->widget()->show();
            gridLayout_3->itemAtPosition(i, 1)->widget()->show();
        }
    }

    if (m_firstSelectorLabel != NULL) {
        if (do_hide) {
            m_firstSelectorLabel->setText(QObject::tr("EQ Effect"));
        } else {
            m_firstSelectorLabel->setText(QObject::tr("Deck 1 EQ Effect"));
        }
    }

    applySelections();
}

QUrl DlgPrefEQ::helpUrl() const {
    return QUrl(MIXXX_MANUAL_EQ_URL);
}

void DlgPrefEQ::loadSettings() {
    QString highEqCourse = m_pConfig->getValueString(ConfigKey(kConfigKey, "HiEQFrequency"));
    QString highEqPrecise = m_pConfig->getValueString(ConfigKey(kConfigKey, "HiEQFrequencyPrecise"));
    QString lowEqCourse = m_pConfig->getValueString(ConfigKey(kConfigKey, "LoEQFrequency"));
    QString lowEqPrecise = m_pConfig->getValueString(ConfigKey(kConfigKey, "LoEQFrequencyPrecise"));
    m_bEqAutoReset = static_cast<bool>(m_pConfig->getValueString(
                                                        ConfigKey(kConfigKey, "EqAutoReset"))
                                               .toInt());
    CheckBoxEqAutoReset->setChecked(m_bEqAutoReset);
    m_bGainAutoReset = static_cast<bool>(m_pConfig->getValueString(
                                                          ConfigKey(kConfigKey, "GainAutoReset"))
                                                 .toInt());
    CheckBoxGainAutoReset->setChecked(m_bGainAutoReset);
    CheckBoxBypass->setChecked(m_pConfig->getValue(
                                       ConfigKey(kConfigKey, kEnableEqs), QString("yes")) == "no");
    CheckBoxEqOnly->setChecked(m_pConfig->getValue(
                                       ConfigKey(kConfigKey, kEqsOnly), "yes") == "yes");
    CheckBoxSingleEqEffect->setChecked(m_pConfig->getValue(
                                               ConfigKey(kConfigKey, kSingleEq), "yes") == "yes");
    slotSingleEqChecked(CheckBoxSingleEqEffect->isChecked());

    double lowEqFreq = 0.0;
    double highEqFreq = 0.0;

    // Precise takes precedence over course.
    lowEqFreq = lowEqCourse.isEmpty() ? lowEqFreq : lowEqCourse.toDouble();
    lowEqFreq = lowEqPrecise.isEmpty() ? lowEqFreq : lowEqPrecise.toDouble();
    highEqFreq = highEqCourse.isEmpty() ? highEqFreq : highEqCourse.toDouble();
    highEqFreq = highEqPrecise.isEmpty() ? highEqFreq : highEqPrecise.toDouble();

    if (lowEqFreq == 0.0 || highEqFreq == 0.0 || lowEqFreq == highEqFreq) {
        setDefaultShelves();
        lowEqFreq = m_pConfig->getValueString(ConfigKey(kConfigKey, "LoEQFrequencyPrecise")).toDouble();
        highEqFreq = m_pConfig->getValueString(ConfigKey(kConfigKey, "HiEQFrequencyPrecise")).toDouble();
    }

    SliderHiEQ->setValue(
            getSliderPosition(highEqFreq,
                    SliderHiEQ->minimum(),
                    SliderHiEQ->maximum()));
    SliderLoEQ->setValue(
            getSliderPosition(lowEqFreq,
                    SliderLoEQ->minimum(),
                    SliderLoEQ->maximum()));

    if (m_pConfig->getValue(
                ConfigKey(kConfigKey, kEnableEqs), "yes") == "yes") {
        CheckBoxBypass->setChecked(false);
    }
}

void DlgPrefEQ::setDefaultShelves() {
    m_pConfig->set(ConfigKey(kConfigKey, "HiEQFrequency"), ConfigValue(2500));
    m_pConfig->set(ConfigKey(kConfigKey, "LoEQFrequency"), ConfigValue(250));
    m_pConfig->set(ConfigKey(kConfigKey, "HiEQFrequencyPrecise"), ConfigValue(2500.0));
    m_pConfig->set(ConfigKey(kConfigKey, "LoEQFrequencyPrecise"), ConfigValue(250.0));
}

void DlgPrefEQ::slotResetToDefaults() {
    slotMasterEQToDefault();
    setDefaultShelves();
    for (QComboBox* pCombo : std::as_const(m_deckEqEffectSelectors)) {
        pCombo->setCurrentIndex(
                pCombo->findData(kDefaultEqId));
    }
    loadSettings();
    CheckBoxBypass->setChecked(false);
    CheckBoxEqOnly->setChecked(true);
    CheckBoxSingleEqEffect->setChecked(true);
    CheckBoxEqAutoReset->setChecked(m_bEqAutoReset);
    CheckBoxGainAutoReset->setChecked(m_bGainAutoReset);
    slotUpdate();
    slotApply();
}

void DlgPrefEQ::slotEffectChangedOnDeck(int effectIndex) {
    QComboBox* c = qobject_cast<QComboBox*>(sender());
    // Check if qobject_cast was successful
    if (!c || m_inSlotPopulateDeckEffectSelectors) {
        return;
    }

    QList<QComboBox*>* pBoxList = &m_deckEqEffectSelectors;
    int deckNumber = pBoxList->indexOf(c);
    // If we are in single-effect mode and the first effect was changed,
    // change the others as well.
    if (deckNumber == 0 && CheckBoxSingleEqEffect->isChecked()) {
        for (int otherDeck = 1;
                otherDeck < static_cast<int>(m_pNumDecks->get());
                ++otherDeck) {
            QComboBox* box = (*pBoxList)[otherDeck];
            box->setCurrentIndex(effectIndex);
        }
    }

    // This is required to remove a previous selected effect that does not
    // fit to the current ShowAllEffects checkbox
    slotPopulateDeckEffectSelectors();
}

void DlgPrefEQ::applySelections() {
    if (m_inSlotPopulateDeckEffectSelectors) {
        return;
    }

    applySelectionsToDecks();
}

void DlgPrefEQ::applySelectionsToDecks() {
    int deck = 0;
    for (QComboBox* box : std::as_const(m_deckEqEffectSelectors)) {
        const EffectManifestPointer pManifest =
                m_pBackendManager->getManifestFromUniqueId(
                        box->itemData(box->currentIndex()).toString());

        QString group = PlayerManager::groupForDeck(deck);

        bool needLoad = true;
        bool startingUp = (m_eqIndiciesOnUpdate.size() < (deck + 1));
        if (!startingUp) {
            needLoad = (box->currentIndex() != m_eqIndiciesOnUpdate[deck]);
        }
        if (needLoad) {
            auto pChainSlot = m_pEffectsManager->getEqualizerEffectChain(group);
            auto pEffectSlot = pChainSlot->getEffectSlot(0);
            pEffectSlot->loadEffectWithDefaults(pManifest);
            if (pManifest && pManifest->isMixingEQ()) {
                pChainSlot->setFilterWaveform(true);
            }

            if (!startingUp) {
                m_eqIndiciesOnUpdate[deck] = box->currentIndex();
            }

            QString configString;
            if (pManifest) {
                configString = pManifest->uniqueId();
            }
            m_pConfig->set(ConfigKey(kConfigKey, kConfigKeyPrefix + group),
                    configString);

            // This is required to remove a previous selected effect that does not
            // fit to the current ShowAllEffects checkbox
            slotPopulateDeckEffectSelectors();
        }
        ++deck;
    }
}

void DlgPrefEQ::slotUpdateHiEQ() {
    if (SliderHiEQ->value() < SliderLoEQ->value()) {
        SliderHiEQ->setValue(SliderLoEQ->value());
    }
    m_highEqFreq = getEqFreq(SliderHiEQ->value(),
            SliderHiEQ->minimum(),
            SliderHiEQ->maximum());
    validate_levels();
    if (m_highEqFreq < 1000) {
        TextHiEQ->setText(QString("%1 Hz").arg((int)m_highEqFreq));
    } else {
        TextHiEQ->setText(QString("%1 kHz").arg((int)m_highEqFreq / 1000.));
    }
    m_pConfig->set(ConfigKey(kConfigKey, "HiEQFrequency"),
            ConfigValue(QString::number(static_cast<int>(m_highEqFreq))));
    m_pConfig->set(ConfigKey(kConfigKey, "HiEQFrequencyPrecise"),
            ConfigValue(QString::number(m_highEqFreq, 'f')));

    slotApply();
}

void DlgPrefEQ::slotUpdateLoEQ() {
    if (SliderLoEQ->value() > SliderHiEQ->value()) {
        SliderLoEQ->setValue(SliderHiEQ->value());
    }
    m_lowEqFreq = getEqFreq(SliderLoEQ->value(),
            SliderLoEQ->minimum(),
            SliderLoEQ->maximum());
    validate_levels();
    if (m_lowEqFreq < 1000) {
        TextLoEQ->setText(QString("%1 Hz").arg((int)m_lowEqFreq));
    } else {
        TextLoEQ->setText(QString("%1 kHz").arg((int)m_lowEqFreq / 1000.));
    }
    m_pConfig->set(ConfigKey(kConfigKey, "LoEQFrequency"),
            ConfigValue(QString::number(static_cast<int>(m_lowEqFreq))));
    m_pConfig->set(ConfigKey(kConfigKey, "LoEQFrequencyPrecise"),
            ConfigValue(QString::number(m_lowEqFreq, 'f')));

    slotApply();
}

void DlgPrefEQ::slotUpdateMasterEQParameter(int value) {
    EffectSlotPointer pEffectSlot(m_pEffectMasterEQ);
    if (!pEffectSlot.isNull()) {
        QSlider* slider = qobject_cast<QSlider*>(sender());
        int index = slider->property("index").toInt();
        auto pParameterSlot = pEffectSlot->getEffectParameterSlot(
                EffectManifestParameter::ParameterType::KNOB, index);

        if (pParameterSlot->isLoaded()) {
            double dValue = value / 100.0;
            pParameterSlot->slotParameterValueChanged(dValue);
            QLabel* valueLabel = m_masterEQValues[index];
            QString valueText = QString::number(dValue);
            valueLabel->setText(valueText);

            m_pConfig->set(ConfigKey(kConfigKey,
                                   QString("EffectForGroup_[Master]_parameter%1").arg(index + 1)),
                    ConfigValue(valueText));
        }
    }
}

int DlgPrefEQ::getSliderPosition(double eqFreq, int minValue, int maxValue) {
    if (eqFreq >= kFrequencyUpperLimit) {
        return maxValue;
    } else if (eqFreq <= kFrequencyLowerLimit) {
        return minValue;
    }
    double dsliderPos = (eqFreq - kFrequencyLowerLimit) /
            (kFrequencyUpperLimit - kFrequencyLowerLimit);
    dsliderPos = pow(dsliderPos, 1.0 / 4.0) * (maxValue - minValue) + minValue;
    return static_cast<int>(dsliderPos);
}

void DlgPrefEQ::slotApply() {
    m_COLoFreq.set(m_lowEqFreq);
    m_COHiFreq.set(m_highEqFreq);
    m_pConfig->set(ConfigKey(kConfigKey, "EqAutoReset"),
            ConfigValue(m_bEqAutoReset ? 1 : 0));
    m_pConfig->set(ConfigKey(kConfigKey, "GainAutoReset"),
            ConfigValue(m_bGainAutoReset ? 1 : 0));
    applySelections();
}

// supposed to set the widgets to match internal state
void DlgPrefEQ::slotUpdate() {
    slotUpdateLoEQ();
    slotUpdateHiEQ();
    slotPopulateDeckEffectSelectors();
    CheckBoxEqAutoReset->setChecked(m_bEqAutoReset);
    CheckBoxGainAutoReset->setChecked(m_bGainAutoReset);

    m_eqIndiciesOnUpdate.clear();
    for (const auto& box : std::as_const(m_deckEqEffectSelectors)) {
        m_eqIndiciesOnUpdate.append(box->currentIndex());
    }
}

void DlgPrefEQ::slotUpdateEqAutoReset(int i) {
    m_bEqAutoReset = static_cast<bool>(i);
}

void DlgPrefEQ::slotUpdateGainAutoReset(int i) {
    m_bGainAutoReset = static_cast<bool>(i);
}

void DlgPrefEQ::slotBypass(int state) {
    if (state) {
        m_pConfig->set(ConfigKey(kConfigKey, kEnableEqs), QString("no"));
        // Disable effect processing for all decks by setting the appropriate
        // controls to 0 ("[EqualizerRackX_EffectUnitDeck_Effect1],enable")
        int deck = 0;
        for (const auto& box : std::as_const(m_deckEqEffectSelectors)) {
            QString group = getEQEffectGroupForDeck(deck);
            ControlObject::set(ConfigKey(group, "enabled"), 0);
            deck++;
            box->setEnabled(false);
        }
    } else {
        m_pConfig->set(ConfigKey(kConfigKey, kEnableEqs), QString("yes"));
        // Enable effect processing for all decks by setting the appropriate
        // controls to 1 ("[EqualizerRackX_EffectUnitDeck_Effect1],enable")
        int deck = 0;
        for (const auto& box : std::as_const(m_deckEqEffectSelectors)) {
            QString group = getEQEffectGroupForDeck(deck);
            ControlObject::set(ConfigKey(group, "enabled"), 1);
            deck++;
            box->setEnabled(true);
        }
    }

    slotApply();
}

void DlgPrefEQ::setUpMasterEQ() {
    connect(pbResetMasterEq, &QPushButton::clicked, this, &DlgPrefEQ::slotMasterEQToDefault);

    connect(comboBoxMasterEq,
            QOverload<int>::of(&QComboBox::currentIndexChanged),
            this,
            &DlgPrefEQ::slotMasterEqEffectChanged);

    const QString configuredEffectId = m_pConfig->getValue(ConfigKey(kConfigKey,
                                                                   "EffectForGroup_[Master]"),
            kDefaultMasterEqId);
    const EffectManifestPointer configuredEffectManifest =
            m_pBackendManager->getManifestFromUniqueId(configuredEffectId);

    const QList<EffectManifestPointer> availableMasterEQEffects =
            getFilteredManifests(isMasterEQ);

    for (const auto& pManifest : availableMasterEQEffects) {
        comboBoxMasterEq->addItem(pManifest->name(), QVariant(pManifest->uniqueId()));
    }
    //: Displayed when no effect is selected
    comboBoxMasterEq->addItem(tr("None"), QVariant());

    int masterEqIndex = availableMasterEQEffects.size(); // selects "None" by default
    if (configuredEffectManifest) {
        masterEqIndex = comboBoxMasterEq->findData(configuredEffectManifest->uniqueId());
    }
    comboBoxMasterEq->setCurrentIndex(masterEqIndex);

    // Load parameters from preferences:
    EffectSlotPointer pEffectSlot(m_pEffectMasterEQ);
    if (!pEffectSlot.isNull()) {
        int knobNum = pEffectSlot->numParameters(EffectManifestParameter::ParameterType::KNOB);
        for (int i = 0; i < knobNum; i++) {
            auto pParameterSlot = pEffectSlot->getEffectParameterSlot(
                    EffectManifestParameter::ParameterType::KNOB, i);

            if (pParameterSlot->isLoaded()) {
                QString strValue = m_pConfig->getValueString(ConfigKey(kConfigKey,
                        QString("EffectForGroup_[Master]_parameter%1").arg(i + 1)));
                bool ok;
                double value = strValue.toDouble(&ok);
                if (ok) {
                    setMasterEQParameter(i, value);
                }
            }
        }
    }
}

void DlgPrefEQ::slotMasterEqEffectChanged(int effectIndex) {
    // clear parameters view first
    qDeleteAll(m_masterEQSliders);
    m_masterEQSliders.clear();
    qDeleteAll(m_masterEQValues);
    m_masterEQValues.clear();
    qDeleteAll(m_masterEQLabels);
    m_masterEQLabels.clear();

    const EffectManifestPointer pManifest =
            m_pBackendManager->getManifestFromUniqueId(
                    comboBoxMasterEq->itemData(effectIndex).toString());

    if (pManifest == nullptr) {
        pbResetMasterEq->hide();
    } else {
        pbResetMasterEq->show();
    }

    auto pChainSlot = m_pEffectsManager->getOutputEffectChain();
    if (pChainSlot) {
<<<<<<< HEAD
        auto pEffectSlot = pChainSlot->getEffectSlot(0);
        if (pEffectSlot) {
            pEffectSlot->loadEffectWithDefaults(pManifest);
            pEffectSlot->setEnabled(true);
            m_pEffectMasterEQ = pEffectSlot;
=======
        EffectChainPointer pChain = pChainSlot->getEffectChain();
        VERIFY_OR_DEBUG_ASSERT(pChain) {
            pChain = pChainSlot->getOrCreateEffectChain(m_pEffectsManager.get());
        }
        EffectPointer pEffect = m_pEffectsManager->instantiateEffect(effectId);
        pChain->replaceEffect(0, pEffect);
>>>>>>> 3c9435da

            int knobNum = pEffectSlot->numParameters(EffectManifestParameter::ParameterType::KNOB);

            // Create and set up Master EQ's sliders
            int i;
            for (i = 0; i < knobNum; i++) {
                auto pParameterSlot = pEffectSlot->getEffectParameterSlot(
                        EffectManifestParameter::ParameterType::KNOB, i);

                if (pParameterSlot->isLoaded()) {
                    EffectManifestParameterPointer pManifestParameter =
                            pParameterSlot->getManifest();

                    // Setup Label
                    QLabel* centerFreqLabel = new QLabel(this);
                    QString labelText = pParameterSlot->getManifest()->name();
                    m_masterEQLabels.append(centerFreqLabel);
                    centerFreqLabel->setText(labelText);
                    slidersGridLayout->addWidget(centerFreqLabel, 0, i + 1, Qt::AlignCenter);

                    QSlider* slider = new QSlider(this);
                    slider->setMinimum(static_cast<int>(pManifestParameter->getMinimum() * 100));
                    slider->setMaximum(static_cast<int>(pManifestParameter->getMaximum() * 100));
                    slider->setSingleStep(1);
                    slider->setValue(static_cast<int>(pManifestParameter->getDefault() * 100));
                    slider->setMinimumHeight(90);
                    // Set the index as a property because we need it inside slotUpdateFilter()
                    slider->setProperty("index", QVariant(i));
                    slidersGridLayout->addWidget(slider, 1, i + 1, Qt::AlignCenter);
                    m_masterEQSliders.append(slider);
                    connect(slider,
                            &QSlider::sliderMoved,
                            this,
                            &DlgPrefEQ::slotUpdateMasterEQParameter);

                    QLabel* valueLabel = new QLabel(this);
                    m_masterEQValues.append(valueLabel);
                    QString valueText = QString::number((double)slider->value() / 100);
                    valueLabel->setText(valueText);
                    slidersGridLayout->addWidget(valueLabel, 2, i + 1, Qt::AlignCenter);
                }
            }
        }
    }

    // Update the configured effect for the current QComboBox
    if (pManifest) {
        m_pConfig->set(ConfigKey(kConfigKey, "EffectForGroup_[Master]"),
                ConfigValue(pManifest->uniqueId()));
    }
}

double DlgPrefEQ::getEqFreq(int sliderVal, int minValue, int maxValue) {
    // We're mapping f(x) = x^4 onto the range kFrequencyLowerLimit,
    // kFrequencyUpperLimit with x [minValue, maxValue]. First translate x into
    // [0.0, 1.0], raise it to the 4th power, and then scale the result from
    // [0.0, 1.0] to [kFrequencyLowerLimit, kFrequencyUpperLimit].
    double normValue = static_cast<double>(sliderVal - minValue) /
            (maxValue - minValue);
    // Use a non-linear mapping between slider and frequency.
    normValue = normValue * normValue * normValue * normValue;
    double result = normValue * (kFrequencyUpperLimit - kFrequencyLowerLimit) +
            kFrequencyLowerLimit;
    return result;
}

void DlgPrefEQ::validate_levels() {
    m_highEqFreq = math_clamp<double>(m_highEqFreq, kFrequencyLowerLimit, kFrequencyUpperLimit);
    m_lowEqFreq = math_clamp<double>(m_lowEqFreq, kFrequencyLowerLimit, kFrequencyUpperLimit);
    if (m_lowEqFreq == m_highEqFreq) {
        if (m_lowEqFreq == kFrequencyLowerLimit) {
            ++m_highEqFreq;
        } else if (m_highEqFreq == kFrequencyUpperLimit) {
            --m_lowEqFreq;
        } else {
            ++m_highEqFreq;
        }
    }
}

QString DlgPrefEQ::getEQEffectGroupForDeck(int deck) const {
    return EqualizerEffectChain::formatEffectSlotGroup(
            PlayerManager::groupForDeck(deck));
}

void DlgPrefEQ::slotMasterEQToDefault() {
    EffectSlotPointer pEffectSlot(m_pEffectMasterEQ);
    if (!pEffectSlot.isNull()) {
        int knobNum = pEffectSlot->numParameters(EffectManifestParameter::ParameterType::KNOB);
        for (int i = 0; i < knobNum; i++) {
            auto pParameterSlot = pEffectSlot->getEffectParameterSlot(
                    EffectManifestParameter::ParameterType::KNOB, i);
            if (pParameterSlot->isLoaded()) {
                double defaultValue = pParameterSlot->getManifest()->getDefault();
                setMasterEQParameter(i, defaultValue);
            }
        }
    }
}

void DlgPrefEQ::setMasterEQParameter(int i, double value) {
    EffectSlotPointer pEffectSlot(m_pEffectMasterEQ);
    if (!pEffectSlot.isNull()) {
        auto pParameterSlot = pEffectSlot->getEffectParameterSlot(
                EffectManifestParameter::ParameterType::KNOB, i);

        if (pParameterSlot->isLoaded()) {
            pParameterSlot->slotParameterValueChanged(value);
            m_masterEQSliders[i]->setValue(static_cast<int>(value * 100));

            QLabel* valueLabel = m_masterEQValues[i];
            QString valueText = QString::number(value);
            valueLabel->setText(valueText);

            m_pConfig->set(ConfigKey(kConfigKey,
                                   QString("EffectForGroup_[Master]_parameter%1").arg(i + 1)),
                    ConfigValue(valueText));
        }
    }
}

const QList<EffectManifestPointer> DlgPrefEQ::getFilteredManifests(
        EffectManifestFilterFnc filterFunc) const {
    const QList<EffectManifestPointer> allManifests =
            m_pBackendManager->getManifests();
    if (filterFunc == nullptr) {
        return allManifests;
    }

    QList<EffectManifestPointer> list;
    for (const auto& pManifest : allManifests) {
        if (filterFunc(pManifest.data())) {
            list.append(pManifest);
        }
    }
    return list;
}<|MERGE_RESOLUTION|>--- conflicted
+++ resolved
@@ -25,7 +25,6 @@
 const int kFrequencyUpperLimit = 20050;
 const int kFrequencyLowerLimit = 16;
 
-<<<<<<< HEAD
 static bool isMixingEQ(EffectManifest* pManifest) {
     return pManifest->isMixingEQ();
 }
@@ -35,13 +34,10 @@
 }
 } // anonymous namespace
 
-DlgPrefEQ::DlgPrefEQ(QWidget* pParent, EffectsManager* pEffectsManager, UserSettingsPointer pConfig)
-=======
 DlgPrefEQ::DlgPrefEQ(
         QWidget* pParent,
         std::shared_ptr<EffectsManager> pEffectsManager,
         UserSettingsPointer pConfig)
->>>>>>> 3c9435da
         : DlgPreferencePage(pParent),
           m_COLoFreq(kConfigKey, "LoEQFrequency"),
           m_COHiFreq(kConfigKey, "HiEQFrequency"),
@@ -601,20 +597,11 @@
 
     auto pChainSlot = m_pEffectsManager->getOutputEffectChain();
     if (pChainSlot) {
-<<<<<<< HEAD
         auto pEffectSlot = pChainSlot->getEffectSlot(0);
         if (pEffectSlot) {
             pEffectSlot->loadEffectWithDefaults(pManifest);
             pEffectSlot->setEnabled(true);
             m_pEffectMasterEQ = pEffectSlot;
-=======
-        EffectChainPointer pChain = pChainSlot->getEffectChain();
-        VERIFY_OR_DEBUG_ASSERT(pChain) {
-            pChain = pChainSlot->getOrCreateEffectChain(m_pEffectsManager.get());
-        }
-        EffectPointer pEffect = m_pEffectsManager->instantiateEffect(effectId);
-        pChain->replaceEffect(0, pEffect);
->>>>>>> 3c9435da
 
             int knobNum = pEffectSlot->numParameters(EffectManifestParameter::ParameterType::KNOB);
 
