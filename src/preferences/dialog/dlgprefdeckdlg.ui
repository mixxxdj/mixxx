<?xml version="1.0" encoding="UTF-8"?>
<ui version="4.0">
 <class>DlgPrefDeckDlg</class>
 <widget class="QWidget" name="DlgPrefDeckDlg">
  <property name="geometry">
   <rect>
    <x>0</x>
    <y>0</y>
    <width>710</width>
    <height>723</height>
   </rect>
  </property>
  <property name="windowTitle">
   <string>Deck Preferences</string>
  </property>
  <layout class="QGridLayout" name="gridLayout_3">
   <item row="0" column="0">
    <widget class="QGroupBox" name="groupBoxDeckOptions">
     <property name="title">
      <string>Deck options</string>
     </property>
     <layout class="QGridLayout" name="GridLayout1">
      <property name="spacing">
       <number>10</number>
      </property>
<<<<<<< HEAD
=======
      <item row="3" column="0">
       <widget class="QLabel" name="labelAutoCue">
        <property name="text">
         <string>Auto cue</string>
        </property>
        <property name="buddy">
         <cstring>checkBoxSeekToCue</cstring>
        </property>
       </widget>
      </item>
      <item row="4" column="0">
       <widget class="QLabel" name="labelAutoHotcueColors">
        <property name="text">
          <string>Auto hot cue colors</string>
        </property>
        <property name="buddy">
         <cstring>checkBoxAssignHotcueColors</cstring>
        </property>
       </widget>
      </item>
>>>>>>> b2b35996
      <item row="1" column="0">
       <widget class="QLabel" name="labelPositionDisplay">
        <property name="enabled">
         <bool>true</bool>
        </property>
        <property name="font">
         <font/>
        </property>
        <property name="text">
         <string>Track time display</string>
        </property>
        <property name="wordWrap">
         <bool>false</bool>
        </property>
        <property name="buddy">
         <cstring>radioButtonElapsed</cstring>
        </property>
       </widget>
      </item>
<<<<<<< HEAD
      <item row="2" column="1">
       <widget class="QComboBox" name="comboBoxTimeFormat"/>
=======
      <item row="5" column="1" colspan="2">
       <widget class="QCheckBox" name="checkBoxDisallowLoadToPlayingDeck">
        <property name="text">
         <string>Do not load tracks into playing decks</string>
        </property>
       </widget>
      </item>
      <item row="3" column="1" colspan="2">
       <widget class="QCheckBox" name="checkBoxSeekToCue">
        <property name="toolTip">
         <string>Automatically seeks to the first saved cue point on track load.
            If none exists, seeks to the beginning of the track.</string>
        </property>
        <property name="text">
         <string>Jump to main cue point on track load</string>
        </property>
       </widget>
>>>>>>> b2b35996
      </item>
      <item row="4" column="1" colspan="2">
       <widget class="QCheckBox" name="checkBoxAssignHotcueColors">
        <property name="toolTip">
        <string>Automatically assigns a predefined color to a newly created hot cue point, based on
            its index.</string>
        </property>
        <property name="text">
         <string>Assign predefined colors to newly created hot cue points</string>
        </property>
       </widget>
      </item>
      <item row="1" column="1" colspan="2">
       <layout class="QHBoxLayout" name="horizontalLayout">
        <item>
         <widget class="QRadioButton" name="radioButtonElapsed">
          <property name="text">
           <string>Elapsed</string>
          </property>
          <attribute name="buttonGroup">
           <string notr="true">buttonGroupTrackTime</string>
          </attribute>
         </widget>
        </item>
        <item>
         <widget class="QRadioButton" name="radioButtonRemaining">
          <property name="text">
           <string>Remaining</string>
          </property>
          <attribute name="buttonGroup">
           <string notr="true">buttonGroupTrackTime</string>
          </attribute>
         </widget>
        </item>
        <item>
         <widget class="QRadioButton" name="radioButtonElapsedAndRemaining">
          <property name="text">
           <string>Elapsed and Remaining</string>
          </property>
          <attribute name="buttonGroup">
           <string notr="true">buttonGroupTrackTime</string>
          </attribute>
         </widget>
        </item>
       </layout>
      </item>
      <item row="0" column="1" colspan="2">
       <widget class="QComboBox" name="ComboBoxCueMode">
        <property name="toolTip">
         <string>Mixxx mode:
- Cue button while pause at cue point = preview
- Cue button while pause not at cue point = set cue point
- Cue button while playing = pause at cue point
Mixxx mode (no blinking):
- Same as Mixxx mode but with no blinking indicators
Pioneer mode:
- Same as Mixxx mode with a flashing play button
Denon mode:
- Cue button at cue point = preview
- Cue button not at cue point = pause at cue point
- Play = set cue point
Numark mode:
- Same as Denon mode, but without a flashing play button
CUP mode:
- Cue button while pause at cue point = play after release
- Cue button while pause not at cue point = set cue point and play after release
- Cue button while playing = go to cue point and play after release
</string>
        </property>
       </widget>
      </item>
<<<<<<< HEAD
      <item row="0" column="0">
       <widget class="QLabel" name="labelCueMode">
        <property name="text">
         <string>Cue mode</string>
        </property>
        <property name="openExternalLinks">
         <bool>true</bool>
        </property>
        <property name="buddy">
         <cstring>ComboBoxCueMode</cstring>
        </property>
       </widget>
      </item>
      <item row="3" column="0">
       <widget class="QLabel" name="labelAutoCue">
        <property name="text">
         <string>Track load point</string>
        </property>
       </widget>
      </item>
      <item row="4" column="0">
=======
      <item row="5" column="0">
>>>>>>> b2b35996
       <widget class="QLabel" name="labelPlayingTrackProtection">
        <property name="text">
         <string>Playing track protection</string>
        </property>
        <property name="buddy">
         <cstring>checkBoxDisallowLoadToPlayingDeck</cstring>
        </property>
       </widget>
      </item>
      <item row="4" column="1" colspan="2">
       <widget class="QCheckBox" name="checkBoxDisallowLoadToPlayingDeck">
        <property name="text">
         <string>Do not load tracks into playing decks</string>
        </property>
       </widget>
      </item>
      <item row="2" column="0">
       <widget class="QLabel" name="labelTimeDisplay">
        <property name="text">
         <string>Time Format</string>
        </property>
       </widget>
      </item>
      <item row="3" column="1" colspan="2">
        <widget class="QComboBox" name="comboBoxLoadPoint"/>
      </item>
     </layout>
    </widget>
   </item>
   <item row="1" column="0">
    <widget class="QGroupBox" name="groupBoxSpeedPitchOptions">
     <property name="title">
      <string>Speed (Tempo) and Key (Pitch) options</string>
     </property>
     <layout class="QGridLayout" name="gridLayout_7">
      <item row="0" column="0">
       <layout class="QGridLayout" name="GridLayoutSpeedOptions">
        <item row="7" column="1">
         <widget class="QDoubleSpinBox" name="spinBoxPermanentRateCoarse">
          <property name="toolTip">
           <string>Permanent rate change when left-clicking</string>
          </property>
          <property name="accelerated">
           <bool>true</bool>
          </property>
          <property name="suffix">
           <string>%</string>
          </property>
          <property name="decimals">
           <number>2</number>
          </property>
          <property name="minimum">
           <double>0.010000000000000</double>
          </property>
          <property name="maximum">
           <double>10.000000000000000</double>
          </property>
          <property name="singleStep">
           <double>0.010000000000000</double>
          </property>
          <property name="value">
           <double>0.500000000000000</double>
          </property>
         </widget>
        </item>
        <item row="8" column="1">
         <widget class="QDoubleSpinBox" name="spinBoxPermanentRateFine">
          <property name="toolTip">
           <string>Permanent rate change when right-clicking</string>
          </property>
          <property name="accelerated">
           <bool>true</bool>
          </property>
          <property name="suffix">
           <string>%</string>
          </property>
          <property name="decimals">
           <number>2</number>
          </property>
          <property name="minimum">
           <double>0.010000000000000</double>
          </property>
          <property name="maximum">
           <double>10.000000000000000</double>
          </property>
          <property name="singleStep">
           <double>0.010000000000000</double>
          </property>
          <property name="value">
           <double>0.050000000000000</double>
          </property>
         </widget>
        </item>
        <item row="1" column="0">
         <widget class="QLabel" name="labelSpeedPitchReset">
          <property name="text">
           <string>Reset on track load</string>
          </property>
          <property name="buddy">
           <cstring>checkBoxResetPitch</cstring>
          </property>
         </widget>
        </item>
        <item row="2" column="2">
         <widget class="QRadioButton" name="radioButtonCurrentKey">
          <property name="text">
           <string>Current key</string>
          </property>
          <attribute name="buttonGroup">
           <string notr="true">buttonGroupKeyLockMode</string>
          </attribute>
         </widget>
        </item>
        <item row="8" column="2">
         <widget class="QDoubleSpinBox" name="spinBoxTemporaryRateFine">
          <property name="enabled">
           <bool>false</bool>
          </property>
          <property name="toolTip">
           <string>Temporary rate change when right-clicking</string>
          </property>
          <property name="accelerated">
           <bool>true</bool>
          </property>
          <property name="suffix">
           <string>%</string>
          </property>
          <property name="decimals">
           <number>2</number>
          </property>
          <property name="minimum">
           <double>0.010000000000000</double>
          </property>
          <property name="maximum">
           <double>10.000000000000000</double>
          </property>
          <property name="singleStep">
           <double>0.010000000000000</double>
          </property>
          <property name="value">
           <double>1.000000000000000</double>
          </property>
         </widget>
        </item>
        <item row="6" column="1">
         <widget class="QLabel" name="labelSpeedPermanent">
          <property name="text">
           <string>Permanent</string>
          </property>
          <property name="alignment">
           <set>Qt::AlignCenter</set>
          </property>
         </widget>
        </item>
        <item row="5" column="1" colspan="2">
         <layout class="QHBoxLayout" name="horizontalLayout_2">
          <item>
           <widget class="QSlider" name="SliderRateRampSensitivity">
            <property name="enabled">
             <bool>false</bool>
            </property>
            <property name="minimum">
             <number>100</number>
            </property>
            <property name="maximum">
             <number>2500</number>
            </property>
            <property name="singleStep">
             <number>50</number>
            </property>
            <property name="value">
             <number>250</number>
            </property>
            <property name="orientation">
             <enum>Qt::Horizontal</enum>
            </property>
           </widget>
          </item>
          <item>
           <widget class="QSpinBox" name="SpinBoxRateRampSensitivity">
            <property name="enabled">
             <bool>false</bool>
            </property>
            <property name="toolTip">
             <string>Value in milliseconds</string>
            </property>
            <property name="minimum">
             <number>100</number>
            </property>
            <property name="maximum">
             <number>2500</number>
            </property>
            <property name="singleStep">
             <number>1</number>
            </property>
            <property name="value">
             <number>250</number>
            </property>
           </widget>
          </item>
         </layout>
        </item>
        <item row="6" column="2">
         <widget class="QLabel" name="labelSpeedTemporary">
          <property name="enabled">
           <bool>false</bool>
          </property>
          <property name="text">
           <string>Temporary</string>
          </property>
          <property name="alignment">
           <set>Qt::AlignCenter</set>
          </property>
         </widget>
        </item>
        <item row="2" column="0">
         <widget class="QLabel" name="labelKeylockMode">
          <property name="text">
           <string>Keylock mode</string>
          </property>
          <property name="buddy">
           <cstring>radioButtonOriginalKey</cstring>
          </property>
         </widget>
        </item>
        <item row="5" column="0">
         <widget class="QLabel" name="labelSpeedRampSensitivity">
          <property name="enabled">
           <bool>false</bool>
          </property>
          <property name="text">
           <string>Ramping sensitivity</string>
          </property>
          <property name="buddy">
           <cstring>SliderRateRampSensitivity</cstring>
          </property>
         </widget>
        </item>
        <item row="4" column="0">
         <widget class="QLabel" name="labelSpeedBendBehavior">
          <property name="text">
           <string>Pitch bend behavior</string>
          </property>
          <property name="buddy">
           <cstring>radioButtonRateRampModeStepping</cstring>
          </property>
         </widget>
        </item>
        <item row="2" column="1">
         <widget class="QRadioButton" name="radioButtonOriginalKey">
          <property name="text">
           <string>Original key</string>
          </property>
          <attribute name="buttonGroup">
           <string notr="true">buttonGroupKeyLockMode</string>
          </attribute>
         </widget>
        </item>
        <item row="7" column="2">
         <widget class="QDoubleSpinBox" name="spinBoxTemporaryRateCoarse">
          <property name="enabled">
           <bool>false</bool>
          </property>
          <property name="toolTip">
           <string>Temporary rate change when left-clicking</string>
          </property>
          <property name="accelerated">
           <bool>true</bool>
          </property>
          <property name="suffix">
           <string>%</string>
          </property>
          <property name="decimals">
           <number>2</number>
          </property>
          <property name="minimum">
           <double>0.010000000000000</double>
          </property>
          <property name="maximum">
           <double>10.000000000000000</double>
          </property>
          <property name="singleStep">
           <double>0.010000000000000</double>
          </property>
          <property name="value">
           <double>4.000000000000000</double>
          </property>
         </widget>
        </item>
        <item row="1" column="2">
         <widget class="QCheckBox" name="checkBoxResetSpeed">
          <property name="text">
           <string>Speed/Tempo</string>
          </property>
          <attribute name="buttonGroup">
           <string notr="true">buttonGroupSpeedPitchReset</string>
          </attribute>
         </widget>
        </item>
        <item row="1" column="1">
         <widget class="QCheckBox" name="checkBoxResetPitch">
          <property name="text">
           <string>Key/Pitch</string>
          </property>
          <attribute name="buttonGroup">
           <string notr="true">buttonGroupSpeedPitchReset</string>
          </attribute>
         </widget>
        </item>
        <item row="6" column="0">
         <widget class="QLabel" name="labelSpeedAdjustment">
          <property name="text">
           <string>Adjustment buttons:</string>
          </property>
         </widget>
        </item>
        <item row="7" column="0">
         <widget class="QLabel" name="labelSpeedCoarse">
          <property name="enabled">
           <bool>true</bool>
          </property>
          <property name="font">
           <font/>
          </property>
          <property name="toolTip">
           <string/>
          </property>
          <property name="text">
           <string>Coarse</string>
          </property>
          <property name="alignment">
           <set>Qt::AlignRight|Qt::AlignTrailing|Qt::AlignVCenter</set>
          </property>
          <property name="wordWrap">
           <bool>false</bool>
          </property>
          <property name="buddy">
           <cstring>spinBoxPermanentRateCoarse</cstring>
          </property>
         </widget>
        </item>
        <item row="8" column="0">
         <widget class="QLabel" name="labelSpeedFine">
          <property name="enabled">
           <bool>true</bool>
          </property>
          <property name="font">
           <font/>
          </property>
          <property name="toolTip">
           <string/>
          </property>
          <property name="text">
           <string>Fine</string>
          </property>
          <property name="alignment">
           <set>Qt::AlignRight|Qt::AlignTrailing|Qt::AlignVCenter</set>
          </property>
          <property name="wordWrap">
           <bool>false</bool>
          </property>
          <property name="buddy">
           <cstring>spinBoxPermanentRateFine</cstring>
          </property>
         </widget>
        </item>
        <item row="0" column="2">
         <widget class="QCheckBox" name="checkBoxInvertSpeedSlider">
          <property name="toolTip">
           <string>Make the speed sliders work like those on DJ turntables and CDJs where moving downward increases the speed</string>
          </property>
          <property name="text">
           <string>Down increases speed</string>
          </property>
         </widget>
        </item>
        <item row="0" column="0">
         <widget class="QLabel" name="labelSpeedSliderrange">
          <property name="enabled">
           <bool>true</bool>
          </property>
          <property name="font">
           <font/>
          </property>
          <property name="text">
           <string>Slider range</string>
          </property>
          <property name="wordWrap">
           <bool>false</bool>
          </property>
          <property name="buddy">
           <cstring>ComboBoxRateRange</cstring>
          </property>
         </widget>
        </item>
        <item row="0" column="1">
         <widget class="QComboBox" name="ComboBoxRateRange">
          <property name="font">
           <font/>
          </property>
          <property name="toolTip">
           <string>Adjusts the range of the speed (Vinyl &quot;Pitch&quot;) slider.</string>
          </property>
         </widget>
        </item>
        <item row="4" column="2">
         <widget class="QRadioButton" name="radioButtonRateRampModeStepping">
          <property name="text">
           <string>Abrupt jump</string>
          </property>
          <attribute name="buttonGroup">
           <string notr="true">buttonGroupSpeedBendBehavior</string>
          </attribute>
         </widget>
        </item>
        <item row="4" column="1">
         <widget class="QRadioButton" name="radioButtonRateRampModeLinear">
          <property name="toolTip">
           <string>Smoothly adjusts deck speed when temporary change buttons are held down</string>
          </property>
          <property name="text">
           <string>Smooth ramping</string>
          </property>
          <attribute name="buttonGroup">
           <string notr="true">buttonGroupSpeedBendBehavior</string>
          </attribute>
         </widget>
        </item>
        <item row="3" column="0">
         <widget class="QLabel" name="labelKeyunlockMode">
          <property name="text">
           <string>Keyunlock mode</string>
          </property>
         </widget>
        </item>
        <item row="3" column="1">
         <widget class="QRadioButton" name="radioButtonResetUnlockedKey">
          <property name="text">
           <string>Reset key</string>
          </property>
          <attribute name="buttonGroup">
           <string notr="true">buttonGroupKeyUnlockMode</string>
          </attribute>
         </widget>
        </item>
        <item row="3" column="2">
         <widget class="QRadioButton" name="radioButtonKeepUnlockedKey">
          <property name="text">
           <string>Keep key</string>
          </property>
          <attribute name="buttonGroup">
           <string notr="true">buttonGroupKeyUnlockMode</string>
          </attribute>
         </widget>
        </item>
       </layout>
      </item>
     </layout>
    </widget>
   </item>
   <item row="2" column="0">
    <spacer name="verticalSpacer">
     <property name="orientation">
      <enum>Qt::Vertical</enum>
     </property>
     <property name="sizeHint" stdset="0">
      <size>
       <width>20</width>
       <height>40</height>
      </size>
     </property>
    </spacer>
   </item>
  </layout>
 </widget>
 <layoutdefault spacing="6" margin="11"/>
 <tabstops>
  <tabstop>ComboBoxCueMode</tabstop>
  <tabstop>radioButtonElapsed</tabstop>
  <tabstop>radioButtonRemaining</tabstop>
  <tabstop>radioButtonElapsedAndRemaining</tabstop>
  <tabstop>checkBoxDisallowLoadToPlayingDeck</tabstop>
  <tabstop>ComboBoxRateRange</tabstop>
  <tabstop>checkBoxInvertSpeedSlider</tabstop>
  <tabstop>checkBoxResetPitch</tabstop>
  <tabstop>checkBoxResetSpeed</tabstop>
  <tabstop>radioButtonOriginalKey</tabstop>
  <tabstop>radioButtonCurrentKey</tabstop>
  <tabstop>radioButtonResetUnlockedKey</tabstop>
  <tabstop>radioButtonKeepUnlockedKey</tabstop>
  <tabstop>radioButtonRateRampModeLinear</tabstop>
  <tabstop>radioButtonRateRampModeStepping</tabstop>
  <tabstop>SliderRateRampSensitivity</tabstop>
  <tabstop>SpinBoxRateRampSensitivity</tabstop>
  <tabstop>spinBoxPermanentRateCoarse</tabstop>
  <tabstop>spinBoxPermanentRateFine</tabstop>
  <tabstop>spinBoxTemporaryRateCoarse</tabstop>
  <tabstop>spinBoxTemporaryRateFine</tabstop>
 </tabstops>
 <resources/>
 <connections>
  <connection>
   <sender>SliderRateRampSensitivity</sender>
   <signal>valueChanged(int)</signal>
   <receiver>SpinBoxRateRampSensitivity</receiver>
   <slot>setValue(int)</slot>
   <hints>
    <hint type="sourcelabel">
     <x>372</x>
     <y>442</y>
    </hint>
    <hint type="destinationlabel">
     <x>437</x>
     <y>445</y>
    </hint>
   </hints>
  </connection>
  <connection>
   <sender>SpinBoxRateRampSensitivity</sender>
   <signal>valueChanged(int)</signal>
   <receiver>SliderRateRampSensitivity</receiver>
   <slot>setValue(int)</slot>
   <hints>
    <hint type="sourcelabel">
     <x>437</x>
     <y>445</y>
    </hint>
    <hint type="destinationlabel">
     <x>372</x>
     <y>442</y>
    </hint>
   </hints>
  </connection>
  <connection>
   <sender>radioButtonRateRampModeLinear</sender>
   <signal>toggled(bool)</signal>
   <receiver>labelSpeedRampSensitivity</receiver>
   <slot>setEnabled(bool)</slot>
   <hints>
    <hint type="sourcelabel">
     <x>438</x>
     <y>417</y>
    </hint>
    <hint type="destinationlabel">
     <x>117</x>
     <y>446</y>
    </hint>
   </hints>
  </connection>
  <connection>
   <sender>radioButtonRateRampModeLinear</sender>
   <signal>toggled(bool)</signal>
   <receiver>SliderRateRampSensitivity</receiver>
   <slot>setEnabled(bool)</slot>
   <hints>
    <hint type="sourcelabel">
     <x>438</x>
     <y>417</y>
    </hint>
    <hint type="destinationlabel">
     <x>372</x>
     <y>442</y>
    </hint>
   </hints>
  </connection>
  <connection>
   <sender>radioButtonRateRampModeLinear</sender>
   <signal>toggled(bool)</signal>
   <receiver>SpinBoxRateRampSensitivity</receiver>
   <slot>setEnabled(bool)</slot>
   <hints>
    <hint type="sourcelabel">
     <x>438</x>
     <y>417</y>
    </hint>
    <hint type="destinationlabel">
     <x>437</x>
     <y>445</y>
    </hint>
   </hints>
  </connection>
  <connection>
   <sender>radioButtonRateRampModeStepping</sender>
   <signal>toggled(bool)</signal>
   <receiver>labelSpeedTemporary</receiver>
   <slot>setEnabled(bool)</slot>
   <hints>
    <hint type="sourcelabel">
     <x>263</x>
     <y>417</y>
    </hint>
    <hint type="destinationlabel">
     <x>438</x>
     <y>467</y>
    </hint>
   </hints>
  </connection>
  <connection>
   <sender>radioButtonRateRampModeStepping</sender>
   <signal>toggled(bool)</signal>
   <receiver>spinBoxTemporaryRateCoarse</receiver>
   <slot>setEnabled(bool)</slot>
   <hints>
    <hint type="sourcelabel">
     <x>263</x>
     <y>417</y>
    </hint>
    <hint type="destinationlabel">
     <x>438</x>
     <y>493</y>
    </hint>
   </hints>
  </connection>
  <connection>
   <sender>radioButtonRateRampModeStepping</sender>
   <signal>toggled(bool)</signal>
   <receiver>spinBoxTemporaryRateFine</receiver>
   <slot>setEnabled(bool)</slot>
   <hints>
    <hint type="sourcelabel">
     <x>263</x>
     <y>417</y>
    </hint>
    <hint type="destinationlabel">
     <x>438</x>
     <y>521</y>
    </hint>
   </hints>
  </connection>
 </connections>
 <buttongroups>
  <buttongroup name="buttonGroupTrackTime"/>
  <buttongroup name="buttonGroupLoadPoint"/>
  <buttongroup name="buttonGroupKeyLockMode"/>
  <buttongroup name="buttonGroupSpeedPitchReset">
   <property name="exclusive">
    <bool>false</bool>
   </property>
  </buttongroup>
  <buttongroup name="buttonGroupKeyUnlockMode"/>
  <buttongroup name="buttonGroupSpeedBendBehavior"/>
 </buttongroups>
</ui><|MERGE_RESOLUTION|>--- conflicted
+++ resolved
@@ -23,29 +23,6 @@
       <property name="spacing">
        <number>10</number>
       </property>
-<<<<<<< HEAD
-=======
-      <item row="3" column="0">
-       <widget class="QLabel" name="labelAutoCue">
-        <property name="text">
-         <string>Auto cue</string>
-        </property>
-        <property name="buddy">
-         <cstring>checkBoxSeekToCue</cstring>
-        </property>
-       </widget>
-      </item>
-      <item row="4" column="0">
-       <widget class="QLabel" name="labelAutoHotcueColors">
-        <property name="text">
-          <string>Auto hot cue colors</string>
-        </property>
-        <property name="buddy">
-         <cstring>checkBoxAssignHotcueColors</cstring>
-        </property>
-       </widget>
-      </item>
->>>>>>> b2b35996
       <item row="1" column="0">
        <widget class="QLabel" name="labelPositionDisplay">
         <property name="enabled">
@@ -65,39 +42,8 @@
         </property>
        </widget>
       </item>
-<<<<<<< HEAD
       <item row="2" column="1">
        <widget class="QComboBox" name="comboBoxTimeFormat"/>
-=======
-      <item row="5" column="1" colspan="2">
-       <widget class="QCheckBox" name="checkBoxDisallowLoadToPlayingDeck">
-        <property name="text">
-         <string>Do not load tracks into playing decks</string>
-        </property>
-       </widget>
-      </item>
-      <item row="3" column="1" colspan="2">
-       <widget class="QCheckBox" name="checkBoxSeekToCue">
-        <property name="toolTip">
-         <string>Automatically seeks to the first saved cue point on track load.
-            If none exists, seeks to the beginning of the track.</string>
-        </property>
-        <property name="text">
-         <string>Jump to main cue point on track load</string>
-        </property>
-       </widget>
->>>>>>> b2b35996
-      </item>
-      <item row="4" column="1" colspan="2">
-       <widget class="QCheckBox" name="checkBoxAssignHotcueColors">
-        <property name="toolTip">
-        <string>Automatically assigns a predefined color to a newly created hot cue point, based on
-            its index.</string>
-        </property>
-        <property name="text">
-         <string>Assign predefined colors to newly created hot cue points</string>
-        </property>
-       </widget>
       </item>
       <item row="1" column="1" colspan="2">
        <layout class="QHBoxLayout" name="horizontalLayout">
@@ -158,7 +104,6 @@
         </property>
        </widget>
       </item>
-<<<<<<< HEAD
       <item row="0" column="0">
        <widget class="QLabel" name="labelCueMode">
         <property name="text">
@@ -173,16 +118,36 @@
        </widget>
       </item>
       <item row="3" column="0">
-       <widget class="QLabel" name="labelAutoCue">
+       <widget class="QLabel" name="labelLoadPoint">
         <property name="text">
          <string>Track load point</string>
         </property>
        </widget>
       </item>
+      <item row="3" column="1" colspan="2">
+        <widget class="QComboBox" name="comboBoxLoadPoint"/>
+      </item>
       <item row="4" column="0">
-=======
+       <widget class="QLabel" name="labelAutoHotcueColors">
+        <property name="text">
+          <string>Auto hot cue colors</string>
+        </property>
+        <property name="buddy">
+         <cstring>checkBoxAssignHotcueColors</cstring>
+        </property>
+       </widget>
+      </item>
+      <item row="4" column="1" colspan="2">
+       <widget class="QCheckBox" name="checkBoxAssignHotcueColors">
+        <property name="toolTip">
+         <string>Automatically assigns a predefined color to a newly created hot cue point, based on its index.</string>
+        </property>
+        <property name="text">
+         <string>Assign predefined colors to newly created hot cue points</string>
+        </property>
+       </widget>
+      </item>
       <item row="5" column="0">
->>>>>>> b2b35996
        <widget class="QLabel" name="labelPlayingTrackProtection">
         <property name="text">
          <string>Playing track protection</string>
@@ -192,7 +157,7 @@
         </property>
        </widget>
       </item>
-      <item row="4" column="1" colspan="2">
+      <item row="5" column="1" colspan="2">
        <widget class="QCheckBox" name="checkBoxDisallowLoadToPlayingDeck">
         <property name="text">
          <string>Do not load tracks into playing decks</string>
@@ -205,9 +170,6 @@
          <string>Time Format</string>
         </property>
        </widget>
-      </item>
-      <item row="3" column="1" colspan="2">
-        <widget class="QComboBox" name="comboBoxLoadPoint"/>
       </item>
      </layout>
     </widget>
