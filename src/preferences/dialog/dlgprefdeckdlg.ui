<?xml version="1.0" encoding="UTF-8"?>
<ui version="4.0">
 <class>DlgPrefDeckDlg</class>
 <widget class="QWidget" name="DlgPrefDeckDlg">
  <property name="geometry">
   <rect>
    <x>0</x>
    <y>0</y>
    <width>710</width>
    <height>723</height>
   </rect>
  </property>
  <property name="windowTitle">
   <string>Deck Preferences</string>
  </property>
  <layout class="QGridLayout" name="gridLayout_3">
   <item row="0" column="0">
    <widget class="QGroupBox" name="groupBoxDeckOptions">
     <property name="title">
      <string>Deck options</string>
     </property>
     <layout class="QGridLayout" name="GridLayout1">
      <property name="spacing">
       <number>10</number>
      </property>
      <item row="5" column="0">
       <widget class="QLabel" name="labelPlayingTrackProtection">
        <property name="text">
         <string>Playing track protection</string>
        </property>
        <property name="buddy">
         <cstring>checkBoxDisallowLoadToPlayingDeck</cstring>
        </property>
       </widget>
      </item>
      <item row="0" column="0">
       <widget class="QLabel" name="labelCueMode">
        <property name="text">
         <string>Cue mode</string>
        </property>
        <property name="openExternalLinks">
         <bool>true</bool>
        </property>
        <property name="buddy">
         <cstring>ComboBoxCueMode</cstring>
        </property>
       </widget>
      </item>
      <item row="4" column="1" colspan="2">
       <widget class="QComboBox" name="comboBoxLoadPoint"/>
      </item>
      <item row="1" column="1" colspan="2">
       <widget class="QCheckBox" name="checkBoxIntroStartMove">
        <property name="toolTip">
         <string>When the analyzer places the intro start point automatically,
it will place it at the main cue point if the main cue point has been set previously.
This may be helpful for upgrading to Mixxx 2.3 from earlier versions.

If this option is disabled, the intro start point is automatically placed at the first sound.</string>
        </property>
        <property name="text">
         <string>Set intro start to main cue when analyzing tracks</string>
        </property>
       </widget>
      </item>
      <item row="1" column="0">
       <widget class="QLabel" name="labelIntroStartMove">
        <property name="text">
         <string>Intro start</string>
        </property>
        <property name="buddy">
         <cstring>ComboBoxCueMode</cstring>
        </property>
       </widget>
      </item>
      <item row="0" column="1" colspan="2">
       <widget class="QComboBox" name="ComboBoxCueMode">
        <property name="toolTip">
         <string>Mixxx mode:
- Cue button while pause at cue point = preview
- Cue button while pause not at cue point = set cue point
- Cue button while playing = pause at cue point
Mixxx mode (no blinking):
- Same as Mixxx mode but with no blinking indicators
Pioneer mode:
- Same as Mixxx mode with a flashing play button
Denon mode:
- Cue button at cue point = preview
- Cue button not at cue point = pause at cue point
- Play = set cue point
Numark mode:
- Same as Denon mode, but without a flashing play button
CUP mode:
- Cue button while pause at cue point = play after release
- Cue button while pause not at cue point = set cue point and play after release
- Cue button while playing = go to cue point and play after release
</string>
        </property>
       </widget>
      </item>
      <item row="6" column="0">
       <widget class="QLabel" name="labelCloneDeckOnLoadDoubleTap">
        <property name="text">
         <string>Clone deck</string>
        </property>
        <property name="buddy">
         <cstring>checkBoxCloneDeckOnLoadDoubleTap</cstring>
        </property>
       </widget>
      </item>
      <item row="3" column="0">
       <widget class="QLabel" name="labelTimeDisplay">
        <property name="text">
         <string>Time Format</string>
        </property>
       </widget>
      </item>
      <item row="3" column="1">
       <widget class="QComboBox" name="comboBoxTimeFormat"/>
      </item>
      <item row="4" column="0">
       <widget class="QLabel" name="labelLoadPoint">
        <property name="text">
         <string>Track load point</string>
        </property>
       </widget>
      </item>
      <item row="2" column="0">
       <widget class="QLabel" name="labelPositionDisplay">
        <property name="enabled">
         <bool>true</bool>
        </property>
        <property name="font">
         <font/>
        </property>
        <property name="text">
         <string>Track time display</string>
        </property>
        <property name="wordWrap">
         <bool>false</bool>
        </property>
        <property name="buddy">
         <cstring>radioButtonElapsed</cstring>
        </property>
       </widget>
      </item>
      <item row="5" column="1" colspan="2">
       <widget class="QCheckBox" name="checkBoxDisallowLoadToPlayingDeck">
        <property name="text">
         <string>Do not load tracks into playing decks</string>
        </property>
       </widget>
      </item>
      <item row="2" column="1" colspan="2">
       <layout class="QHBoxLayout" name="horizontalLayout">
        <item>
         <widget class="QRadioButton" name="radioButtonElapsed">
          <property name="text">
           <string>Elapsed</string>
          </property>
          <attribute name="buttonGroup">
           <string notr="true">buttonGroupTrackTime</string>
          </attribute>
         </widget>
        </item>
        <item>
         <widget class="QRadioButton" name="radioButtonRemaining">
          <property name="text">
           <string>Remaining</string>
          </property>
          <attribute name="buttonGroup">
           <string notr="true">buttonGroupTrackTime</string>
          </attribute>
         </widget>
        </item>
        <item>
         <widget class="QRadioButton" name="radioButtonElapsedAndRemaining">
          <property name="text">
           <string>Elapsed and Remaining</string>
          </property>
          <attribute name="buttonGroup">
           <string notr="true">buttonGroupTrackTime</string>
          </attribute>
         </widget>
        </item>
       </layout>
      </item>
<<<<<<< HEAD
      <item row="3" column="0">
       <widget class="QLabel" name="labelTimeDisplay">
        <property name="text">
         <string>Time Format</string>
        </property>
       </widget>
      </item>
      <item row="3" column="1">
       <widget class="QComboBox" name="comboBoxTimeFormat"/>
      </item>
      <item row="4" column="0">
       <widget class="QLabel" name="labelLoadPoint">
        <property name="text">
         <string>Track load point</string>
        </property>
       </widget>
      </item>
      <item row="4" column="1" colspan="2">
       <widget class="QComboBox" name="comboBoxLoadPoint"/>
      </item>
      <item row="5" column="0">
       <widget class="QLabel" name="labelAutoHotcueColors">
        <property name="text">
         <string>Auto hotcue colors</string>
        </property>
        <property name="buddy">
         <cstring>checkBoxAssignHotcueColors</cstring>
        </property>
       </widget>
      </item>
      <item row="5" column="1" colspan="2">
       <widget class="QCheckBox" name="checkBoxAssignHotcueColors">
        <property name="toolTip">
         <string>Automatically assigns a predefined color to a newly created hotcue point, based on its index.</string>
        </property>
        <property name="text">
         <string>Assign predefined colors to newly created hotcue points</string>
        </property>
       </widget>
      </item>
      <item row="6" column="0">
       <widget class="QLabel" name="labelPlayingTrackProtection">
        <property name="text">
         <string>Playing track protection</string>
        </property>
        <property name="buddy">
         <cstring>checkBoxDisallowLoadToPlayingDeck</cstring>
        </property>
       </widget>
      </item>
=======
>>>>>>> 78a86408
      <item row="6" column="1" colspan="2">
       <widget class="QCheckBox" name="checkBoxCloneDeckOnLoadDoubleTap">
        <property name="toolTip">
         <string>Create a playing clone of the first playing deck by double-tapping a Load button on a controller or keyboard.
You can always drag-and-drop tracks on screen to clone a deck.</string>
        </property>
        <property name="text">
         <string>Double-press Load button to clone playing track</string>
        </property>
       </widget>
      </item>
     </layout>
    </widget>
   </item>
   <item row="1" column="0">
    <widget class="QGroupBox" name="groupBoxSpeedPitchOptions">
     <property name="title">
      <string>Speed (Tempo) and Key (Pitch) options</string>
     </property>
     <layout class="QGridLayout" name="gridLayout_7">
      <item row="0" column="0">
       <layout class="QGridLayout" name="GridLayoutSpeedOptions">
        <item row="1" column="1">
         <widget class="QCheckBox" name="checkBoxResetPitch">
          <property name="text">
           <string>Key/Pitch</string>
          </property>
          <attribute name="buttonGroup">
           <string notr="true">buttonGroupSpeedPitchReset</string>
          </attribute>
         </widget>
        </item>
        <item row="4" column="0">
         <widget class="QLabel" name="labelSpeedBendBehavior">
          <property name="text">
           <string>Pitch bend behavior</string>
          </property>
          <property name="buddy">
           <cstring>radioButtonRateRampModeStepping</cstring>
          </property>
         </widget>
        </item>
        <item row="2" column="1">
         <widget class="QRadioButton" name="radioButtonOriginalKey">
          <property name="text">
           <string>Original key</string>
          </property>
          <attribute name="buttonGroup">
           <string notr="true">buttonGroupKeyLockMode</string>
          </attribute>
         </widget>
        </item>
        <item row="6" column="2">
         <widget class="QLabel" name="labelSpeedTemporary">
          <property name="enabled">
           <bool>false</bool>
          </property>
          <property name="text">
           <string>Temporary</string>
          </property>
          <property name="alignment">
           <set>Qt::AlignCenter</set>
          </property>
         </widget>
        </item>
        <item row="1" column="2">
         <widget class="QCheckBox" name="checkBoxResetSpeed">
          <property name="text">
           <string>Speed/Tempo</string>
          </property>
          <attribute name="buttonGroup">
           <string notr="true">buttonGroupSpeedPitchReset</string>
          </attribute>
         </widget>
        </item>
        <item row="3" column="1">
         <widget class="QRadioButton" name="radioButtonResetUnlockedKey">
          <property name="text">
           <string>Reset key</string>
          </property>
          <attribute name="buttonGroup">
           <string notr="true">buttonGroupKeyUnlockMode</string>
          </attribute>
         </widget>
        </item>
        <item row="8" column="1">
         <widget class="QDoubleSpinBox" name="spinBoxPermanentRateFine">
          <property name="toolTip">
           <string>Permanent rate change when right-clicking</string>
          </property>
          <property name="accelerated">
           <bool>true</bool>
          </property>
          <property name="suffix">
           <string>%</string>
          </property>
          <property name="decimals">
           <number>2</number>
          </property>
          <property name="minimum">
           <double>0.010000000000000</double>
          </property>
          <property name="maximum">
           <double>10.000000000000000</double>
          </property>
          <property name="singleStep">
           <double>0.010000000000000</double>
          </property>
          <property name="value">
           <double>0.050000000000000</double>
          </property>
         </widget>
        </item>
        <item row="1" column="0">
         <widget class="QLabel" name="labelSpeedPitchReset">
          <property name="text">
           <string>Reset on track load</string>
          </property>
          <property name="buddy">
           <cstring>checkBoxResetPitch</cstring>
          </property>
         </widget>
        </item>
        <item row="5" column="1" colspan="2">
         <layout class="QHBoxLayout" name="horizontalLayout_2">
          <item>
           <widget class="QSlider" name="SliderRateRampSensitivity">
            <property name="enabled">
             <bool>false</bool>
            </property>
            <property name="minimum">
             <number>100</number>
            </property>
            <property name="maximum">
             <number>2500</number>
            </property>
            <property name="singleStep">
             <number>50</number>
            </property>
            <property name="value">
             <number>250</number>
            </property>
            <property name="orientation">
             <enum>Qt::Horizontal</enum>
            </property>
           </widget>
          </item>
          <item>
           <widget class="QSpinBox" name="SpinBoxRateRampSensitivity">
            <property name="enabled">
             <bool>false</bool>
            </property>
            <property name="toolTip">
             <string>Value in milliseconds</string>
            </property>
            <property name="minimum">
             <number>100</number>
            </property>
            <property name="maximum">
             <number>2500</number>
            </property>
            <property name="singleStep">
             <number>1</number>
            </property>
            <property name="value">
             <number>250</number>
            </property>
           </widget>
          </item>
         </layout>
        </item>
        <item row="7" column="0">
         <widget class="QLabel" name="labelSpeedCoarse">
          <property name="enabled">
           <bool>true</bool>
          </property>
          <property name="font">
           <font/>
          </property>
          <property name="toolTip">
           <string/>
          </property>
          <property name="text">
           <string>Coarse</string>
          </property>
          <property name="alignment">
           <set>Qt::AlignRight|Qt::AlignTrailing|Qt::AlignVCenter</set>
          </property>
          <property name="wordWrap">
           <bool>false</bool>
          </property>
          <property name="buddy">
           <cstring>spinBoxPermanentRateCoarse</cstring>
          </property>
         </widget>
        </item>
        <item row="5" column="0">
         <widget class="QLabel" name="labelSpeedRampSensitivity">
          <property name="enabled">
           <bool>false</bool>
          </property>
          <property name="text">
           <string>Ramping sensitivity</string>
          </property>
          <property name="buddy">
           <cstring>SliderRateRampSensitivity</cstring>
          </property>
         </widget>
        </item>
        <item row="8" column="0">
         <widget class="QLabel" name="labelSpeedFine">
          <property name="enabled">
           <bool>true</bool>
          </property>
          <property name="font">
           <font/>
          </property>
          <property name="toolTip">
           <string/>
          </property>
          <property name="text">
           <string>Fine</string>
          </property>
          <property name="alignment">
           <set>Qt::AlignRight|Qt::AlignTrailing|Qt::AlignVCenter</set>
          </property>
          <property name="wordWrap">
           <bool>false</bool>
          </property>
          <property name="buddy">
           <cstring>spinBoxPermanentRateFine</cstring>
          </property>
         </widget>
        </item>
        <item row="3" column="2">
         <widget class="QRadioButton" name="radioButtonKeepUnlockedKey">
          <property name="text">
           <string>Keep key</string>
          </property>
          <attribute name="buttonGroup">
           <string notr="true">buttonGroupKeyUnlockMode</string>
          </attribute>
         </widget>
        </item>
        <item row="4" column="2">
         <widget class="QRadioButton" name="radioButtonRateRampModeStepping">
          <property name="text">
           <string>Abrupt jump</string>
          </property>
          <attribute name="buttonGroup">
           <string notr="true">buttonGroupSpeedBendBehavior</string>
          </attribute>
         </widget>
        </item>
        <item row="6" column="1">
         <widget class="QLabel" name="labelSpeedPermanent">
          <property name="text">
           <string>Permanent</string>
          </property>
          <property name="alignment">
           <set>Qt::AlignCenter</set>
          </property>
         </widget>
        </item>
        <item row="7" column="1">
         <widget class="QDoubleSpinBox" name="spinBoxPermanentRateCoarse">
          <property name="toolTip">
           <string>Permanent rate change when left-clicking</string>
          </property>
          <property name="accelerated">
           <bool>true</bool>
          </property>
          <property name="suffix">
           <string>%</string>
          </property>
          <property name="decimals">
           <number>2</number>
          </property>
          <property name="minimum">
           <double>0.010000000000000</double>
          </property>
          <property name="maximum">
           <double>10.000000000000000</double>
          </property>
          <property name="singleStep">
           <double>0.010000000000000</double>
          </property>
          <property name="value">
           <double>0.500000000000000</double>
          </property>
         </widget>
        </item>
        <item row="8" column="2">
         <widget class="QDoubleSpinBox" name="spinBoxTemporaryRateFine">
          <property name="enabled">
           <bool>false</bool>
          </property>
          <property name="toolTip">
           <string>Temporary rate change when right-clicking</string>
          </property>
          <property name="accelerated">
           <bool>true</bool>
          </property>
          <property name="suffix">
           <string>%</string>
          </property>
          <property name="decimals">
           <number>2</number>
          </property>
          <property name="minimum">
           <double>0.010000000000000</double>
          </property>
          <property name="maximum">
           <double>10.000000000000000</double>
          </property>
          <property name="singleStep">
           <double>0.010000000000000</double>
          </property>
          <property name="value">
           <double>1.000000000000000</double>
          </property>
         </widget>
        </item>
        <item row="7" column="2">
         <widget class="QDoubleSpinBox" name="spinBoxTemporaryRateCoarse">
          <property name="enabled">
           <bool>false</bool>
          </property>
          <property name="toolTip">
           <string>Temporary rate change when left-clicking</string>
          </property>
          <property name="accelerated">
           <bool>true</bool>
          </property>
          <property name="suffix">
           <string>%</string>
          </property>
          <property name="decimals">
           <number>2</number>
          </property>
          <property name="minimum">
           <double>0.010000000000000</double>
          </property>
          <property name="maximum">
           <double>10.000000000000000</double>
          </property>
          <property name="singleStep">
           <double>0.010000000000000</double>
          </property>
          <property name="value">
           <double>4.000000000000000</double>
          </property>
         </widget>
        </item>
        <item row="0" column="2">
         <widget class="QCheckBox" name="checkBoxInvertSpeedSlider">
          <property name="toolTip">
           <string>Make the speed sliders work like those on DJ turntables and CDJs where moving downward increases the speed</string>
          </property>
          <property name="text">
           <string>Down increases speed</string>
          </property>
         </widget>
        </item>
        <item row="3" column="0">
         <widget class="QLabel" name="labelKeyunlockMode">
          <property name="text">
           <string>Keyunlock mode</string>
          </property>
         </widget>
        </item>
        <item row="0" column="1">
         <widget class="QComboBox" name="ComboBoxRateRange">
          <property name="font">
           <font/>
          </property>
          <property name="toolTip">
           <string>Adjusts the range of the speed (Vinyl &quot;Pitch&quot;) slider.</string>
          </property>
         </widget>
        </item>
        <item row="2" column="0">
         <widget class="QLabel" name="labelKeylockMode">
          <property name="text">
           <string>Keylock mode</string>
          </property>
          <property name="buddy">
           <cstring>radioButtonOriginalKey</cstring>
          </property>
         </widget>
        </item>
        <item row="2" column="2">
         <widget class="QRadioButton" name="radioButtonCurrentKey">
          <property name="text">
           <string>Current key</string>
          </property>
          <attribute name="buttonGroup">
           <string notr="true">buttonGroupKeyLockMode</string>
          </attribute>
         </widget>
        </item>
        <item row="4" column="1">
         <widget class="QRadioButton" name="radioButtonRateRampModeLinear">
          <property name="toolTip">
           <string>Smoothly adjusts deck speed when temporary change buttons are held down</string>
          </property>
          <property name="text">
           <string>Smooth ramping</string>
          </property>
          <attribute name="buttonGroup">
           <string notr="true">buttonGroupSpeedBendBehavior</string>
          </attribute>
         </widget>
        </item>
        <item row="6" column="0">
         <widget class="QLabel" name="labelSpeedAdjustment">
          <property name="text">
           <string>Adjustment buttons:</string>
          </property>
         </widget>
        </item>
        <item row="0" column="0">
         <widget class="QLabel" name="labelSpeedSliderrange">
          <property name="enabled">
           <bool>true</bool>
          </property>
          <property name="font">
           <font/>
          </property>
          <property name="text">
           <string>Slider range</string>
          </property>
          <property name="wordWrap">
           <bool>false</bool>
          </property>
          <property name="buddy">
           <cstring>ComboBoxRateRange</cstring>
          </property>
         </widget>
        </item>
        <item row="9" column="0">
         <widget class="QLabel" name="label">
          <property name="text">
           <string>Brake effect time</string>
          </property>
         </widget>
        </item>
        <item row="9" column="1">
         <widget class="QSpinBox" name="spinBoxBrakeEffectTime">
          <property name="suffix">
           <string>ms</string>
          </property>
          <property name="maximum">
           <number>5000</number>
          </property>
          <property name="value">
           <number>800</number>
          </property>
         </widget>
        </item>
       </layout>
      </item>
     </layout>
    </widget>
   </item>
   <item row="2" column="0">
    <spacer name="verticalSpacer">
     <property name="orientation">
      <enum>Qt::Vertical</enum>
     </property>
     <property name="sizeHint" stdset="0">
      <size>
       <width>20</width>
       <height>40</height>
      </size>
     </property>
    </spacer>
   </item>
  </layout>
 </widget>
 <layoutdefault spacing="6" margin="11"/>
 <tabstops>
  <tabstop>ComboBoxCueMode</tabstop>
  <tabstop>radioButtonElapsed</tabstop>
  <tabstop>radioButtonRemaining</tabstop>
  <tabstop>radioButtonElapsedAndRemaining</tabstop>
  <tabstop>checkBoxDisallowLoadToPlayingDeck</tabstop>
  <tabstop>ComboBoxRateRange</tabstop>
  <tabstop>checkBoxInvertSpeedSlider</tabstop>
  <tabstop>checkBoxResetPitch</tabstop>
  <tabstop>checkBoxResetSpeed</tabstop>
  <tabstop>radioButtonOriginalKey</tabstop>
  <tabstop>radioButtonCurrentKey</tabstop>
  <tabstop>radioButtonResetUnlockedKey</tabstop>
  <tabstop>radioButtonKeepUnlockedKey</tabstop>
  <tabstop>radioButtonRateRampModeLinear</tabstop>
  <tabstop>radioButtonRateRampModeStepping</tabstop>
  <tabstop>SliderRateRampSensitivity</tabstop>
  <tabstop>SpinBoxRateRampSensitivity</tabstop>
  <tabstop>spinBoxPermanentRateCoarse</tabstop>
  <tabstop>spinBoxPermanentRateFine</tabstop>
  <tabstop>spinBoxTemporaryRateCoarse</tabstop>
  <tabstop>spinBoxTemporaryRateFine</tabstop>
 </tabstops>
 <resources/>
 <connections>
  <connection>
   <sender>SliderRateRampSensitivity</sender>
   <signal>valueChanged(int)</signal>
   <receiver>SpinBoxRateRampSensitivity</receiver>
   <slot>setValue(int)</slot>
   <hints>
    <hint type="sourcelabel">
     <x>372</x>
     <y>442</y>
    </hint>
    <hint type="destinationlabel">
     <x>437</x>
     <y>445</y>
    </hint>
   </hints>
  </connection>
  <connection>
   <sender>SpinBoxRateRampSensitivity</sender>
   <signal>valueChanged(int)</signal>
   <receiver>SliderRateRampSensitivity</receiver>
   <slot>setValue(int)</slot>
   <hints>
    <hint type="sourcelabel">
     <x>437</x>
     <y>445</y>
    </hint>
    <hint type="destinationlabel">
     <x>372</x>
     <y>442</y>
    </hint>
   </hints>
  </connection>
  <connection>
   <sender>radioButtonRateRampModeLinear</sender>
   <signal>toggled(bool)</signal>
   <receiver>labelSpeedRampSensitivity</receiver>
   <slot>setEnabled(bool)</slot>
   <hints>
    <hint type="sourcelabel">
     <x>438</x>
     <y>417</y>
    </hint>
    <hint type="destinationlabel">
     <x>117</x>
     <y>446</y>
    </hint>
   </hints>
  </connection>
  <connection>
   <sender>radioButtonRateRampModeLinear</sender>
   <signal>toggled(bool)</signal>
   <receiver>SliderRateRampSensitivity</receiver>
   <slot>setEnabled(bool)</slot>
   <hints>
    <hint type="sourcelabel">
     <x>438</x>
     <y>417</y>
    </hint>
    <hint type="destinationlabel">
     <x>372</x>
     <y>442</y>
    </hint>
   </hints>
  </connection>
  <connection>
   <sender>radioButtonRateRampModeLinear</sender>
   <signal>toggled(bool)</signal>
   <receiver>SpinBoxRateRampSensitivity</receiver>
   <slot>setEnabled(bool)</slot>
   <hints>
    <hint type="sourcelabel">
     <x>438</x>
     <y>417</y>
    </hint>
    <hint type="destinationlabel">
     <x>437</x>
     <y>445</y>
    </hint>
   </hints>
  </connection>
  <connection>
   <sender>radioButtonRateRampModeStepping</sender>
   <signal>toggled(bool)</signal>
   <receiver>labelSpeedTemporary</receiver>
   <slot>setEnabled(bool)</slot>
   <hints>
    <hint type="sourcelabel">
     <x>263</x>
     <y>417</y>
    </hint>
    <hint type="destinationlabel">
     <x>438</x>
     <y>467</y>
    </hint>
   </hints>
  </connection>
  <connection>
   <sender>radioButtonRateRampModeStepping</sender>
   <signal>toggled(bool)</signal>
   <receiver>spinBoxTemporaryRateCoarse</receiver>
   <slot>setEnabled(bool)</slot>
   <hints>
    <hint type="sourcelabel">
     <x>263</x>
     <y>417</y>
    </hint>
    <hint type="destinationlabel">
     <x>438</x>
     <y>493</y>
    </hint>
   </hints>
  </connection>
  <connection>
   <sender>radioButtonRateRampModeStepping</sender>
   <signal>toggled(bool)</signal>
   <receiver>spinBoxTemporaryRateFine</receiver>
   <slot>setEnabled(bool)</slot>
   <hints>
    <hint type="sourcelabel">
     <x>263</x>
     <y>417</y>
    </hint>
    <hint type="destinationlabel">
     <x>438</x>
     <y>521</y>
    </hint>
   </hints>
  </connection>
 </connections>
 <buttongroups>
  <buttongroup name="buttonGroupTrackTime"/>
<<<<<<< HEAD
=======
  <buttongroup name="buttonGroupKeyUnlockMode"/>
>>>>>>> 78a86408
  <buttongroup name="buttonGroupKeyLockMode"/>
  <buttongroup name="buttonGroupSpeedBendBehavior"/>
  <buttongroup name="buttonGroupSpeedPitchReset">
   <property name="exclusive">
    <bool>false</bool>
   </property>
  </buttongroup>
<<<<<<< HEAD
  <buttongroup name="buttonGroupKeyUnlockMode"/>
=======
>>>>>>> 78a86408
 </buttongroups>
</ui><|MERGE_RESOLUTION|>--- conflicted
+++ resolved
@@ -185,59 +185,6 @@
         </item>
        </layout>
       </item>
-<<<<<<< HEAD
-      <item row="3" column="0">
-       <widget class="QLabel" name="labelTimeDisplay">
-        <property name="text">
-         <string>Time Format</string>
-        </property>
-       </widget>
-      </item>
-      <item row="3" column="1">
-       <widget class="QComboBox" name="comboBoxTimeFormat"/>
-      </item>
-      <item row="4" column="0">
-       <widget class="QLabel" name="labelLoadPoint">
-        <property name="text">
-         <string>Track load point</string>
-        </property>
-       </widget>
-      </item>
-      <item row="4" column="1" colspan="2">
-       <widget class="QComboBox" name="comboBoxLoadPoint"/>
-      </item>
-      <item row="5" column="0">
-       <widget class="QLabel" name="labelAutoHotcueColors">
-        <property name="text">
-         <string>Auto hotcue colors</string>
-        </property>
-        <property name="buddy">
-         <cstring>checkBoxAssignHotcueColors</cstring>
-        </property>
-       </widget>
-      </item>
-      <item row="5" column="1" colspan="2">
-       <widget class="QCheckBox" name="checkBoxAssignHotcueColors">
-        <property name="toolTip">
-         <string>Automatically assigns a predefined color to a newly created hotcue point, based on its index.</string>
-        </property>
-        <property name="text">
-         <string>Assign predefined colors to newly created hotcue points</string>
-        </property>
-       </widget>
-      </item>
-      <item row="6" column="0">
-       <widget class="QLabel" name="labelPlayingTrackProtection">
-        <property name="text">
-         <string>Playing track protection</string>
-        </property>
-        <property name="buddy">
-         <cstring>checkBoxDisallowLoadToPlayingDeck</cstring>
-        </property>
-       </widget>
-      </item>
-=======
->>>>>>> 78a86408
       <item row="6" column="1" colspan="2">
        <widget class="QCheckBox" name="checkBoxCloneDeckOnLoadDoubleTap">
         <property name="toolTip">
@@ -260,23 +207,76 @@
      <layout class="QGridLayout" name="gridLayout_7">
       <item row="0" column="0">
        <layout class="QGridLayout" name="GridLayoutSpeedOptions">
-        <item row="1" column="1">
-         <widget class="QCheckBox" name="checkBoxResetPitch">
-          <property name="text">
-           <string>Key/Pitch</string>
-          </property>
-          <attribute name="buttonGroup">
-           <string notr="true">buttonGroupSpeedPitchReset</string>
-          </attribute>
-         </widget>
-        </item>
-        <item row="4" column="0">
-         <widget class="QLabel" name="labelSpeedBendBehavior">
-          <property name="text">
-           <string>Pitch bend behavior</string>
+        <item row="7" column="1">
+         <widget class="QDoubleSpinBox" name="spinBoxPermanentRateCoarse">
+          <property name="toolTip">
+           <string>Permanent rate change when left-clicking</string>
+          </property>
+          <property name="accelerated">
+           <bool>true</bool>
+          </property>
+          <property name="suffix">
+           <string>%</string>
+          </property>
+          <property name="decimals">
+           <number>2</number>
+          </property>
+          <property name="minimum">
+           <double>0.010000000000000</double>
+          </property>
+          <property name="maximum">
+           <double>10.000000000000000</double>
+          </property>
+          <property name="singleStep">
+           <double>0.010000000000000</double>
+          </property>
+          <property name="value">
+           <double>0.500000000000000</double>
+          </property>
+         </widget>
+        </item>
+        <item row="1" column="0">
+         <widget class="QLabel" name="labelSpeedPitchReset">
+          <property name="text">
+           <string>Reset on track load</string>
           </property>
           <property name="buddy">
-           <cstring>radioButtonRateRampModeStepping</cstring>
+           <cstring>checkBoxResetPitch</cstring>
+          </property>
+         </widget>
+        </item>
+        <item row="8" column="0">
+         <widget class="QLabel" name="labelSpeedFine">
+          <property name="enabled">
+           <bool>true</bool>
+          </property>
+          <property name="font">
+           <font/>
+          </property>
+          <property name="toolTip">
+           <string/>
+          </property>
+          <property name="text">
+           <string>Fine</string>
+          </property>
+          <property name="alignment">
+           <set>Qt::AlignRight|Qt::AlignTrailing|Qt::AlignVCenter</set>
+          </property>
+          <property name="wordWrap">
+           <bool>false</bool>
+          </property>
+          <property name="buddy">
+           <cstring>spinBoxPermanentRateFine</cstring>
+          </property>
+         </widget>
+        </item>
+        <item row="6" column="1">
+         <widget class="QLabel" name="labelSpeedPermanent">
+          <property name="text">
+           <string>Permanent</string>
+          </property>
+          <property name="alignment">
+           <set>Qt::AlignCenter</set>
           </property>
          </widget>
         </item>
@@ -290,43 +290,23 @@
           </attribute>
          </widget>
         </item>
-        <item row="6" column="2">
-         <widget class="QLabel" name="labelSpeedTemporary">
+        <item row="1" column="2">
+         <widget class="QCheckBox" name="checkBoxResetSpeed">
+          <property name="text">
+           <string>Speed/Tempo</string>
+          </property>
+          <attribute name="buttonGroup">
+           <string notr="true">buttonGroupSpeedPitchReset</string>
+          </attribute>
+         </widget>
+        </item>
+        <item row="7" column="2">
+         <widget class="QDoubleSpinBox" name="spinBoxTemporaryRateCoarse">
           <property name="enabled">
            <bool>false</bool>
           </property>
-          <property name="text">
-           <string>Temporary</string>
-          </property>
-          <property name="alignment">
-           <set>Qt::AlignCenter</set>
-          </property>
-         </widget>
-        </item>
-        <item row="1" column="2">
-         <widget class="QCheckBox" name="checkBoxResetSpeed">
-          <property name="text">
-           <string>Speed/Tempo</string>
-          </property>
-          <attribute name="buttonGroup">
-           <string notr="true">buttonGroupSpeedPitchReset</string>
-          </attribute>
-         </widget>
-        </item>
-        <item row="3" column="1">
-         <widget class="QRadioButton" name="radioButtonResetUnlockedKey">
-          <property name="text">
-           <string>Reset key</string>
-          </property>
-          <attribute name="buttonGroup">
-           <string notr="true">buttonGroupKeyUnlockMode</string>
-          </attribute>
-         </widget>
-        </item>
-        <item row="8" column="1">
-         <widget class="QDoubleSpinBox" name="spinBoxPermanentRateFine">
           <property name="toolTip">
-           <string>Permanent rate change when right-clicking</string>
+           <string>Temporary rate change when left-clicking</string>
           </property>
           <property name="accelerated">
            <bool>true</bool>
@@ -347,18 +327,118 @@
            <double>0.010000000000000</double>
           </property>
           <property name="value">
-           <double>0.050000000000000</double>
-          </property>
-         </widget>
-        </item>
-        <item row="1" column="0">
-         <widget class="QLabel" name="labelSpeedPitchReset">
-          <property name="text">
-           <string>Reset on track load</string>
+           <double>4.000000000000000</double>
+          </property>
+         </widget>
+        </item>
+        <item row="2" column="2">
+         <widget class="QRadioButton" name="radioButtonCurrentKey">
+          <property name="text">
+           <string>Current key</string>
+          </property>
+          <attribute name="buttonGroup">
+           <string notr="true">buttonGroupKeyLockMode</string>
+          </attribute>
+         </widget>
+        </item>
+        <item row="0" column="1">
+         <widget class="QComboBox" name="ComboBoxRateRange">
+          <property name="font">
+           <font/>
+          </property>
+          <property name="toolTip">
+           <string>Adjusts the range of the speed (Vinyl &quot;Pitch&quot;) slider.</string>
+          </property>
+         </widget>
+        </item>
+        <item row="4" column="2">
+         <widget class="QRadioButton" name="radioButtonRateRampModeStepping">
+          <property name="text">
+           <string>Abrupt jump</string>
+          </property>
+          <attribute name="buttonGroup">
+           <string notr="true">buttonGroupSpeedBendBehavior</string>
+          </attribute>
+         </widget>
+        </item>
+        <item row="8" column="2">
+         <widget class="QDoubleSpinBox" name="spinBoxTemporaryRateFine">
+          <property name="enabled">
+           <bool>false</bool>
+          </property>
+          <property name="toolTip">
+           <string>Temporary rate change when right-clicking</string>
+          </property>
+          <property name="accelerated">
+           <bool>true</bool>
+          </property>
+          <property name="suffix">
+           <string>%</string>
+          </property>
+          <property name="decimals">
+           <number>2</number>
+          </property>
+          <property name="minimum">
+           <double>0.010000000000000</double>
+          </property>
+          <property name="maximum">
+           <double>10.000000000000000</double>
+          </property>
+          <property name="singleStep">
+           <double>0.010000000000000</double>
+          </property>
+          <property name="value">
+           <double>1.000000000000000</double>
+          </property>
+         </widget>
+        </item>
+        <item row="3" column="0">
+         <widget class="QLabel" name="labelKeyunlockMode">
+          <property name="text">
+           <string>Keyunlock mode</string>
+          </property>
+         </widget>
+        </item>
+        <item row="0" column="0">
+         <widget class="QLabel" name="labelSpeedSliderrange">
+          <property name="enabled">
+           <bool>true</bool>
+          </property>
+          <property name="font">
+           <font/>
+          </property>
+          <property name="text">
+           <string>Slider range</string>
+          </property>
+          <property name="wordWrap">
+           <bool>false</bool>
           </property>
           <property name="buddy">
-           <cstring>checkBoxResetPitch</cstring>
-          </property>
+           <cstring>ComboBoxRateRange</cstring>
+          </property>
+         </widget>
+        </item>
+        <item row="4" column="1">
+         <widget class="QRadioButton" name="radioButtonRateRampModeLinear">
+          <property name="toolTip">
+           <string>Smoothly adjusts deck speed when temporary change buttons are held down</string>
+          </property>
+          <property name="text">
+           <string>Smooth ramping</string>
+          </property>
+          <attribute name="buttonGroup">
+           <string notr="true">buttonGroupSpeedBendBehavior</string>
+          </attribute>
+         </widget>
+        </item>
+        <item row="3" column="2">
+         <widget class="QRadioButton" name="radioButtonKeepUnlockedKey">
+          <property name="text">
+           <string>Keep key</string>
+          </property>
+          <attribute name="buttonGroup">
+           <string notr="true">buttonGroupKeyUnlockMode</string>
+          </attribute>
          </widget>
         </item>
         <item row="5" column="1" colspan="2">
@@ -409,6 +489,97 @@
           </item>
          </layout>
         </item>
+        <item row="6" column="2">
+         <widget class="QLabel" name="labelSpeedTemporary">
+          <property name="enabled">
+           <bool>false</bool>
+          </property>
+          <property name="text">
+           <string>Temporary</string>
+          </property>
+          <property name="alignment">
+           <set>Qt::AlignCenter</set>
+          </property>
+         </widget>
+        </item>
+        <item row="6" column="0">
+         <widget class="QLabel" name="labelSpeedAdjustment">
+          <property name="text">
+           <string>Adjustment buttons:</string>
+          </property>
+         </widget>
+        </item>
+        <item row="2" column="0">
+         <widget class="QLabel" name="labelKeylockMode">
+          <property name="text">
+           <string>Keylock mode</string>
+          </property>
+          <property name="buddy">
+           <cstring>radioButtonOriginalKey</cstring>
+          </property>
+         </widget>
+        </item>
+        <item row="8" column="1">
+         <widget class="QDoubleSpinBox" name="spinBoxPermanentRateFine">
+          <property name="toolTip">
+           <string>Permanent rate change when right-clicking</string>
+          </property>
+          <property name="accelerated">
+           <bool>true</bool>
+          </property>
+          <property name="suffix">
+           <string>%</string>
+          </property>
+          <property name="decimals">
+           <number>2</number>
+          </property>
+          <property name="minimum">
+           <double>0.010000000000000</double>
+          </property>
+          <property name="maximum">
+           <double>10.000000000000000</double>
+          </property>
+          <property name="singleStep">
+           <double>0.010000000000000</double>
+          </property>
+          <property name="value">
+           <double>0.050000000000000</double>
+          </property>
+         </widget>
+        </item>
+        <item row="1" column="1">
+         <widget class="QCheckBox" name="checkBoxResetPitch">
+          <property name="text">
+           <string>Key/Pitch</string>
+          </property>
+          <attribute name="buttonGroup">
+           <string notr="true">buttonGroupSpeedPitchReset</string>
+          </attribute>
+         </widget>
+        </item>
+        <item row="5" column="0">
+         <widget class="QLabel" name="labelSpeedRampSensitivity">
+          <property name="enabled">
+           <bool>false</bool>
+          </property>
+          <property name="text">
+           <string>Ramping sensitivity</string>
+          </property>
+          <property name="buddy">
+           <cstring>SliderRateRampSensitivity</cstring>
+          </property>
+         </widget>
+        </item>
+        <item row="0" column="2">
+         <widget class="QCheckBox" name="checkBoxInvertSpeedSlider">
+          <property name="toolTip">
+           <string>Make the speed sliders work like those on DJ turntables and CDJs where moving downward increases the speed</string>
+          </property>
+          <property name="text">
+           <string>Down increases speed</string>
+          </property>
+         </widget>
+        </item>
         <item row="7" column="0">
          <widget class="QLabel" name="labelSpeedCoarse">
           <property name="enabled">
@@ -434,254 +605,30 @@
           </property>
          </widget>
         </item>
-        <item row="5" column="0">
-         <widget class="QLabel" name="labelSpeedRampSensitivity">
-          <property name="enabled">
-           <bool>false</bool>
-          </property>
-          <property name="text">
-           <string>Ramping sensitivity</string>
+        <item row="4" column="0">
+         <widget class="QLabel" name="labelSpeedBendBehavior">
+          <property name="text">
+           <string>Pitch bend behavior</string>
           </property>
           <property name="buddy">
-           <cstring>SliderRateRampSensitivity</cstring>
-          </property>
-         </widget>
-        </item>
-        <item row="8" column="0">
-         <widget class="QLabel" name="labelSpeedFine">
-          <property name="enabled">
-           <bool>true</bool>
-          </property>
-          <property name="font">
-           <font/>
-          </property>
-          <property name="toolTip">
-           <string/>
-          </property>
-          <property name="text">
-           <string>Fine</string>
-          </property>
-          <property name="alignment">
-           <set>Qt::AlignRight|Qt::AlignTrailing|Qt::AlignVCenter</set>
-          </property>
-          <property name="wordWrap">
-           <bool>false</bool>
-          </property>
-          <property name="buddy">
-           <cstring>spinBoxPermanentRateFine</cstring>
-          </property>
-         </widget>
-        </item>
-        <item row="3" column="2">
-         <widget class="QRadioButton" name="radioButtonKeepUnlockedKey">
-          <property name="text">
-           <string>Keep key</string>
+           <cstring>radioButtonRateRampModeStepping</cstring>
+          </property>
+         </widget>
+        </item>
+        <item row="3" column="1">
+         <widget class="QRadioButton" name="radioButtonResetUnlockedKey">
+          <property name="text">
+           <string>Reset key</string>
           </property>
           <attribute name="buttonGroup">
            <string notr="true">buttonGroupKeyUnlockMode</string>
           </attribute>
          </widget>
         </item>
-        <item row="4" column="2">
-         <widget class="QRadioButton" name="radioButtonRateRampModeStepping">
-          <property name="text">
-           <string>Abrupt jump</string>
-          </property>
-          <attribute name="buttonGroup">
-           <string notr="true">buttonGroupSpeedBendBehavior</string>
-          </attribute>
-         </widget>
-        </item>
-        <item row="6" column="1">
-         <widget class="QLabel" name="labelSpeedPermanent">
-          <property name="text">
-           <string>Permanent</string>
-          </property>
-          <property name="alignment">
-           <set>Qt::AlignCenter</set>
-          </property>
-         </widget>
-        </item>
-        <item row="7" column="1">
-         <widget class="QDoubleSpinBox" name="spinBoxPermanentRateCoarse">
-          <property name="toolTip">
-           <string>Permanent rate change when left-clicking</string>
-          </property>
-          <property name="accelerated">
-           <bool>true</bool>
-          </property>
-          <property name="suffix">
-           <string>%</string>
-          </property>
-          <property name="decimals">
-           <number>2</number>
-          </property>
-          <property name="minimum">
-           <double>0.010000000000000</double>
-          </property>
-          <property name="maximum">
-           <double>10.000000000000000</double>
-          </property>
-          <property name="singleStep">
-           <double>0.010000000000000</double>
-          </property>
-          <property name="value">
-           <double>0.500000000000000</double>
-          </property>
-         </widget>
-        </item>
-        <item row="8" column="2">
-         <widget class="QDoubleSpinBox" name="spinBoxTemporaryRateFine">
-          <property name="enabled">
-           <bool>false</bool>
-          </property>
-          <property name="toolTip">
-           <string>Temporary rate change when right-clicking</string>
-          </property>
-          <property name="accelerated">
-           <bool>true</bool>
-          </property>
-          <property name="suffix">
-           <string>%</string>
-          </property>
-          <property name="decimals">
-           <number>2</number>
-          </property>
-          <property name="minimum">
-           <double>0.010000000000000</double>
-          </property>
-          <property name="maximum">
-           <double>10.000000000000000</double>
-          </property>
-          <property name="singleStep">
-           <double>0.010000000000000</double>
-          </property>
-          <property name="value">
-           <double>1.000000000000000</double>
-          </property>
-         </widget>
-        </item>
-        <item row="7" column="2">
-         <widget class="QDoubleSpinBox" name="spinBoxTemporaryRateCoarse">
-          <property name="enabled">
-           <bool>false</bool>
-          </property>
-          <property name="toolTip">
-           <string>Temporary rate change when left-clicking</string>
-          </property>
-          <property name="accelerated">
-           <bool>true</bool>
-          </property>
-          <property name="suffix">
-           <string>%</string>
-          </property>
-          <property name="decimals">
-           <number>2</number>
-          </property>
-          <property name="minimum">
-           <double>0.010000000000000</double>
-          </property>
-          <property name="maximum">
-           <double>10.000000000000000</double>
-          </property>
-          <property name="singleStep">
-           <double>0.010000000000000</double>
-          </property>
-          <property name="value">
-           <double>4.000000000000000</double>
-          </property>
-         </widget>
-        </item>
-        <item row="0" column="2">
-         <widget class="QCheckBox" name="checkBoxInvertSpeedSlider">
-          <property name="toolTip">
-           <string>Make the speed sliders work like those on DJ turntables and CDJs where moving downward increases the speed</string>
-          </property>
-          <property name="text">
-           <string>Down increases speed</string>
-          </property>
-         </widget>
-        </item>
-        <item row="3" column="0">
-         <widget class="QLabel" name="labelKeyunlockMode">
-          <property name="text">
-           <string>Keyunlock mode</string>
-          </property>
-         </widget>
-        </item>
-        <item row="0" column="1">
-         <widget class="QComboBox" name="ComboBoxRateRange">
-          <property name="font">
-           <font/>
-          </property>
-          <property name="toolTip">
-           <string>Adjusts the range of the speed (Vinyl &quot;Pitch&quot;) slider.</string>
-          </property>
-         </widget>
-        </item>
-        <item row="2" column="0">
-         <widget class="QLabel" name="labelKeylockMode">
-          <property name="text">
-           <string>Keylock mode</string>
-          </property>
-          <property name="buddy">
-           <cstring>radioButtonOriginalKey</cstring>
-          </property>
-         </widget>
-        </item>
-        <item row="2" column="2">
-         <widget class="QRadioButton" name="radioButtonCurrentKey">
-          <property name="text">
-           <string>Current key</string>
-          </property>
-          <attribute name="buttonGroup">
-           <string notr="true">buttonGroupKeyLockMode</string>
-          </attribute>
-         </widget>
-        </item>
-        <item row="4" column="1">
-         <widget class="QRadioButton" name="radioButtonRateRampModeLinear">
-          <property name="toolTip">
-           <string>Smoothly adjusts deck speed when temporary change buttons are held down</string>
-          </property>
-          <property name="text">
-           <string>Smooth ramping</string>
-          </property>
-          <attribute name="buttonGroup">
-           <string notr="true">buttonGroupSpeedBendBehavior</string>
-          </attribute>
-         </widget>
-        </item>
-        <item row="6" column="0">
-         <widget class="QLabel" name="labelSpeedAdjustment">
-          <property name="text">
-           <string>Adjustment buttons:</string>
-          </property>
-         </widget>
-        </item>
-        <item row="0" column="0">
-         <widget class="QLabel" name="labelSpeedSliderrange">
-          <property name="enabled">
-           <bool>true</bool>
-          </property>
-          <property name="font">
-           <font/>
-          </property>
-          <property name="text">
-           <string>Slider range</string>
-          </property>
-          <property name="wordWrap">
-           <bool>false</bool>
-          </property>
-          <property name="buddy">
-           <cstring>ComboBoxRateRange</cstring>
-          </property>
-         </widget>
-        </item>
         <item row="9" column="0">
-         <widget class="QLabel" name="label">
-          <property name="text">
-           <string>Brake effect time</string>
+         <widget class="QLabel" name="labelBrakeEffectTime">
+          <property name="text">
+           <string>Brake Effect Time</string>
           </property>
          </widget>
         </item>
@@ -875,10 +822,6 @@
  </connections>
  <buttongroups>
   <buttongroup name="buttonGroupTrackTime"/>
-<<<<<<< HEAD
-=======
-  <buttongroup name="buttonGroupKeyUnlockMode"/>
->>>>>>> 78a86408
   <buttongroup name="buttonGroupKeyLockMode"/>
   <buttongroup name="buttonGroupSpeedBendBehavior"/>
   <buttongroup name="buttonGroupSpeedPitchReset">
@@ -886,9 +829,6 @@
     <bool>false</bool>
    </property>
   </buttongroup>
-<<<<<<< HEAD
   <buttongroup name="buttonGroupKeyUnlockMode"/>
-=======
->>>>>>> 78a86408
  </buttongroups>
 </ui>