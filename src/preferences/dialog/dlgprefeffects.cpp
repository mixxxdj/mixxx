#include "preferences/dialog/dlgprefeffects.h"

#include <QDropEvent>
#include <QMimeData>

#include "effects/backends/effectmanifest.h"
#include "effects/backends/effectsbackend.h"
#include "effects/effectsmanager.h"
#include "effects/visibleeffectslist.h"
#include "moc_dlgprefeffects.cpp"
#include "preferences/effectchainpresetlistmodel.h"

DlgPrefEffects::DlgPrefEffects(QWidget* pParent,
        UserSettingsPointer pConfig,
<<<<<<< HEAD
        EffectsManager* pEffectsManager)
=======
        std::shared_ptr<EffectsManager> pEffectsManager)
>>>>>>> 3c9435da
        : DlgPreferencePage(pParent),
          m_pConfig(pConfig),
          m_pVisibleEffectsList(pEffectsManager->getVisibleEffectsList()),
          m_pChainPresetManager(pEffectsManager->getChainPresetManager()),
          m_pBackendManager(pEffectsManager->getBackendManager()) {
    setupUi(this);

<<<<<<< HEAD
    m_pVisibleEffectsModel = new EffectManifestTableModel(
            visibleEffectsTableView, m_pBackendManager);
    visibleEffectsTableView->setModel(m_pVisibleEffectsModel);
    setupManifestTableView(visibleEffectsTableView);

    m_pHiddenEffectsModel = new EffectManifestTableModel(hiddenEffectsTableView, m_pBackendManager);
    hiddenEffectsTableView->setModel(m_pHiddenEffectsModel);
    setupManifestTableView(hiddenEffectsTableView);

    setupChainListView(chainListView);
    setupChainListView(quickEffectListView);
=======
    m_availableEffectsModel.resetFromEffectManager(pEffectsManager.get());
    const QList<EffectProfilePtr> effectProfiles = m_availableEffectsModel.profiles();
    for (auto& profile : effectProfiles) {
        EffectManifestPointer pManifest = profile->pManifest;

        // Users are likely to have lots of external plugins installed and
        // many of them are useless for DJing. To avoid cluttering the list
        // shown in WEffectSelector, blacklist external plugins by default.
        bool defaultValue = (pManifest->backendType() == EffectBackendType::BuiltIn);
        bool visible = m_pConfig->getValue<bool>(ConfigKey("[Visible " + pManifest->backendName() + " Effects]",
                                                         pManifest->id()),
                defaultValue);
        profile->bIsVisible = visible;
        m_pEffectsManager->setEffectVisibility(pManifest, visible);
    }
    availableEffectsList->setModel(&m_availableEffectsModel);
    availableEffectsList->setTabKeyNavigation(false);

    connect(availableEffectsList->selectionModel(),
            &QItemSelectionModel::currentRowChanged,
            this,
            &DlgPrefEffects::availableEffectsListItemSelected);
>>>>>>> 3c9435da

    connect(chainPresetImportButton,
            &QPushButton::clicked,
            this,
            &DlgPrefEffects::slotImportPreset);
    connect(chainPresetExportButton,
            &QPushButton::clicked,
            this,
            &DlgPrefEffects::slotExportPreset);
    connect(chainPresetRenameButton,
            &QPushButton::clicked,
            this,
            &DlgPrefEffects::slotRenamePreset);
    connect(chainPresetDeleteButton,
            &QPushButton::clicked,
            this,
            &DlgPrefEffects::slotDeletePreset);

    m_effectsLabels.append(effect1Name);
    m_effectsLabels.append(effect2Name);
    m_effectsLabels.append(effect3Name);
}

DlgPrefEffects::~DlgPrefEffects() {
}

void DlgPrefEffects::setupManifestTableView(QTableView* pTableView) {
    pTableView->horizontalHeader()->setSectionResizeMode(0, QHeaderView::ResizeToContents);
    pTableView->horizontalHeader()->setSectionResizeMode(1, QHeaderView::Stretch);
    pTableView->setDragDropMode(QAbstractItemView::DragDrop);
    // QTableView won't remove dragged items without this??
    pTableView->setDragDropOverwriteMode(false);
    pTableView->setSelectionBehavior(QAbstractItemView::SelectRows);
    pTableView->setSelectionMode(QAbstractItemView::ExtendedSelection);
    connect(pTableView->selectionModel(),
            &QItemSelectionModel::currentRowChanged,
            this,
            &DlgPrefEffects::effectsTableItemSelected);
}

void DlgPrefEffects::setupChainListView(QListView* pListView) {
    EffectChainPresetListModel* pModel = new EffectChainPresetListModel(pListView);
    pListView->setModel(pModel);
    pListView->setDropIndicatorShown(true);
    pListView->setDragDropMode(QAbstractItemView::DragDrop);
    pListView->setSelectionMode(QAbstractItemView::ExtendedSelection);
    //TODO: prevent drops of duplicate items
    pListView->setDefaultDropAction(Qt::CopyAction);
    connect(pListView,
            &QAbstractItemView::clicked,
            this,
            &DlgPrefEffects::slotChainPresetSelected);
    pListView->installEventFilter(this);
}

void DlgPrefEffects::slotUpdate() {
    clear();
<<<<<<< HEAD
=======
    m_availableEffectsModel.resetFromEffectManager(m_pEffectsManager.get());
>>>>>>> 3c9435da

    const QList<EffectManifestPointer> visibleEffects = m_pVisibleEffectsList->getList();
    m_pVisibleEffectsModel->setList(visibleEffects);

    QList<EffectManifestPointer> hiddenEffects = m_pBackendManager->getManifests();
    for (const auto& pManifest : std::as_const(visibleEffects)) {
        hiddenEffects.removeAll(pManifest);
    }
    m_pHiddenEffectsModel->setList(hiddenEffects);

    // No chain preset is selected when the preferences are opened
    for (int i = 0; i < m_effectsLabels.size(); ++i) {
        m_effectsLabels[i]->setText(QString::number(i + 1) + ": ");
    }

    chainPresetExportButton->setEnabled(false);
    chainPresetRenameButton->setEnabled(false);
    chainPresetDeleteButton->setEnabled(false);

    loadChainPresetLists();

    bool effectAdoptMetaknobValue = m_pConfig->getValue(
            ConfigKey("[Effects]", "AdoptMetaknobValue"), true);
    radioButtonKeepMetaknobPosition->setChecked(effectAdoptMetaknobValue);
    radioButtonMetaknobLoadDefault->setChecked(!effectAdoptMetaknobValue);
}

void DlgPrefEffects::slotApply() {
    m_pVisibleEffectsList->setList(m_pVisibleEffectsModel->getList());
    saveChainPresetLists();

    m_pConfig->set(ConfigKey("[Effects]", "AdoptMetaknobValue"),
            ConfigValue(radioButtonKeepMetaknobPosition->isChecked()));
}

void DlgPrefEffects::saveChainPresetLists() {
    auto pModel = dynamic_cast<EffectChainPresetListModel*>(chainListView->model());
    m_pChainPresetManager->setPresetOrder(pModel->stringList());

    pModel = dynamic_cast<EffectChainPresetListModel*>(quickEffectListView->model());
    m_pChainPresetManager->setQuickEffectPresetOrder(pModel->stringList());
}

void DlgPrefEffects::slotResetToDefaults() {
    radioButtonKeepMetaknobPosition->setChecked(true);

    slotUpdate();
}

void DlgPrefEffects::clear() {
    effectName->clear();
    effectAuthor->clear();
    effectDescription->clear();
    effectVersion->clear();
    effectType->clear();
}

void DlgPrefEffects::loadChainPresetLists() {
    QStringList chainPresetNames;
    for (const auto& pChainPreset : m_pChainPresetManager->getPresetsSorted()) {
        chainPresetNames << pChainPreset->name();
    }
    auto pModel = dynamic_cast<EffectChainPresetListModel*>(chainListView->model());
    pModel->setStringList(chainPresetNames);

    QStringList quickEffectChainPresetNames;
    for (const auto& pChainPreset : m_pChainPresetManager->getQuickEffectPresetsSorted()) {
        quickEffectChainPresetNames << pChainPreset->name();
    }
    pModel = dynamic_cast<EffectChainPresetListModel*>(quickEffectListView->model());
    pModel->setStringList(quickEffectChainPresetNames);
}

void DlgPrefEffects::effectsTableItemSelected(const QModelIndex& selected) {
    auto pModel = static_cast<const EffectManifestTableModel*>(selected.model());
    VERIFY_OR_DEBUG_ASSERT(pModel) {
        return;
    }
    EffectManifestPointer pManifest = pModel->getList().at(selected.row());
    VERIFY_OR_DEBUG_ASSERT(pManifest) {
        return;
    }

    effectName->setText(pManifest->name());
    effectAuthor->setText(pManifest->author());
    effectDescription->setText(pManifest->description());
    effectVersion->setText(pManifest->version());
    effectType->setText(pManifest->translatedBackendName());
}

void DlgPrefEffects::slotChainPresetSelected(const QModelIndex& selected) {
    VERIFY_OR_DEBUG_ASSERT(m_pFocusedChainList) {
        return;
    }
    QString chainPresetName = selected.model()->data(selected).toString();
    EffectChainPresetPointer pChainPreset = m_pChainPresetManager->getPreset(chainPresetName);
    if (pChainPreset == nullptr || pChainPreset->isEmpty()) {
        return;
    }

    for (int i = 0; i < m_effectsLabels.size(); ++i) {
        if (i < pChainPreset->effectPresets().size()) {
            EffectPresetPointer pEffectPreset = pChainPreset->effectPresets().at(i);
            if (!pEffectPreset->isEmpty()) {
                QString displayName =
                        m_pBackendManager->getDisplayNameForEffectPreset(
                                pEffectPreset);
                // Code uses 0-indexed numbers; users see 1 indexed numbers
                m_effectsLabels[i]->setText(QString::number(i + 1) + ": " + displayName);
            } else {
                m_effectsLabels[i]->setText(QString::number(i + 1) + ": " + tr("None"));
            }
        } else {
            m_effectsLabels[i]->setText(QString::number(i + 1) + ": " + tr("None"));
        }
    }

    chainPresetExportButton->setEnabled(true);
    chainPresetRenameButton->setEnabled(true);
    chainPresetDeleteButton->setEnabled(true);
}

void DlgPrefEffects::slotImportPreset() {
    m_pChainPresetManager->importPreset();
    loadChainPresetLists();
}

void DlgPrefEffects::slotExportPreset() {
    VERIFY_OR_DEBUG_ASSERT(m_pFocusedChainList) {
        return;
    }
    const auto& selectedIndices = m_pFocusedChainList->selectionModel()->selectedIndexes();
    for (const auto& index : selectedIndices) {
        const QString& selectedPresetName = m_pFocusedChainList->model()->data(index).toString();
        m_pChainPresetManager->exportPreset(selectedPresetName);
    }
}

void DlgPrefEffects::slotRenamePreset() {
    VERIFY_OR_DEBUG_ASSERT(m_pFocusedChainList) {
        return;
    }
    saveChainPresetLists();
    const auto& selectedIndices = m_pFocusedChainList->selectionModel()->selectedIndexes();
    for (const auto& index : selectedIndices) {
        const QString& selectedPresetName = m_pFocusedChainList->model()->data(index).toString();
        m_pChainPresetManager->renamePreset(selectedPresetName);
    }
    loadChainPresetLists();
}

void DlgPrefEffects::slotDeletePreset() {
    // If the preset is in the focused list and the unfocused list, only remove
    // it from the focused list, but do not actually delete it so it remains in
    // the unfocused list. Only delete it if it is in one list but not the other.
    VERIFY_OR_DEBUG_ASSERT(m_pFocusedChainList) {
        return;
    }
    auto pFocusedModel = dynamic_cast<EffectChainPresetListModel*>(
            m_pFocusedChainList->model());
    QStringList focusedChainStringList = pFocusedModel->stringList();

    QListView* pUnfocusedChainList = unfocusedChainList();
    VERIFY_OR_DEBUG_ASSERT(pUnfocusedChainList) {
        return;
    }
    auto pUnfocusedModel = dynamic_cast<EffectChainPresetListModel*>(
            pUnfocusedChainList->model());
    auto unfocusedChainStringList = pUnfocusedModel->stringList();

    const auto& selectedIndices = m_pFocusedChainList->selectionModel()->selectedIndexes();
    for (const auto& index : selectedIndices) {
        QString selectedPresetName =
                m_pFocusedChainList->model()->data(index).toString();
        focusedChainStringList.removeAll(selectedPresetName);
        if (!unfocusedChainStringList.contains(selectedPresetName)) {
            m_pChainPresetManager->deletePreset(selectedPresetName);
        }
    }

    pFocusedModel->setStringList(focusedChainStringList);
    saveChainPresetLists();
}

bool DlgPrefEffects::eventFilter(QObject* pChainList, QEvent* event) {
    if (event->type() == QEvent::FocusIn) {
        auto pListView = dynamic_cast<QListView*>(pChainList);
        if (!pListView) {
            return false;
        }
        m_pFocusedChainList = pListView;
    }
    return false;
}

QListView* DlgPrefEffects::unfocusedChainList() {
    if (m_pFocusedChainList == chainListView) {
        return quickEffectListView;
    } else {
        return chainListView;
    }
}<|MERGE_RESOLUTION|>--- conflicted
+++ resolved
@@ -12,11 +12,7 @@
 
 DlgPrefEffects::DlgPrefEffects(QWidget* pParent,
         UserSettingsPointer pConfig,
-<<<<<<< HEAD
-        EffectsManager* pEffectsManager)
-=======
         std::shared_ptr<EffectsManager> pEffectsManager)
->>>>>>> 3c9435da
         : DlgPreferencePage(pParent),
           m_pConfig(pConfig),
           m_pVisibleEffectsList(pEffectsManager->getVisibleEffectsList()),
@@ -24,7 +20,6 @@
           m_pBackendManager(pEffectsManager->getBackendManager()) {
     setupUi(this);
 
-<<<<<<< HEAD
     m_pVisibleEffectsModel = new EffectManifestTableModel(
             visibleEffectsTableView, m_pBackendManager);
     visibleEffectsTableView->setModel(m_pVisibleEffectsModel);
@@ -36,30 +31,6 @@
 
     setupChainListView(chainListView);
     setupChainListView(quickEffectListView);
-=======
-    m_availableEffectsModel.resetFromEffectManager(pEffectsManager.get());
-    const QList<EffectProfilePtr> effectProfiles = m_availableEffectsModel.profiles();
-    for (auto& profile : effectProfiles) {
-        EffectManifestPointer pManifest = profile->pManifest;
-
-        // Users are likely to have lots of external plugins installed and
-        // many of them are useless for DJing. To avoid cluttering the list
-        // shown in WEffectSelector, blacklist external plugins by default.
-        bool defaultValue = (pManifest->backendType() == EffectBackendType::BuiltIn);
-        bool visible = m_pConfig->getValue<bool>(ConfigKey("[Visible " + pManifest->backendName() + " Effects]",
-                                                         pManifest->id()),
-                defaultValue);
-        profile->bIsVisible = visible;
-        m_pEffectsManager->setEffectVisibility(pManifest, visible);
-    }
-    availableEffectsList->setModel(&m_availableEffectsModel);
-    availableEffectsList->setTabKeyNavigation(false);
-
-    connect(availableEffectsList->selectionModel(),
-            &QItemSelectionModel::currentRowChanged,
-            this,
-            &DlgPrefEffects::availableEffectsListItemSelected);
->>>>>>> 3c9435da
 
     connect(chainPresetImportButton,
             &QPushButton::clicked,
@@ -117,10 +88,6 @@
 
 void DlgPrefEffects::slotUpdate() {
     clear();
-<<<<<<< HEAD
-=======
-    m_availableEffectsModel.resetFromEffectManager(m_pEffectsManager.get());
->>>>>>> 3c9435da
 
     const QList<EffectManifestPointer> visibleEffects = m_pVisibleEffectsList->getList();
     m_pVisibleEffectsModel->setList(visibleEffects);
