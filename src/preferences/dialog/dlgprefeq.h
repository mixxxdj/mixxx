#pragma once

#include <QComboBox>
#include <QWidget>
#include <functional>

#include "control/controlproxy.h"
#include "effects/effectsmanager.h"
#include "preferences/dialog/ui_dlgprefeqdlg.h"
#include "preferences/dlgpreferencepage.h"
#include "preferences/usersettings.h"

<<<<<<< HEAD
/**
  *@author John Sully
  */
class DlgPrefEQ : public DlgPreferencePage, public Ui::DlgPrefEQDlg {
=======
class DlgPrefEQ : public DlgPreferencePage, public Ui::DlgPrefEQDlg  {
>>>>>>> 3085bbe9
    Q_OBJECT
  public:
    DlgPrefEQ(QWidget* parent, EffectsManager* pEffectsManager, UserSettingsPointer _config);
    virtual ~DlgPrefEQ();

    QUrl helpUrl() const override;

    QString getEQEffectGroupForDeck(int deck) const;

  public slots:
    // Apply changes to widget
    void slotApply() override;
    void slotUpdate() override;
    void slotResetToDefaults() override;

  private slots:
    void slotEffectChangedOnDeck(int effectIndex);
    void slotNumDecksChanged(double numDecks);
    void slotSingleEqChecked(int checked);
    // Slot for toggling between advanced and basic views
    void slotPopulateDeckEffectSelectors();
    // Update Hi EQ
    void slotUpdateHiEQ();
    // Update Lo EQ
    void slotUpdateLoEQ();

    void slotUpdateEqAutoReset(int);
    void slotUpdateGainAutoReset(int);
    void slotBypass(int state);
    // Update the Master EQ
    void slotUpdateMasterEQParameter(int value);
    void slotMasterEQToDefault();
    void setMasterEQParameter(int i, double value);
    void slotMasterEqEffectChanged(int effectIndex);

  private:
    void loadSettings();
    void setDefaultShelves();
    double getEqFreq(int value, int minimum, int maximum);
    int getSliderPosition(double eqFreq, int minimum, int maximum);
    void validate_levels();
    void updateBandFilter(int index, double value);
    void setUpMasterEQ();
    void applySelections();

    typedef bool (*EffectManifestFilterFnc)(EffectManifest* pManifest);
    const QList<EffectManifestPointer> getFilteredManifests(
            EffectManifestFilterFnc filterFunc) const;
    void populateDeckBoxList(
            const QList<QComboBox*>& boxList,
            EffectManifestFilterFnc filterFunc);

    void applySelectionsToDecks();

    ControlProxy m_COLoFreq;
    ControlProxy m_COHiFreq;
    UserSettingsPointer m_pConfig;
    double m_lowEqFreq, m_highEqFreq;

    // Members needed for changing the effects loaded on the EQ Effect Rack
    EffectsManager* m_pEffectsManager;
    EffectsBackendManagerPointer m_pBackendManager;
    QLabel* m_firstSelectorLabel;
    QList<QComboBox*> m_deckEqEffectSelectors;
    ControlProxy* m_pNumDecks;

    bool m_inSlotPopulateDeckEffectSelectors;

    // Members needed for the Master EQ
    QList<QSlider*> m_masterEQSliders;
    QList<QLabel*> m_masterEQValues;
    QList<QLabel*> m_masterEQLabels;
    QWeakPointer<EffectSlot> m_pEffectMasterEQ;

    bool m_bEqAutoReset;
    bool m_bGainAutoReset;
<<<<<<< HEAD

    QList<int> m_eqIndiciesOnUpdate;
};

#endif
=======
};
>>>>>>> 3085bbe9
<|MERGE_RESOLUTION|>--- conflicted
+++ resolved
@@ -10,14 +10,7 @@
 #include "preferences/dlgpreferencepage.h"
 #include "preferences/usersettings.h"
 
-<<<<<<< HEAD
-/**
-  *@author John Sully
-  */
-class DlgPrefEQ : public DlgPreferencePage, public Ui::DlgPrefEQDlg {
-=======
 class DlgPrefEQ : public DlgPreferencePage, public Ui::DlgPrefEQDlg  {
->>>>>>> 3085bbe9
     Q_OBJECT
   public:
     DlgPrefEQ(QWidget* parent, EffectsManager* pEffectsManager, UserSettingsPointer _config);
@@ -94,12 +87,6 @@
 
     bool m_bEqAutoReset;
     bool m_bGainAutoReset;
-<<<<<<< HEAD
 
     QList<int> m_eqIndiciesOnUpdate;
-};
-
-#endif
-=======
-};
->>>>>>> 3085bbe9
+};