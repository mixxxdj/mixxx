--- conflicted
+++ resolved
@@ -13,14 +13,10 @@
 class DlgPrefEQ : public DlgPreferencePage, public Ui::DlgPrefEQDlg  {
     Q_OBJECT
   public:
-<<<<<<< HEAD
-    DlgPrefEQ(QWidget* parent, EffectsManager* pEffectsManager, UserSettingsPointer _config);
-=======
     DlgPrefEQ(
             QWidget* parent,
             std::shared_ptr<EffectsManager> pEffectsManager,
             UserSettingsPointer _config);
->>>>>>> 3c9435da
     virtual ~DlgPrefEQ();
 
     QUrl helpUrl() const override;
@@ -77,16 +73,8 @@
     UserSettingsPointer m_pConfig;
     double m_lowEqFreq, m_highEqFreq;
 
-    // Members needed for changing the effects loaded on the EQ Effect Rack
-<<<<<<< HEAD
-    EffectsManager* m_pEffectsManager;
+    std::shared_ptr<EffectsManager> m_pEffectsManager;
     EffectsBackendManagerPointer m_pBackendManager;
-=======
-    std::shared_ptr<EffectsManager> m_pEffectsManager;
-    EqualizerRackPointer m_pEQEffectRack;
-    QuickEffectRackPointer m_pQuickEffectRack;
-    OutputEffectRackPointer m_pOutputEffectRack;
->>>>>>> 3c9435da
     QLabel* m_firstSelectorLabel;
     QList<QComboBox*> m_deckEqEffectSelectors;
     ControlProxy* m_pNumDecks;
