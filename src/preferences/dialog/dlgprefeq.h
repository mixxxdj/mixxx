/***************************************************************************
                          dlgprefeq.h  -  description
                             -------------------
    begin                : Thu Jun 7 2007
    copyright            : (C) 2007 by John Sully
    email                : jsully@scs.ryerson.ca
 ***************************************************************************/

/***************************************************************************
 *                                                                         *
 *   This program is free software; you can redistribute it and/or modify  *
 *   it under the terms of the GNU General Public License as published by  *
 *   the Free Software Foundation; either version 2 of the License, or     *
 *   (at your option) any later version.                                   *
 *                                                                         *
 ***************************************************************************/

#ifndef DLGPREFEQ_H
#define DLGPREFEQ_H

#include <functional>

#include <QWidget>
#include <QComboBox>

#include "preferences/dialog/ui_dlgprefeqdlg.h"
#include "preferences/usersettings.h"
#include "control/controlproxy.h"
#include "preferences/dlgpreferencepage.h"
#include "effects/effectsmanager.h"

/**
  *@author John Sully
  */
class DlgPrefEQ : public DlgPreferencePage, public Ui::DlgPrefEQDlg  {
    Q_OBJECT
  public:
    DlgPrefEQ(QWidget *parent, EffectsManager* pEffectsManager,
              UserSettingsPointer _config);
    virtual ~DlgPrefEQ();

    QUrl helpUrl() const override;

    QString getEQEffectGroupForDeck(int deck) const;

  public slots:
    // Apply changes to widget
    void slotApply();
    void slotUpdate();
    void slotResetToDefaults();

  private slots:
    void slotEffectChangedOnDeck(int effectIndex);
    void slotNumDecksChanged(double numDecks);
    void slotSingleEqChecked(int checked);
    // Slot for toggling between advanced and basic views
    void slotPopulateDeckEffectSelectors();
    // Update Hi EQ
    void slotUpdateHiEQ();
    // Update Lo EQ
    void slotUpdateLoEQ();
<<<<<<< HEAD
=======
    // Apply changes to widget
    void slotApply() override;
    void slotUpdate() override;
    void slotResetToDefaults() override;
>>>>>>> 30048087
    void slotUpdateEqAutoReset(int);
    void slotUpdateGainAutoReset(int);
    void slotBypass(int state);
    // Update the Master EQ
    void slotUpdateMasterEQParameter(int value);
    void slotMasterEQToDefault();
    void setMasterEQParameter(int i, double value);
    void slotMasterEqEffectChanged(int effectIndex);

  private:
    void loadSettings();
    void setDefaultShelves();
    double getEqFreq(int value, int minimum, int maximum);
    int getSliderPosition(double eqFreq, int minimum, int maximum);
    void validate_levels();
    void updateBandFilter(int index, double value);
    void setUpMasterEQ();
    void applySelections();

    typedef bool (*EffectManifestFilterFnc)(EffectManifest* pManifest);
    const QList<EffectManifestPointer> getFilteredManifests(
            EffectManifestFilterFnc filterFunc) const;
    void populateDeckBoxList(
            const QList<QComboBox*> boxList,
            EffectManifestFilterFnc filterFunc);

    void applySelectionsToDecks();

    ControlProxy m_COLoFreq;
    ControlProxy m_COHiFreq;
    UserSettingsPointer m_pConfig;
    double m_lowEqFreq, m_highEqFreq;

    // Members needed for changing the effects loaded on the EQ Effect Rack
    EffectsManager* m_pEffectsManager;
    EffectsBackendManagerPointer m_pBackendManager;
    QLabel* m_firstSelectorLabel;
    QList<QComboBox*> m_deckEqEffectSelectors;
    ControlProxy* m_pNumDecks;

    bool m_inSlotPopulateDeckEffectSelectors;

    // Members needed for the Master EQ
    QList<QSlider*> m_masterEQSliders;
    QList<QLabel*> m_masterEQValues;
    QList<QLabel*> m_masterEQLabels;
    QWeakPointer<EffectSlot> m_pEffectMasterEQ;

    bool m_bEqAutoReset;
    bool m_bGainAutoReset;

    QList<int> m_eqIndiciesOnUpdate;
};

#endif<|MERGE_RESOLUTION|>--- conflicted
+++ resolved
@@ -45,9 +45,9 @@
 
   public slots:
     // Apply changes to widget
-    void slotApply();
-    void slotUpdate();
-    void slotResetToDefaults();
+    void slotApply() override;
+    void slotUpdate() override;
+    void slotResetToDefaults() override;
 
   private slots:
     void slotEffectChangedOnDeck(int effectIndex);
@@ -59,13 +59,7 @@
     void slotUpdateHiEQ();
     // Update Lo EQ
     void slotUpdateLoEQ();
-<<<<<<< HEAD
-=======
-    // Apply changes to widget
-    void slotApply() override;
-    void slotUpdate() override;
-    void slotResetToDefaults() override;
->>>>>>> 30048087
+
     void slotUpdateEqAutoReset(int);
     void slotUpdateGainAutoReset(int);
     void slotBypass(int state);
