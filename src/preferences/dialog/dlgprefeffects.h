--- conflicted
+++ resolved
@@ -14,11 +14,7 @@
   public:
     DlgPrefEffects(QWidget* pParent,
             UserSettingsPointer pConfig,
-<<<<<<< HEAD
-            EffectsManager* pEffectsManager);
-=======
             std::shared_ptr<EffectsManager> pEffectsManager);
->>>>>>> 3c9435da
     virtual ~DlgPrefEffects();
 
     void slotUpdate() override;
@@ -48,13 +44,9 @@
     QList<QLabel*> m_effectsLabels;
 
     UserSettingsPointer m_pConfig;
-<<<<<<< HEAD
     VisibleEffectsListPointer m_pVisibleEffectsList;
     EffectChainPresetManagerPointer m_pChainPresetManager;
     EffectsBackendManagerPointer m_pBackendManager;
     EffectManifestTableModel* m_pVisibleEffectsModel;
     EffectManifestTableModel* m_pHiddenEffectsModel;
-=======
-    std::shared_ptr<EffectsManager> m_pEffectsManager;
->>>>>>> 3c9435da
 };