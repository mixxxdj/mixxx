/***************************************************************************
                          dlgpreferences.h  -  description
                             -------------------
    begin                : Sun Jun 30 2002
    copyright            : (C) 2002 by Tue & Ken Haste Andersen
    email                : haste@diku.dk
 ***************************************************************************/

/***************************************************************************
 *                                                                         *
 *   This program is free software; you can redistribute it and/or modify  *
 *   it under the terms of the GNU General Public License as published by  *
 *   the Free Software Foundation; either version 2 of the License, or     *
 *   (at your option) any later version.                                   *
 *                                                                         *
 ***************************************************************************/

#ifndef DLGPREFERENCES_H
#define DLGPREFERENCES_H

#include <QDialog>
#include <QEvent>
#include <QRect>
#include <QStringList>

#include "preferences/dialog/ui_dlgpreferencesdlg.h"
#include "preferences/usersettings.h"
#include "control/controlpushbutton.h"
#include "preferences/dlgpreferencepage.h"
#include "preferences/settingsmanager.h"

class MixxxMainWindow;
class SoundManager;
class DlgPrefSound;
class DlgPrefLibrary;
class DlgPrefController;
class DlgPrefControllers;
class DlgPrefVinyl;
class DlgPrefNoVinyl;
class DlgPrefInterface;
class DlgPrefWaveform;
class DlgPrefDeck;
class DlgPrefEQ;
class DlgPrefEffects;
class DlgPrefCrossfader;
class DlgPrefAutoDJ;
class DlgPrefBroadcast;
class DlgPrefRecord;
<<<<<<< HEAD
class DlgPrefOsc;
class DlgPrefKey;
=======
>>>>>>> ad0f67fe
class DlgPrefBeats;
class DlgPrefKey;
class DlgPrefReplayGain;
#ifdef __LILV__
class DlgPrefLV2;
#endif /* __LILV__ */
class LV2Backend;
class ControllerManager;
class EffectsManager;
class SkinLoader;
class PlayerManager;
class Library;
class VinylControlManager;
#ifdef __MODPLUG__
class DlgPrefModplug;
#endif

class DlgPreferences : public QDialog, public Ui::DlgPreferencesDlg {
    Q_OBJECT
  public:
    DlgPreferences(MixxxMainWindow* mixxx, SkinLoader* pSkinLoader, SoundManager* soundman,
                   PlayerManager* pPlayerManager, ControllerManager* controllers,
                   VinylControlManager* pVCManager, LV2Backend* pLV2Backend, 
                   EffectsManager* pEffectsManager,
                   SettingsManager* pSettingsManager, Library *pLibrary);
    virtual ~DlgPreferences();

    void addPageWidget(DlgPreferencePage* pWidget);
    void removePageWidget(DlgPreferencePage* pWidget);
    void expandTreeItem(QTreeWidgetItem* pItem);
    void switchToPage(DlgPreferencePage* pWidget);

  public slots:
    void changePage(QTreeWidgetItem* current, QTreeWidgetItem* previous);
    void showSoundHardwarePage();
    void slotButtonPressed(QAbstractButton* pButton);
  signals:
    void closeDlg();
    void showDlg();

    // Emitted just after the user clicks Apply or OK.
    void applyPreferences();
    // Emitted if the user clicks Cancel
    void cancelPreferences();
    // Emitted if the user clicks Reset to Defaults.
    void resetToDefaults();

  protected:
    bool eventFilter(QObject*, QEvent*);
    void moveEvent(QMoveEvent* e);
    void resizeEvent(QResizeEvent* e);

  private:
    DlgPreferencePage* currentPage();
    void createIcons();
    void onShow();
    void onHide();
    QRect getDefaultGeometry();

    QStringList m_geometry;
    UserSettingsPointer m_pConfig;
<<<<<<< HEAD
    DlgPrefSound* m_wsound;
    DlgPrefLibrary* m_wlibrary;
    DlgPrefControllers *m_wcontrollers;
    DlgPrefControls* m_wcontrols;
    DlgPrefWaveform* m_wwaveform;
    DlgPrefAutoDJ* m_wautodj;
    DlgPrefEQ* m_weq;
    DlgPrefEffects* m_weffects;
    DlgPrefCrossfader* m_wcrossfader;
    DlgPrefRecord* m_wrecord;
    DlgPrefOsc* m_wosc;
    DlgPrefKey* m_wkey;
    DlgPrefBeats* m_wbeats;
    DlgPrefVinyl* m_wvinylcontrol;
    DlgPrefNoVinyl* m_wnovinylcontrol;
    DlgPrefBroadcast* m_wbroadcast;
    DlgPrefReplayGain* m_wreplaygain;
=======
    DlgPrefSound* m_soundPage;
    DlgPrefLibrary* m_libraryPage;
    DlgPrefControllers *m_controllersPage;
    DlgPrefVinyl* m_vinylControlPage;
    DlgPrefNoVinyl* m_noVinylControlPage;
    DlgPrefInterface* m_interfacePage;
    DlgPrefWaveform* m_waveformPage;
    DlgPrefDeck* m_deckPage;
    DlgPrefEQ* m_equalizerPage;
    DlgPrefCrossfader* m_crossfaderPage;
    DlgPrefEffects* m_effectsPage;
    DlgPrefAutoDJ* m_autoDjPage;
    DlgPrefBroadcast* m_broadcastingPage;
    DlgPrefRecord* m_recordingPage;
    DlgPrefBeats* m_beatgridPage;
    DlgPrefKey* m_musicalKeyPage;
    DlgPrefReplayGain* m_replayGainPage;
#ifdef __LILV__
    DlgPrefLV2* m_lv2Page;
#endif /* __LILV__ */
>>>>>>> ad0f67fe
#ifdef __MODPLUG__
    DlgPrefModplug* m_modplugPage;
#endif

    QTreeWidgetItem* m_pSoundButton;
    QTreeWidgetItem* m_pLibraryButton;
    QTreeWidgetItem* m_pControllerTreeItem;
    QTreeWidgetItem* m_pVinylControlButton;
    QTreeWidgetItem* m_pInterfaceButton;
    QTreeWidgetItem* m_pWaveformButton;
    QTreeWidgetItem* m_pDecksButton;
    QTreeWidgetItem* m_pEqButton;
#ifdef __LILV__
    QTreeWidgetItem* m_pLV2Button;
#endif /* __LILV__ */
    QTreeWidgetItem* m_pEffectsButton;
    QTreeWidgetItem* m_pCrossfaderButton;
    //QTreeWidgetItem* m_pEffectsButton;
    QTreeWidgetItem* m_pAutoDJButton;
    QTreeWidgetItem* m_pBroadcastButton;
    QTreeWidgetItem* m_pRecordingButton;
    QTreeWidgetItem* m_pOscButton;
    QTreeWidgetItem* m_pBeatDetectionButton;
    QTreeWidgetItem* m_pKeyDetectionButton;
    QTreeWidgetItem* m_pReplayGainButton;
#ifdef __MODPLUG__
    QTreeWidgetItem* m_pModplugButton;
#endif

    QSize m_pageSizeHint;

    ControlPushButton m_preferencesUpdated;
};

#endif<|MERGE_RESOLUTION|>--- conflicted
+++ resolved
@@ -46,11 +46,7 @@
 class DlgPrefAutoDJ;
 class DlgPrefBroadcast;
 class DlgPrefRecord;
-<<<<<<< HEAD
 class DlgPrefOsc;
-class DlgPrefKey;
-=======
->>>>>>> ad0f67fe
 class DlgPrefBeats;
 class DlgPrefKey;
 class DlgPrefReplayGain;
@@ -112,25 +108,6 @@
 
     QStringList m_geometry;
     UserSettingsPointer m_pConfig;
-<<<<<<< HEAD
-    DlgPrefSound* m_wsound;
-    DlgPrefLibrary* m_wlibrary;
-    DlgPrefControllers *m_wcontrollers;
-    DlgPrefControls* m_wcontrols;
-    DlgPrefWaveform* m_wwaveform;
-    DlgPrefAutoDJ* m_wautodj;
-    DlgPrefEQ* m_weq;
-    DlgPrefEffects* m_weffects;
-    DlgPrefCrossfader* m_wcrossfader;
-    DlgPrefRecord* m_wrecord;
-    DlgPrefOsc* m_wosc;
-    DlgPrefKey* m_wkey;
-    DlgPrefBeats* m_wbeats;
-    DlgPrefVinyl* m_wvinylcontrol;
-    DlgPrefNoVinyl* m_wnovinylcontrol;
-    DlgPrefBroadcast* m_wbroadcast;
-    DlgPrefReplayGain* m_wreplaygain;
-=======
     DlgPrefSound* m_soundPage;
     DlgPrefLibrary* m_libraryPage;
     DlgPrefControllers *m_controllersPage;
@@ -145,13 +122,13 @@
     DlgPrefAutoDJ* m_autoDjPage;
     DlgPrefBroadcast* m_broadcastingPage;
     DlgPrefRecord* m_recordingPage;
+    DlgPrefOsc* m_woscPage;
     DlgPrefBeats* m_beatgridPage;
     DlgPrefKey* m_musicalKeyPage;
     DlgPrefReplayGain* m_replayGainPage;
 #ifdef __LILV__
     DlgPrefLV2* m_lv2Page;
 #endif /* __LILV__ */
->>>>>>> ad0f67fe
 #ifdef __MODPLUG__
     DlgPrefModplug* m_modplugPage;
 #endif
