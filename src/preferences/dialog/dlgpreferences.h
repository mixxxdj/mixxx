--- conflicted
+++ resolved
@@ -62,10 +62,6 @@
     DlgPreferences(MixxxMainWindow* mixxx,
             std::shared_ptr<SkinLoader> pSkinLoader,
             std::shared_ptr<SoundManager> pSoundManager,
-<<<<<<< HEAD
-=======
-            std::shared_ptr<PlayerManager> pPlayerManager,
->>>>>>> 75b52c2b
             std::shared_ptr<ControllerManager> pControllerManager,
             std::shared_ptr<VinylControlManager> pVCManager,
             std::shared_ptr<EffectsManager> pEffectsManager,
