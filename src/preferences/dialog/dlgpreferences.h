/***************************************************************************
                          dlgpreferences.h  -  description
                             -------------------
    begin                : Sun Jun 30 2002
    copyright            : (C) 2002 by Tue & Ken Haste Andersen
    email                : haste@diku.dk
 ***************************************************************************/

/***************************************************************************
 *                                                                         *
 *   This program is free software; you can redistribute it and/or modify  *
 *   it under the terms of the GNU General Public License as published by  *
 *   the Free Software Foundation; either version 2 of the License, or     *
 *   (at your option) any later version.                                   *
 *                                                                         *
 ***************************************************************************/

#ifndef DLGPREFERENCES_H
#define DLGPREFERENCES_H

#include <QDialog>
#include <QEvent>
#include <QRect>
#include <QStringList>

#include "preferences/dialog/ui_dlgpreferencesdlg.h"
#include "preferences/usersettings.h"
#include "control/controlpushbutton.h"
#include "preferences/dlgpreferencepage.h"
#include "preferences/settingsmanager.h"

class MixxxMainWindow;
class SoundManager;
class DlgPrefSound;
class DlgPrefLibrary;
class DlgPrefController;
class DlgPrefControllers;
class DlgPrefVinyl;
class DlgPrefNoVinyl;
class DlgPrefInterface;
class DlgPrefWaveform;
class DlgPrefDeck;
class DlgPrefColors;
class DlgPrefEQ;
class DlgPrefEffects;
class DlgPrefCrossfader;
class DlgPrefAutoDJ;
class DlgPrefBroadcast;
class DlgPrefRecord;
class DlgPrefBeats;
class DlgPrefKey;
class DlgPrefReplayGain;
#ifdef __LILV__
class DlgPrefLV2;
#endif /* __LILV__ */
class LV2Backend;
class ControllerManager;
class EffectsManager;
class SkinLoader;
class PlayerManager;
class Library;
class VinylControlManager;
#ifdef __MODPLUG__
class DlgPrefModplug;
#endif

class DlgPreferences : public QDialog, public Ui::DlgPreferencesDlg {
    Q_OBJECT
  public:
<<<<<<< HEAD
    struct PreferencesPage {
        PreferencesPage() {
        }
        PreferencesPage(DlgPreferencePage* pDlg, QTreeWidgetItem* pTreeItem)
                : pDlg(pDlg), pTreeItem(pTreeItem) {
        }

        DlgPreferencePage* pDlg;
        QTreeWidgetItem* pTreeItem;
    };

    DlgPreferences(MixxxMainWindow* mixxx, SkinLoader* pSkinLoader, SoundManager* soundman,
                   PlayerManager* pPlayerManager, ControllerManager* controllers,
                   VinylControlManager* pVCManager, LV2Backend* pLV2Backend, 
                   EffectsManager* pEffectsManager,
                   SettingsManager* pSettingsManager, Library *pLibrary);
=======
    DlgPreferences(MixxxMainWindow* mixxx,
            SkinLoader* pSkinLoader,
            SoundManager* soundman,
            PlayerManager* pPlayerManager,
            ControllerManager* controllers,
            VinylControlManager* pVCManager,
            LV2Backend* pLV2Backend,
            EffectsManager* pEffectsManager,
            SettingsManager* pSettingsManager,
            Library* pLibrary);
>>>>>>> 78a86408
    virtual ~DlgPreferences();

    void addPageWidget(PreferencesPage page);
    void removePageWidget(DlgPreferencePage* pWidget);
    void expandTreeItem(QTreeWidgetItem* pItem);
    void switchToPage(DlgPreferencePage* pPage);

  public slots:
    void changePage(QTreeWidgetItem* current, QTreeWidgetItem* previous);
    void showSoundHardwarePage();
    void slotButtonPressed(QAbstractButton* pButton);
    void pageStateChanged();
  signals:
    void closeDlg();
    void showDlg();

    // Emitted just after the user clicks Apply or OK.
    void applyPreferences();
    // Emitted if the user clicks Cancel
    void cancelPreferences();
    // Emitted if the user clicks Reset to Defaults.
    void resetToDefaults();

  protected:
    bool eventFilter(QObject*, QEvent*);
    void moveEvent(QMoveEvent* e);
    void resizeEvent(QResizeEvent* e);

  private:
    DlgPreferencePage* currentPage();
    QList<PreferencesPage> m_allPages;
    QTreeWidgetItem* createTreeItem(QString text, QIcon icon);
    void onShow();
    void onHide();
    QRect getDefaultGeometry();

    QAbstractButton* m_pApplyButton;
    QAbstractButton* m_pAcceptButton;

    QStringList m_geometry;
    UserSettingsPointer m_pConfig;
<<<<<<< HEAD
    PreferencesPage m_soundPage;
    DlgPrefControllers* m_pControllersDlg;
=======
    DlgPrefSound* m_soundPage;
    DlgPrefLibrary* m_libraryPage;
    DlgPrefControllers *m_controllersPage;
    DlgPrefVinyl* m_vinylControlPage;
    DlgPrefNoVinyl* m_noVinylControlPage;
    DlgPrefInterface* m_interfacePage;
    DlgPrefWaveform* m_waveformPage;
    DlgPrefDeck* m_deckPage;
    DlgPrefColors* m_colorsPage;
    DlgPrefEQ* m_equalizerPage;
    DlgPrefCrossfader* m_crossfaderPage;
    DlgPrefEffects* m_effectsPage;
    DlgPrefAutoDJ* m_autoDjPage;
    DlgPrefBroadcast* m_broadcastingPage;
    DlgPrefRecord* m_recordingPage;
    DlgPrefBeats* m_beatgridPage;
    DlgPrefKey* m_musicalKeyPage;
    DlgPrefReplayGain* m_replayGainPage;
#ifdef __LILV__
    DlgPrefLV2* m_lv2Page;
#endif /* __LILV__ */
#ifdef __MODPLUG__
    DlgPrefModplug* m_modplugPage;
#endif

    QTreeWidgetItem* m_pSoundButton;
    QTreeWidgetItem* m_pLibraryButton;
    QTreeWidgetItem* m_pControllerTreeItem;
    QTreeWidgetItem* m_pVinylControlButton;
    QTreeWidgetItem* m_pInterfaceButton;
    QTreeWidgetItem* m_pWaveformButton;
    QTreeWidgetItem* m_pDecksButton;
    QTreeWidgetItem* m_pColorsButton;
    QTreeWidgetItem* m_pEqButton;
#ifdef __LILV__
    QTreeWidgetItem* m_pLV2Button;
#endif /* __LILV__ */
    QTreeWidgetItem* m_pEffectsButton;
    QTreeWidgetItem* m_pCrossfaderButton;
    //QTreeWidgetItem* m_pEffectsButton;
    QTreeWidgetItem* m_pAutoDJButton;
    QTreeWidgetItem* m_pBroadcastButton;
    QTreeWidgetItem* m_pRecordingButton;
    QTreeWidgetItem* m_pBeatDetectionButton;
    QTreeWidgetItem* m_pKeyDetectionButton;
    QTreeWidgetItem* m_pReplayGainButton;
#ifdef __MODPLUG__
    QTreeWidgetItem* m_pModplugButton;
#endif
>>>>>>> 78a86408

    QSize m_pageSizeHint;
};

#endif<|MERGE_RESOLUTION|>--- conflicted
+++ resolved
@@ -67,7 +67,6 @@
 class DlgPreferences : public QDialog, public Ui::DlgPreferencesDlg {
     Q_OBJECT
   public:
-<<<<<<< HEAD
     struct PreferencesPage {
         PreferencesPage() {
         }
@@ -79,13 +78,7 @@
         QTreeWidgetItem* pTreeItem;
     };
 
-    DlgPreferences(MixxxMainWindow* mixxx, SkinLoader* pSkinLoader, SoundManager* soundman,
-                   PlayerManager* pPlayerManager, ControllerManager* controllers,
-                   VinylControlManager* pVCManager, LV2Backend* pLV2Backend, 
-                   EffectsManager* pEffectsManager,
-                   SettingsManager* pSettingsManager, Library *pLibrary);
-=======
-    DlgPreferences(MixxxMainWindow* mixxx,
+DlgPreferences(MixxxMainWindow* mixxx,
             SkinLoader* pSkinLoader,
             SoundManager* soundman,
             PlayerManager* pPlayerManager,
@@ -95,7 +88,6 @@
             EffectsManager* pEffectsManager,
             SettingsManager* pSettingsManager,
             Library* pLibrary);
->>>>>>> 78a86408
     virtual ~DlgPreferences();
 
     void addPageWidget(PreferencesPage page);
@@ -137,60 +129,10 @@
 
     QStringList m_geometry;
     UserSettingsPointer m_pConfig;
-<<<<<<< HEAD
     PreferencesPage m_soundPage;
     DlgPrefControllers* m_pControllersDlg;
-=======
-    DlgPrefSound* m_soundPage;
-    DlgPrefLibrary* m_libraryPage;
-    DlgPrefControllers *m_controllersPage;
-    DlgPrefVinyl* m_vinylControlPage;
-    DlgPrefNoVinyl* m_noVinylControlPage;
-    DlgPrefInterface* m_interfacePage;
-    DlgPrefWaveform* m_waveformPage;
-    DlgPrefDeck* m_deckPage;
     DlgPrefColors* m_colorsPage;
-    DlgPrefEQ* m_equalizerPage;
-    DlgPrefCrossfader* m_crossfaderPage;
-    DlgPrefEffects* m_effectsPage;
-    DlgPrefAutoDJ* m_autoDjPage;
-    DlgPrefBroadcast* m_broadcastingPage;
-    DlgPrefRecord* m_recordingPage;
-    DlgPrefBeats* m_beatgridPage;
-    DlgPrefKey* m_musicalKeyPage;
-    DlgPrefReplayGain* m_replayGainPage;
-#ifdef __LILV__
-    DlgPrefLV2* m_lv2Page;
-#endif /* __LILV__ */
-#ifdef __MODPLUG__
-    DlgPrefModplug* m_modplugPage;
-#endif
-
-    QTreeWidgetItem* m_pSoundButton;
-    QTreeWidgetItem* m_pLibraryButton;
-    QTreeWidgetItem* m_pControllerTreeItem;
-    QTreeWidgetItem* m_pVinylControlButton;
-    QTreeWidgetItem* m_pInterfaceButton;
-    QTreeWidgetItem* m_pWaveformButton;
-    QTreeWidgetItem* m_pDecksButton;
     QTreeWidgetItem* m_pColorsButton;
-    QTreeWidgetItem* m_pEqButton;
-#ifdef __LILV__
-    QTreeWidgetItem* m_pLV2Button;
-#endif /* __LILV__ */
-    QTreeWidgetItem* m_pEffectsButton;
-    QTreeWidgetItem* m_pCrossfaderButton;
-    //QTreeWidgetItem* m_pEffectsButton;
-    QTreeWidgetItem* m_pAutoDJButton;
-    QTreeWidgetItem* m_pBroadcastButton;
-    QTreeWidgetItem* m_pRecordingButton;
-    QTreeWidgetItem* m_pBeatDetectionButton;
-    QTreeWidgetItem* m_pKeyDetectionButton;
-    QTreeWidgetItem* m_pReplayGainButton;
-#ifdef __MODPLUG__
-    QTreeWidgetItem* m_pModplugButton;
-#endif
->>>>>>> 78a86408
 
     QSize m_pageSizeHint;
 };
