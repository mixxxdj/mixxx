/***************************************************************************
                          dlgpreferences.h  -  description
                             -------------------
    begin                : Sun Jun 30 2002
    copyright            : (C) 2002 by Tue & Ken Haste Andersen
    email                : haste@diku.dk
 ***************************************************************************/

/***************************************************************************
 *                                                                         *
 *   This program is free software; you can redistribute it and/or modify  *
 *   it under the terms of the GNU General Public License as published by  *
 *   the Free Software Foundation; either version 2 of the License, or     *
 *   (at your option) any later version.                                   *
 *                                                                         *
 ***************************************************************************/

#ifndef DLGPREFERENCES_H
#define DLGPREFERENCES_H

#include <QDialog>
#include <QEvent>
#include <QRect>
#include <QStringList>

#include "preferences/dialog/ui_dlgpreferencesdlg.h"
#include "preferences/usersettings.h"
#include "control/controlpushbutton.h"
#include "preferences/dlgpreferencepage.h"
#include "preferences/settingsmanager.h"

class MixxxMainWindow;
class SoundManager;
class DlgPrefSound;
class DlgPrefLibrary;
class DlgPrefController;
class DlgPrefControllers;
class DlgPrefVinyl;
class DlgPrefNoVinyl;
class DlgPrefInterface;
class DlgPrefWaveform;
class DlgPrefDeck;
class DlgPrefColors;
class DlgPrefEQ;
class DlgPrefEffects;
class DlgPrefCrossfader;
class DlgPrefAutoDJ;
class DlgPrefBroadcast;
class DlgPrefRecord;
class DlgPrefBeats;
class DlgPrefKey;
class DlgPrefReplayGain;
class ControllerManager;
class EffectsManager;
class SkinLoader;
class PlayerManager;
class Library;
class VinylControlManager;
#ifdef __MODPLUG__
class DlgPrefModplug;
#endif

class DlgPreferences : public QDialog, public Ui::DlgPreferencesDlg {
    Q_OBJECT
  public:
    struct PreferencesPage {
        PreferencesPage() {
        }
        PreferencesPage(DlgPreferencePage* pDlg, QTreeWidgetItem* pTreeItem)
                : pDlg(pDlg), pTreeItem(pTreeItem) {
        }

        DlgPreferencePage* pDlg;
        QTreeWidgetItem* pTreeItem;
    };

DlgPreferences(MixxxMainWindow* mixxx,
            SkinLoader* pSkinLoader,
            SoundManager* soundman,
            PlayerManager* pPlayerManager,
            ControllerManager* controllers,
            VinylControlManager* pVCManager,
            EffectsManager* pEffectsManager,
            SettingsManager* pSettingsManager,
            Library* pLibrary);
    virtual ~DlgPreferences();

    void addPageWidget(PreferencesPage page);
    void removePageWidget(DlgPreferencePage* pWidget);
    void expandTreeItem(QTreeWidgetItem* pItem);
    void switchToPage(DlgPreferencePage* pPage);

  public slots:
    void changePage(QTreeWidgetItem* current, QTreeWidgetItem* previous);
    void showSoundHardwarePage();
    void slotButtonPressed(QAbstractButton* pButton);
  signals:
    void closeDlg();
    void showDlg();

    // Emitted just after the user clicks Apply or OK.
    void applyPreferences();
    // Emitted if the user clicks Cancel
    void cancelPreferences();
    // Emitted if the user clicks Reset to Defaults.
    void resetToDefaults();

  protected:
    bool eventFilter(QObject*, QEvent*);
    void moveEvent(QMoveEvent* e);
    void resizeEvent(QResizeEvent* e);

  private:
    DlgPreferencePage* currentPage();
    QList<PreferencesPage> m_allPages;
    QTreeWidgetItem* createTreeItem(QString text, QIcon icon);
    void onShow();
    void onHide();
    QRect getDefaultGeometry();

    QAbstractButton* m_pApplyButton;
    QAbstractButton* m_pAcceptButton;

    QStringList m_geometry;
    UserSettingsPointer m_pConfig;
    PreferencesPage m_soundPage;
    DlgPrefControllers* m_pControllersDlg;
    DlgPrefColors* m_colorsPage;
<<<<<<< HEAD
    DlgPrefEQ* m_equalizerPage;
    DlgPrefCrossfader* m_crossfaderPage;
    DlgPrefEffects* m_effectsPage;
    DlgPrefAutoDJ* m_autoDjPage;
    DlgPrefBroadcast* m_broadcastingPage;
    DlgPrefRecord* m_recordingPage;
    DlgPrefBeats* m_beatgridPage;
    DlgPrefKey* m_musicalKeyPage;
    DlgPrefReplayGain* m_replayGainPage;
#ifdef __MODPLUG__
    DlgPrefModplug* m_modplugPage;
#endif

    QTreeWidgetItem* m_pSoundButton;
    QTreeWidgetItem* m_pLibraryButton;
    QTreeWidgetItem* m_pControllerTreeItem;
    QTreeWidgetItem* m_pVinylControlButton;
    QTreeWidgetItem* m_pInterfaceButton;
    QTreeWidgetItem* m_pWaveformButton;
    QTreeWidgetItem* m_pDecksButton;
    QTreeWidgetItem* m_pColorsButton;
    QTreeWidgetItem* m_pEqButton;
    QTreeWidgetItem* m_pEffectsButton;
    QTreeWidgetItem* m_pCrossfaderButton;
    //QTreeWidgetItem* m_pEffectsButton;
    QTreeWidgetItem* m_pAutoDJButton;
    QTreeWidgetItem* m_pBroadcastButton;
    QTreeWidgetItem* m_pRecordingButton;
    QTreeWidgetItem* m_pBeatDetectionButton;
    QTreeWidgetItem* m_pKeyDetectionButton;
    QTreeWidgetItem* m_pReplayGainButton;
#ifdef __MODPLUG__
    QTreeWidgetItem* m_pModplugButton;
#endif
=======
    QTreeWidgetItem* m_pColorsButton;
>>>>>>> 441e49cf

    QSize m_pageSizeHint;
};

#endif<|MERGE_RESOLUTION|>--- conflicted
+++ resolved
@@ -50,6 +50,7 @@
 class DlgPrefBeats;
 class DlgPrefKey;
 class DlgPrefReplayGain;
+class LV2Backend;
 class ControllerManager;
 class EffectsManager;
 class SkinLoader;
@@ -74,7 +75,7 @@
         QTreeWidgetItem* pTreeItem;
     };
 
-DlgPreferences(MixxxMainWindow* mixxx,
+    DlgPreferences(MixxxMainWindow* mixxx,
             SkinLoader* pSkinLoader,
             SoundManager* soundman,
             PlayerManager* pPlayerManager,
@@ -126,44 +127,7 @@
     PreferencesPage m_soundPage;
     DlgPrefControllers* m_pControllersDlg;
     DlgPrefColors* m_colorsPage;
-<<<<<<< HEAD
-    DlgPrefEQ* m_equalizerPage;
-    DlgPrefCrossfader* m_crossfaderPage;
-    DlgPrefEffects* m_effectsPage;
-    DlgPrefAutoDJ* m_autoDjPage;
-    DlgPrefBroadcast* m_broadcastingPage;
-    DlgPrefRecord* m_recordingPage;
-    DlgPrefBeats* m_beatgridPage;
-    DlgPrefKey* m_musicalKeyPage;
-    DlgPrefReplayGain* m_replayGainPage;
-#ifdef __MODPLUG__
-    DlgPrefModplug* m_modplugPage;
-#endif
-
-    QTreeWidgetItem* m_pSoundButton;
-    QTreeWidgetItem* m_pLibraryButton;
-    QTreeWidgetItem* m_pControllerTreeItem;
-    QTreeWidgetItem* m_pVinylControlButton;
-    QTreeWidgetItem* m_pInterfaceButton;
-    QTreeWidgetItem* m_pWaveformButton;
-    QTreeWidgetItem* m_pDecksButton;
     QTreeWidgetItem* m_pColorsButton;
-    QTreeWidgetItem* m_pEqButton;
-    QTreeWidgetItem* m_pEffectsButton;
-    QTreeWidgetItem* m_pCrossfaderButton;
-    //QTreeWidgetItem* m_pEffectsButton;
-    QTreeWidgetItem* m_pAutoDJButton;
-    QTreeWidgetItem* m_pBroadcastButton;
-    QTreeWidgetItem* m_pRecordingButton;
-    QTreeWidgetItem* m_pBeatDetectionButton;
-    QTreeWidgetItem* m_pKeyDetectionButton;
-    QTreeWidgetItem* m_pReplayGainButton;
-#ifdef __MODPLUG__
-    QTreeWidgetItem* m_pModplugButton;
-#endif
-=======
-    QTreeWidgetItem* m_pColorsButton;
->>>>>>> 441e49cf
 
     QSize m_pageSizeHint;
 };
