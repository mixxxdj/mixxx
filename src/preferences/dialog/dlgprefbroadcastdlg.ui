<?xml version="1.0" encoding="UTF-8"?>
<ui version="4.0">
 <class>DlgPrefBroadcastDlg</class>
 <widget class="QWidget" name="DlgPrefBroadcastDlg">
  <property name="geometry">
   <rect>
    <x>0</x>
    <y>0</y>
<<<<<<< HEAD
    <width>731</width>
    <height>1040</height>
=======
    <width>715</width>
    <height>1012</height>
>>>>>>> 77b11e04
   </rect>
  </property>
  <property name="windowTitle">
   <string>Live Broadcasting Preferences</string>
  </property>
  <layout class="QGridLayout" rowstretch="0,0,0,0,0,0,0">
   <item row="0" column="0" colspan="2">
    <widget class="QGroupBox" name="groupBoxProfiles">
     <property name="title">
      <string>Live Broadcasting source connections</string>
     </property>
     <layout class="QVBoxLayout" name="verticalLayout_7">
      <item>
       <widget class="QTableView" name="connectionList">
        <property name="minimumSize">
         <size>
          <width>0</width>
          <height>130</height>
         </size>
        </property>
        <property name="styleSheet">
         <string notr="true"/>
        </property>
        <property name="selectionMode">
         <enum>QAbstractItemView::SingleSelection</enum>
        </property>
        <property name="selectionBehavior">
         <enum>QAbstractItemView::SelectRows</enum>
        </property>
        <property name="showGrid">
         <bool>true</bool>
        </property>
        <property name="gridStyle">
         <enum>Qt::NoPen</enum>
        </property>
        <attribute name="horizontalHeaderHighlightSections">
         <bool>true</bool>
        </attribute>
        <attribute name="horizontalHeaderStretchLastSection">
         <bool>true</bool>
        </attribute>
        <attribute name="verticalHeaderVisible">
         <bool>false</bool>
        </attribute>
        <attribute name="verticalHeaderHighlightSections">
         <bool>false</bool>
        </attribute>
       </widget>
      </item>
      <item>
       <layout class="QGridLayout" name="gridLayout_4">
        <item row="0" column="0">
         <widget class="QPushButton" name="btnRemoveConnection">
          <property name="text">
           <string>Delete selected</string>
          </property>
         </widget>
        </item>
        <item row="0" column="3">
         <widget class="QPushButton" name="btnDisconnectAll">
          <property name="text">
           <string>Disconnect all</string>
          </property>
         </widget>
        </item>
        <item row="0" column="4">
         <spacer name="horizontalSpacer_3">
          <property name="orientation">
           <enum>Qt::Horizontal</enum>
          </property>
          <property name="sizeHint" stdset="0">
           <size>
            <width>40</width>
            <height>20</height>
           </size>
          </property>
         </spacer>
        </item>
        <item row="0" column="5">
         <widget class="QPushButton" name="btnCreateConnection">
          <property name="text">
           <string>Create new connection</string>
          </property>
         </widget>
        </item>
        <item row="0" column="2">
         <spacer name="horizontalSpacer">
          <property name="orientation">
           <enum>Qt::Horizontal</enum>
          </property>
          <property name="sizeType">
           <enum>QSizePolicy::Expanding</enum>
          </property>
          <property name="sizeHint" stdset="0">
           <size>
            <width>40</width>
            <height>20</height>
           </size>
          </property>
         </spacer>
        </item>
        <item row="0" column="1">
         <widget class="QPushButton" name="btnRenameConnection">
          <property name="text">
           <string>Rename selected</string>
          </property>
         </widget>
        </item>
       </layout>
      </item>
      <item>
       <widget class="QCheckBox" name="connectOnApply">
        <property name="text">
         <string>Turn on Live Broadcasting when applying these settings</string>
        </property>
        <property name="checked">
         <bool>false</bool>
        </property>
       </widget>
      </item>
     </layout>
    </widget>
   </item>
   <item row="2" column="0" colspan="2">
    <widget class="QGroupBox" name="groupBoxProfileSettings">
     <property name="title">
      <string>Settings for %1</string>
     </property>
     <layout class="QGridLayout" name="gridLayout_8">
      <item row="2" column="0">
       <widget class="QGroupBox" name="groupBoxAutomaticReconnect">
        <property name="title">
         <string>Automatic reconnect</string>
        </property>
        <layout class="QVBoxLayout" name="verticalLayout_3">
         <item>
          <layout class="QVBoxLayout" name="verticalLayout_5">
           <item>
            <widget class="QCheckBox" name="checkBoxEnableReconnect">
             <property name="toolTip">
              <string>Reconnect if the connection to the streaming server is lost.</string>
             </property>
             <property name="text">
              <string>Enable automatic reconnect</string>
             </property>
            </widget>
           </item>
           <item>
            <widget class="QWidget" name="widgetReconnectControls" native="true">
             <layout class="QGridLayout" name="gridLayout_5">
              <property name="margin">
               <number>0</number>
              </property>
              <item row="0" column="0">
               <layout class="QGridLayout" name="gridLayout_2">
                <item row="1" column="0">
                 <widget class="QLabel" name="label_18">
                  <property name="text">
                   <string>Reconnect period</string>
                  </property>
                 </widget>
                </item>
                <item row="1" column="1">
                 <widget class="QDoubleSpinBox" name="spinBoxReconnectPeriod">
                  <property name="toolTip">
                   <string>Time to wait between two reconnection attempts.</string>
                  </property>
                  <property name="suffix">
                   <string> seconds</string>
                  </property>
                  <property name="decimals">
                   <number>2</number>
                  </property>
                  <property name="maximum">
                   <double>3600.000000000000000</double>
                  </property>
                 </widget>
                </item>
                <item row="3" column="1">
                 <widget class="QSpinBox" name="spinBoxMaximumRetries">
                  <property name="sizePolicy">
                   <sizepolicy hsizetype="Expanding" vsizetype="Fixed">
                    <horstretch>0</horstretch>
                    <verstretch>0</verstretch>
                   </sizepolicy>
                  </property>
                  <property name="minimum">
                   <number>1</number>
                  </property>
                  <property name="maximum">
                   <number>100</number>
                  </property>
                 </widget>
                </item>
                <item row="3" column="0">
                 <widget class="QLabel" name="label_17">
                  <property name="text">
                   <string>Maximum retries</string>
                  </property>
                 </widget>
                </item>
                <item row="2" column="0" colspan="2">
                 <widget class="QCheckBox" name="checkBoxLimitReconnects">
                  <property name="toolTip">
                   <string comment="Uncheck for unlimited reconnect attempts."/>
                  </property>
                  <property name="text">
                   <string>Limit number of reconnection attempts</string>
                  </property>
                 </widget>
                </item>
                <item row="0" column="1">
                 <widget class="QDoubleSpinBox" name="spinBoxFirstDelay">
                  <property name="toolTip">
                   <string>Time to wait before the first reconnection attempt is made.</string>
                  </property>
                  <property name="suffix">
                   <string> seconds</string>
                  </property>
                  <property name="maximum">
                   <double>3600.000000000000000</double>
                  </property>
                 </widget>
                </item>
                <item row="0" column="0">
                 <widget class="QLabel" name="label_19">
                  <property name="text">
                   <string>Wait until first attempt</string>
                  </property>
                 </widget>
                </item>
               </layout>
              </item>
             </layout>
            </widget>
           </item>
          </layout>
         </item>
        </layout>
       </widget>
      </item>
      <item row="2" column="1">
       <widget class="QGroupBox" name="groupBoxEncoding">
        <property name="title">
         <string>Encoding</string>
        </property>
        <layout class="QVBoxLayout" name="verticalLayout_4">
         <item>
          <layout class="QGridLayout" name="gridLayout_3">
           <item row="1" column="0">
            <widget class="QLabel" name="label_8">
             <property name="text">
              <string>Format</string>
             </property>
             <property name="buddy">
              <cstring>comboBoxEncodingFormat</cstring>
             </property>
            </widget>
           </item>
           <item row="0" column="0">
            <widget class="QLabel" name="label_4">
             <property name="sizePolicy">
              <sizepolicy hsizetype="Preferred" vsizetype="Preferred">
               <horstretch>0</horstretch>
               <verstretch>0</verstretch>
              </sizepolicy>
             </property>
             <property name="text">
              <string>Bitrate</string>
             </property>
            </widget>
           </item>
           <item row="2" column="0">
            <widget class="QLabel" name="label_9">
             <property name="frameShape">
              <enum>QFrame::NoFrame</enum>
             </property>
             <property name="lineWidth">
              <number>1</number>
             </property>
             <property name="text">
              <string>Channe&amp;ls</string>
             </property>
             <property name="textFormat">
              <enum>Qt::AutoText</enum>
             </property>
             <property name="scaledContents">
              <bool>false</bool>
             </property>
             <property name="buddy">
              <cstring>comboBoxEncodingChannels</cstring>
             </property>
            </widget>
           </item>
           <item row="2" column="1">
            <widget class="QComboBox" name="comboBoxEncodingChannels">
             <property name="sizePolicy">
              <sizepolicy hsizetype="Expanding" vsizetype="Fixed">
               <horstretch>0</horstretch>
               <verstretch>0</verstretch>
              </sizepolicy>
             </property>
             <property name="maximumSize">
              <size>
               <width>16777215</width>
               <height>16777215</height>
              </size>
             </property>
            </widget>
           </item>
           <item row="1" column="1">
            <widget class="QComboBox" name="comboBoxEncodingFormat">
             <property name="sizePolicy">
              <sizepolicy hsizetype="Expanding" vsizetype="Fixed">
               <horstretch>0</horstretch>
               <verstretch>0</verstretch>
              </sizepolicy>
             </property>
            </widget>
           </item>
           <item row="0" column="1">
            <widget class="QComboBox" name="comboBoxEncodingBitrate">
             <property name="sizePolicy">
              <sizepolicy hsizetype="Expanding" vsizetype="Fixed">
               <horstretch>0</horstretch>
               <verstretch>0</verstretch>
              </sizepolicy>
             </property>
            </widget>
           </item>
           <item row="3" column="1">
            <spacer name="verticalSpacer_2">
             <property name="orientation">
              <enum>Qt::Vertical</enum>
             </property>
             <property name="sizeHint" stdset="0">
              <size>
               <width>20</width>
               <height>40</height>
              </size>
             </property>
            </spacer>
           </item>
          </layout>
         </item>
        </layout>
       </widget>
      </item>
      <item row="3" column="1">
       <widget class="QGroupBox" name="groupBoxMetadata">
        <property name="title">
         <string>Metadata</string>
        </property>
        <property name="flat">
         <bool>false</bool>
        </property>
        <layout class="QVBoxLayout" name="verticalLayout">
         <item>
<<<<<<< HEAD
          <layout class="QGridLayout" name="gridLayout">
           <item row="3" column="1">
            <widget class="QLineEdit" name="custom_title">
=======
          <layout class="QGridLayout" name="gridLayout_1">
           <item row="0" column="0">
            <widget class="QLabel" name="label_16">
>>>>>>> 77b11e04
             <property name="text">
              <string notr="true">%maintitle</string>
             </property>
            </widget>
           </item>
           <item row="1" column="0" colspan="2">
            <widget class="QCheckBox" name="enableCustomMetadata">
             <property name="text">
              <string>Use static artist and title.</string>
             </property>
             <property name="checked">
              <bool>true</bool>
             </property>
            </widget>
           </item>
           <item row="0" column="1">
            <widget class="QLineEdit" name="metadata_format">
             <property name="text">
              <string notr="true">$artist - $title</string>
             </property>
            </widget>
           </item>
           <item row="0" column="0">
            <widget class="QLabel" name="label_16">
             <property name="text">
              <string>Format</string>
             </property>
            </widget>
           </item>
           <item row="3" column="0">
            <widget class="QLabel" name="label_15">
             <property name="text">
              <string>Static title</string>
             </property>
             <property name="buddy">
              <cstring>custom_title</cstring>
             </property>
            </widget>
           </item>
           <item row="2" column="0">
            <widget class="QLabel" name="label_14">
             <property name="text">
              <string>Static artist</string>
             </property>
             <property name="buddy">
              <cstring>custom_artist</cstring>
             </property>
            </widget>
           </item>
           <item row="1" column="0" colspan="2">
            <widget class="QCheckBox" name="enableCustomMetadata">
             <property name="text">
              <string>Use static artist and title.</string>
             </property>
             <property name="checked">
              <bool>true</bool>
             </property>
            </widget>
           </item>
           <item row="4" column="0" colspan="2">
            <widget class="QCheckBox" name="ogg_dynamicupdate">
             <property name="sizePolicy">
              <sizepolicy hsizetype="Preferred" vsizetype="Fixed">
               <horstretch>0</horstretch>
               <verstretch>0</verstretch>
              </sizepolicy>
             </property>
             <property name="toolTip">
              <string>Due to flaws in some streaming clients, updating Ogg Vorbis metadata dynamically can cause listener glitches and disconnections. Check this box to update the metadata anyway.</string>
             </property>
             <property name="text">
              <string>Dynamically update Ogg Vorbis metadata.</string>
             </property>
            </widget>
           </item>
<<<<<<< HEAD
           <item row="2" column="1">
            <widget class="QLineEdit" name="custom_artist">
=======
           <item row="5" column="0" colspan="2">
            <widget class="QCheckBox" name="enableUtf8Metadata">
>>>>>>> 77b11e04
             <property name="text">
              <string notr="true">%mainartist</string>
             </property>
            </widget>
           </item>
<<<<<<< HEAD
           <item row="6" column="0" colspan="2">
            <widget class="QCheckBox" name="enableUtf8Metadata">
             <property name="text">
              <string>Use UTF-8 encoding for metadata.</string>
=======
           <item row="6" column="1">
            <spacer name="verticalSpacer_3">
             <property name="orientation">
              <enum>Qt::Vertical</enum>
             </property>
             <property name="sizeHint" stdset="0">
              <size>
               <width>20</width>
               <height>40</height>
              </size>
>>>>>>> 77b11e04
             </property>
            </spacer>
           </item>
          </layout>
         </item>
        </layout>
       </widget>
      </item>
      <item row="3" column="0">
       <widget class="QGroupBox" name="groupBoxStreamInfo">
        <property name="minimumSize">
         <size>
          <width>300</width>
          <height>0</height>
         </size>
        </property>
        <property name="title">
         <string>Stream info</string>
        </property>
        <layout class="QVBoxLayout" name="verticalLayout_2">
         <item>
          <layout class="QGridLayout">
           <item row="7" column="0">
            <widget class="QLabel" name="stream_ICQ_label">
             <property name="text">
              <string>ICQ</string>
             </property>
            </widget>
           </item>
           <item row="6" column="0">
            <widget class="QLabel" name="stream_AIM_label">
             <property name="text">
              <string>AIM</string>
             </property>
            </widget>
           </item>
           <item row="1" column="1">
            <widget class="QLineEdit" name="stream_name">
             <property name="sizePolicy">
              <sizepolicy hsizetype="Expanding" vsizetype="Fixed">
               <horstretch>0</horstretch>
               <verstretch>0</verstretch>
              </sizepolicy>
             </property>
             <property name="text">
              <string>Mixxx Icecast Testing</string>
             </property>
            </widget>
           </item>
           <item row="1" column="0">
            <widget class="QLabel" name="label_10">
             <property name="sizePolicy">
              <sizepolicy hsizetype="Preferred" vsizetype="Preferred">
               <horstretch>0</horstretch>
               <verstretch>0</verstretch>
              </sizepolicy>
             </property>
             <property name="text">
              <string>Stream &amp;name</string>
             </property>
             <property name="buddy">
              <cstring>comboBoxServerType</cstring>
             </property>
            </widget>
           </item>
           <item row="2" column="0">
            <widget class="QLabel" name="label_11">
             <property name="sizePolicy">
              <sizepolicy hsizetype="Preferred" vsizetype="Preferred">
               <horstretch>0</horstretch>
               <verstretch>0</verstretch>
              </sizepolicy>
             </property>
             <property name="text">
              <string>We&amp;bsite</string>
             </property>
             <property name="buddy">
              <cstring>mountpoint</cstring>
             </property>
            </widget>
           </item>
           <item row="2" column="1">
            <widget class="QLineEdit" name="stream_website">
             <property name="sizePolicy">
              <sizepolicy hsizetype="Expanding" vsizetype="Fixed">
               <horstretch>0</horstretch>
               <verstretch>0</verstretch>
              </sizepolicy>
             </property>
             <property name="text">
              <string>http://www.mixxx.org</string>
             </property>
            </widget>
           </item>
           <item row="3" column="0">
            <widget class="QLabel" name="label_12">
             <property name="sizePolicy">
              <sizepolicy hsizetype="Preferred" vsizetype="Preferred">
               <horstretch>0</horstretch>
               <verstretch>0</verstretch>
              </sizepolicy>
             </property>
             <property name="text">
              <string>&amp;Description</string>
             </property>
             <property name="buddy">
              <cstring>stream_desc</cstring>
             </property>
            </widget>
           </item>
           <item row="3" column="1">
            <widget class="QTextEdit" name="stream_desc">
             <property name="sizePolicy">
              <sizepolicy hsizetype="Expanding" vsizetype="Fixed">
               <horstretch>0</horstretch>
               <verstretch>0</verstretch>
              </sizepolicy>
             </property>
             <property name="minimumSize">
              <size>
               <width>0</width>
               <height>50</height>
              </size>
             </property>
             <property name="maximumSize">
              <size>
               <width>16777215</width>
               <height>50</height>
              </size>
             </property>
             <property name="tabChangesFocus">
              <bool>true</bool>
             </property>
             <property name="html">
              <string notr="true">&lt;!DOCTYPE HTML PUBLIC &quot;-//W3C//DTD HTML 4.0//EN&quot; &quot;http://www.w3.org/TR/REC-html40/strict.dtd&quot;&gt;
&lt;html&gt;&lt;head&gt;&lt;meta name=&quot;qrichtext&quot; content=&quot;1&quot; /&gt;&lt;style type=&quot;text/css&quot;&gt;
p, li { white-space: pre-wrap; }
<<<<<<< HEAD
&lt;/style&gt;&lt;/head&gt;&lt;body style=&quot; font-family:'Noto Sans'; font-size:10pt; font-weight:400; font-style:normal;&quot;&gt;
&lt;p style=&quot; margin-top:0px; margin-bottom:0px; margin-left:0px; margin-right:0px; -qt-block-indent:0; text-indent:0px;&quot;&gt;&lt;span style=&quot; font-family:'Ubuntu';&quot;&gt;  &lt;/span&gt;&lt;/p&gt;
&lt;p style=&quot;-qt-paragraph-type:empty; margin-top:0px; margin-bottom:0px; margin-left:0px; margin-right:0px; -qt-block-indent:0; text-indent:0px; font-family:'Lucida Grande'; font-size:13pt;&quot;&gt;&lt;br /&gt;&lt;/p&gt;&lt;/body&gt;&lt;/html&gt;</string>
=======
&lt;/style&gt;&lt;/head&gt;&lt;body style=&quot; font-family:'.SF NS Text'; font-size:13pt; font-weight:400; font-style:normal;&quot;&gt;
&lt;p style=&quot; margin-top:0px; margin-bottom:0px; margin-left:0px; margin-right:0px; -qt-block-indent:0; text-indent:0px;&quot;&gt;&lt;span style=&quot; font-family:'Ubuntu'; font-size:10pt;&quot;&gt;  &lt;/span&gt;&lt;/p&gt;
&lt;p style=&quot;-qt-paragraph-type:empty; margin-top:0px; margin-bottom:0px; margin-left:0px; margin-right:0px; -qt-block-indent:0; text-indent:0px; font-family:'Lucida Grande';&quot;&gt;&lt;br /&gt;&lt;/p&gt;&lt;/body&gt;&lt;/html&gt;</string>
>>>>>>> 77b11e04
             </property>
            </widget>
           </item>
           <item row="4" column="0">
            <widget class="QLabel" name="label_13">
             <property name="sizePolicy">
              <sizepolicy hsizetype="Preferred" vsizetype="Preferred">
               <horstretch>0</horstretch>
               <verstretch>0</verstretch>
              </sizepolicy>
             </property>
             <property name="text">
              <string>&amp;Genre</string>
             </property>
             <property name="buddy">
              <cstring>stream_genre</cstring>
             </property>
            </widget>
           </item>
           <item row="4" column="1">
            <widget class="QLineEdit" name="stream_genre">
             <property name="sizePolicy">
              <sizepolicy hsizetype="Expanding" vsizetype="Fixed">
               <horstretch>0</horstretch>
               <verstretch>0</verstretch>
              </sizepolicy>
             </property>
             <property name="text">
              <string>Live mix</string>
             </property>
            </widget>
           </item>
           <item row="0" column="0" colspan="2">
            <widget class="QCheckBox" name="stream_public">
             <property name="text">
              <string>Public stream</string>
             </property>
            </widget>
           </item>
           <item row="5" column="0">
            <widget class="QLabel" name="stream_IRC_label">
             <property name="text">
              <string>IRC</string>
             </property>
            </widget>
           </item>
           <item row="5" column="1">
            <widget class="QLineEdit" name="stream_IRC"/>
           </item>
           <item row="6" column="1">
            <widget class="QLineEdit" name="stream_AIM"/>
           </item>
           <item row="7" column="1">
            <widget class="QLineEdit" name="stream_ICQ"/>
           </item>
          </layout>
         </item>
        </layout>
       </widget>
      </item>
      <item row="0" column="0" colspan="2">
       <widget class="QLabel" name="labelHowtoSettings">
        <property name="text">
         <string>Select a source connection above to edit its settings here</string>
        </property>
       </widget>
      </item>
      <item row="1" column="0" colspan="2">
       <widget class="QGroupBox" name="groupBoxServerConnection">
        <property name="title">
         <string>Server connection</string>
        </property>
        <layout class="QGridLayout">
         <item row="0" column="0">
          <layout class="QGridLayout" name="gridLayoutSC">
           <item row="0" column="0">
            <widget class="QLabel" name="label">
             <property name="text">
              <string>Type</string>
             </property>
            </widget>
           </item>
           <item row="0" column="1">
            <widget class="QComboBox" name="comboBoxServerType">
             <property name="sizePolicy">
              <sizepolicy hsizetype="Expanding" vsizetype="Fixed">
               <horstretch>0</horstretch>
               <verstretch>0</verstretch>
              </sizepolicy>
             </property>
            </widget>
           </item>
           <item row="0" column="2">
            <widget class="QWidget" name="widget" native="true">
             <property name="minimumSize">
              <size>
               <width>10</width>
               <height>0</height>
              </size>
             </property>
            </widget>
           </item>
           <item row="0" column="3">
            <widget class="QLabel" name="label_5">
             <property name="text">
              <string>Mount</string>
             </property>
            </widget>
           </item>
           <item row="0" column="4">
            <widget class="QLineEdit" name="mountpoint">
             <property name="text">
              <string notr="true"/>
             </property>
            </widget>
           </item>
           <item row="1" column="0">
            <widget class="QLabel" name="label_2">
             <property name="text">
              <string>Host</string>
             </property>
            </widget>
           </item>
           <item row="1" column="1">
            <widget class="QLineEdit" name="host">
             <property name="text">
              <string notr="true"/>
             </property>
            </widget>
           </item>
           <item row="1" column="3">
            <widget class="QLabel" name="label_3">
             <property name="text">
              <string>Port</string>
             </property>
            </widget>
           </item>
           <item row="1" column="4">
            <widget class="QLineEdit" name="port">
             <property name="sizePolicy">
              <sizepolicy hsizetype="Preferred" vsizetype="Fixed">
               <horstretch>0</horstretch>
               <verstretch>0</verstretch>
              </sizepolicy>
             </property>
             <property name="text">
              <string notr="true"/>
             </property>
            </widget>
           </item>
           <item row="2" column="0">
            <widget class="QLabel" name="label_6">
             <property name="text">
              <string>Login</string>
             </property>
            </widget>
           </item>
           <item row="2" column="1">
            <widget class="QLineEdit" name="login">
             <property name="text">
              <string notr="true">source</string>
             </property>
            </widget>
           </item>
           <item row="2" column="3">
            <widget class="QLabel" name="label_7">
             <property name="text">
              <string>Password</string>
             </property>
            </widget>
           </item>
           <item row="2" column="4">
            <widget class="QLineEdit" name="password">
             <property name="text">
              <string notr="true"/>
             </property>
             <property name="echoMode">
              <enum>QLineEdit::Password</enum>
             </property>
            </widget>
           </item>
          </layout>
         </item>
         <item row="1" column="0">
          <widget class="QWidget" name="groupPasswordStorage" native="true">
           <layout class="QHBoxLayout" name="horizontalLayout_2">
            <property name="margin">
             <number>0</number>
            </property>
            <item>
             <layout class="QHBoxLayout" name="horizontalLayout">
              <item>
               <widget class="QLabel" name="label_20">
                <property name="text">
                 <string>Password storage</string>
                </property>
               </widget>
              </item>
              <item>
               <widget class="QRadioButton" name="rbPasswordCleartext">
                <property name="text">
                 <string>Plain &amp;text</string>
                </property>
                <attribute name="buttonGroup">
                 <string notr="true">rbGroupPassword</string>
                </attribute>
               </widget>
              </item>
              <item>
               <widget class="QRadioButton" name="rbPasswordKeychain">
                <property name="text">
                 <string>Secure storage (OS &amp;keychain)</string>
                </property>
                <attribute name="buttonGroup">
                 <string notr="true">rbGroupPassword</string>
                </attribute>
               </widget>
              </item>
              <item>
               <spacer name="horizontalSpacer_2">
                <property name="orientation">
                 <enum>Qt::Horizontal</enum>
                </property>
                <property name="sizeHint" stdset="0">
                 <size>
                  <width>40</width>
                  <height>20</height>
                 </size>
                </property>
               </spacer>
              </item>
             </layout>
            </item>
           </layout>
          </widget>
         </item>
        </layout>
       </widget>
      </item>
     </layout>
    </widget>
   </item>
   <item row="6" column="0">
    <spacer name="verticalSpacer">
     <property name="orientation">
      <enum>Qt::Vertical</enum>
     </property>
     <property name="sizeType">
      <enum>QSizePolicy::Expanding</enum>
     </property>
     <property name="sizeHint" stdset="0">
      <size>
       <width>20</width>
       <height>40</height>
      </size>
     </property>
    </spacer>
   </item>
  </layout>
 </widget>
 <layoutdefault spacing="6" margin="11"/>
 <resources/>
 <connections/>
 <buttongroups>
  <buttongroup name="rbGroupPassword"/>
 </buttongroups>
</ui><|MERGE_RESOLUTION|>--- conflicted
+++ resolved
@@ -6,13 +6,8 @@
    <rect>
     <x>0</x>
     <y>0</y>
-<<<<<<< HEAD
-    <width>731</width>
-    <height>1040</height>
-=======
     <width>715</width>
     <height>1012</height>
->>>>>>> 77b11e04
    </rect>
   </property>
   <property name="windowTitle">
@@ -371,15 +366,9 @@
         </property>
         <layout class="QVBoxLayout" name="verticalLayout">
          <item>
-<<<<<<< HEAD
-          <layout class="QGridLayout" name="gridLayout">
-           <item row="3" column="1">
-            <widget class="QLineEdit" name="custom_title">
-=======
           <layout class="QGridLayout" name="gridLayout_1">
            <item row="0" column="0">
             <widget class="QLabel" name="label_16">
->>>>>>> 77b11e04
              <property name="text">
               <string notr="true">%maintitle</string>
              </property>
@@ -455,24 +444,13 @@
              </property>
             </widget>
            </item>
-<<<<<<< HEAD
-           <item row="2" column="1">
-            <widget class="QLineEdit" name="custom_artist">
-=======
            <item row="5" column="0" colspan="2">
             <widget class="QCheckBox" name="enableUtf8Metadata">
->>>>>>> 77b11e04
              <property name="text">
               <string notr="true">%mainartist</string>
              </property>
             </widget>
            </item>
-<<<<<<< HEAD
-           <item row="6" column="0" colspan="2">
-            <widget class="QCheckBox" name="enableUtf8Metadata">
-             <property name="text">
-              <string>Use UTF-8 encoding for metadata.</string>
-=======
            <item row="6" column="1">
             <spacer name="verticalSpacer_3">
              <property name="orientation">
@@ -483,7 +461,6 @@
                <width>20</width>
                <height>40</height>
               </size>
->>>>>>> 77b11e04
              </property>
             </spacer>
            </item>
@@ -621,15 +598,9 @@
               <string notr="true">&lt;!DOCTYPE HTML PUBLIC &quot;-//W3C//DTD HTML 4.0//EN&quot; &quot;http://www.w3.org/TR/REC-html40/strict.dtd&quot;&gt;
 &lt;html&gt;&lt;head&gt;&lt;meta name=&quot;qrichtext&quot; content=&quot;1&quot; /&gt;&lt;style type=&quot;text/css&quot;&gt;
 p, li { white-space: pre-wrap; }
-<<<<<<< HEAD
-&lt;/style&gt;&lt;/head&gt;&lt;body style=&quot; font-family:'Noto Sans'; font-size:10pt; font-weight:400; font-style:normal;&quot;&gt;
-&lt;p style=&quot; margin-top:0px; margin-bottom:0px; margin-left:0px; margin-right:0px; -qt-block-indent:0; text-indent:0px;&quot;&gt;&lt;span style=&quot; font-family:'Ubuntu';&quot;&gt;  &lt;/span&gt;&lt;/p&gt;
-&lt;p style=&quot;-qt-paragraph-type:empty; margin-top:0px; margin-bottom:0px; margin-left:0px; margin-right:0px; -qt-block-indent:0; text-indent:0px; font-family:'Lucida Grande'; font-size:13pt;&quot;&gt;&lt;br /&gt;&lt;/p&gt;&lt;/body&gt;&lt;/html&gt;</string>
-=======
 &lt;/style&gt;&lt;/head&gt;&lt;body style=&quot; font-family:'.SF NS Text'; font-size:13pt; font-weight:400; font-style:normal;&quot;&gt;
 &lt;p style=&quot; margin-top:0px; margin-bottom:0px; margin-left:0px; margin-right:0px; -qt-block-indent:0; text-indent:0px;&quot;&gt;&lt;span style=&quot; font-family:'Ubuntu'; font-size:10pt;&quot;&gt;  &lt;/span&gt;&lt;/p&gt;
 &lt;p style=&quot;-qt-paragraph-type:empty; margin-top:0px; margin-bottom:0px; margin-left:0px; margin-right:0px; -qt-block-indent:0; text-indent:0px; font-family:'Lucida Grande';&quot;&gt;&lt;br /&gt;&lt;/p&gt;&lt;/body&gt;&lt;/html&gt;</string>
->>>>>>> 77b11e04
              </property>
             </widget>
            </item>
