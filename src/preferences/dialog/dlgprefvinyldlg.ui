<?xml version="1.0" encoding="UTF-8"?>
<ui version="4.0">
 <class>DlgPrefVinylDlg</class>
 <widget class="QWidget" name="DlgPrefVinylDlg">
  <property name="geometry">
   <rect>
    <x>0</x>
    <y>0</y>
    <width>502</width>
    <height>654</height>
   </rect>
  </property>
  <property name="windowTitle">
   <string>Vinyl Control Preferences</string>
  </property>
  <layout class="QGridLayout" name="VinylPrefLayout">

<<<<<<< HEAD
=======
   <item row="0" column="0" colspan="2">
    <widget class="QGroupBox" name="groupBox_2">
     <property name="title">
      <string>Input</string>
     </property>
     <layout class="QVBoxLayout" name="verticalLayout">

      <item>
       <widget class="QLabel" name="textLabel1_3">
        <property name="text">
         <string>Turntable Input Signal Boost</string>
        </property>
        <property name="wordWrap">
         <bool>false</bool>
        </property>
        <property name="buddy">
         <cstring>VinylGain</cstring>
        </property>
       </widget>
      </item>

      <item>
       <widget class="QSlider" name="VinylGain">
        <property name="minimum">
         <number>0</number>
        </property>
        <property name="maximum">
         <number>44</number>
        </property>
        <property name="orientation">
         <enum>Qt::Horizontal</enum>
        </property>
       </widget>
      </item>

      <item>
       <layout class="QHBoxLayout" name="horizontalLayout">
        <item>
         <widget class="QLabel" name="textLabelPreampMin">
          <property name="text">
           <string>0 dB</string>
          </property>
          <property name="wordWrap">
           <bool>false</bool>
          </property>
         </widget>
        </item>

        <item>
         <spacer name="horizontalSpacer">
          <property name="orientation">
           <enum>Qt::Horizontal</enum>
          </property>
          <property name="sizePolicy">
           <sizepolicy hsizetype="Minimum" vsizetype="Preferred">
            <horstretch>0</horstretch>
            <verstretch>0</verstretch>
           </sizepolicy>
          </property>
          <property name="sizeHint" stdset="0">
           <size>
            <width>30</width>
            <height>20</height>
           </size>
          </property>
         </spacer>
        </item>

        <item>
         <widget class="QLabel" name="textLabelPreampCurrent">
          <property name="text">
           <string notr="true">TextLabel</string>
          </property>
         </widget>
        </item>

        <item>
         <spacer name="horizontalSpacer_3">
          <property name="orientation">
           <enum>Qt::Horizontal</enum>
          </property>
          <property name="sizePolicy">
           <sizepolicy hsizetype="Fixed" vsizetype="Preferred">
            <horstretch>0</horstretch>
            <verstretch>0</verstretch>
           </sizepolicy>
          </property>
          <property name="sizeHint" stdset="0">
           <size>
            <width>30</width>
            <height>20</height>
           </size>
          </property>
         </spacer>
        </item>

        <item>
         <widget class="QLabel" name="textLabelPreampMax">
          <property name="sizePolicy">
           <sizepolicy hsizetype="Fixed" vsizetype="Preferred">
            <horstretch>0</horstretch>
            <verstretch>0</verstretch>
           </sizepolicy>
          </property>
          <property name="text">
           <string>44 dB</string>
          </property>
          <property name="wordWrap">
           <bool>false</bool>
          </property>
         </widget>
        </item>

       </layout>
      </item>
     </layout>
    </widget>
   </item>

>>>>>>> f6210f4d
   <item row="1" column="0" colspan="2">
    <widget class="QGroupBox" name="vinylConfigGroupBox">
     <property name="title">
      <string>Vinyl Configuration</string>
     </property>
     <layout class="QGridLayout" name="gridLayout_2">

      <item row="0" column="1" colspan="2">
       <widget class="QLabel" name="VinylTypeLabel">
        <property name="enabled">
         <bool>true</bool>
        </property>
        <property name="sizePolicy">
         <sizepolicy hsizetype="Fixed" vsizetype="Preferred">
          <horstretch>0</horstretch>
          <verstretch>0</verstretch>
         </sizepolicy>
        </property>
        <property name="leftMargin">
         <number>3</number>
        </property>
        <property name="text">
         <string>Vinyl Type</string>
        </property>
        <property name="wordWrap">
         <bool>false</bool>
        </property>
       </widget>
      </item>

      <item row="0" column="3">
       <widget class="QLabel" name="LeadInLabel">
        <property name="enabled">
         <bool>true</bool>
        </property>
        <property name="sizePolicy">
         <sizepolicy hsizetype="Fixed" vsizetype="Preferred">
          <horstretch>0</horstretch>
          <verstretch>0</verstretch>
         </sizepolicy>
        </property>
        <property name="leftMargin">
         <number>3</number>
        </property>
        <property name="text">
         <string>Lead-In</string>
        </property>
        <property name="wordWrap">
         <bool>false</bool>
        </property>
       </widget>
      </item>

      <item row="1" column="0">
       <widget class="QLabel" name="VinylLabel1">
        <property name="enabled">
         <bool>true</bool>
        </property>
        <property name="sizePolicy">
         <sizepolicy hsizetype="Fixed" vsizetype="Preferred">
          <horstretch>0</horstretch>
          <verstretch>0</verstretch>
         </sizepolicy>
        </property>
        <property name="font">
         <font/>
        </property>
        <property name="text">
         <string>Deck 1</string>
        </property>
        <property name="wordWrap">
         <bool>false</bool>
        </property>
        <property name="buddy">
         <cstring>ComboBoxVinylType1</cstring>
        </property>
       </widget>
      </item>

      <item row="2" column="0">
       <widget class="QLabel" name="VinylLabel2">
        <property name="enabled">
         <bool>true</bool>
        </property>
        <property name="sizePolicy">
         <sizepolicy hsizetype="Fixed" vsizetype="Preferred">
          <horstretch>0</horstretch>
          <verstretch>0</verstretch>
         </sizepolicy>
        </property>
        <property name="font">
         <font/>
        </property>
        <property name="text">
         <string>Deck 2</string>
        </property>
        <property name="wordWrap">
         <bool>false</bool>
        </property>
        <property name="buddy">
         <cstring>ComboBoxVinylType2</cstring>
        </property>
       </widget>
      </item>

      <item row="3" column="0">
       <widget class="QLabel" name="VinylLabel3">
        <property name="enabled">
         <bool>true</bool>
        </property>
        <property name="sizePolicy">
         <sizepolicy hsizetype="Fixed" vsizetype="Preferred">
          <horstretch>0</horstretch>
          <verstretch>0</verstretch>
         </sizepolicy>
        </property>
        <property name="font">
         <font/>
        </property>
        <property name="text">
         <string>Deck 3</string>
        </property>
        <property name="wordWrap">
         <bool>false</bool>
        </property>
        <property name="buddy">
         <cstring>ComboBoxVinylType3</cstring>
        </property>
       </widget>
      </item>

      <item row="4" column="0">
       <widget class="QLabel" name="VinylLabel4">
        <property name="enabled">
         <bool>true</bool>
        </property>
        <property name="sizePolicy">
         <sizepolicy hsizetype="Fixed" vsizetype="Preferred">
          <horstretch>0</horstretch>
          <verstretch>0</verstretch>
         </sizepolicy>
        </property>
        <property name="font">
         <font/>
        </property>
        <property name="text">
         <string>Deck 4</string>
        </property>
        <property name="wordWrap">
         <bool>false</bool>
        </property>
        <property name="buddy">
         <cstring>ComboBoxVinylType4</cstring>
        </property>
       </widget>
      </item>

      <item row="1" column="1">
       <widget class="QComboBox" name="ComboBoxVinylType1">
        <property name="enabled">
         <bool>true</bool>
        </property>
        <property name="sizePolicy">
         <sizepolicy hsizetype="Minimum" vsizetype="Fixed">
          <horstretch>0</horstretch>
          <verstretch>0</verstretch>
         </sizepolicy>
        </property>
        <property name="font">
         <font/>
        </property>
       </widget>
      </item>

      <item row="2" column="1">
       <widget class="QComboBox" name="ComboBoxVinylType2">
        <property name="enabled">
         <bool>true</bool>
        </property>
        <property name="sizePolicy">
         <sizepolicy hsizetype="Minimum" vsizetype="Fixed">
          <horstretch>0</horstretch>
          <verstretch>0</verstretch>
         </sizepolicy>
        </property>
        <property name="font">
         <font/>
        </property>
       </widget>
      </item>

      <item row="3" column="1">
       <widget class="QComboBox" name="ComboBoxVinylType3">
        <property name="enabled">
         <bool>true</bool>
        </property>
        <property name="sizePolicy">
         <sizepolicy hsizetype="Minimum" vsizetype="Fixed">
          <horstretch>0</horstretch>
          <verstretch>0</verstretch>
         </sizepolicy>
        </property>
        <property name="font">
         <font/>
        </property>
       </widget>
      </item>

      <item row="4" column="1">
       <widget class="QComboBox" name="ComboBoxVinylType4">
        <property name="enabled">
         <bool>true</bool>
        </property>
        <property name="sizePolicy">
         <sizepolicy hsizetype="Minimum" vsizetype="Fixed">
          <horstretch>0</horstretch>
          <verstretch>0</verstretch>
         </sizepolicy>
        </property>
        <property name="font">
         <font/>
        </property>
       </widget>
      </item>

      <item row="1" column="2">
       <widget class="QComboBox" name="ComboBoxVinylSpeed1">
        <property name="enabled">
         <bool>true</bool>
        </property>
        <property name="sizePolicy">
         <sizepolicy hsizetype="Minimum" vsizetype="Fixed">
          <horstretch>0</horstretch>
          <verstretch>0</verstretch>
         </sizepolicy>
        </property>
        <property name="font">
         <font/>
        </property>
       </widget>
      </item>

      <item row="2" column="2">
       <widget class="QComboBox" name="ComboBoxVinylSpeed2">
        <property name="enabled">
         <bool>true</bool>
        </property>
        <property name="sizePolicy">
         <sizepolicy hsizetype="Minimum" vsizetype="Fixed">
          <horstretch>0</horstretch>
          <verstretch>0</verstretch>
         </sizepolicy>
        </property>
        <property name="font">
         <font/>
        </property>
       </widget>
      </item>

      <item row="3" column="2">
       <widget class="QComboBox" name="ComboBoxVinylSpeed3">
        <property name="enabled">
         <bool>true</bool>
        </property>
        <property name="sizePolicy">
         <sizepolicy hsizetype="Minimum" vsizetype="Fixed">
          <horstretch>0</horstretch>
          <verstretch>0</verstretch>
         </sizepolicy>
        </property>
        <property name="font">
         <font/>
        </property>
       </widget>
      </item>

      <item row="4" column="2">
       <widget class="QComboBox" name="ComboBoxVinylSpeed4">
        <property name="enabled">
         <bool>true</bool>
        </property>
        <property name="sizePolicy">
         <sizepolicy hsizetype="Minimum" vsizetype="Fixed">
          <horstretch>0</horstretch>
          <verstretch>0</verstretch>
         </sizepolicy>
        </property>
        <property name="font">
         <font/>
        </property>
       </widget>
      </item>

      <item row="1" column="3">
       <widget class="QSpinBox" name="LeadinTime1">
        <property name="minimum">
         <number>0</number>
        </property>
        <property name="sizePolicy">
         <sizepolicy hsizetype="Minimum" vsizetype="Fixed">
          <horstretch>0</horstretch>
          <verstretch>0</verstretch>
         </sizepolicy>
        </property>
        <property name="minimumSize">
         <size>
          <width>55</width>
          <height>0</height>
         </size>
        </property>
        <property name="maximumSize">
         <size>
          <width>70</width>
          <height>16777215</height>
         </size>
        </property>
        <property name="alignment">
         <set>Qt::AlignRight|Qt::AlignTrailing|Qt::AlignVCenter</set>
        </property>
       </widget>
      </item>

      <item row="2" column="3">
       <widget class="QSpinBox" name="LeadinTime2">
        <property name="minimum">
         <number>0</number>
        </property>
        <property name="sizePolicy">
         <sizepolicy hsizetype="Minimum" vsizetype="Fixed">
          <horstretch>0</horstretch>
          <verstretch>0</verstretch>
         </sizepolicy>
        </property>
        <property name="minimumSize">
         <size>
          <width>55</width>
          <height>0</height>
         </size>
        </property>
        <property name="maximumSize">
         <size>
          <width>70</width>
          <height>16777215</height>
         </size>
        </property>
        <property name="alignment">
         <set>Qt::AlignRight|Qt::AlignTrailing|Qt::AlignVCenter</set>
        </property>
       </widget>
      </item>

      <item row="3" column="3">
       <widget class="QSpinBox" name="LeadinTime3">
        <property name="minimum">
         <number>0</number>
        </property>
        <property name="sizePolicy">
         <sizepolicy hsizetype="Minimum" vsizetype="Fixed">
          <horstretch>0</horstretch>
          <verstretch>0</verstretch>
         </sizepolicy>
        </property>
        <property name="minimumSize">
         <size>
          <width>55</width>
          <height>0</height>
         </size>
        </property>
        <property name="maximumSize">
         <size>
          <width>70</width>
          <height>16777215</height>
         </size>
        </property>
        <property name="alignment">
         <set>Qt::AlignRight|Qt::AlignTrailing|Qt::AlignVCenter</set>
        </property>
       </widget>
      </item>

      <item row="4" column="3">
       <widget class="QSpinBox" name="LeadinTime4">
        <property name="minimum">
         <number>0</number>
        </property>
        <property name="sizePolicy">
         <sizepolicy hsizetype="Minimum" vsizetype="Fixed">
          <horstretch>0</horstretch>
          <verstretch>0</verstretch>
         </sizepolicy>
        </property>
        <property name="minimumSize">
         <size>
          <width>55</width>
          <height>0</height>
         </size>
        </property>
        <property name="maximumSize">
         <size>
          <width>70</width>
          <height>16777215</height>
         </size>
        </property>
        <property name="alignment">
         <set>Qt::AlignRight|Qt::AlignTrailing|Qt::AlignVCenter</set>
        </property>
       </widget>
      </item>

<<<<<<< HEAD
      <item row="6" column="0" colspan="5">
       <widget class="QCheckBox" name="SignalQualityEnable">
        <property name="text">
         <string>Show Signal Quality in Skin</string>
        </property>
       </widget>
      </item>

=======
>>>>>>> f6210f4d
     </layout>
    </widget>
   </item>

<<<<<<< HEAD
   <item row="0" column="0" colspan="2">
    <widget class="QGroupBox" name="groupBox_2">
     <property name="title">
      <string>Input</string>
     </property>
     <layout class="QVBoxLayout" name="verticalLayout">

      <item>
       <widget class="QLabel" name="textLabel1_3">
        <property name="text">
         <string>Turntable Input Signal Boost</string>
        </property>
        <property name="wordWrap">
         <bool>false</bool>
        </property>
        <property name="buddy">
         <cstring>VinylGain</cstring>
        </property>
       </widget>
      </item>

      <item>
       <widget class="QSlider" name="VinylGain">
        <property name="minimum">
         <number>0</number>
        </property>
        <property name="maximum">
         <number>44</number>
        </property>
        <property name="orientation">
         <enum>Qt::Horizontal</enum>
        </property>
       </widget>
      </item>

      <item>
       <layout class="QHBoxLayout" name="horizontalLayout">
        <item>
         <widget class="QLabel" name="textLabelPreampMin">
          <property name="text">
           <string>0 dB</string>
          </property>
          <property name="wordWrap">
           <bool>false</bool>
          </property>
         </widget>
        </item>

        <item>
         <spacer name="horizontalSpacer">
          <property name="orientation">
           <enum>Qt::Horizontal</enum>
          </property>
          <property name="sizePolicy">
           <sizepolicy hsizetype="Minimum" vsizetype="Preferred">
            <horstretch>0</horstretch>
            <verstretch>0</verstretch>
           </sizepolicy>
          </property>
          <property name="sizeHint" stdset="0">
           <size>
            <width>30</width>
            <height>20</height>
           </size>
          </property>
         </spacer>
        </item>

        <item>
         <widget class="QLabel" name="textLabelPreampCurrent">
          <property name="text">
           <string notr="true">TextLabel</string>
          </property>
         </widget>
        </item>

        <item>
         <spacer name="horizontalSpacer_3">
          <property name="orientation">
           <enum>Qt::Horizontal</enum>
          </property>
          <property name="sizePolicy">
           <sizepolicy hsizetype="Fixed" vsizetype="Preferred">
            <horstretch>0</horstretch>
            <verstretch>0</verstretch>
           </sizepolicy>
          </property>
          <property name="sizeHint" stdset="0">
           <size>
            <width>30</width>
            <height>20</height>
           </size>
          </property>
         </spacer>
        </item>

        <item>
         <widget class="QLabel" name="textLabelPreampMax">
          <property name="sizePolicy">
           <sizepolicy hsizetype="Fixed" vsizetype="Preferred">
            <horstretch>0</horstretch>
            <verstretch>0</verstretch>
           </sizepolicy>
          </property>
          <property name="text">
           <string>44 dB</string>
          </property>
          <property name="wordWrap">
           <bool>false</bool>
          </property>
         </widget>
        </item>

       </layout>
      </item>
     </layout>
    </widget>
   </item>

   <item row="2" column="0" rowspan="2">
=======
   <item row="2" column="0">
>>>>>>> f6210f4d
    <widget class="QGroupBox" name="groupBoxSignalQuality">
     <property name="title">
      <string>Signal Quality</string>
     </property>
     <property name="alignment">
      <set>Qt::AlignLeading|Qt::AlignLeft|Qt::AlignTop</set>
     </property>
     <property name="sizePolicy">
      <sizepolicy hsizetype="Minimum" vsizetype="Minimum">
       <horstretch>0</horstretch>
       <verstretch>0</verstretch>
      </sizepolicy>
     </property>
     <layout class="QGridLayout">
     </layout>
    </widget>
   </item>

<<<<<<< HEAD
   <item row="5" column="0" colspan="2">
    <widget class="QLabel" name="label">
     <property name="enabled">
      <bool>false</bool>
     </property>
     <property name="sizePolicy">
      <sizepolicy hsizetype="Minimum" vsizetype="Preferred">
       <horstretch>0</horstretch>
       <verstretch>0</verstretch>
      </sizepolicy>
     </property>
     <property name="toolTip">
      <string>http://www.xwax.co.uk</string>
=======
   <item row="3" column="0" colspan="2">
    <widget class="QGroupBox" name="groupBoxSignalQuality2">
     <property name="alignment">
      <set>Qt::AlignLeading|Qt::AlignLeft|Qt::AlignTop</set>
     </property>
     <property name="topMargin">
      <number>0</number>
>>>>>>> f6210f4d
     </property>
     <property name="rightMargin">
      <number>0</number>
     </property>
<<<<<<< HEAD
     <property name="alignment">
      <set>Qt::AlignBottom|Qt::AlignLeading|Qt::AlignRight</set>
=======
     <property name="bottomMargin">
      <number>0</number>
>>>>>>> f6210f4d
     </property>
     <property name="leftMargin">
      <number>6</number>
     </property>
     <layout class="QGridLayout">
      <item row="0" column="0">
       <widget class="QCheckBox" name="SignalQualityEnable">
        <property name="text">
         <string>Show Signal Quality in Skin</string>
        </property>
       </widget>
      </item>
     </layout>
    </widget>
   </item>

   <item row="4" column="0" colspan="2">
    <widget class="QGroupBox" name="Hints">
     <property name="title">
      <string>Hints</string>
     </property>
     <layout class="QGridLayout" name="gridLayout_6">
      <item row="4" column="0">
       <widget class="QLabel" name="TroubleshootingLink">
        <property name="wordWrap">
         <bool>true</bool>
        </property>
        <property name="openExternalLinks">
         <bool>true</bool>
        </property>
       </widget>
      </item>
      <item row="0" column="0">
       <widget class="QLabel" name="label_11">
        <property name="text">
         <string>Select sound devices for Vinyl Control in the Sound Hardware pane.</string>
        </property>
        <property name="wordWrap">
         <bool>true</bool>
        </property>
       </widget>
      </item>
     </layout>
    </widget>
   </item>

<<<<<<< HEAD
=======
   <item row="5" column="0" colspan="2">
    <widget class="QLabel" name="label">
     <property name="enabled">
      <bool>false</bool>
     </property>
     <property name="sizePolicy">
      <sizepolicy hsizetype="Minimum" vsizetype="Preferred">
       <horstretch>0</horstretch>
       <verstretch>0</verstretch>
      </sizepolicy>
     </property>
     <property name="toolTip">
      <string>http://www.xwax.co.uk</string>
     </property>
     <property name="text">
      <string>Powered by xwax</string>
     </property>
     <property name="alignment">
      <set>Qt::AlignBottom|Qt::AlignLeading|Qt::AlignRight</set>
     </property>
    </widget>
   </item>

>>>>>>> f6210f4d
   <item row="6" column="2">
    <spacer name="verticalSpacer">
     <property name="orientation">
      <enum>Qt::Vertical</enum>
     </property>
     <property name="sizeHint" stdset="0">
      <size>
       <width>20</width>
       <height>40</height>
      </size>
     </property>
    </spacer>
   </item>

  </layout>
 </widget>
 <layoutdefault spacing="6" margin="11"/>
 <resources/>
 <connections/>
</ui><|MERGE_RESOLUTION|>--- conflicted
+++ resolved
@@ -15,8 +15,6 @@
   </property>
   <layout class="QGridLayout" name="VinylPrefLayout">
 
-<<<<<<< HEAD
-=======
    <item row="0" column="0" colspan="2">
     <widget class="QGroupBox" name="groupBox_2">
      <property name="title">
@@ -136,7 +134,6 @@
     </widget>
    </item>
 
->>>>>>> f6210f4d
    <item row="1" column="0" colspan="2">
     <widget class="QGroupBox" name="vinylConfigGroupBox">
      <property name="title">
@@ -546,145 +543,11 @@
        </widget>
       </item>
 
-<<<<<<< HEAD
-      <item row="6" column="0" colspan="5">
-       <widget class="QCheckBox" name="SignalQualityEnable">
-        <property name="text">
-         <string>Show Signal Quality in Skin</string>
-        </property>
-       </widget>
-      </item>
-
-=======
->>>>>>> f6210f4d
      </layout>
     </widget>
    </item>
 
-<<<<<<< HEAD
-   <item row="0" column="0" colspan="2">
-    <widget class="QGroupBox" name="groupBox_2">
-     <property name="title">
-      <string>Input</string>
-     </property>
-     <layout class="QVBoxLayout" name="verticalLayout">
-
-      <item>
-       <widget class="QLabel" name="textLabel1_3">
-        <property name="text">
-         <string>Turntable Input Signal Boost</string>
-        </property>
-        <property name="wordWrap">
-         <bool>false</bool>
-        </property>
-        <property name="buddy">
-         <cstring>VinylGain</cstring>
-        </property>
-       </widget>
-      </item>
-
-      <item>
-       <widget class="QSlider" name="VinylGain">
-        <property name="minimum">
-         <number>0</number>
-        </property>
-        <property name="maximum">
-         <number>44</number>
-        </property>
-        <property name="orientation">
-         <enum>Qt::Horizontal</enum>
-        </property>
-       </widget>
-      </item>
-
-      <item>
-       <layout class="QHBoxLayout" name="horizontalLayout">
-        <item>
-         <widget class="QLabel" name="textLabelPreampMin">
-          <property name="text">
-           <string>0 dB</string>
-          </property>
-          <property name="wordWrap">
-           <bool>false</bool>
-          </property>
-         </widget>
-        </item>
-
-        <item>
-         <spacer name="horizontalSpacer">
-          <property name="orientation">
-           <enum>Qt::Horizontal</enum>
-          </property>
-          <property name="sizePolicy">
-           <sizepolicy hsizetype="Minimum" vsizetype="Preferred">
-            <horstretch>0</horstretch>
-            <verstretch>0</verstretch>
-           </sizepolicy>
-          </property>
-          <property name="sizeHint" stdset="0">
-           <size>
-            <width>30</width>
-            <height>20</height>
-           </size>
-          </property>
-         </spacer>
-        </item>
-
-        <item>
-         <widget class="QLabel" name="textLabelPreampCurrent">
-          <property name="text">
-           <string notr="true">TextLabel</string>
-          </property>
-         </widget>
-        </item>
-
-        <item>
-         <spacer name="horizontalSpacer_3">
-          <property name="orientation">
-           <enum>Qt::Horizontal</enum>
-          </property>
-          <property name="sizePolicy">
-           <sizepolicy hsizetype="Fixed" vsizetype="Preferred">
-            <horstretch>0</horstretch>
-            <verstretch>0</verstretch>
-           </sizepolicy>
-          </property>
-          <property name="sizeHint" stdset="0">
-           <size>
-            <width>30</width>
-            <height>20</height>
-           </size>
-          </property>
-         </spacer>
-        </item>
-
-        <item>
-         <widget class="QLabel" name="textLabelPreampMax">
-          <property name="sizePolicy">
-           <sizepolicy hsizetype="Fixed" vsizetype="Preferred">
-            <horstretch>0</horstretch>
-            <verstretch>0</verstretch>
-           </sizepolicy>
-          </property>
-          <property name="text">
-           <string>44 dB</string>
-          </property>
-          <property name="wordWrap">
-           <bool>false</bool>
-          </property>
-         </widget>
-        </item>
-
-       </layout>
-      </item>
-     </layout>
-    </widget>
-   </item>
-
-   <item row="2" column="0" rowspan="2">
-=======
    <item row="2" column="0">
->>>>>>> f6210f4d
     <widget class="QGroupBox" name="groupBoxSignalQuality">
      <property name="title">
       <string>Signal Quality</string>
@@ -703,7 +566,65 @@
     </widget>
    </item>
 
-<<<<<<< HEAD
+   <item row="3" column="0" colspan="2">
+    <widget class="QGroupBox" name="groupBoxSignalQuality2">
+     <property name="alignment">
+      <set>Qt::AlignLeading|Qt::AlignLeft|Qt::AlignTop</set>
+     </property>
+     <property name="topMargin">
+      <number>0</number>
+     </property>
+     <property name="rightMargin">
+      <number>0</number>
+     </property>
+     <property name="bottomMargin">
+      <number>0</number>
+     </property>
+     <property name="leftMargin">
+      <number>6</number>
+     </property>
+     <layout class="QGridLayout">
+      <item row="0" column="0">
+       <widget class="QCheckBox" name="SignalQualityEnable">
+        <property name="text">
+         <string>Show Signal Quality in Skin</string>
+        </property>
+       </widget>
+      </item>
+     </layout>
+    </widget>
+   </item>
+
+   <item row="4" column="0" colspan="2">
+    <widget class="QGroupBox" name="Hints">
+     <property name="title">
+      <string>Hints</string>
+     </property>
+     <layout class="QGridLayout" name="gridLayout_6">
+      <item row="4" column="0">
+       <widget class="QLabel" name="TroubleshootingLink">
+        <property name="wordWrap">
+         <bool>true</bool>
+        </property>
+        <property name="openExternalLinks">
+         <bool>true</bool>
+        </property>
+       </widget>
+      </item>
+      <item row="0" column="0">
+       <widget class="QLabel" name="label_11">
+        <property name="text">
+         <string>Select sound devices for Vinyl Control in the Sound Hardware pane.</string>
+        </property>
+        <property name="wordWrap">
+         <bool>true</bool>
+        </property>
+       </widget>
+      </item>
+     </layout>
+    </widget>
+   </item>
+
    <item row="5" column="0" colspan="2">
     <widget class="QLabel" name="label">
      <property name="enabled">
@@ -717,98 +638,16 @@
      </property>
      <property name="toolTip">
       <string>http://www.xwax.co.uk</string>
-=======
-   <item row="3" column="0" colspan="2">
-    <widget class="QGroupBox" name="groupBoxSignalQuality2">
-     <property name="alignment">
-      <set>Qt::AlignLeading|Qt::AlignLeft|Qt::AlignTop</set>
-     </property>
-     <property name="topMargin">
-      <number>0</number>
->>>>>>> f6210f4d
-     </property>
-     <property name="rightMargin">
-      <number>0</number>
-     </property>
-<<<<<<< HEAD
+     </property>
+     <property name="text">
+      <string>Powered by xwax</string>
+     </property>
      <property name="alignment">
       <set>Qt::AlignBottom|Qt::AlignLeading|Qt::AlignRight</set>
-=======
-     <property name="bottomMargin">
-      <number>0</number>
->>>>>>> f6210f4d
-     </property>
-     <property name="leftMargin">
-      <number>6</number>
-     </property>
-     <layout class="QGridLayout">
-      <item row="0" column="0">
-       <widget class="QCheckBox" name="SignalQualityEnable">
-        <property name="text">
-         <string>Show Signal Quality in Skin</string>
-        </property>
-       </widget>
-      </item>
-     </layout>
+     </property>
     </widget>
    </item>
 
-   <item row="4" column="0" colspan="2">
-    <widget class="QGroupBox" name="Hints">
-     <property name="title">
-      <string>Hints</string>
-     </property>
-     <layout class="QGridLayout" name="gridLayout_6">
-      <item row="4" column="0">
-       <widget class="QLabel" name="TroubleshootingLink">
-        <property name="wordWrap">
-         <bool>true</bool>
-        </property>
-        <property name="openExternalLinks">
-         <bool>true</bool>
-        </property>
-       </widget>
-      </item>
-      <item row="0" column="0">
-       <widget class="QLabel" name="label_11">
-        <property name="text">
-         <string>Select sound devices for Vinyl Control in the Sound Hardware pane.</string>
-        </property>
-        <property name="wordWrap">
-         <bool>true</bool>
-        </property>
-       </widget>
-      </item>
-     </layout>
-    </widget>
-   </item>
-
-<<<<<<< HEAD
-=======
-   <item row="5" column="0" colspan="2">
-    <widget class="QLabel" name="label">
-     <property name="enabled">
-      <bool>false</bool>
-     </property>
-     <property name="sizePolicy">
-      <sizepolicy hsizetype="Minimum" vsizetype="Preferred">
-       <horstretch>0</horstretch>
-       <verstretch>0</verstretch>
-      </sizepolicy>
-     </property>
-     <property name="toolTip">
-      <string>http://www.xwax.co.uk</string>
-     </property>
-     <property name="text">
-      <string>Powered by xwax</string>
-     </property>
-     <property name="alignment">
-      <set>Qt::AlignBottom|Qt::AlignLeading|Qt::AlignRight</set>
-     </property>
-    </widget>
-   </item>
-
->>>>>>> f6210f4d
    <item row="6" column="2">
     <spacer name="verticalSpacer">
      <property name="orientation">
