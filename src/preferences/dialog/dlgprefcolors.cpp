--- conflicted
+++ resolved
@@ -36,17 +36,12 @@
     comboBoxHotcueColors->setIconSize(kPalettePreviewSize);
     comboBoxTrackColors->setIconSize(kPalettePreviewSize);
 
-<<<<<<< HEAD
     m_pReplaceCueColorDlg->setHidden(true);
     connect(m_pReplaceCueColorDlg,
             &DlgReplaceCueColor::databaseTracksChanged,
             &(pLibrary->trackCollections()->internalCollection()->getTrackDAO()),
             &TrackDAO::databaseTracksChanged);
 
-    loadSettings();
-
-=======
->>>>>>> e3ab409a
     connect(comboBoxHotcueColors,
             QOverload<const QString&>::of(&QComboBox::currentIndexChanged),
             this,
@@ -62,14 +57,12 @@
             this,
             &DlgPrefColors::slotEditTrackPaletteClicked);
 
-<<<<<<< HEAD
     connect(pushButtonReplaceCueColor,
             &QPushButton::clicked,
             this,
             &DlgPrefColors::slotReplaceCueColorClicked);
-=======
+
     slotUpdate();
->>>>>>> e3ab409a
 }
 
 DlgPrefColors::~DlgPrefColors() {
