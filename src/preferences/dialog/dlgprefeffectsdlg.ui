--- conflicted
+++ resolved
@@ -20,7 +20,6 @@
    <string>Effects Preferences</string>
   </property>
   <layout class="QVBoxLayout" name="verticalLayout">
-
    <item>
     <widget class="QGroupBox" name="groupMetaKnobOption">
      <property name="title">
@@ -50,32 +49,24 @@
      </layout>
     </widget>
    </item>
-
    <item>
-    <widget class="QGroupBox" name="availableEffects">
+    <widget class="QTabWidget" name="effectsTabs">
      <property name="sizePolicy">
       <sizepolicy hsizetype="Ignored" vsizetype="Expanding">
        <horstretch>0</horstretch>
        <verstretch>0</verstretch>
       </sizepolicy>
      </property>
-     <property name="title">
-      <string>Available Effects</string>
+     <property name="currentIndex">
+      <number>0</number>
      </property>
-     <layout class="QVBoxLayout" name="horizontalLayout">
-      <property name="leftMargin">
-       <number>0</number>
+     <widget class="QWidget" name="availableEffectsTab">
+      <property name="sizePolicy">
+       <sizepolicy hsizetype="Ignored" vsizetype="Preferred">
+        <horstretch>0</horstretch>
+        <verstretch>0</verstretch>
+       </sizepolicy>
       </property>
-      <property name="topMargin">
-       <number>9</number>
-      </property>
-      <property name="rightMargin">
-       <number>0</number>
-      </property>
-      <property name="bottomMargin">
-       <number>0</number>
-      </property>
-<<<<<<< HEAD
       <attribute name="title">
        <string>Available Effects</string>
       </attribute>
@@ -92,109 +83,10 @@
           <widget class="QLabel" name="visibleEffectsTableLabel">
            <property name="text">
             <string>Visible Effects</string>
-=======
-
-      <item>
-       <widget class="QTableView" name="availableEffectsList">
-        <property name="sizePolicy">
-         <sizepolicy hsizetype="MinimumExpanding" vsizetype="MinimumExpanding">
-          <horstretch>0</horstretch>
-          <verstretch>1</verstretch>
-         </sizepolicy>
-        </property>
-        <property name="styleSheet">
-         <string notr="true"/>
-        </property>
-        <property name="selectionMode">
-         <enum>QAbstractItemView::SingleSelection</enum>
-        </property>
-        <property name="selectionBehavior">
-         <enum>QAbstractItemView::SelectRows</enum>
-        </property>
-        <property name="showGrid">
-         <bool>true</bool>
-        </property>
-        <property name="gridStyle">
-         <enum>Qt::NoPen</enum>
-        </property>
-        <attribute name="horizontalHeaderHighlightSections">
-         <bool>true</bool>
-        </attribute>
-        <attribute name="horizontalHeaderStretchLastSection">
-         <bool>true</bool>
-        </attribute>
-        <attribute name="verticalHeaderVisible">
-         <bool>false</bool>
-        </attribute>
-        <attribute name="verticalHeaderHighlightSections">
-         <bool>false</bool>
-        </attribute>
-       </widget>
-      </item>
-
-      <item>
-       <widget class="QGroupBox" name="groupBox">
-        <property name="sizePolicy">
-         <sizepolicy hsizetype="MinimumExpanding" vsizetype="Preferred">
-          <horstretch>0</horstretch>
-          <verstretch>0</verstretch>
-         </sizepolicy>
-        </property>
-        <property name="title">
-         <string>Effect Info</string>
-        </property>
-        <layout class="QGridLayout" name="gridLayoutAvailableEffects">
-         <item row="4" column="1">
-          <widget class="QLabel" name="effectDescription">
-           <property name="sizePolicy">
-            <sizepolicy hsizetype="MinimumExpanding" vsizetype="Preferred">
-             <horstretch>0</horstretch>
-             <verstretch>0</verstretch>
-            </sizepolicy>
-           </property>
-           <property name="text">
-            <string notr="true">(effect description)</string>
-           </property>
-           <property name="wordWrap">
-            <bool>true</bool>
-           </property>
-          </widget>
-         </item>
-         <item row="0" column="1">
-          <widget class="QLabel" name="effectName">
-           <property name="sizePolicy">
-            <sizepolicy hsizetype="MinimumExpanding" vsizetype="Preferred">
-             <horstretch>0</horstretch>
-             <verstretch>0</verstretch>
-            </sizepolicy>
-           </property>
-           <property name="text">
-            <string notr="true">(effect name)</string>
-           </property>
-           <property name="wordWrap">
-            <bool>true</bool>
-           </property>
-          </widget>
-         </item>
-         <item row="1" column="0">
-          <widget class="QLabel" name="effectVersionLabel">
-           <property name="sizePolicy">
-            <sizepolicy hsizetype="Minimum" vsizetype="Preferred">
-             <horstretch>0</horstretch>
-             <verstretch>0</verstretch>
-            </sizepolicy>
-           </property>
-           <property name="text">
-            <string>Version:</string>
-           </property>
-           <property name="alignment">
-            <set>Qt::AlignRight|Qt::AlignTop|Qt::AlignTrailing</set>
->>>>>>> ff59964a
            </property>
           </widget>
          </item>
          <item row="1" column="1">
-<<<<<<< HEAD
           <widget class="QLabel" name="hiddenEffectsTableLabel">
            <property name="text">
             <string>Hidden Effects</string>
@@ -205,134 +97,10 @@
           <widget class="QLabel" name="effectsTablesHeaderLabel">
            <property name="text">
             <string>Drag and drop to rearrange effects list and hide effects.</string>
-=======
-          <widget class="QLabel" name="effectVersion">
-           <property name="sizePolicy">
-            <sizepolicy hsizetype="MinimumExpanding" vsizetype="Preferred">
-             <horstretch>0</horstretch>
-             <verstretch>0</verstretch>
-            </sizepolicy>
-           </property>
-           <property name="text">
-            <string notr="true">(effect version)</string>
-           </property>
-           <property name="wordWrap">
-            <bool>true</bool>
-           </property>
-          </widget>
-         </item>
-         <item row="3" column="1">
-          <widget class="QLabel" name="effectAuthor">
-           <property name="sizePolicy">
-            <sizepolicy hsizetype="MinimumExpanding" vsizetype="Preferred">
-             <horstretch>0</horstretch>
-             <verstretch>0</verstretch>
-            </sizepolicy>
-           </property>
-           <property name="text">
-            <string notr="true">(effect author)</string>
-           </property>
-           <property name="wordWrap">
-            <bool>true</bool>
-           </property>
-          </widget>
-         </item>
-         <item row="4" column="0">
-          <widget class="QLabel" name="effectDescriptionLabel">
-           <property name="sizePolicy">
-            <sizepolicy hsizetype="Minimum" vsizetype="Preferred">
-             <horstretch>0</horstretch>
-             <verstretch>0</verstretch>
-            </sizepolicy>
-           </property>
-           <property name="text">
-            <string>Description:</string>
-           </property>
-           <property name="alignment">
-            <set>Qt::AlignRight|Qt::AlignTop|Qt::AlignTrailing</set>
-           </property>
-          </widget>
-         </item>
-         <item row="3" column="0">
-          <widget class="QLabel" name="effectAuthorLabel">
-           <property name="sizePolicy">
-            <sizepolicy hsizetype="Minimum" vsizetype="Preferred">
-             <horstretch>0</horstretch>
-             <verstretch>0</verstretch>
-            </sizepolicy>
-           </property>
-           <property name="text">
-            <string>Author:</string>
-           </property>
-           <property name="alignment">
-            <set>Qt::AlignRight|Qt::AlignTop|Qt::AlignTrailing</set>
-           </property>
-          </widget>
-         </item>
-         <item row="7" column="0">
-          <spacer name="verticalSpacer">
-           <property name="orientation">
-            <enum>Qt::Vertical</enum>
-           </property>
-           <property name="sizeHint" stdset="0">
-            <size>
-             <width>20</width>
-             <height>40</height>
-            </size>
-           </property>
-          </spacer>
-         </item>
-         <item row="0" column="0">
-          <widget class="QLabel" name="effectNameLabel">
-           <property name="sizePolicy">
-            <sizepolicy hsizetype="Minimum" vsizetype="Preferred">
-             <horstretch>0</horstretch>
-             <verstretch>0</verstretch>
-            </sizepolicy>
-           </property>
-           <property name="text">
-            <string>Name:</string>
-           </property>
-           <property name="alignment">
-            <set>Qt::AlignRight|Qt::AlignTop|Qt::AlignTrailing</set>
-           </property>
-          </widget>
-         </item>
-         <item row="2" column="0">
-          <widget class="QLabel" name="effectTypeLabel">
-           <property name="sizePolicy">
-            <sizepolicy hsizetype="Minimum" vsizetype="Preferred">
-             <horstretch>0</horstretch>
-             <verstretch>0</verstretch>
-            </sizepolicy>
-           </property>
-           <property name="text">
-            <string>Type:</string>
-           </property>
-           <property name="alignment">
-            <set>Qt::AlignRight|Qt::AlignTop|Qt::AlignTrailing</set>
-           </property>
-          </widget>
-         </item>
-         <item row="2" column="1">
-          <widget class="QLabel" name="effectType">
-           <property name="sizePolicy">
-            <sizepolicy hsizetype="MinimumExpanding" vsizetype="Preferred">
-             <horstretch>0</horstretch>
-             <verstretch>0</verstretch>
-            </sizepolicy>
-           </property>
-           <property name="text">
-            <string notr="true">(effect type)</string>
-           </property>
-           <property name="wordWrap">
-            <bool>true</bool>
->>>>>>> ff59964a
            </property>
           </widget>
          </item>
         </layout>
-<<<<<<< HEAD
        </item>
        <item>
         <widget class="QGroupBox" name="groupBox">
@@ -638,16 +406,6 @@
      </item>
     </layout>
    </item>
-=======
-       </widget>
-      </item>
-
-     </layout>
-    </widget>
-   </item>
-
-
->>>>>>> ff59964a
   </layout>
  </widget>
  <resources/>
