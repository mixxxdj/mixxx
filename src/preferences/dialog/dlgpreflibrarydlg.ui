--- conflicted
+++ resolved
@@ -82,8 +82,6 @@
         </property>
        </widget>
       </item>
-<<<<<<< HEAD
-=======
 
       <item row="4" column="0" colspan="2">
        <widget class="QCheckBox" name="checkBox_library_scan_summary">
@@ -96,7 +94,6 @@
        </widget>
       </item>
 
->>>>>>> 4e9c190f
      </layout>
     </widget>
    </item>
