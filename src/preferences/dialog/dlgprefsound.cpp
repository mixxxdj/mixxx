<<<<<<< HEAD
#include <QtDebug>
#include <QMessageBox>
=======
/**
 * @file dlgprefsound.cpp
 * @author Bill Good <bkgood at gmail dot com>
 * @date 20100625
 */

/***************************************************************************
 *                                                                         *
 *   This program is free software; you can redistribute it and/or modify  *
 *   it under the terms of the GNU General Public License as published by  *
 *   the Free Software Foundation; either version 2 of the License, or     *
 *   (at your option) any later version.                                   *
 *                                                                         *
 ***************************************************************************/

>>>>>>> e0f70a2c
#include "preferences/dialog/dlgprefsound.h"

#include <QMessageBox>
#include <QtDebug>

#include "control/controlproxy.h"
#include "engine/enginebuffer.h"
#include "engine/enginemaster.h"
#include "mixer/playermanager.h"
#include "moc_dlgprefsound.cpp"
#include "preferences/dialog/dlgprefsounditem.h"
#include "soundio/soundmanager.h"
#include "util/rlimit.h"
#include "util/scopedoverridecursor.h"

/**
 * Construct a new sound preferences pane. Initializes and populates all the
 * all the controls to the values obtained from SoundManager.
 */
DlgPrefSound::DlgPrefSound(QWidget* pParent,
        SoundManager* pSoundManager,
        UserSettingsPointer pSettings)
        : DlgPreferencePage(pParent),
          m_pSoundManager(pSoundManager),
          m_pSettings(pSettings),
          m_config(pSoundManager),
          m_settingsModified(false),
          m_bLatencyChanged(false),
          m_bSkipConfigClear(true),
          m_loading(false) {
    setupUi(this);

    connect(m_pSoundManager, &SoundManager::devicesUpdated, this, &DlgPrefSound::refreshDevices);

    apiComboBox->clear();
    apiComboBox->addItem(tr("None"), "None");
    updateAPIs();
    connect(apiComboBox,
            QOverload<int>::of(&QComboBox::currentIndexChanged),
            this,
            &DlgPrefSound::apiChanged);

    sampleRateComboBox->clear();
    foreach (unsigned int srate, m_pSoundManager->getSampleRates()) {
        if (srate > 0) {
            // no ridiculous sample rate values. prohibiting zero means
            // avoiding a potential div-by-0 error in ::updateLatencies
            sampleRateComboBox->addItem(tr("%1 Hz").arg(srate), srate);
        }
    }
    connect(sampleRateComboBox,
            QOverload<int>::of(&QComboBox::currentIndexChanged),
            this,
            &DlgPrefSound::sampleRateChanged);
    connect(sampleRateComboBox,
            QOverload<int>::of(&QComboBox::currentIndexChanged),
            this,
            &DlgPrefSound::updateAudioBufferSizes);
    connect(audioBufferComboBox,
            QOverload<int>::of(&QComboBox::currentIndexChanged),
            this,
            &DlgPrefSound::audioBufferChanged);

    deviceSyncComboBox->clear();
    deviceSyncComboBox->addItem(tr("Default (long delay)"));
    deviceSyncComboBox->addItem(tr("Experimental (no delay)"));
    deviceSyncComboBox->addItem(tr("Disabled (short delay)"));
    deviceSyncComboBox->setCurrentIndex(2);
    connect(deviceSyncComboBox,
            QOverload<int>::of(&QComboBox::currentIndexChanged),
            this,
            &DlgPrefSound::syncBuffersChanged);

    engineClockComboBox->clear();
    engineClockComboBox->addItem(tr("Soundcard Clock"));
    engineClockComboBox->addItem(tr("Network Clock"));
    engineClockComboBox->setCurrentIndex(0);
    connect(engineClockComboBox,
            QOverload<int>::of(&QComboBox::currentIndexChanged),
            this,
            &DlgPrefSound::engineClockChanged);

    keylockComboBox->clear();
    for (int i = 0; i < EngineBuffer::KEYLOCK_ENGINE_COUNT; ++i) {
        keylockComboBox->addItem(
                EngineBuffer::getKeylockEngineName(
                        static_cast<EngineBuffer::KeylockEngine>(i)));
    }

    m_pLatencyCompensation = new ControlProxy("[Master]", "microphoneLatencyCompensation", this);
    m_pMasterDelay = new ControlProxy("[Master]", "delay", this);
    m_pHeadDelay = new ControlProxy("[Master]", "headDelay", this);
    m_pBoothDelay = new ControlProxy("[Master]", "boothDelay", this);

    latencyCompensationSpinBox->setValue(m_pLatencyCompensation->get());
    latencyCompensationWarningLabel->setWordWrap(true);
    masterDelaySpinBox->setValue(m_pMasterDelay->get());
    headDelaySpinBox->setValue(m_pHeadDelay->get());
    boothDelaySpinBox->setValue(m_pBoothDelay->get());

    connect(latencyCompensationSpinBox,
            QOverload<double>::of(&QDoubleSpinBox::valueChanged),
            this,
            &DlgPrefSound::latencyCompensationSpinboxChanged);
    connect(masterDelaySpinBox,
            QOverload<double>::of(&QDoubleSpinBox::valueChanged),
            this,
            &DlgPrefSound::masterDelaySpinboxChanged);
    connect(headDelaySpinBox,
            QOverload<double>::of(&QDoubleSpinBox::valueChanged),
            this,
            &DlgPrefSound::headDelaySpinboxChanged);
    connect(boothDelaySpinBox,
            QOverload<double>::of(&QDoubleSpinBox::valueChanged),
            this,
            &DlgPrefSound::boothDelaySpinboxChanged);

    m_pMicMonitorMode = new ControlProxy("[Master]", "talkover_mix", this);
    micMonitorModeComboBox->addItem(tr("Master output only"),
        QVariant(static_cast<int>(EngineMaster::MicMonitorMode::MASTER)));
    micMonitorModeComboBox->addItem(tr("Master and booth outputs"),
        QVariant(static_cast<int>(EngineMaster::MicMonitorMode::MASTER_AND_BOOTH)));
    micMonitorModeComboBox->addItem(tr("Direct monitor (recording and broadcasting only)"),
        QVariant(static_cast<int>(EngineMaster::MicMonitorMode::DIRECT_MONITOR)));
    int modeIndex = micMonitorModeComboBox->findData(
        static_cast<int>(m_pMicMonitorMode->get()));
    micMonitorModeComboBox->setCurrentIndex(modeIndex);
    micMonitorModeComboBoxChanged(modeIndex);
    connect(micMonitorModeComboBox,
            QOverload<int>::of(&QComboBox::currentIndexChanged),
            this,
            &DlgPrefSound::micMonitorModeComboBoxChanged);

    initializePaths();
    loadSettings();

    connect(apiComboBox,
            QOverload<int>::of(&QComboBox::currentIndexChanged),
            this,
            &DlgPrefSound::settingChanged);
    connect(sampleRateComboBox,
            QOverload<int>::of(&QComboBox::currentIndexChanged),
            this,
            &DlgPrefSound::settingChanged);
    connect(audioBufferComboBox,
            QOverload<int>::of(&QComboBox::currentIndexChanged),
            this,
            &DlgPrefSound::settingChanged);
    connect(deviceSyncComboBox,
            QOverload<int>::of(&QComboBox::currentIndexChanged),
            this,
            &DlgPrefSound::settingChanged);
    connect(engineClockComboBox,
            QOverload<int>::of(&QComboBox::currentIndexChanged),
            this,
            &DlgPrefSound::settingChanged);
    connect(keylockComboBox,
            QOverload<int>::of(&QComboBox::currentIndexChanged),
            this,
            &DlgPrefSound::settingChanged);

    connect(queryButton, &QAbstractButton::clicked, this, &DlgPrefSound::queryClicked);

    connect(m_pSoundManager,
            &SoundManager::outputRegistered,
            this,
            [this](const AudioOutput& output, AudioSource* source) {
                Q_UNUSED(source);
                addPath(output);
                loadSettings();
            });

    connect(m_pSoundManager,
            &SoundManager::inputRegistered,
            this,
            [this](const AudioInput& input, AudioDestination* dest) {
                Q_UNUSED(dest);
                addPath(input);
                loadSettings();
            });

    m_pMasterAudioLatencyOverloadCount =
            new ControlProxy("[Master]", "audio_latency_overload_count", this);
    m_pMasterAudioLatencyOverloadCount->connectValueChanged(this, &DlgPrefSound::bufferUnderflow);

    m_pMasterLatency = new ControlProxy("[Master]", "latency", this);
    m_pMasterLatency->connectValueChanged(this, &DlgPrefSound::masterLatencyChanged);

    // TODO: remove this option by automatically disabling/enabling the master mix
    // when recording, broadcasting, headphone, and master outputs are enabled/disabled
    m_pMasterEnabled = new ControlProxy("[Master]", "enabled", this);
    masterMixComboBox->addItem(tr("Disabled"));
    masterMixComboBox->addItem(tr("Enabled"));
    masterMixComboBox->setCurrentIndex(m_pMasterEnabled->toBool() ? 1 : 0);
    connect(masterMixComboBox,
            QOverload<int>::of(&QComboBox::currentIndexChanged),
            this,
            &DlgPrefSound::masterMixChanged);
    m_pMasterEnabled->connectValueChanged(this, &DlgPrefSound::masterEnabledChanged);

    m_pMasterMonoMixdown = new ControlProxy("[Master]", "mono_mixdown", this);
    masterOutputModeComboBox->addItem(tr("Stereo"));
    masterOutputModeComboBox->addItem(tr("Mono"));
    masterOutputModeComboBox->setCurrentIndex(m_pMasterMonoMixdown->toBool() ? 1 : 0);
    connect(masterOutputModeComboBox,
            QOverload<int>::of(&QComboBox::currentIndexChanged),
            this,
            &DlgPrefSound::masterOutputModeComboBoxChanged);
    m_pMasterMonoMixdown->connectValueChanged(this, &DlgPrefSound::masterMonoMixdownChanged);

    m_pKeylockEngine =
            new ControlProxy("[Master]", "keylock_engine", this);

#ifdef __LINUX__
    qDebug() << "RLimit Cur " << RLimit::getCurRtPrio();
    qDebug() << "RLimit Max " << RLimit::getMaxRtPrio();

    if (RLimit::isRtPrioAllowed()) {
        limitsHint->setText(tr("Realtime scheduling is enabled."));
    }
#else
    // the limits warning is a Linux only thing
    limitsHint->hide();
#endif // __LINUX__

    // Set the focus policy for QComboBoxes (and wide QDoubleSpinBoxes) and
    // connect them to the custom event filter below so they don't accept focus
    // when we scroll the preferences page.
    QObjectList objList = this->children();
    for (int i = 0; i < objList.length(); ++i) {
        QComboBox* combo = qobject_cast<QComboBox*>(objList[i]);
        QDoubleSpinBox* spin = qobject_cast<QDoubleSpinBox*>(objList[i]);
        if (combo) {
            combo->setFocusPolicy(Qt::StrongFocus);
            combo->installEventFilter(this);
        } else if (spin) {
            spin->setFocusPolicy(Qt::StrongFocus);
            spin->installEventFilter(this);
        }
    }
}

DlgPrefSound::~DlgPrefSound() {
    delete m_pLatencyCompensation;
}

// Catch scroll events over comboboxes and pass them to the scroll area instead.
bool DlgPrefSound::eventFilter(QObject* obj, QEvent* e) {
    if (e->type() == QEvent::Wheel) {
        // Reject scrolling only if widget is unfocused.
        // Object to widget cast is needed to check the focus state.
        QComboBox* combo = qobject_cast<QComboBox*>(obj);
        QDoubleSpinBox* spin = qobject_cast<QDoubleSpinBox*>(obj);
        if ((combo && !combo->hasFocus()) || (spin && !spin->hasFocus())) {
            QApplication::sendEvent(verticalLayout_2, e);
            return true;
        }
    }
    return QObject::eventFilter(obj, e);
}

/**
 * Slot called when the preferences dialog is opened or this pane is
 * selected.
 */
void DlgPrefSound::slotUpdate() {
    // this is unfortunate, because slotUpdate is called every time
    // we change to this pane, we lose changed and unapplied settings
    // every time. There's no real way around this, just another argument
    // for a prefs rewrite -- bkgood
    m_bSkipConfigClear = true;
    loadSettings();
    checkLatencyCompensation();
    m_bSkipConfigClear = false;
    m_settingsModified = false;
}

/**
 * Slot called when the Apply or OK button is pressed.
 */
void DlgPrefSound::slotApply() {
    if (!m_settingsModified) {
        return;
    }

    m_config.clearInputs();
    m_config.clearOutputs();
    emit writePaths(&m_config);

    SoundDeviceError err = SOUNDDEVICE_ERROR_OK;
    {
        ScopedWaitCursor cursor;
        m_pKeylockEngine->set(keylockComboBox->currentIndex());
        m_pSettings->set(ConfigKey("[Master]", "keylock_engine"),
                       ConfigValue(keylockComboBox->currentIndex()));

        err = m_pSoundManager->setConfig(m_config);
    }
    if (err != SOUNDDEVICE_ERROR_OK) {
        QString error = m_pSoundManager->getLastErrorMessage(err);
        QMessageBox::warning(NULL, tr("Configuration error"), error);
    } else {
        m_settingsModified = false;
        m_bLatencyChanged = false;
    }
    m_bSkipConfigClear = true;
    loadSettings(); // in case SM decided to change anything it didn't like
    checkLatencyCompensation();
    m_bSkipConfigClear = false;
}

QUrl DlgPrefSound::helpUrl() const {
    return QUrl(MIXXX_MANUAL_SOUND_URL);
}

/**
 * Initializes (and creates) all the path items. Each path item widget allows
 * the user to input a sound device name and channel number given a description
 * of what will be done with that info. Inputs and outputs are grouped by tab,
 * and each path item has an identifier (Master, Headphones, ...) and an index,
 * if necessary.
 */
void DlgPrefSound::initializePaths() {
    foreach (AudioOutput out, m_pSoundManager->registeredOutputs()) {
        if (!out.isHidden()) {
            addPath(out);
        }
    }
    foreach (AudioInput in, m_pSoundManager->registeredInputs()) {
        addPath(in);
    }
}

void DlgPrefSound::addPath(const AudioOutput& output) {
    // if we already know about this output, don't make a new entry
    foreach (QObject *obj, outputTab->children()) {
        DlgPrefSoundItem *item = qobject_cast<DlgPrefSoundItem*>(obj);
        if (item) {
            if (item->type() == output.getType()) {
                if (AudioPath::isIndexed(item->type())) {
                    if (item->index() == output.getIndex()) {
                        return;
                    }
                } else {
                    return;
                }
            }
        }
    }

    DlgPrefSoundItem *toInsert;
    AudioPathType type = output.getType();
    if (AudioPath::isIndexed(type)) {
        toInsert = new DlgPrefSoundItem(outputTab, type,
            m_outputDevices, false, output.getIndex());
    } else {
        toInsert = new DlgPrefSoundItem(outputTab, type,
            m_outputDevices, false);
    }
    connect(this, &DlgPrefSound::refreshOutputDevices, toInsert, &DlgPrefSoundItem::refreshDevices);
    insertItem(toInsert, outputVLayout);
    connectSoundItem(toInsert);
}

void DlgPrefSound::addPath(const AudioInput& input) {
    DlgPrefSoundItem *toInsert;
    // if we already know about this input, don't make a new entry
    foreach (QObject *obj, inputTab->children()) {
        DlgPrefSoundItem *item = qobject_cast<DlgPrefSoundItem*>(obj);
        if (item) {
            if (item->type() == input.getType()) {
                if (AudioPath::isIndexed(item->type())) {
                    if (item->index() == input.getIndex()) {
                        return;
                    }
                } else {
                    return;
                }
            }
        }
    }
    AudioPathType type = input.getType();
    if (AudioPath::isIndexed(type)) {
        toInsert = new DlgPrefSoundItem(inputTab, type,
            m_inputDevices, true, input.getIndex());
    } else {
        toInsert = new DlgPrefSoundItem(inputTab, type,
            m_inputDevices, true);
    }
    connect(this, &DlgPrefSound::refreshInputDevices, toInsert, &DlgPrefSoundItem::refreshDevices);
    insertItem(toInsert, inputVLayout);
    connectSoundItem(toInsert);
}

void DlgPrefSound::connectSoundItem(DlgPrefSoundItem *item) {
    connect(item, &DlgPrefSoundItem::settingChanged, this, &DlgPrefSound::deviceSettingChanged);
    connect(this, &DlgPrefSound::loadPaths, item, &DlgPrefSoundItem::loadPath);
    connect(this, &DlgPrefSound::writePaths, item, &DlgPrefSoundItem::writePath);
    connect(this, &DlgPrefSound::updatingAPI, item, &DlgPrefSoundItem::save);
    connect(this, &DlgPrefSound::updatedAPI, item, &DlgPrefSoundItem::reload);
}

void DlgPrefSound::insertItem(DlgPrefSoundItem *pItem, QVBoxLayout *pLayout) {
    int pos;
    for (pos = 0; pos < pLayout->count() - 1; ++pos) {
        DlgPrefSoundItem *pOther(qobject_cast<DlgPrefSoundItem*>(
            pLayout->itemAt(pos)->widget()));
        if (!pOther) continue;
        if (pItem->type() < pOther->type()) {
            break;
        } else if (pItem->type() == pOther->type()
            && AudioPath::isIndexed(pItem->type())
            && pItem->index() < pOther->index()) {
            break;
        }
    }
    pLayout->insertWidget(pos, pItem);
}

/**
 * Convenience overload to load settings from the SoundManagerConfig owned by
 * SoundManager.
 */
void DlgPrefSound::loadSettings() {
    loadSettings(m_pSoundManager->getConfig());
}

/**
 * Loads the settings in the given SoundManagerConfig into the dialog.
 */
void DlgPrefSound::loadSettings(const SoundManagerConfig &config) {
    m_loading = true; // so settingsChanged ignores all our modifications here
    m_config = config;
    int apiIndex = apiComboBox->findData(m_config.getAPI());
    if (apiIndex != -1) {
        apiComboBox->setCurrentIndex(apiIndex);
    }
    int sampleRateIndex = sampleRateComboBox->findData(m_config.getSampleRate());
    if (sampleRateIndex != -1) {
        sampleRateComboBox->setCurrentIndex(sampleRateIndex);
        if (audioBufferComboBox->count() <= 0) {
            updateAudioBufferSizes(sampleRateIndex); // so the latency combo box is
            // sure to be populated, if setCurrentIndex is called with the
            // currentIndex, the currentIndexChanged signal won't fire and
            // the updateLatencies slot won't run -- bkgood lp bug 689373
        }
    }
    int sizeIndex = audioBufferComboBox->findData(m_config.getAudioBufferSizeIndex());
    if (sizeIndex != -1) {
        audioBufferComboBox->setCurrentIndex(sizeIndex);
    }

    // Setting the index of audioBufferComboBox here sets m_bLatencyChanged to true,
    // but m_bLatencyChanged should only be true when the user has edited the
    // buffer size or sample rate.
    m_bLatencyChanged = false;

    int syncBuffers = m_config.getSyncBuffers();
    if (syncBuffers == 0) {
        // "Experimental (no delay)"))
        deviceSyncComboBox->setCurrentIndex(1);
    } else if (syncBuffers == 1) {
        // "Disabled (short delay)")) = 1 buffer
        deviceSyncComboBox->setCurrentIndex(2);
    } else {
        // "Default (long delay)" = 2 buffer
        deviceSyncComboBox->setCurrentIndex(0);
    }

    if (m_config.getForceNetworkClock()) {
        engineClockComboBox->setCurrentIndex(1);
    } else {
        engineClockComboBox->setCurrentIndex(0);
    }

    // Default keylock is Rubberband.
    int keylock_engine = m_pSettings->getValue(
            ConfigKey("[Master]", "keylock_engine"), 1);
    keylockComboBox->setCurrentIndex(keylock_engine);

    m_loading = false;
    // DlgPrefSoundItem has it's own inhibit flag
    emit loadPaths(m_config);
}

/**
 * Slot called when the user selects a different API, or the
 * software changes it programmatically (for instance, when it
 * loads a value from SoundManager). Refreshes the device lists
 * for the new API and pushes those to the path items.
 */
void DlgPrefSound::apiChanged(int index) {
    m_config.setAPI(apiComboBox->itemData(index).toString());
    refreshDevices();
    // JACK sets its own buffer size and sample rate that Mixxx cannot change.
    // TODO(Be): Get the buffer size from JACK and update audioBufferComboBox.
    // PortAudio does not have a way to get the buffer size from JACK as of July 2017.
    if (m_config.getAPI() == MIXXX_PORTAUDIO_JACK_STRING) {
        sampleRateComboBox->setEnabled(false);
        latencyLabel->setEnabled(false);
        audioBufferComboBox->setEnabled(false);
    } else {
        sampleRateComboBox->setEnabled(true);
        latencyLabel->setEnabled(true);
        audioBufferComboBox->setEnabled(true);
    }
}

/**
 * Updates the list of APIs, trying to keep the API and device selections
 * constant if possible.
 */
void DlgPrefSound::updateAPIs() {
    QString currentAPI(apiComboBox->itemData(apiComboBox->currentIndex()).toString());
    emit updatingAPI();
    while (apiComboBox->count() > 1) {
        apiComboBox->removeItem(apiComboBox->count() - 1);
    }
    foreach (QString api, m_pSoundManager->getHostAPIList()) {
        apiComboBox->addItem(api, api);
    }
    int newIndex = apiComboBox->findData(currentAPI);
    if (newIndex > -1) {
        apiComboBox->setCurrentIndex(newIndex);
    }
    emit updatedAPI();
}

/**
 * Slot called when the sample rate combo box changes to update the
 * sample rate in the config.
 */
void DlgPrefSound::sampleRateChanged(int index) {
    m_config.setSampleRate(
            sampleRateComboBox->itemData(index).toUInt());
    m_bLatencyChanged = true;
    checkLatencyCompensation();
}

/**
 * Slot called when the latency combo box is changed to update the
 * latency in the config.
 */
void DlgPrefSound::audioBufferChanged(int index) {
    m_config.setAudioBufferSizeIndex(
            audioBufferComboBox->itemData(index).toUInt());
    m_bLatencyChanged = true;
    checkLatencyCompensation();
}

void DlgPrefSound::syncBuffersChanged(int index) {
    if (index == 0) {
        // "Default (long delay)" = 2 buffer
        m_config.setSyncBuffers(2);
    } else if (index == 1) {
        // "Experimental (no delay)")) = 0 buffer
        m_config.setSyncBuffers(0);
    } else {
        // "Disabled (short delay)")) = 1 buffer
        m_config.setSyncBuffers(1);
    }
}

void DlgPrefSound::engineClockChanged(int index) {
    if (index == 0) {
        // "Soundcard Clock"
        m_config.setForceNetworkClock(false);
    } else {
        // "Network Clock"
        m_config.setForceNetworkClock(true);
    }
}

// Slot called whenever the selected sample rate is changed. Populates the
// audio buffer input box with SMConfig::kMaxLatency values, starting at 1ms,
// representing a number of frames per buffer, which will always be a power
// of 2 (so the values displayed in ms won't be constant between sample rates,
// but they'll be close).
void DlgPrefSound::updateAudioBufferSizes(int sampleRateIndex) {
    double sampleRate = sampleRateComboBox->itemData(sampleRateIndex).toDouble();
    int oldSizeIndex = audioBufferComboBox->currentIndex();
    unsigned int framesPerBuffer = 1; // start this at 0 and inf loop happens
    // we don't want to display any sub-1ms buffer sizes (well maybe we do but I
    // don't right now!), so we iterate over all the buffer sizes until we
    // find the first that gives us a buffer size >= 1 ms -- bkgood
    // no div-by-0 in the next line because we don't allow srates of 0 in our
    // srate list when we construct it in the ctor -- bkgood
    for (; framesPerBuffer / sampleRate * 1000 < 1.0; framesPerBuffer *= 2) {
    }
    audioBufferComboBox->clear();
    for (unsigned int i = 0; i < SoundManagerConfig::kMaxAudioBufferSizeIndex; ++i) {
        const auto latency = static_cast<float>(framesPerBuffer / sampleRate * 1000);
        // i + 1 in the next line is a latency index as described in SSConfig
        audioBufferComboBox->addItem(tr("%1 ms").arg(latency,0,'g',3), i + 1);
        framesPerBuffer <<= 1; // *= 2
    }
    if (oldSizeIndex < audioBufferComboBox->count() && oldSizeIndex >= 0) {
        audioBufferComboBox->setCurrentIndex(oldSizeIndex);
    } else {
        // set it to the max, let the user dig if they need better latency. better
        // than having a user get the pops on first use and thinking poorly of mixxx
        // because of it -- bkgood
        audioBufferComboBox->setCurrentIndex(audioBufferComboBox->count() - 1);
    }
}

/**
 * Slot called when device lists go bad to refresh them, or the API
 * just changes and we need to display new devices.
 */
void DlgPrefSound::refreshDevices() {
    if (m_config.getAPI() == "None") {
        m_outputDevices.clear();
        m_inputDevices.clear();
    } else {
        m_outputDevices =
            m_pSoundManager->getDeviceList(m_config.getAPI(), true, false);
        m_inputDevices =
            m_pSoundManager->getDeviceList(m_config.getAPI(), false, true);
    }
    emit refreshOutputDevices(m_outputDevices);
    emit refreshInputDevices(m_inputDevices);
}

/**
 * Called when any of the combo boxes in this dialog are changed. Enables the
 * apply button and marks that settings have been changed so that
 * DlgPrefSound::slotApply knows to apply them.
 */
void DlgPrefSound::settingChanged() {
    if (m_loading) return; // doesn't count if we're just loading prefs
    m_settingsModified = true;
}

void DlgPrefSound::deviceSettingChanged() {
    if (m_loading) return;
    checkLatencyCompensation();
    m_settingsModified = true;
}

/**
 * Slot called when the "Query Devices" button is clicked.
 */
void DlgPrefSound::queryClicked() {
    ScopedWaitCursor cursor;
    m_pSoundManager->clearAndQueryDevices();
    updateAPIs();
}

/**
 * Slot called when the "Reset to Defaults" button is clicked.
 */
void DlgPrefSound::slotResetToDefaults() {
    SoundManagerConfig newConfig(m_pSoundManager);
    newConfig.loadDefaults(m_pSoundManager, SoundManagerConfig::ALL);
    loadSettings(newConfig);
    keylockComboBox->setCurrentIndex(EngineBuffer::RUBBERBAND);
    m_pKeylockEngine->set(EngineBuffer::RUBBERBAND);

    masterMixComboBox->setCurrentIndex(1);
    m_pMasterEnabled->set(1.0);

    masterDelaySpinBox->setValue(0.0);
    m_pMasterDelay->set(0.0);

    headDelaySpinBox->setValue(0.0);
    m_pHeadDelay->set(0.0);

    boothDelaySpinBox->setValue(0.0);
    m_pBoothDelay->set(0.0);

    // Enable talkover master output
    m_pMicMonitorMode->set(
        static_cast<double>(
            static_cast<int>(EngineMaster::MicMonitorMode::MASTER)));
    micMonitorModeComboBox->setCurrentIndex(
        micMonitorModeComboBox->findData(
            static_cast<int>(EngineMaster::MicMonitorMode::MASTER)));

    latencyCompensationSpinBox->setValue(latencyCompensationSpinBox->minimum());

    settingChanged(); // force the apply button to enable
}

void DlgPrefSound::bufferUnderflow(double count) {
    bufferUnderflowCount->setText(QString::number(count));
    update();
}

void DlgPrefSound::masterLatencyChanged(double latency) {
    currentLatency->setText(QString("%1 ms").arg(latency));
    update();
}

void DlgPrefSound::latencyCompensationSpinboxChanged(double value) {
    m_pLatencyCompensation->set(value);
    checkLatencyCompensation();
}

void DlgPrefSound::masterDelaySpinboxChanged(double value) {
    m_pMasterDelay->set(value);
}

void DlgPrefSound::headDelaySpinboxChanged(double value) {
    m_pHeadDelay->set(value);
}

void DlgPrefSound::boothDelaySpinboxChanged(double value) {
    m_pBoothDelay->set(value);
}

void DlgPrefSound::masterMixChanged(int value) {
    m_pMasterEnabled->set(value);
}

void DlgPrefSound::masterEnabledChanged(double value) {
    const bool masterEnabled = (value != 0);
    masterMixComboBox->setCurrentIndex(masterEnabled ? 1 : 0);
}

void DlgPrefSound::masterOutputModeComboBoxChanged(int value) {
    m_pMasterMonoMixdown->set((double)value);
}

void DlgPrefSound::masterMonoMixdownChanged(double value) {
    const bool masterMonoMixdownEnabled = (value != 0);
    masterOutputModeComboBox->setCurrentIndex(masterMonoMixdownEnabled ? 1 : 0);
}

void DlgPrefSound::micMonitorModeComboBoxChanged(int value) {
    EngineMaster::MicMonitorMode newMode =
        static_cast<EngineMaster::MicMonitorMode>(
            micMonitorModeComboBox->itemData(value).toInt());

    m_pMicMonitorMode->set(static_cast<double>(newMode));

    checkLatencyCompensation();
}

void DlgPrefSound::checkLatencyCompensation() {
    EngineMaster::MicMonitorMode configuredMicMonitorMode =
        static_cast<EngineMaster::MicMonitorMode>(
            static_cast<int>(m_pMicMonitorMode->get()));

    // Do not clear the SoundManagerConfig on startup, from slotApply, or from slotUpdate
    if (!m_bSkipConfigClear) {
        m_config.clearInputs();
        m_config.clearOutputs();
    }

    emit writePaths(&m_config);

    if (m_config.hasMicInputs() && !m_config.hasExternalRecordBroadcast()) {
        micMonitorModeComboBox->setEnabled(true);
        if (configuredMicMonitorMode == EngineMaster::MicMonitorMode::DIRECT_MONITOR) {
            latencyCompensationSpinBox->setEnabled(true);
            QString warningIcon("<html><img src=':/images/preferences/ic_preferences_warning.png' width='20' height='20'></html> ");
            QString lineBreak("<br/>");
            // TODO(Be): Make the "User Manual" text link to the manual.
            if (m_pLatencyCompensation->get() == 0.0) {
                latencyCompensationWarningLabel->setText(
                      warningIcon +
                      tr("Microphone inputs are out of time in the record & broadcast signal compared to what you hear.") + lineBreak +
                      tr("Measure round trip latency and enter it above for Microphone Latency Compensation to align microphone timing.") + lineBreak +
                      tr("Refer to the Mixxx User Manual for details.") + "</html>");
                latencyCompensationWarningLabel->show();
            } else if (m_bLatencyChanged) {
                latencyCompensationWarningLabel->setText(
                  warningIcon +
                  tr("Configured latency has changed.") + lineBreak +
                  tr("Remeasure round trip latency and enter it above for Microphone Latency Compensation to align microphone timing.") + lineBreak +
                  tr("Refer to the Mixxx User Manual for details.") + "</html>");
                latencyCompensationWarningLabel->show();
            } else {
                latencyCompensationWarningLabel->hide();
            }
        } else {
            latencyCompensationSpinBox->setEnabled(false);
            latencyCompensationWarningLabel->hide();
        }
    } else {
        micMonitorModeComboBox->setEnabled(false);
        latencyCompensationSpinBox->setEnabled(false);
        latencyCompensationWarningLabel->hide();
    }
}<|MERGE_RESOLUTION|>--- conflicted
+++ resolved
@@ -1,23 +1,3 @@
-<<<<<<< HEAD
-#include <QtDebug>
-#include <QMessageBox>
-=======
-/**
- * @file dlgprefsound.cpp
- * @author Bill Good <bkgood at gmail dot com>
- * @date 20100625
- */
-
-/***************************************************************************
- *                                                                         *
- *   This program is free software; you can redistribute it and/or modify  *
- *   it under the terms of the GNU General Public License as published by  *
- *   the Free Software Foundation; either version 2 of the License, or     *
- *   (at your option) any later version.                                   *
- *                                                                         *
- ***************************************************************************/
-
->>>>>>> e0f70a2c
 #include "preferences/dialog/dlgprefsound.h"
 
 #include <QMessageBox>
