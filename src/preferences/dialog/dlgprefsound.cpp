--- conflicted
+++ resolved
@@ -32,11 +32,7 @@
     // Create text color for the wiki links
     createLinkColor();
 
-<<<<<<< HEAD
     connect(m_pSoundManager.get(),
-=======
-    connect(m_pSoundManager,
->>>>>>> 39465acc
             &SoundManager::devicesUpdated,
             this,
             &DlgPrefSound::refreshDevices);
