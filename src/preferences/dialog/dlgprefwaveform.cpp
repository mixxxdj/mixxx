--- conflicted
+++ resolved
@@ -27,21 +27,12 @@
     setupUi(this);
 
     // Waveform overview init
-<<<<<<< HEAD
-    waveformOverviewComboBox->addItem(tr("Filtered")); // "0"
-    waveformOverviewComboBox->addItem(tr("HSV"));      // "1"
-    waveformOverviewComboBox->addItem(tr("RGB"));      // "2"
-    m_pTypeControl = std::make_unique<ControlObject>(
-            ConfigKey(QStringLiteral("[Waveform]"),
-                    QStringLiteral("WaveformOverviewType")));
-=======
     waveformOverviewComboBox->addItem(
             tr("Filtered"), QVariant::fromValue(WOverview::Type::Filtered));
     waveformOverviewComboBox->addItem(tr("HSV"), QVariant::fromValue(WOverview::Type::HSV));
     waveformOverviewComboBox->addItem(tr("RGB"), QVariant::fromValue(WOverview::Type::RGB));
     m_pTypeControl = std::make_unique<ControlPushButton>(kOverviewTypeCfgKey);
     m_pTypeControl->setStates(QMetaEnum::fromType<WOverview::Type>().keyCount());
->>>>>>> 2e26433c
     m_pTypeControl->setReadOnly();
     // Update the control with the config value
     WOverview::Type overviewType =
@@ -546,11 +537,6 @@
     requiresGLSLLabel->setVisible(!enabled);
 }
 
-<<<<<<< HEAD
-void DlgPrefWaveform::slotSetWaveformOverviewType(int index) {
-    m_pConfig->set(ConfigKey("[Waveform]", "WaveformOverviewType"), ConfigValue(index));
-    m_pTypeControl->forceSet(index);
-=======
 void DlgPrefWaveform::slotSetWaveformOverviewType() {
     // Apply immediately
     QVariant comboboxData = waveformOverviewComboBox->currentData();
@@ -558,7 +544,6 @@
     auto type = comboboxData.value<WOverview::Type>();
     m_pConfig->setValue(kOverviewTypeCfgKey, type);
     m_pTypeControl->forceSet(static_cast<double>(type));
->>>>>>> 2e26433c
 }
 
 void DlgPrefWaveform::slotSetDefaultZoom(int index) {
