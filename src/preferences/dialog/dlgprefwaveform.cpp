--- conflicted
+++ resolved
@@ -48,14 +48,9 @@
     int cfgTypeIndex = waveformOverviewComboBox->findData(QVariant::fromValue(overviewType));
     if (cfgTypeIndex == -1) {
         // Invalid config value, set default type RGB and write it to config
-<<<<<<< HEAD
-        waveformOverviewComboBox->setCurrentIndex(
-                waveformOverviewComboBox->findData(QVariant::fromValue(OverviewType::RGB)));
-=======
         cfgTypeIndex = waveformOverviewComboBox->findData(
-                QVariant::fromValue(WOverview::Type::RGB));
+                QVariant::fromValue(OverviewType::RGB));
         waveformOverviewComboBox->setCurrentIndex(cfgTypeIndex);
->>>>>>> a5500e9d
         m_pConfig->setValue(kOverviewTypeCfgKey, cfgTypeIndex);
     } else {
         waveformOverviewComboBox->setCurrentIndex(cfgTypeIndex);
