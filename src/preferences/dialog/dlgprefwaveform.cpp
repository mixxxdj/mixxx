--- conflicted
+++ resolved
@@ -29,21 +29,15 @@
 
     // Waveform overview init
     waveformOverviewComboBox->addItem(
-<<<<<<< HEAD
-            tr("Filtered"), QVariant::fromValue(WOverview::Type::Filtered));
-    waveformOverviewComboBox->addItem(tr("HSV"), QVariant::fromValue(WOverview::Type::HSV));
-    waveformOverviewComboBox->addItem(tr("RGB"), QVariant::fromValue(WOverview::Type::RGB));
+            tr("Filtered"), QVariant::fromValue(mixxx::OverviewType::Filtered));
+    waveformOverviewComboBox->addItem(tr("HSV"), QVariant::fromValue(mixxx::OverviewType::HSV));
+    waveformOverviewComboBox->addItem(tr("RGB"), QVariant::fromValue(mixxx::OverviewType::RGB));
 
     waveformSamplingMethodComboBox->addItem(
             tr("Max"), QVariant::fromValue(Waveform::Sampling::MAX));
     waveformSamplingMethodComboBox->addItem(
             tr("RMS"), QVariant::fromValue(Waveform::Sampling::RMS));
 
-=======
-            tr("Filtered"), QVariant::fromValue(mixxx::OverviewType::Filtered));
-    waveformOverviewComboBox->addItem(tr("HSV"), QVariant::fromValue(mixxx::OverviewType::HSV));
-    waveformOverviewComboBox->addItem(tr("RGB"), QVariant::fromValue(mixxx::OverviewType::RGB));
->>>>>>> 14c19a55
     m_pTypeControl = std::make_unique<ControlPushButton>(kOverviewTypeCfgKey);
     m_pTypeControl->setStates(QMetaEnum::fromType<mixxx::OverviewType>().keyCount());
     m_pTypeControl->setReadOnly();
