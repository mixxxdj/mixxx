#include "preferences/dialog/dlgprefwaveform.h"

#include "mixxx.h"
#include "library/library.h"
#include "preferences/waveformsettings.h"
#include "waveform/waveformwidgetfactory.h"
#include "waveform/renderers/waveformwidgetrenderer.h"
<<<<<<< HEAD
#include "library/trackcollection.h"
=======
#include "util/db/dbconnectionpooled.h"
>>>>>>> 5c71e084

DlgPrefWaveform::DlgPrefWaveform(QWidget* pParent, MixxxMainWindow* pMixxx,
                                 UserSettingsPointer pConfig, Library* pLibrary)
        : DlgPreferencePage(pParent),
          m_pConfig(pConfig),
          m_pLibrary(pLibrary),
          m_pMixxx(pMixxx) {
    setupUi(this);

    // Waveform overview init
    waveformOverviewComboBox->addItem(tr("Filtered")); // "0"
    waveformOverviewComboBox->addItem(tr("HSV")); // "1"
    waveformOverviewComboBox->addItem(tr("RGB")); // "2"

    // Populate waveform options.
    WaveformWidgetFactory* factory = WaveformWidgetFactory::instance();
    QVector<WaveformWidgetAbstractHandle> handles = factory->getAvailableTypes();
    for (int i = 0; i < handles.size(); ++i) {
        waveformTypeComboBox->addItem(handles[i].getDisplayName(),
                                      handles[i].getType());
    }

    // Populate zoom options.
    for (int i = WaveformWidgetRenderer::s_waveformMinZoom;
         i <= WaveformWidgetRenderer::s_waveformMaxZoom; i++) {
        defaultZoomComboBox->addItem(QString::number(100/double(i), 'f', 1) + " %");
    }

    // The GUI is not fully setup so connecting signals before calling
    // slotUpdate can generate rebootMixxxView calls.
    // TODO(XXX): Improve this awkwardness.
    slotUpdate();
    connect(frameRateSpinBox, SIGNAL(valueChanged(int)),
            this, SLOT(slotSetFrameRate(int)));
    connect(endOfTrackWarningTimeSpinBox, SIGNAL(valueChanged(int)),
            this, SLOT(slotSetWaveformEndRender(int)));
    connect(frameRateSlider, SIGNAL(valueChanged(int)),
            frameRateSpinBox, SLOT(setValue(int)));
    connect(frameRateSpinBox, SIGNAL(valueChanged(int)),
            frameRateSlider, SLOT(setValue(int)));
    connect(endOfTrackWarningTimeSlider, SIGNAL(valueChanged(int)),
            endOfTrackWarningTimeSpinBox, SLOT(setValue(int)));
    connect(endOfTrackWarningTimeSpinBox, SIGNAL(valueChanged(int)),
            endOfTrackWarningTimeSlider, SLOT(setValue(int)));

    connect(waveformTypeComboBox, SIGNAL(activated(int)),
            this, SLOT(slotSetWaveformType(int)));
    connect(defaultZoomComboBox, SIGNAL(currentIndexChanged(int)),
            this, SLOT(slotSetDefaultZoom(int)));
    connect(synchronizeZoomCheckBox, SIGNAL(clicked(bool)),
            this, SLOT(slotSetZoomSynchronization(bool)));
    connect(allVisualGain, SIGNAL(valueChanged(double)),
            this, SLOT(slotSetVisualGainAll(double)));
    connect(lowVisualGain, SIGNAL(valueChanged(double)),
            this, SLOT(slotSetVisualGainLow(double)));
    connect(midVisualGain, SIGNAL(valueChanged(double)),
            this, SLOT(slotSetVisualGainMid(double)));
    connect(highVisualGain, SIGNAL(valueChanged(double)),
            this, SLOT(slotSetVisualGainHigh(double)));
    connect(normalizeOverviewCheckBox, SIGNAL(toggled(bool)),
            this, SLOT(slotSetNormalizeOverview(bool)));
    connect(beatGridLinesCheckBox, SIGNAL(toggled(bool)),
            this, SLOT(slotSetGridLines(bool)));
    connect(factory, SIGNAL(waveformMeasured(float,int)),
            this, SLOT(slotWaveformMeasured(float,int)));
    connect(waveformOverviewComboBox, SIGNAL(currentIndexChanged(int)),
            this, SLOT(slotSetWaveformOverviewType(int)));
    connect(clearCachedWaveforms, SIGNAL(clicked()),
            this, SLOT(slotClearCachedWaveforms()));
}

DlgPrefWaveform::~DlgPrefWaveform() {
}

void DlgPrefWaveform::slotUpdate() {
    WaveformWidgetFactory* factory = WaveformWidgetFactory::instance();

    if (factory->isOpenGLAvailable()) {
        openGlStatusIcon->setText(factory->getOpenGLVersion());
    } else {
        openGlStatusIcon->setText(tr("OpenGL not available"));
    }

    WaveformWidgetType::Type currentType = factory->getType();
    int currentIndex = waveformTypeComboBox->findData(currentType);
    if (currentIndex != -1 && waveformTypeComboBox->currentIndex() != currentIndex) {
        waveformTypeComboBox->setCurrentIndex(currentIndex);
    }

    frameRateSpinBox->setValue(factory->getFrameRate());
    frameRateSlider->setValue(factory->getFrameRate());
    endOfTrackWarningTimeSpinBox->setValue(factory->getEndOfTrackWarningTime());
    endOfTrackWarningTimeSlider->setValue(factory->getEndOfTrackWarningTime());
    synchronizeZoomCheckBox->setChecked(factory->isZoomSync());
    allVisualGain->setValue(factory->getVisualGain(WaveformWidgetFactory::All));
    lowVisualGain->setValue(factory->getVisualGain(WaveformWidgetFactory::Low));
    midVisualGain->setValue(factory->getVisualGain(WaveformWidgetFactory::Mid));
    highVisualGain->setValue(factory->getVisualGain(WaveformWidgetFactory::High));
    normalizeOverviewCheckBox->setChecked(factory->isOverviewNormalized());
    defaultZoomComboBox->setCurrentIndex(factory->getDefaultZoom() - 1);
    beatGridLinesCheckBox->setChecked(factory->isBeatGridEnabled());

    // By default we set RGB woverview = "2"
    int overviewType = m_pConfig->getValue(
            ConfigKey("[Waveform]","WaveformOverviewType"), 2);
    if (overviewType != waveformOverviewComboBox->currentIndex()) {
        waveformOverviewComboBox->setCurrentIndex(overviewType);
    }

    WaveformSettings waveformSettings(m_pConfig);
    enableWaveformCaching->setChecked(waveformSettings.waveformCachingEnabled());
    enableWaveformGenerationWithAnalysis->setChecked(
        waveformSettings.waveformGenerationWithAnalysisEnabled());
    calculateCachedWaveformDiskUsage();
}

void DlgPrefWaveform::slotApply() {
    WaveformSettings waveformSettings(m_pConfig);
    waveformSettings.setWaveformCachingEnabled(enableWaveformCaching->isChecked());
    waveformSettings.setWaveformGenerationWithAnalysisEnabled(
        enableWaveformGenerationWithAnalysis->isChecked());
}

void DlgPrefWaveform::slotResetToDefaults() {
    WaveformWidgetFactory* factory = WaveformWidgetFactory::instance();

    // Get the default we ought to use based on whether the user has OpenGL or
    // not.
    WaveformWidgetType::Type defaultType = factory->autoChooseWidgetType();
    int defaultIndex = waveformTypeComboBox->findData(defaultType);
    if (defaultIndex != -1 && waveformTypeComboBox->currentIndex() != defaultIndex) {
        waveformTypeComboBox->setCurrentIndex(defaultIndex);
    }

    allVisualGain->setValue(1.0);
    lowVisualGain->setValue(1.0);
    midVisualGain->setValue(1.0);
    highVisualGain->setValue(1.0);

    // Default zoom level is 3 in WaveformWidgetFactory.
    defaultZoomComboBox->setCurrentIndex(3 + 1);

    // Don't synchronize zoom by default.
    synchronizeZoomCheckBox->setChecked(false);

    // RGB overview.
    waveformOverviewComboBox->setCurrentIndex(2);

    // Don't normalize overview.
    normalizeOverviewCheckBox->setChecked(false);

    // 30FPS is the default
    frameRateSlider->setValue(30);
    endOfTrackWarningTimeSlider->setValue(30);

    // Waveform caching enabled.
    enableWaveformCaching->setChecked(true);
    enableWaveformGenerationWithAnalysis->setChecked(false);

    // Beat grid lines on waveform is default
    beatGridLinesCheckBox->setChecked(true);
}

void DlgPrefWaveform::slotSetFrameRate(int frameRate) {
    WaveformWidgetFactory::instance()->setFrameRate(frameRate);
}

void DlgPrefWaveform::slotSetWaveformEndRender(int endTime) {
    WaveformWidgetFactory::instance()->setEndOfTrackWarningTime(endTime);
}

void DlgPrefWaveform::slotSetWaveformType(int index) {
    // Ignore sets for -1 since this happens when we clear the combobox.
    if (index < 0) {
        return;
    }
    WaveformWidgetFactory::instance()->setWidgetTypeFromHandle(index);
}

void DlgPrefWaveform::slotSetWaveformOverviewType(int index) {
    m_pConfig->set(ConfigKey("[Waveform]","WaveformOverviewType"), ConfigValue(index));
    m_pMixxx->rebootMixxxView();
}

void DlgPrefWaveform::slotSetDefaultZoom(int index) {
    WaveformWidgetFactory::instance()->setDefaultZoom(index + 1);
}

void DlgPrefWaveform::slotSetZoomSynchronization(bool checked) {
    WaveformWidgetFactory::instance()->setZoomSync(checked);
}

void DlgPrefWaveform::slotSetVisualGainAll(double gain) {
    WaveformWidgetFactory::instance()->setVisualGain(WaveformWidgetFactory::All,gain);
}

void DlgPrefWaveform::slotSetVisualGainLow(double gain) {
    WaveformWidgetFactory::instance()->setVisualGain(WaveformWidgetFactory::Low,gain);
}

void DlgPrefWaveform::slotSetVisualGainMid(double gain) {
    WaveformWidgetFactory::instance()->setVisualGain(WaveformWidgetFactory::Mid,gain);
}

void DlgPrefWaveform::slotSetVisualGainHigh(double gain) {
    WaveformWidgetFactory::instance()->setVisualGain(WaveformWidgetFactory::High,gain);
}

void DlgPrefWaveform::slotSetNormalizeOverview(bool normalize) {
    WaveformWidgetFactory::instance()->setOverviewNormalized(normalize);
}

void DlgPrefWaveform::slotWaveformMeasured(float frameRate, int droppedFrames) {
    frameRateAverage->setText(
            QString::number((double)frameRate, 'f', 2) + " : " +
            tr("dropped frames") + " " + QString::number(droppedFrames));
}

void DlgPrefWaveform::slotClearCachedWaveforms() {
    AnalysisDao analysisDao(m_pConfig);
    QSqlDatabase dbConnection = mixxx::DbConnectionPooled(m_pLibrary->dbConnectionPool());
    analysisDao.deleteAnalysesByType(dbConnection, AnalysisDao::TYPE_WAVEFORM);
    analysisDao.deleteAnalysesByType(dbConnection, AnalysisDao::TYPE_WAVESUMMARY);
    calculateCachedWaveformDiskUsage();
}

void DlgPrefWaveform::slotSetGridLines(bool displayGrid) {
    WaveformWidgetFactory::instance()->setDisplayBeatGrid(displayGrid);
}

void DlgPrefWaveform::calculateCachedWaveformDiskUsage() {
    AnalysisDao analysisDao(m_pConfig);
    QSqlDatabase dbConnection = mixxx::DbConnectionPooled(m_pLibrary->dbConnectionPool());
    size_t numBytes = analysisDao.getDiskUsageInBytes(dbConnection, AnalysisDao::TYPE_WAVEFORM) +
            analysisDao.getDiskUsageInBytes(dbConnection, AnalysisDao::TYPE_WAVESUMMARY);

    // Display total cached waveform size in mebibytes with 2 decimals.
    QString sizeMebibytes = QString::number(
            numBytes / (1024.0 * 1024.0), 'f', 2);

    waveformDiskUsage->setText(
            tr("Cached waveforms occupy %1 MiB on disk.").arg(sizeMebibytes));
}<|MERGE_RESOLUTION|>--- conflicted
+++ resolved
@@ -5,11 +5,7 @@
 #include "preferences/waveformsettings.h"
 #include "waveform/waveformwidgetfactory.h"
 #include "waveform/renderers/waveformwidgetrenderer.h"
-<<<<<<< HEAD
-#include "library/trackcollection.h"
-=======
 #include "util/db/dbconnectionpooled.h"
->>>>>>> 5c71e084
 
 DlgPrefWaveform::DlgPrefWaveform(QWidget* pParent, MixxxMainWindow* pMixxx,
                                  UserSettingsPointer pConfig, Library* pLibrary)
