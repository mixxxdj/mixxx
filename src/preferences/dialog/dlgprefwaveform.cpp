--- conflicted
+++ resolved
@@ -564,18 +564,6 @@
     }
 
     splitLeftRightCheckBox->setEnabled(useWaveform &&
-<<<<<<< HEAD
-            supportedOption &
-                    WaveformRendererSignalBase::Option::SplitStereoSignal);
-    highDetailCheckBox->setEnabled(useWaveform &&
-            supportedOption &
-                    WaveformRendererSignalBase::Option::HighDetail);
-    splitLeftRightCheckBox->setChecked(splitLeftRightCheckBox->isEnabled() &&
-            currentOptions &
-                    WaveformRendererSignalBase::Option::SplitStereoSignal);
-    highDetailCheckBox->setChecked(highDetailCheckBox->isEnabled() &&
-            currentOptions & WaveformRendererSignalBase::Option::HighDetail);
-=======
             (supportedOption &
                     allshader::WaveformRendererSignalBase::Option::SplitStereoSignal));
     highDetailCheckBox->setEnabled(useWaveform &&
@@ -586,7 +574,6 @@
                     allshader::WaveformRendererSignalBase::Option::SplitStereoSignal));
     highDetailCheckBox->setChecked(highDetailCheckBox->isEnabled() &&
             (currentOptions & allshader::WaveformRendererSignalBase::Option::HighDetail));
->>>>>>> 5f5901ba
 #else
     splitLeftRightCheckBox->setVisible(false);
     highDetailCheckBox->setVisible(false);
