--- conflicted
+++ resolved
@@ -143,26 +143,7 @@
     connect(CheckBoxSingleEqEffect,
             &QCheckBox::toggled,
             this,
-<<<<<<< HEAD
             &DlgPrefMixer::slotSingleEqToggled);
-=======
-            &DlgPrefMixer::slotSingleEqCheckboxChanged);
-    // Quick hack to update the checkbox "Use the same EQ filter for all decks"
-    // to not use the default state (checked) when slotNumDecksChanged() calls
-    // slotSingleEqCheckboxChanged(state) here in constructor, because that would
-    // be written to config immediateley and thus reset the previous unchecked state.
-    // TODO(ronso0) Write only in slotApply(), read from config only in slotUpdate().
-    // Currently config is read in both slotUpdate() and loadSettings().
-    CheckBoxSingleEqEffect->setChecked(
-            m_pConfig->getValue(ConfigKey(kConfigGroup, kSingleEq), "yes") == "yes");
-    slotSingleEqCheckboxChanged(CheckBoxSingleEqEffect->isChecked());
-
-    // Add drop down lists for current decks and connect num_decks control
-    // to slotNumDecksChanged
-    m_pNumDecks = new ControlProxy(QStringLiteral("[App]"), QStringLiteral("num_decks"), this);
-    m_pNumDecks->connectValueChanged(this, &DlgPrefMixer::slotNumDecksChanged);
-    slotNumDecksChanged(m_pNumDecks->get());
->>>>>>> 204938e4
 
     // Update the QuickEffect selectors when the effect list was changed
     // in Effects preferences
@@ -179,7 +160,7 @@
 
     // Add drop down lists for current decks and connect to num_decks control
     // so new lists are added if new decks are added.
-    m_pNumDecks = new ControlProxy("[Master]", "num_decks", this);
+    m_pNumDecks = new ControlProxy(QStringLiteral("[App]"), QStringLiteral("num_decks"), this);
     m_pNumDecks->connectValueChanged(this, &DlgPrefMixer::slotNumDecksChanged);
     slotNumDecksChanged(m_pNumDecks->get());
 
