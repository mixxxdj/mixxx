#include "preferences/dialog/dlgprefautodj.h"

#if QT_VERSION >= QT_VERSION_CHECK(6, 7, 0)
#include <QTimeZone>
#endif

#include "moc_dlgprefautodj.cpp"

DlgPrefAutoDJ::DlgPrefAutoDJ(QWidget* pParent,
                             UserSettingsPointer pConfig)
        : DlgPreferencePage(pParent),
          m_pConfig(pConfig) {
    setupUi(this);

    // The auto-DJ replay-age for randomly-selected tracks
    connect(RequeueIgnoreCheckBox,
            &QCheckBox::stateChanged,
            this,
            &DlgPrefAutoDJ::slotToggleRequeueIgnore);

    // Auto DJ random enqueue
    connect(RandomQueueCheckBox,
            &QCheckBox::stateChanged,
            this,
            &DlgPrefAutoDJ::slotToggleRandomQueue);

    setScrollSafeGuardForAllInputWidgets(this);
}

void DlgPrefAutoDJ::slotUpdate() {
    // The minimum available for randomly-selected tracks
    MinimumAvailableSpinBox->setValue(
            m_pConfig->getValue(
                    ConfigKey("[Auto DJ]", "MinimumAvailable"), 20));

    // The auto-DJ replay-age for randomly-selected tracks
    RequeueIgnoreCheckBox->setChecked(m_pConfig->getValue(
            ConfigKey("[Auto DJ]", "UseIgnoreTime"), false));
<<<<<<< HEAD
=======
    connect(RequeueIgnoreCheckBox,
#if QT_VERSION >= QT_VERSION_CHECK(6, 7, 0)
            &QCheckBox::checkStateChanged,
#else
            &QCheckBox::stateChanged,
#endif
            this,
            &DlgPrefAutoDJ::slotToggleRequeueIgnore);
    /// TODO: Once we require at least Qt 6.7, remove this `setTimeZone` call
    /// and uncomment the corresponding declarations in the UI file instead.
#if QT_VERSION >= QT_VERSION_CHECK(6, 7, 0)
    RequeueIgnoreTimeEdit->setTimeZone(QTimeZone::LocalTime);
#else
    RequeueIgnoreTimeEdit->setTimeSpec(Qt::LocalTime);
#endif
>>>>>>> 94f6eb92
    RequeueIgnoreTimeEdit->setTime(
            QTime::fromString(
                    m_pConfig->getValue(
                            ConfigKey("[Auto DJ]", "IgnoreTime"), "23:59"),
                    RequeueIgnoreTimeEdit->displayFormat()));
    RequeueIgnoreTimeEdit->setEnabled(
            RequeueIgnoreCheckBox->checkState() == Qt::Checked);

    // Auto DJ random enqueue
    RandomQueueCheckBox->setChecked(m_pConfig->getValue(
            ConfigKey("[Auto DJ]", "EnableRandomQueue"), false));

    RandomQueueMinimumSpinBox->setValue(
            m_pConfig->getValue(
                    ConfigKey("[Auto DJ]", "RandomQueueMinimumAllowed"), 5));
    // "[Auto DJ], Requeue" is set by 'Repeat Playlist' toggle in DlgAutoDj GUI.
    // If it's checked un-check 'Random Queue'
    // TODO Add 'Repeat' checkbox here, or add a hint why the checkbox may be disabled
    considerRepeatPlaylistState(
            m_pConfig->getValue<bool>(ConfigKey("[Auto DJ]", "Requeue")));
    slotToggleRandomQueue(
            m_pConfig->getValue<bool>(
                    ConfigKey("[Auto DJ]", "EnableRandomQueue"))
                    ? Qt::Checked
                    : Qt::Unchecked);
<<<<<<< HEAD
=======
    // Be ready to enable and modify the minimum number and un/check the checkbox
    connect(RandomQueueCheckBox,
#if QT_VERSION >= QT_VERSION_CHECK(6, 7, 0)
            &QCheckBox::checkStateChanged,
#else
            &QCheckBox::stateChanged,
#endif
            this,
            &DlgPrefAutoDJ::slotToggleRandomQueue);
    connect(RandomQueueMinimumSpinBox,
            QOverload<int>::of(&QSpinBox::valueChanged),
            this,
            &DlgPrefAutoDJ::slotSetRandomQueueMin);
>>>>>>> 94f6eb92

    // Re-center the crossfader instantly when AutoDJ is disabled
    CenterXfaderCheckBox->setChecked(m_pConfig->getValue(
            ConfigKey("[Auto DJ]", "center_xfader_when_disabling"), false));
}

void DlgPrefAutoDJ::slotApply() {
    m_pConfig->setValue(ConfigKey("[Auto DJ]", "MinimumAvailable"),
            MinimumAvailableSpinBox->value());

    m_pConfig->setValue(ConfigKey("[Auto DJ]", "UseIgnoreTime"),
            RequeueIgnoreCheckBox->isChecked());
    const QString ignTimeStr =
            RequeueIgnoreTimeEdit->time().toString();
    m_pConfig->setValue(ConfigKey("[Auto DJ]", "IgnoreTime"), ignTimeStr);

    m_pConfig->setValue(ConfigKey("[Auto DJ]", "EnableRandomQueue"),
            RandomQueueCheckBox->isChecked());
    m_pConfig->setValue(
            ConfigKey("[Auto DJ]", "RandomQueueMinimumAllowed"),
            RandomQueueMinimumSpinBox->value());

<<<<<<< HEAD
    m_pConfig->setValue(ConfigKey("[Auto DJ]", "center_xfader_when_disabling"),
            CenterXfaderCheckBox->isChecked());
=======
    RequeueIgnoreTimeEdit->setTime(
            QTime::fromString(
                    m_pConfig->getValue(
                            ConfigKey("[Auto DJ]", "IgnoreTime"), "23:59"),
                    RequeueIgnoreTimeEdit->displayFormat()));
    RequeueIgnoreCheckBox->setChecked(
            m_pConfig->getValue(
                    ConfigKey("[Auto DJ]", "UseIgnoreTime"), false));
    RequeueIgnoreTimeEdit->setEnabled(
            RequeueIgnoreCheckBox->checkState() == Qt::Checked);
    m_pConfig->setValue(ConfigKey("[Auto DJ]", "UseIgnoreTimeBuff"),
            m_pConfig->getValue(
                    ConfigKey("[Auto DJ]", "UseIgnoreTime"), false));

    RandomQueueMinimumSpinBox->setValue(
            m_pConfig->getValue(
                    ConfigKey("[Auto DJ]", "RandomQueueMinimumAllowed"), 5));
    RandomQueueCheckBox->setChecked(
            m_pConfig->getValue(
                    ConfigKey("[Auto DJ]", "EnableRandomQueue"), false));
    m_pConfig->setValue(ConfigKey("[Auto DJ]", "EnableRandomQueueBuff"),
            m_pConfig->getValue(
                    ConfigKey("[Auto DJ]", "EnableRandomQueue"), false));
    slotToggleRandomQueue(
            m_pConfig->getValue(
                    ConfigKey("[Auto DJ]", "EnableRandomQueue"), false)
                    ? Qt::Checked
                    : Qt::Unchecked);
    slotToggleRandomQueue(
            m_pConfig->getValue(
                    ConfigKey("[Auto DJ]", "Requeue"), false)
                    ? Qt::Checked
                    : Qt::Unchecked);
>>>>>>> 94f6eb92
}

void DlgPrefAutoDJ::slotResetToDefaults() {
    MinimumAvailableSpinBox->setValue(20);

    RequeueIgnoreCheckBox->setChecked(false);
    RequeueIgnoreTimeEdit->setEnabled(false);
    RequeueIgnoreTimeEdit->setTime(QTime::fromString("23:59"));

    RandomQueueCheckBox->setChecked(false);
    RandomQueueCheckBox->setEnabled(true);
    RandomQueueMinimumSpinBox->setEnabled(false);
    RandomQueueMinimumSpinBox->setValue(5);

    CenterXfaderCheckBox->setChecked(false);
}

#if QT_VERSION >= QT_VERSION_CHECK(6, 7, 0)
void DlgPrefAutoDJ::slotToggleRequeueIgnore(Qt::CheckState buttonState) {
#else
void DlgPrefAutoDJ::slotToggleRequeueIgnore(int buttonState) {
<<<<<<< HEAD
    RequeueIgnoreTimeEdit->setEnabled(buttonState == Qt::Checked);
=======
#endif
    bool checked = buttonState == Qt::Checked;
    m_pConfig->setValue(ConfigKey("[Auto DJ]", "UseIgnoreTimeBuff"), checked);
    RequeueIgnoreTimeEdit->setEnabled(checked);
}

void DlgPrefAutoDJ::slotSetRequeueIgnoreTime(const QTime& a_rTime) {
    QString str = a_rTime.toString(RequeueIgnoreTimeEdit->displayFormat());
    m_pConfig->set(ConfigKey("[Auto DJ]", "IgnoreTimeBuff"), str);
>>>>>>> 94f6eb92
}

void DlgPrefAutoDJ::considerRepeatPlaylistState(bool enable) {
    RandomQueueMinimumSpinBox->setEnabled(enable);
}

#if QT_VERSION >= QT_VERSION_CHECK(6, 7, 0)
void DlgPrefAutoDJ::slotToggleRandomQueue(Qt::CheckState buttonState) {
#else
void DlgPrefAutoDJ::slotToggleRandomQueue(int buttonState) {
<<<<<<< HEAD
    RandomQueueMinimumSpinBox->setEnabled(buttonState == Qt::Checked);
=======
#endif
    bool enable = buttonState == Qt::Checked;
    // Toggle the option to select minimum tracks
    RandomQueueMinimumSpinBox->setEnabled(enable);
    m_pConfig->setValue(ConfigKey("[Auto DJ]", "EnableRandomQueueBuff"),
            enable);
>>>>>>> 94f6eb92
}<|MERGE_RESOLUTION|>--- conflicted
+++ resolved
@@ -14,13 +14,21 @@
 
     // The auto-DJ replay-age for randomly-selected tracks
     connect(RequeueIgnoreCheckBox,
+#if QT_VERSION >= QT_VERSION_CHECK(6, 7, 0)
+            &QCheckBox::checkStateChanged,
+#else
             &QCheckBox::stateChanged,
+#endif
             this,
             &DlgPrefAutoDJ::slotToggleRequeueIgnore);
 
     // Auto DJ random enqueue
     connect(RandomQueueCheckBox,
+#if QT_VERSION >= QT_VERSION_CHECK(6, 7, 0)
+            &QCheckBox::checkStateChanged,
+#else
             &QCheckBox::stateChanged,
+#endif
             this,
             &DlgPrefAutoDJ::slotToggleRandomQueue);
 
@@ -36,16 +44,6 @@
     // The auto-DJ replay-age for randomly-selected tracks
     RequeueIgnoreCheckBox->setChecked(m_pConfig->getValue(
             ConfigKey("[Auto DJ]", "UseIgnoreTime"), false));
-<<<<<<< HEAD
-=======
-    connect(RequeueIgnoreCheckBox,
-#if QT_VERSION >= QT_VERSION_CHECK(6, 7, 0)
-            &QCheckBox::checkStateChanged,
-#else
-            &QCheckBox::stateChanged,
-#endif
-            this,
-            &DlgPrefAutoDJ::slotToggleRequeueIgnore);
     /// TODO: Once we require at least Qt 6.7, remove this `setTimeZone` call
     /// and uncomment the corresponding declarations in the UI file instead.
 #if QT_VERSION >= QT_VERSION_CHECK(6, 7, 0)
@@ -53,7 +51,6 @@
 #else
     RequeueIgnoreTimeEdit->setTimeSpec(Qt::LocalTime);
 #endif
->>>>>>> 94f6eb92
     RequeueIgnoreTimeEdit->setTime(
             QTime::fromString(
                     m_pConfig->getValue(
@@ -79,22 +76,6 @@
                     ConfigKey("[Auto DJ]", "EnableRandomQueue"))
                     ? Qt::Checked
                     : Qt::Unchecked);
-<<<<<<< HEAD
-=======
-    // Be ready to enable and modify the minimum number and un/check the checkbox
-    connect(RandomQueueCheckBox,
-#if QT_VERSION >= QT_VERSION_CHECK(6, 7, 0)
-            &QCheckBox::checkStateChanged,
-#else
-            &QCheckBox::stateChanged,
-#endif
-            this,
-            &DlgPrefAutoDJ::slotToggleRandomQueue);
-    connect(RandomQueueMinimumSpinBox,
-            QOverload<int>::of(&QSpinBox::valueChanged),
-            this,
-            &DlgPrefAutoDJ::slotSetRandomQueueMin);
->>>>>>> 94f6eb92
 
     // Re-center the crossfader instantly when AutoDJ is disabled
     CenterXfaderCheckBox->setChecked(m_pConfig->getValue(
@@ -117,44 +98,8 @@
             ConfigKey("[Auto DJ]", "RandomQueueMinimumAllowed"),
             RandomQueueMinimumSpinBox->value());
 
-<<<<<<< HEAD
     m_pConfig->setValue(ConfigKey("[Auto DJ]", "center_xfader_when_disabling"),
             CenterXfaderCheckBox->isChecked());
-=======
-    RequeueIgnoreTimeEdit->setTime(
-            QTime::fromString(
-                    m_pConfig->getValue(
-                            ConfigKey("[Auto DJ]", "IgnoreTime"), "23:59"),
-                    RequeueIgnoreTimeEdit->displayFormat()));
-    RequeueIgnoreCheckBox->setChecked(
-            m_pConfig->getValue(
-                    ConfigKey("[Auto DJ]", "UseIgnoreTime"), false));
-    RequeueIgnoreTimeEdit->setEnabled(
-            RequeueIgnoreCheckBox->checkState() == Qt::Checked);
-    m_pConfig->setValue(ConfigKey("[Auto DJ]", "UseIgnoreTimeBuff"),
-            m_pConfig->getValue(
-                    ConfigKey("[Auto DJ]", "UseIgnoreTime"), false));
-
-    RandomQueueMinimumSpinBox->setValue(
-            m_pConfig->getValue(
-                    ConfigKey("[Auto DJ]", "RandomQueueMinimumAllowed"), 5));
-    RandomQueueCheckBox->setChecked(
-            m_pConfig->getValue(
-                    ConfigKey("[Auto DJ]", "EnableRandomQueue"), false));
-    m_pConfig->setValue(ConfigKey("[Auto DJ]", "EnableRandomQueueBuff"),
-            m_pConfig->getValue(
-                    ConfigKey("[Auto DJ]", "EnableRandomQueue"), false));
-    slotToggleRandomQueue(
-            m_pConfig->getValue(
-                    ConfigKey("[Auto DJ]", "EnableRandomQueue"), false)
-                    ? Qt::Checked
-                    : Qt::Unchecked);
-    slotToggleRandomQueue(
-            m_pConfig->getValue(
-                    ConfigKey("[Auto DJ]", "Requeue"), false)
-                    ? Qt::Checked
-                    : Qt::Unchecked);
->>>>>>> 94f6eb92
 }
 
 void DlgPrefAutoDJ::slotResetToDefaults() {
@@ -176,19 +121,8 @@
 void DlgPrefAutoDJ::slotToggleRequeueIgnore(Qt::CheckState buttonState) {
 #else
 void DlgPrefAutoDJ::slotToggleRequeueIgnore(int buttonState) {
-<<<<<<< HEAD
+#endif
     RequeueIgnoreTimeEdit->setEnabled(buttonState == Qt::Checked);
-=======
-#endif
-    bool checked = buttonState == Qt::Checked;
-    m_pConfig->setValue(ConfigKey("[Auto DJ]", "UseIgnoreTimeBuff"), checked);
-    RequeueIgnoreTimeEdit->setEnabled(checked);
-}
-
-void DlgPrefAutoDJ::slotSetRequeueIgnoreTime(const QTime& a_rTime) {
-    QString str = a_rTime.toString(RequeueIgnoreTimeEdit->displayFormat());
-    m_pConfig->set(ConfigKey("[Auto DJ]", "IgnoreTimeBuff"), str);
->>>>>>> 94f6eb92
 }
 
 void DlgPrefAutoDJ::considerRepeatPlaylistState(bool enable) {
@@ -199,14 +133,6 @@
 void DlgPrefAutoDJ::slotToggleRandomQueue(Qt::CheckState buttonState) {
 #else
 void DlgPrefAutoDJ::slotToggleRandomQueue(int buttonState) {
-<<<<<<< HEAD
+#endif
     RandomQueueMinimumSpinBox->setEnabled(buttonState == Qt::Checked);
-=======
-#endif
-    bool enable = buttonState == Qt::Checked;
-    // Toggle the option to select minimum tracks
-    RandomQueueMinimumSpinBox->setEnabled(enable);
-    m_pConfig->setValue(ConfigKey("[Auto DJ]", "EnableRandomQueueBuff"),
-            enable);
->>>>>>> 94f6eb92
 }