--- conflicted
+++ resolved
@@ -73,11 +73,8 @@
     void slotDisallowTrackLoadToPlayingDeckCheckbox(bool);
     void slotCueModeCombobox(int);
     void slotJumpToCueOnTrackLoadCheckbox(bool);
-<<<<<<< HEAD
     void slotCloneDeckOnLoadDoubleTapCheckbox(bool);
-=======
     void slotAssignHotcueColorsCheckbox(bool);
->>>>>>> 9b3c3019
     void slotRateRampingModeLinearButton(bool);
     void slotRateRampSensitivitySlider(int);
 
@@ -122,11 +119,8 @@
 
     bool m_bDisallowTrackLoadToPlayingDeck;
     bool m_bJumpToCueOnTrackLoad;
-<<<<<<< HEAD
     bool m_bCloneDeckOnLoadDoubleTap;
-=======
     bool m_bAssignHotcueColors;
->>>>>>> 9b3c3019
 
     int m_iRateRangePercent;
     bool m_bRateInverted;
