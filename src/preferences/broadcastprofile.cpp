// broadcastprofile.cpp
// Created June 2nd 2017 by Stéphane Lepin <stephane.lepin@gmail.com>

#include <QEventLoop>
#include <QFile>
#include <QFileInfo>
#include <QTextStream>
#include <QRegExp>
#include <QString>
#include <QStringList>

#ifdef __QTKEYCHAIN__
#include <qtkeychain/keychain.h>
using namespace QKeychain;
#endif

#include "broadcast/defs_broadcast.h"
#include "defs_urls.h"
#include "util/compatibility.h"
#include "util/xml.h"
#include "util/memory.h"
#include "util/logger.h"

#include "broadcastprofile.h"

namespace {
const char* kDoctype = "broadcastprofile";
const char* kDocumentRoot = "BroadcastProfile";
const char* kSecureCredentials = "SecureCredentialsStorage";
const char* kBitrate = "Bitrate";
const char* kChannels = "Channels";
const char* kCustomArtist = "CustomArtist";
const char* kCustomTitle = "CustomTitle";
const char* kEnableMetadata = "EnableMetadata";
const char* kEnableReconnect = "EnableReconnect";
const char* kEnabled = "Enabled";
const char* kFormat = "Format";
const char* kHost = "Host";
const char* kLimitReconnects = "LimitReconnects";
const char* kLogin = "Login";
const char* kMaximumRetries = "MaximumRetries";
const char* kMetadataCharset = "MetadataCharset";
const char* kMetadataFormat = "MetadataFormat";
const char* kMountPoint = "Mountpoint";
const char* kNoDelayFirstReconnect = "NoDelayFirstReconnect";
const char* kOggDynamicUpdate = "OggDynamicUpdate";
const char* kPassword = "Password";
const char* kPort = "Port";
const char* kReconnectFirstDelay = "ReconnectFirstDelay";
const char* kReconnectPeriod = "ReconnectPeriod";
const char* kServertype = "Servertype";
const char* kStreamDesc = "StreamDesc";
const char* kStreamGenre = "StreamGenre";
const char* kStreamName = "StreamName";
const char* kStreamPublic = "StreamPublic";
const char* kStreamWebsite = "StreamWebsite";

#ifdef __QTKEYCHAIN__
const char* kKeychainPrefix = "Mixxx - ";
#endif

const double kDefaultBitrate = 128;
const int kDefaultChannels = 2;
const bool kDefaultEnableMetadata = false;
const bool kDefaultEnableReconnect = true;
const bool kDefaultLimitReconnects = true;
const int kDefaultMaximumRetries = 10;
// No tr() here, see https://bugs.launchpad.net/mixxx/+bug/1419500
const QString kDefaultMetadataFormat("$artist - $title");
const bool kDefaultNoDelayFirstReconnect = true;
const bool kDefaultOggDynamicupdate = false;
double kDefaultReconnectFirstDelay = 0.0;
double kDefaultReconnectPeriod = 5.0;
const QString kDefaultStreamDesc =
        QObject::tr("This stream is online for testing purposes!");
const QString kDefaultStreamGenre = QObject::tr("Live Mix");
const bool kDefaultStreamPublic = false;

const QRegExp kForbiddenChars =
        QRegExp("[<>:\"\\/|?*\\\\]|(\\.\\.)"
                "|CON|AUX|PRN|COM(\\d+)|LPT(\\d+)|NUL");

const mixxx::Logger kLogger("BroadcastProfile");
} // anonymous namespace

BroadcastProfile::BroadcastProfile(const QString& profileName,
                                   QObject* parent)
    : QObject(parent) {
    adoptDefaultValues();

    // Direct assignment to avoid triggering the
    // profileNameChanged signal
    m_profileName = QString(profileName);
}

bool BroadcastProfile::validName(const QString& str) {
    return !str.contains(kForbiddenChars);
}

QString BroadcastProfile::stripForbiddenChars(const QString& str) {
    QString sourceText(str);
    return sourceText.replace(kForbiddenChars, " ");
}

BroadcastProfilePtr BroadcastProfile::loadFromFile(
        const QString& filename) {
    QFileInfo xmlFile(filename);
    if (!xmlFile.exists())
        return BroadcastProfilePtr(nullptr);

    QString profileFilename = xmlFile.baseName();
    // The profile filename (without extension) is used to create the instance
    // but the real profile name (with forbidden chars but suitable for
    // non-filesystem uses) will be fetched from the XML file and set in the
    // object during the call to loadValues()
    BroadcastProfilePtr profile(new BroadcastProfile(profileFilename));
    profile->loadValues(filename);
    return profile;
}

bool BroadcastProfile::equals(BroadcastProfilePtr other) {
    return ((getProfileName() == other->getProfileName())
            && valuesEquals(other));
}

bool BroadcastProfile::valuesEquals(BroadcastProfilePtr other) {
    if (getEnabled() == other->getEnabled()
            && secureCredentialStorage() == other->secureCredentialStorage()
            && getHost() == other->getHost()
            && getPort() == other->getPort()
            && getServertype() == other->getServertype()
            && getLogin() == other->getLogin()
            && getPassword() == other->getPassword()
            && getEnableReconnect() == other->getEnableReconnect()
            && getReconnectPeriod() == other->getReconnectPeriod()
            && getLimitReconnects() == other->getLimitReconnects()
            && getMaximumRetries() == other->getMaximumRetries()
            && getNoDelayFirstReconnect() == other->getNoDelayFirstReconnect()
            && getReconnectFirstDelay() == other->getReconnectFirstDelay()
            && getFormat() == other->getFormat()
            && getBitrate() == other->getBitrate()
            && getChannels() == other->getChannels()
            && getMountpoint() == other->getMountpoint()
            && getStreamName() == other->getStreamName()
            && getStreamDesc() == other->getStreamDesc()
            && getStreamGenre() == other->getStreamGenre()
            && getStreamPublic() == other->getStreamPublic()
            && getStreamWebsite() == other->getStreamWebsite()
            && getEnableMetadata() == other->getEnableMetadata()
            && getMetadataCharset() == other->getMetadataCharset()
            && getCustomArtist() == other->getCustomArtist()
            && getCustomTitle() == other->getCustomTitle()
            && getMetadataFormat() == other->getMetadataFormat()
            && getOggDynamicUpdate() == other->getOggDynamicUpdate()) {
        return true;
    }

    return false;
}

BroadcastProfilePtr BroadcastProfile::valuesCopy() {
    BroadcastProfilePtr newProfile(
            new BroadcastProfile(getProfileName()));
    copyValuesTo(newProfile);
    return newProfile;
}

void BroadcastProfile::copyValuesTo(BroadcastProfilePtr other) {
    other->setSecureCredentialStorage(this->secureCredentialStorage());

    other->setHost(this->getHost());
    other->setPort(this->getPort());

    other->setServertype(this->getServertype());
    other->setLogin(this->getLogin());
    other->setPassword(this->getPassword());

    other->setEnableReconnect(this->getEnableReconnect());
    other->setReconnectPeriod(this->getReconnectPeriod());

    other->setLimitReconnects(this->getLimitReconnects());
    other->setMaximumRetries(this->getMaximumRetries());

    other->setNoDelayFirstReconnect(this->getNoDelayFirstReconnect());
    other->setReconnectFirstDelay(this->getReconnectFirstDelay());

    other->setFormat(this->getFormat());
    other->setBitrate(this->getBitrate());
    other->setChannels(this->getChannels());

    other->setMountPoint(this->getMountpoint());
    other->setStreamName(this->getStreamName());
    other->setStreamDesc(this->getStreamDesc());
    other->setStreamGenre(this->getStreamGenre());
    other->setStreamPublic(this->getStreamPublic());
    other->setStreamWebsite(this->getStreamWebsite());

    other->setEnableMetadata(this->getEnableMetadata());
    other->setMetadataCharset(this->getMetadataCharset());
    other->setCustomArtist(this->getCustomArtist());
    other->setCustomTitle(this->getCustomTitle());
    other->setMetadataFormat(this->getMetadataFormat());
    other->setOggDynamicUpdate(this->getOggDynamicUpdate());

    other->setEnabled(this->getEnabled());
}

void BroadcastProfile::adoptDefaultValues() {
    m_secureCredentials = false;
    m_enabled = false;

    m_host = QString();
    m_port = BROADCAST_DEFAULT_PORT;
    m_serverType = QString();
    m_login = QString();
    m_password = QString();

    m_enableReconnect = kDefaultEnableReconnect;
    m_reconnectPeriod = kDefaultReconnectPeriod;
    m_limitReconnects = kDefaultLimitReconnects;

    m_mountpoint = QString();
    m_streamDesc = kDefaultStreamDesc;
    m_streamGenre = kDefaultStreamGenre;
    m_streamName = QString();
    m_streamPublic = kDefaultStreamPublic;
    m_streamWebsite = MIXXX_WEBSITE_URL;

    m_enableMetadata = kDefaultEnableMetadata;
    m_metadataCharset = QString();
    m_customArtist = QString();
    m_customTitle = QString();
    m_metadataFormat = kDefaultMetadataFormat;
    m_oggDynamicUpdate = kDefaultOggDynamicupdate;

    m_bitrate = kDefaultBitrate;
    m_channels = kDefaultChannels;
    m_format = QString();

    m_noDelayFirstReconnect = kDefaultNoDelayFirstReconnect;
    m_reconnectFirstDelay = kDefaultReconnectFirstDelay;
    m_maximumRetries = kDefaultMaximumRetries;
}

bool BroadcastProfile::loadValues(const QString& filename) {
    QDomElement doc = XmlParse::openXMLFile(filename, kDoctype);
    if (doc.childNodes().size() < 1)
        return false;

    m_secureCredentials = (bool)XmlParse::selectNodeInt(doc, kSecureCredentials);
#ifndef __QTKEYCHAIN__
    // Secure credentials storage can't be enabled nor disabled from the UI,
    // so force it to disabled to avoid issues if enabled.
    m_secureCredentials = false;
#endif

    m_enabled = (bool)XmlParse::selectNodeInt(doc, kEnabled);

    m_host = XmlParse::selectNodeQString(doc, kHost);
    m_port = XmlParse::selectNodeInt(doc, kPort);
    m_serverType = XmlParse::selectNodeQString(doc, kServertype);

    m_login = XmlParse::selectNodeQString(doc, kLogin);
    if (m_secureCredentials) {
        m_password = getSecurePassword(m_login);
    } else {
        m_password = XmlParse::selectNodeQString(doc, kPassword);
    }

    m_enableReconnect =
            (bool)XmlParse::selectNodeInt(doc, kEnableReconnect);
    m_reconnectPeriod =
            XmlParse::selectNodeDouble(doc, kReconnectPeriod);

    m_limitReconnects =
            (bool)XmlParse::selectNodeInt(doc, kLimitReconnects);
    m_maximumRetries =
            XmlParse::selectNodeInt(doc, kMaximumRetries);

    m_noDelayFirstReconnect =
            (bool)XmlParse::selectNodeInt(doc, kNoDelayFirstReconnect);
    m_reconnectFirstDelay =
            XmlParse::selectNodeDouble(doc, kReconnectFirstDelay);

    m_mountpoint = XmlParse::selectNodeQString(doc, kMountPoint);
    m_streamName = XmlParse::selectNodeQString(doc, kStreamName);
    m_streamDesc = XmlParse::selectNodeQString(doc, kStreamDesc);
    m_streamGenre = XmlParse::selectNodeQString(doc, kStreamGenre);
    m_streamPublic = (bool)XmlParse::selectNodeInt(doc, kStreamPublic);
    m_streamWebsite = XmlParse::selectNodeQString(doc, kStreamWebsite);

    m_format = XmlParse::selectNodeQString(doc, kFormat);
    m_bitrate = XmlParse::selectNodeInt(doc, kBitrate);
    m_channels = XmlParse::selectNodeInt(doc, kChannels);

    m_enableMetadata = (bool)XmlParse::selectNodeInt(doc, kEnableMetadata);
    m_metadataCharset = XmlParse::selectNodeQString(doc, kMetadataCharset);
    m_customArtist = XmlParse::selectNodeQString(doc, kCustomArtist);
    m_customTitle = XmlParse::selectNodeQString(doc, kCustomTitle);
    m_metadataFormat = XmlParse::selectNodeQString(doc, kMetadataFormat);
    m_oggDynamicUpdate =
            (bool)XmlParse::selectNodeInt(doc, kOggDynamicUpdate);

    return true;
}

bool BroadcastProfile::save(const QString& filename) {
    QDomDocument doc(kDoctype);
    QDomElement docRoot = doc.createElement(kDocumentRoot);

    XmlParse::addElement(doc, docRoot,
                         kSecureCredentials, QString::number((int)m_secureCredentials));
    XmlParse::addElement(doc, docRoot,
                         kEnabled, QString::number((int)m_enabled));

    XmlParse::addElement(doc, docRoot, kHost, m_host);
    XmlParse::addElement(doc, docRoot, kPort, QString::number(m_port));
    XmlParse::addElement(doc, docRoot, kServertype, m_serverType);

    XmlParse::addElement(doc, docRoot, kLogin, m_login);
    if (m_secureCredentials) {
        setSecurePassword(m_login, m_password);
    } else {
        XmlParse::addElement(doc, docRoot, kPassword, m_password);
    }

    XmlParse::addElement(doc, docRoot, kEnableReconnect,
                         QString::number((int)m_enableReconnect));
    XmlParse::addElement(doc, docRoot, kReconnectPeriod,
                         QString::number(m_reconnectPeriod));

    XmlParse::addElement(doc, docRoot, kLimitReconnects,
                         QString::number((int)m_limitReconnects));
    XmlParse::addElement(doc, docRoot, kMaximumRetries,
                         QString::number(m_maximumRetries));

    XmlParse::addElement(doc, docRoot, kNoDelayFirstReconnect,
                         QString::number((int)m_noDelayFirstReconnect));
    XmlParse::addElement(doc, docRoot, kReconnectFirstDelay,
                         QString::number(m_reconnectFirstDelay));

    XmlParse::addElement(doc, docRoot, kMountPoint, m_mountpoint);
    XmlParse::addElement(doc, docRoot, kStreamName, m_streamName);
    XmlParse::addElement(doc, docRoot, kStreamDesc, m_streamDesc);
    XmlParse::addElement(doc, docRoot, kStreamGenre, m_streamGenre);
    XmlParse::addElement(doc, docRoot, kStreamPublic,
                         QString::number((int)m_streamPublic));
    XmlParse::addElement(doc, docRoot, kStreamWebsite, m_streamWebsite);

    XmlParse::addElement(doc, docRoot, kFormat, m_format);
    XmlParse::addElement(doc, docRoot, kBitrate,
                         QString::number(m_bitrate));
    XmlParse::addElement(doc, docRoot, kChannels,
                         QString::number(m_channels));

    XmlParse::addElement(doc, docRoot, kEnableMetadata,
                         QString::number((int)m_enableMetadata));
    XmlParse::addElement(doc, docRoot, kMetadataCharset, m_metadataCharset);
    XmlParse::addElement(doc, docRoot, kCustomArtist, m_customArtist);
    XmlParse::addElement(doc, docRoot, kCustomTitle, m_customTitle);
    XmlParse::addElement(doc, docRoot, kMetadataFormat, m_metadataFormat);
    XmlParse::addElement(doc, docRoot, kOggDynamicUpdate,
                         QString::number((int)m_oggDynamicUpdate));

    doc.appendChild(docRoot);

    QFile xmlFile(filename);
    if (xmlFile.open(QIODevice::WriteOnly | QIODevice::Text)) {
        QTextStream fileStream(&xmlFile);
        doc.save(fileStream, 4);
        xmlFile.close();

        return true;
    }
    return false;
}

void BroadcastProfile::setProfileName(const QString &profileName) {
    QString oldName(m_profileName);
    m_profileName = QString(profileName);

    emit(profileNameChanged(oldName, m_profileName));
}

QString BroadcastProfile::getProfileName() const {
    return m_profileName;
}

void BroadcastProfile::setConnectionStatus(int newState) {
    m_connectionStatus = newState;
<<<<<<< HEAD
    emit(connectionStatusChanged(m_connectionStatus));
=======
    emit connectionStatusChanged(connectionStatus());
>>>>>>> e8b5f3f9
}

int BroadcastProfile::connectionStatus() {
    return load_atomic(m_connectionStatus);
}

void BroadcastProfile::setSecureCredentialStorage(bool value) {
    m_secureCredentials = value;
}

bool BroadcastProfile::secureCredentialStorage() {
    return m_secureCredentials;
}

bool BroadcastProfile::setSecurePassword(const QString& login, const QString& password) {
#ifdef __QTKEYCHAIN__
    QString serviceName = QString(kKeychainPrefix) + getProfileName();

    WritePasswordJob writeJob(serviceName);
    writeJob.setAutoDelete(false);
    writeJob.setKey(login);
    writeJob.setTextData(password);

    QEventLoop loop;
    writeJob.connect(&writeJob, SIGNAL(finished(QKeychain::Job*)),
                     &loop, SLOT(quit()));
    writeJob.start();
    loop.exec();

    if (writeJob.error() == Error::NoError) {
        kLogger.debug() << "setSecureValue: write successful";
        return true;
    } else {
        kLogger.warning() << "setSecureValue: write job failed with error:"
                << writeJob.errorString();
        errorDialog(tr("Can't use secure password storage: keychain access failed."),
                writeJob.errorString());
        return false;
    }
#else
    Q_UNUSED(login);
    Q_UNUSED(password);
    return false;
#endif
}

QString BroadcastProfile::getSecurePassword(const QString& login) {
#ifdef __QTKEYCHAIN__
    QString serviceName = QString(kKeychainPrefix) + getProfileName();

    ReadPasswordJob readJob(serviceName);
    readJob.setAutoDelete(false);
    readJob.setKey(login);

    QEventLoop loop;
    readJob.connect(&readJob, SIGNAL(finished(QKeychain::Job*)),
                    &loop, SLOT(quit()));
    readJob.start();
    loop.exec();

    if (readJob.error() == Error::NoError) {
        kLogger.debug() << "getSecureValue: read successful";
        return readJob.textData();
    } else {
        kLogger.warning() << "getSecureValue: read job failed with error:"
                        << readJob.errorString();
        errorDialog(tr("Secure password retrieval unsuccessful: keychain access failed."),
                        readJob.errorString());
    }
#else
    Q_UNUSED(login);
#endif
    return QString();
}

void BroadcastProfile::errorDialog(const QString& text, const QString& detailedError) {
    ErrorDialogProperties* props = ErrorDialogHandler::instance()->newDialogProperties();
    props->setType(DLG_WARNING);
    props->setTitle(tr("Settings error"));
    props->setText(tr("<b>Error with settings for '%1':</b><br>")
            .arg(getProfileName()) + text);
    props->setDetails(detailedError);
    props->setKey(detailedError);   // To prevent multiple windows for the same error
    props->setDefaultButton(QMessageBox::Close);
    props->setModal(false);
    ErrorDialogHandler::instance()->requestErrorDialog(props);
}

void BroadcastProfile::relayStatus(bool newStatus) {
    setEnabled(newStatus);
}

// Used by BroadcastSettings to relay connection status
// to copies in BroadcastSettingsModel
void BroadcastProfile::relayConnectionStatus(int newConnectionStatus) {
    setConnectionStatus(newConnectionStatus);
}

// This was useless before, but now comes in handy for multi-broadcasting,
// where it means "this connection is enabled and will be started by Mixxx"
bool BroadcastProfile::getEnabled() const {
    return m_enabled;
}

void BroadcastProfile::setEnabled(bool value) {
    m_enabled = value;
    emit(statusChanged(m_enabled));
}

QString BroadcastProfile::getHost() const {
    return m_host;
}

void BroadcastProfile::setHost(const QString& value) {
    m_host = QString(value);
}

int BroadcastProfile::getPort() const {
    // Valid port numbers are 0 .. 65535 (16 bit unsigned)
    if (m_port < 0 || m_port > 0xFFFF) {
        return BROADCAST_DEFAULT_PORT;
    }

    return m_port;
}

void BroadcastProfile::setPort(int value) {
    m_port = value;
}

QString BroadcastProfile::getServertype() const {
    return m_serverType;
}

void BroadcastProfile::setServertype(const QString& value) {
    m_serverType = QString(value);
}

QString BroadcastProfile::getLogin() const {
    return m_login;
}

void BroadcastProfile::setLogin(const QString& value) {
    m_login = QString(value);
}

// TODO(Palakis, June 2nd 2017): implement secure password storage
QString BroadcastProfile::getPassword() const {
    return m_password;
}

void BroadcastProfile::setPassword(const QString& value) {
    m_password = QString(value);
}

bool BroadcastProfile::getEnableReconnect() const {
    return m_enableReconnect;
}

void BroadcastProfile::setEnableReconnect(bool value) {
    m_enableReconnect = value;
}

double BroadcastProfile::getReconnectPeriod() const {
    return m_reconnectPeriod;
}

void BroadcastProfile::setReconnectPeriod(double value) {
    m_reconnectPeriod = value;
}

bool BroadcastProfile::getLimitReconnects() const {
    return m_limitReconnects;
}

void BroadcastProfile::setLimitReconnects(bool value) {
    m_limitReconnects = value;
}

int BroadcastProfile::getMaximumRetries() const {
    return m_maximumRetries;
}

void BroadcastProfile::setMaximumRetries(int value) {
    m_maximumRetries = value;
}

bool BroadcastProfile::getNoDelayFirstReconnect() const {
    return m_noDelayFirstReconnect;
}

void BroadcastProfile::setNoDelayFirstReconnect(bool value) {
    m_noDelayFirstReconnect = value;
}

double BroadcastProfile::getReconnectFirstDelay() const {
    return m_reconnectFirstDelay;
}

void BroadcastProfile::setReconnectFirstDelay(double value) {
    m_reconnectFirstDelay = value;
}

QString BroadcastProfile::getMountpoint() const {
    return m_mountpoint;
}

void BroadcastProfile::setMountPoint(const QString& value) {
    m_mountpoint = QString(value);
}

QString BroadcastProfile::getStreamName() const {
    return m_streamName;
}

void BroadcastProfile::setStreamName(const QString& value) {
    m_streamName = QString(value);
}

QString BroadcastProfile::getStreamDesc() const {
    return m_streamDesc;
}

void BroadcastProfile::setStreamDesc(const QString& value) {
    m_streamDesc = QString(value);
}

QString BroadcastProfile::getStreamGenre() const {
    return m_streamGenre;
}

void BroadcastProfile::setStreamGenre(const QString& value) {
    m_streamGenre = QString(value);
}

bool BroadcastProfile::getStreamPublic() const {
    return m_streamPublic;
}

void BroadcastProfile::setStreamPublic(bool value) {
    m_streamPublic = value;
}

QString BroadcastProfile::getStreamWebsite() const {
    return m_streamWebsite;
}

void BroadcastProfile::setStreamWebsite(const QString& value) {
    m_streamWebsite = QString(value);
}

QString BroadcastProfile::getFormat() const {
    return m_format;
}

void BroadcastProfile::setFormat(const QString& value) {
    m_format = QString(value);
}

int BroadcastProfile::getBitrate() const {
    return m_bitrate;
}

void BroadcastProfile::setBitrate(int value) {
    m_bitrate = value;
}

int BroadcastProfile::getChannels() const {
    return m_channels;
}

void BroadcastProfile::setChannels(int value) {
    m_channels = value;
}

bool BroadcastProfile::getEnableMetadata() const {
    return m_enableMetadata;
}

void BroadcastProfile::setEnableMetadata(bool value) {
    m_enableMetadata = value;
}

QString BroadcastProfile::getMetadataCharset() const {
    return m_metadataCharset;
}

void BroadcastProfile::setMetadataCharset(const QString& value) {
    m_metadataCharset = QString(value);
}

QString BroadcastProfile::getCustomArtist() const {
    return m_customArtist;
}

void BroadcastProfile::setCustomArtist(const QString& value) {
    m_customArtist = QString(value);
}

QString BroadcastProfile::getCustomTitle() const {
    return m_customTitle;
}

void BroadcastProfile::setCustomTitle(const QString& value) {
    m_customTitle = QString(value);
}

QString BroadcastProfile::getMetadataFormat() const {
    return m_metadataFormat;
}

void BroadcastProfile::setMetadataFormat(const QString& value) {
    m_metadataFormat = QString(value);
}

bool BroadcastProfile::getOggDynamicUpdate() const {
    return m_oggDynamicUpdate;
}

void BroadcastProfile::setOggDynamicUpdate(bool value) {
    m_oggDynamicUpdate = value;
}<|MERGE_RESOLUTION|>--- conflicted
+++ resolved
@@ -388,11 +388,7 @@
 
 void BroadcastProfile::setConnectionStatus(int newState) {
     m_connectionStatus = newState;
-<<<<<<< HEAD
-    emit(connectionStatusChanged(m_connectionStatus));
-=======
-    emit connectionStatusChanged(connectionStatus());
->>>>>>> e8b5f3f9
+    emit(connectionStatusChanged(connectionStatus()));
 }
 
 int BroadcastProfile::connectionStatus() {
