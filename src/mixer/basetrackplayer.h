#pragma once

#include <QObject>
#include <QScopedPointer>
#include <QString>

#include "engine/channels/enginechannel.h"
#include "engine/channels/enginedeck.h"
#include "mixer/baseplayer.h"
#include "preferences/usersettings.h"
#include "track/replaygain.h"
#include "track/track_decl.h"
#include "util/color/rgbcolor.h"
#include "util/memory.h"
#include "util/parented_ptr.h"

class ControlObject;
class ControlPotmeter;
class ControlProxy;
class EffectsManager;
<<<<<<< HEAD
class EngineMaster;
class VisualsManager;
=======
>>>>>>> bef04ac8

// Interface for not leaking implementation details of BaseTrackPlayer into the
// rest of Mixxx. Also makes testing a lot easier.
class BaseTrackPlayer : public BasePlayer {
    Q_OBJECT
  public:
    enum TrackLoadReset {
        RESET_NONE,
        RESET_PITCH,
        RESET_PITCH_AND_SPEED,
        RESET_SPEED
    };

    BaseTrackPlayer(QObject* pParent, const QString& group);
    ~BaseTrackPlayer() override = default;

    virtual TrackPointer getLoadedTrack() const = 0;

  public slots:
    virtual void slotLoadTrack(TrackPointer pTrack, bool bPlay = false) = 0;
    virtual void slotCloneFromGroup(const QString& group) = 0;
    virtual void slotCloneDeck() = 0;

  signals:
    void newTrackLoaded(TrackPointer pLoadedTrack);
    void loadingTrack(TrackPointer pNewTrack, TrackPointer pOldTrack);
    void playerEmpty();
    void noVinylControlInputConfigured();
};

class BaseTrackPlayerImpl : public BaseTrackPlayer {
    Q_OBJECT
  public:
    BaseTrackPlayerImpl(QObject* pParent,
            UserSettingsPointer pConfig,
            EngineMaster* pMixingEngine,
            EffectsManager* pEffectsManager,
            EngineChannel::ChannelOrientation defaultOrientation,
            const ChannelHandleAndGroup& handleGroup,
            bool defaultMaster,
            bool defaultHeadphones,
            bool primaryDeck);
    ~BaseTrackPlayerImpl() override;

    TrackPointer getLoadedTrack() const final;

    // TODO(XXX): Only exposed to let the passthrough AudioInput get
    // connected. Delete me when EngineMaster supports AudioInput assigning.
    EngineDeck* getEngineDeck() const;

    void setupEqControls();

    // For testing, loads a fake track.
    TrackPointer loadFakeTrack(bool bPlay, double filebpm);

  public slots:
    void slotLoadTrack(TrackPointer track, bool bPlay) final;
    void slotCloneFromGroup(const QString& group) final;
    void slotCloneDeck() final;
    void slotTrackLoaded(TrackPointer pNewTrack, TrackPointer pOldTrack);
    void slotLoadFailed(TrackPointer pTrack, const QString& reason);
    void slotSetReplayGain(mixxx::ReplayGain replayGain);
    // When the replaygain is adjusted, we modify the track pregain
    // to compensate so there is no audible change in volume.
    void slotAdjustReplayGain(mixxx::ReplayGain replayGain);
    void slotSetTrackColor(const mixxx::RgbColor::optional_t& color);
    void slotPlayToggled(double);

  private slots:
    void slotCloneChannel(EngineChannel* pChannel);
    void slotCloneFromDeck(double deck);
    void slotCloneFromSampler(double sampler);
    void slotTrackColorChangeRequest(double value);
    void slotVinylControlEnabled(double v);
    void slotWaveformZoomValueChangeRequest(double pressed);
    void slotWaveformZoomUp(double pressed);
    void slotWaveformZoomDown(double pressed);
    void slotWaveformZoomSetDefault(double pressed);
    void slotShiftCuesMillis(double milliseconds);
    void slotShiftCuesMillisButton(double value, double milliseconds);
    void slotUpdateReplayGainFromPregain(double pressed);

  private:
    void setReplayGain(double value);

    void loadTrack(TrackPointer pTrack);
    TrackPointer unloadTrack();

    void connectLoadedTrack();
    void disconnectLoadedTrack();

    UserSettingsPointer m_pConfig;
    EngineMaster* m_pEngineMaster;
    TrackPointer m_pLoadedTrack;
    EngineDeck* m_pChannel;
    bool m_replaygainPending;
    EngineChannel* m_pChannelToCloneFrom;

    // Deck clone control
    std::unique_ptr<ControlObject> m_pCloneFromDeck;
    std::unique_ptr<ControlObject> m_pCloneFromSampler;

    // Track color control
    std::unique_ptr<ControlObject> m_pTrackColor;

    // Waveform display related controls
    std::unique_ptr<ControlObject> m_pWaveformZoom;
    std::unique_ptr<ControlPushButton> m_pWaveformZoomUp;
    std::unique_ptr<ControlPushButton> m_pWaveformZoomDown;
    std::unique_ptr<ControlPushButton> m_pWaveformZoomSetDefault;

    parented_ptr<ControlProxy> m_pLoopInPoint;
    parented_ptr<ControlProxy> m_pLoopOutPoint;
    std::unique_ptr<ControlObject> m_pDuration;

    // TODO() these COs are reconnected during runtime
    // This may lock the engine
    std::unique_ptr<ControlObject> m_pFileBPM;
    parented_ptr<ControlProxy> m_pKey;

    std::unique_ptr<ControlPushButton> m_pShiftCuesEarlier;
    std::unique_ptr<ControlPushButton> m_pShiftCuesEarlierSmall;
    std::unique_ptr<ControlPushButton> m_pShiftCuesLater;
    std::unique_ptr<ControlPushButton> m_pShiftCuesLaterSmall;
    std::unique_ptr<ControlObject> m_pShiftCues;

    std::unique_ptr<ControlObject> m_pUpdateReplayGainFromPregain;

    parented_ptr<ControlProxy> m_pReplayGain;
    parented_ptr<ControlProxy> m_pPlay;
    parented_ptr<ControlProxy> m_pLowFilter;
    parented_ptr<ControlProxy> m_pMidFilter;
    parented_ptr<ControlProxy> m_pHighFilter;
    parented_ptr<ControlProxy> m_pLowFilterKill;
    parented_ptr<ControlProxy> m_pMidFilterKill;
    parented_ptr<ControlProxy> m_pHighFilterKill;
    parented_ptr<ControlProxy> m_pPreGain;
    parented_ptr<ControlProxy> m_pRateRatio;
    parented_ptr<ControlProxy> m_pPitchAdjust;
    parented_ptr<ControlProxy> m_pInputConfigured;
    parented_ptr<ControlProxy> m_pVinylControlEnabled;
    parented_ptr<ControlProxy> m_pVinylControlStatus;
};<|MERGE_RESOLUTION|>--- conflicted
+++ resolved
@@ -18,11 +18,7 @@
 class ControlPotmeter;
 class ControlProxy;
 class EffectsManager;
-<<<<<<< HEAD
 class EngineMaster;
-class VisualsManager;
-=======
->>>>>>> bef04ac8
 
 // Interface for not leaking implementation details of BaseTrackPlayer into the
 // rest of Mixxx. Also makes testing a lot easier.
