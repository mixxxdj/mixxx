#pragma once

#include <QList>
#include <QMap>
#include <QMutex>
#include <QObject>

#include "analyzer/trackanalysisscheduler.h"
#include "engine/channelhandle.h"
#include "preferences/usersettings.h"
#include "track/track_decl.h"
#include "util/parented_ptr.h"
#include "util/performancetimer.h"

class Auxiliary;
class BaseTrackPlayer;
class ControlObject;
class Deck;
class EffectsManager;
class EngineMaster;
class Library;
class Microphone;
class PreviewDeck;
class Sampler;
class SamplerBank;
class SoundManager;
class VisualsManager;
class ControlProxy;

// For mocking PlayerManager
class PlayerManagerInterface {
  public:
    virtual ~PlayerManagerInterface() = default;

    virtual BaseTrackPlayer* getPlayer(const QString& group) const = 0;
    virtual BaseTrackPlayer* getPlayer(const ChannelHandle& channelHandle) const = 0;

    // Get the deck by its deck number. Decks are numbered starting with 1.
    virtual Deck* getDeck(unsigned int player) const = 0;

    virtual unsigned int numberOfDecks() const = 0;

    // Get the preview deck by its deck number. Preview decks are numbered
    // starting with 1.
    virtual PreviewDeck* getPreviewDeck(unsigned int libPreviewPlayer) const = 0;

    virtual unsigned int numberOfPreviewDecks() const = 0;

    // Get the sampler by its number. Samplers are numbered starting with 1.
    virtual Sampler* getSampler(unsigned int sampler) const = 0;

    virtual unsigned int numberOfSamplers() const = 0;
};

class PlayerManager : public QObject, public PlayerManagerInterface {
    Q_OBJECT
  public:
    PlayerManager(UserSettingsPointer pConfig,
            SoundManager* pSoundManager,
            EngineMaster* pEngine,
            EffectsManager* pEffectsManager,
<<<<<<< HEAD
            VisualsManager* pVisualsManager);
=======
            EngineMaster* pEngine);
>>>>>>> 4458a687
    ~PlayerManager() override;

    // Add a deck to the PlayerManager
    // (currently unused, kept for consistency with other types)
    void addDeck();

    // Add number of decks according to configuration.
    void addConfiguredDecks();

    // Add a sampler to the PlayerManager
    void addSampler();

    // Load samplers from samplers.xml file in config directory
    void loadSamplers();

    // Add a PreviewDeck to the PlayerManager
    void addPreviewDeck();

    // Add a microphone to the PlayerManager
    void addMicrophone();

    // Add an auxiliary input to the PlayerManager
    void addAuxiliary();

    // Returns true if the group is a deck group. If index is non-NULL,
    // populates it with the deck number (1-indexed).
    static bool isDeckGroup(const QString& group, int* number = nullptr);

    // Returns true if the group is a sampler group. If index is non-NULL,
    // populates it with the deck number (1-indexed).
    static bool isSamplerGroup(const QString& group, int* number = nullptr);

    // Returns true if the group is a preview deck group. If index is non-NULL,
    // populates it with the deck number (1-indexed).
    static bool isPreviewDeckGroup(const QString& group, int* number = nullptr);

    // Get a BaseTrackPlayer (Deck, Sampler or PreviewDeck) by its group.
    // Auxiliaries and microphones are not players.
    BaseTrackPlayer* getPlayer(const QString& group) const override;
    // Get a BaseTrackPlayer (Deck, Sampler or PreviewDeck) by its handle.
    BaseTrackPlayer* getPlayer(const ChannelHandle& handle) const override;

    // Get the deck by its deck number. Decks are numbered starting with 1.
    Deck* getDeck(unsigned int player) const override;
    // Return the number of players. Thread-safe.
    static unsigned int numDecks();
    unsigned int numberOfDecks() const override {
        return numDecks();
    }

    PreviewDeck* getPreviewDeck(unsigned int libPreviewPlayer) const override;
    // Return the number of preview decks. Thread-safe.
    static unsigned int numPreviewDecks();
    unsigned int numberOfPreviewDecks() const override {
        return numPreviewDecks();
    }

    // Get the sampler by its number. Samplers are numbered starting with 1.
    Sampler* getSampler(unsigned int sampler) const override;
    // Return the number of samplers. Thread-safe.
    static unsigned int numSamplers();
    unsigned int numberOfSamplers() const override {
        return numSamplers();
    }

    // Get the microphone by its number. Microphones are numbered starting with 1.
    Microphone* getMicrophone(unsigned int microphone) const;

    // Get the auxiliary by its number. Auxiliaries are numbered starting with 1.
    Auxiliary* getAuxiliary(unsigned int auxiliary) const;

    // Binds signals between PlayerManager and Library. The library
    // must exist at least for the lifetime of this instance.
    void bindToLibrary(Library* pLibrary);

    QStringList getVisualPlayerGroups();

    // Returns the group for the ith sampler where i is zero indexed
    static QString groupForSampler(int i) {
        DEBUG_ASSERT(i >= 0);
        return QStringLiteral("[Sampler") + QString::number(i + 1) + ']';
    }

    // Returns the group for the ith deck where i is zero indexed
    static QString groupForDeck(int i) {
        DEBUG_ASSERT(i >= 0);
        return QStringLiteral("[Channel") + QString::number(i + 1) + ']';
    }

    // Returns the group for the ith PreviewDeck where i is zero indexed
    static QString groupForPreviewDeck(int i) {
        DEBUG_ASSERT(i >= 0);
        return QStringLiteral("[PreviewDeck") + QString::number(i + 1) + ']';
    }

    // Returns the group for the ith Microphone where i is zero indexed
    static QString groupForMicrophone(int i) {
        DEBUG_ASSERT(i >= 0);
        // Before Mixxx had multiple microphone support the first microphone had
        // the group [Microphone]. For backwards compatibility we keep it that
        // way.
        if (i > 0) {
            return QStringLiteral("[Microphone") + QString::number(i + 1) + ']';
        } else {
            return QStringLiteral("[Microphone]");
        }
    }

    // Returns the group for the ith Auxiliary where i is zero indexed
    static QString groupForAuxiliary(int i) {
        DEBUG_ASSERT(i >= 0);
        return QStringLiteral("[Auxiliary") + QString::number(i + 1) + ']';
    }

    static QAtomicPointer<ControlProxy> m_pCOPNumDecks;
    static QAtomicPointer<ControlProxy> m_pCOPNumSamplers;
    static QAtomicPointer<ControlProxy> m_pCOPNumPreviewDecks;

  public slots:
    // Slots for loading tracks into a Player, which is either a Sampler or a Deck
    void slotLoadTrackToPlayer(TrackPointer pTrack, const QString& group, bool play = false);
    void slotLoadToPlayer(const QString& location, const QString& group);
    void slotCloneDeck(const QString& source_group, const QString& target_group);

    // Slots for loading tracks to decks
    void slotLoadTrackIntoNextAvailableDeck(TrackPointer pTrack);
    // Loads the location to the deck. deckNumber is 1-indexed
    void slotLoadToDeck(const QString& location, int deckNumber);

    // Loads the location to the preview deck. previewDeckNumber is 1-indexed
    void slotLoadToPreviewDeck(const QString& location, int previewDeckNumber);
    // Slots for loading tracks to samplers
    void slotLoadTrackIntoNextAvailableSampler(TrackPointer pTrack);
    // Loads the location to the sampler. samplerNumber is 1-indexed
    void slotLoadToSampler(const QString& location, int samplerNumber);

    void slotChangeNumDecks(double v);
    void slotChangeNumSamplers(double v);
    void slotChangeNumPreviewDecks(double v);
    void slotChangeNumMicrophones(double v);
    void slotChangeNumAuxiliaries(double v);

  private slots:
    void slotAnalyzeTrack(TrackPointer track);

    void onTrackAnalysisProgress(TrackId trackId, AnalyzerProgress analyzerProgress);
    void onTrackAnalysisFinished();

  signals:
    void loadLocationToPlayer(const QString& location, const QString& group);

    // Emitted when the user tries to enable a microphone talkover control when
    // there is no input configured.
    void noMicrophoneInputConfigured();

    // Emitted when the user tries to enable an auxiliary master control when
    // there is no input configured.
    void noAuxiliaryInputConfigured();

    // Emitted when the user tries to enable deck passthrough when there is no
    // input configured.
    void noDeckPassthroughInputConfigured();

    // Emitted when the user tries to enable vinyl control when there is no
    // input configured.
    void noVinylControlInputConfigured();

    // Emitted when the number of decks changes.
    void numberOfDecksChanged(int decks);

    void trackAnalyzerProgress(TrackId trackId, AnalyzerProgress analyzerProgress);
    void trackAnalyzerIdle();

  private:
    TrackPointer lookupTrack(QString location);
    // Must hold m_mutex before calling this method. Internal method that
    // creates a new deck.
    void addDeckInner();
    // Must hold m_mutex before calling this method. Internal method that
    // creates a new sampler.
    void addSamplerInner();
    // Must hold m_mutex before calling this method. Internal method that
    // creates a new preview deck.
    void addPreviewDeckInner();
    // Must hold m_mutex before calling this method. Internal method that
    // creates a new microphone.
    void addMicrophoneInner();
    // Must hold m_mutex before calling this method. Internal method that
    // creates a new auxiliary.
    void addAuxiliaryInner();

    // Used to protect access to PlayerManager state across threads.
    mutable QMutex m_mutex;

    PerformanceTimer m_cloneTimer;
    QString m_lastLoadedPlayer;

    UserSettingsPointer m_pConfig;
    SoundManager* m_pSoundManager;
    EffectsManager* m_pEffectsManager;
    EngineMaster* m_pEngine;
    SamplerBank* m_pSamplerBank;
    ControlObject* m_pCONumDecks;
    ControlObject* m_pCONumSamplers;
    ControlObject* m_pCONumPreviewDecks;
    ControlObject* m_pCONumMicrophones;
    ControlObject* m_pCONumAuxiliaries;
    parented_ptr<ControlProxy> m_pAutoDjEnabled;

    TrackAnalysisScheduler::Pointer m_pTrackAnalysisScheduler;

    QList<Deck*> m_decks;
    QList<Sampler*> m_samplers;
    QList<PreviewDeck*> m_previewDecks;
    QList<Microphone*> m_microphones;
    QList<Auxiliary*> m_auxiliaries;
    QMap<ChannelHandle, BaseTrackPlayer*> m_players;
};<|MERGE_RESOLUTION|>--- conflicted
+++ resolved
@@ -58,12 +58,7 @@
     PlayerManager(UserSettingsPointer pConfig,
             SoundManager* pSoundManager,
             EngineMaster* pEngine,
-            EffectsManager* pEffectsManager,
-<<<<<<< HEAD
-            VisualsManager* pVisualsManager);
-=======
-            EngineMaster* pEngine);
->>>>>>> 4458a687
+            EffectsManager* pEffectsManager);
     ~PlayerManager() override;
 
     // Add a deck to the PlayerManager
