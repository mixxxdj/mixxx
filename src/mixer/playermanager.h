// playermanager.h
// Created 6/1/2010 by RJ Ryan (rryan@mit.edu)

#ifndef MIXER_PLAYERMANAGER_H
#define MIXER_PLAYERMANAGER_H

#include <QObject>
#include <QList>
#include <QMap>
#include <QMutex>

#include "preferences/usersettings.h"
#include "track/track.h"

class Auxiliary;
class BaseTrackPlayer;
class ControlObject;
class Deck;
class EffectsManager;
class EngineMaster;
class Library;
class Microphone;
class PreviewDeck;
class Sampler;
class SamplerBank;
class SoundManager;
<<<<<<< HEAD
class AnalyzerManager;
class TrackCollection;
=======
>>>>>>> 5c71e084

// For mocking PlayerManager.
class PlayerManagerInterface {
  public:
    // Get a BaseTrackPlayer (i.e. a Deck or a Sampler) by its group
    virtual BaseTrackPlayer* getPlayer(QString group) const = 0;

    // Get the deck by its deck number. Decks are numbered starting with 1.
    virtual Deck* getDeck(unsigned int player) const = 0;

    // Returns the number of decks.
    virtual unsigned int numberOfDecks() const = 0;

    // Get the preview deck by its deck number. Preview decks are numbered
    // starting with 1.
    virtual PreviewDeck* getPreviewDeck(unsigned int libPreviewPlayer) const = 0;

    // Returns the number of preview decks.
    virtual unsigned int numberOfPreviewDecks() const = 0;

    // Get the sampler by its number. Samplers are numbered starting with 1.
    virtual Sampler* getSampler(unsigned int sampler) const = 0;

    // Returns the number of sampler decks.
    virtual unsigned int numberOfSamplers() const = 0;
};

class PlayerManager : public QObject, public PlayerManagerInterface {
    Q_OBJECT
  public:
    PlayerManager(UserSettingsPointer pConfig,
                  SoundManager* pSoundManager,
                  AnalyzerManager* pAnalyzerManager,
                  EffectsManager* pEffectsManager,
                  EngineMaster* pEngine);
    virtual ~PlayerManager();

    // Add a deck to the PlayerManager
    void addDeck();

    // Add number of decks according to configuration.
    void addConfiguredDecks();

    // Add a sampler to the PlayerManager
    void addSampler();

    // Load samplers from samplers.xml file in config directory
    void loadSamplers();

    // Add a PreviewDeck to the PlayerManager
    void addPreviewDeck();

    // Add a microphone to the PlayerManager
    void addMicrophone();

    // Add an auxiliary input to the PlayerManager
    void addAuxiliary();

    // Return the number of players. Thread-safe.
    static unsigned int numDecks();

    unsigned int numberOfDecks() const {
        return numDecks();
    }

    // Returns true if the group is a deck group. If index is non-NULL,
    // populates it with the deck number (1-indexed).
    static bool isDeckGroup(const QString& group, int* number=NULL);

    // Returns true if the group is a sampler group. If index is non-NULL,
    // populates it with the deck number (1-indexed).
    static bool isSamplerGroup(const QString& group, int* number=nullptr);

    // Returns true if the group is a preview deck group. If index is non-NULL,
    // populates it with the deck number (1-indexed).
    static bool isPreviewDeckGroup(const QString& group, int* number=NULL);

    // Return the number of samplers. Thread-safe.
    static unsigned int numSamplers();

    unsigned int numberOfSamplers() const {
        return numSamplers();
    }

    // Return the number of preview decks. Thread-safe.
    static unsigned int numPreviewDecks();

    unsigned int numberOfPreviewDecks() const {
        return numPreviewDecks();
    }

    // Get a BaseTrackPlayer (i.e. a Deck, Sampler or PreviewDeck) by its
    // group. Auxiliaries and microphones are not players.
    BaseTrackPlayer* getPlayer(QString group) const;

    // Get the deck by its deck number. Decks are numbered starting with 1.
    Deck* getDeck(unsigned int player) const;

    PreviewDeck* getPreviewDeck(unsigned int libPreviewPlayer) const;

    // Get the sampler by its number. Samplers are numbered starting with 1.
    Sampler* getSampler(unsigned int sampler) const;

    // Get the microphone by its number. Microphones are numbered starting with 1.
    Microphone* getMicrophone(unsigned int microphone) const;

    // Get the auxiliary by its number. Auxiliaries are numbered starting with 1.
    Auxiliary* getAuxiliary(unsigned int auxiliary) const;

    // Binds signals between PlayerManager and Library. Does not store a pointer
    // to the Library.
    void bindToLibrary(Library* pLibrary);

    // Returns the group for the ith sampler where i is zero indexed
    static QString groupForSampler(int i) {
        return QString("[Sampler%1]").arg(i+1);
    }

    // Returns the group for the ith deck where i is zero indexed
    static QString groupForDeck(int i) {
        return QString("[Channel%1]").arg(i+1);
    }

    // Returns the group for the ith PreviewDeck where i is zero indexed
    static QString groupForPreviewDeck(int i) {
        return QString("[PreviewDeck%1]").arg(i+1);
    }

    // Returns the group for the ith Microphone where i is zero indexed
    static QString groupForMicrophone(int i) {
        // Before Mixxx had multiple microphone support the first microphone had
        // the group [Microphone]. For backwards compatibility we keep it that
        // way.
        QString group("[Microphone]");
        if (i > 0) {
            group = QString("[Microphone%1]").arg(i + 1);
        }
        return group;
    }

    // Returns the group for the ith Auxiliary where i is zero indexed
    static QString groupForAuxiliary(int i) {
        return QString("[Auxiliary%1]").arg(i + 1);
    }

  public slots:
    // Slots for loading tracks into a Player, which is either a Sampler or a Deck
    void slotLoadTrackToPlayer(TrackPointer pTrack, QString group, bool play = false);
    void slotLoadToPlayer(QString location, QString group);

    // Slots for loading tracks to decks
    void slotLoadTrackIntoNextAvailableDeck(TrackPointer pTrack);
    // Loads the location to the deck. deckNumber is 1-indexed
    void slotLoadToDeck(QString location, int deckNumber);

    // Loads the location to the preview deck. previewDeckNumber is 1-indexed
    void slotLoadToPreviewDeck(QString location, int previewDeckNumber);
    // Slots for loading tracks to samplers
    void slotLoadTrackIntoNextAvailableSampler(TrackPointer pTrack);
    // Loads the location to the sampler. samplerNumber is 1-indexed
    void slotLoadToSampler(QString location, int samplerNumber);

    void slotNumDecksControlChanged(double v);
    void slotNumSamplersControlChanged(double v);
    void slotNumPreviewDecksControlChanged(double v);
    void slotNumMicrophonesControlChanged(double v);
    void slotNumAuxiliariesControlChanged(double v);

  signals:
    void loadLocationToPlayer(QString location, QString group);

    // Emitted when the user tries to enable a microphone talkover control when
    // there is no input configured.
    void noMicrophoneInputConfigured();

    // Emitted when the user tries to enable deck passthrough when there is no
    // input configured.
    void noDeckPassthroughInputConfigured();

    // Emitted when the user tries to enable vinyl control when there is no
    // input configured.
    void noVinylControlInputConfigured();

    // Emitted when the number of decks changes.
    void numberOfDecksChanged(int decks);

  private:
    TrackPointer lookupTrack(QString location);
    // Must hold m_mutex before calling this method. Internal method that
    // creates a new deck.
    void addDeckInner();
    // Must hold m_mutex before calling this method. Internal method that
    // creates a new sampler.
    void addSamplerInner();
    // Must hold m_mutex before calling this method. Internal method that
    // creates a new preview deck.
    void addPreviewDeckInner();
    // Must hold m_mutex before calling this method. Internal method that
    // creates a new microphone.
    void addMicrophoneInner();
    // Must hold m_mutex before calling this method. Internal method that
    // creates a new auxiliary.
    void addAuxiliaryInner();

    // Used to protect access to PlayerManager state across threads.
    mutable QMutex m_mutex;

    UserSettingsPointer m_pConfig;
    SoundManager* m_pSoundManager;
    AnalyzerManager* m_pAnalyzerManager;
    EffectsManager* m_pEffectsManager;
    EngineMaster* m_pEngine;
    SamplerBank* m_pSamplerBank;
    ControlObject* m_pCONumDecks;
    ControlObject* m_pCONumSamplers;
    ControlObject* m_pCOSamplerBankLoad;
    ControlObject* m_pCOSamplerBankSave;
    ControlObject* m_pCONumPreviewDecks;
    ControlObject* m_pCONumMicrophones;
    ControlObject* m_pCONumAuxiliaries;

    QList<Deck*> m_decks;
    QList<Sampler*> m_samplers;
    QList<PreviewDeck*> m_preview_decks;
    QList<Microphone*> m_microphones;
    QList<Auxiliary*> m_auxiliaries;
    QMap<QString, BaseTrackPlayer*> m_players;
};

#endif // MIXER_PLAYERMANAGER_H<|MERGE_RESOLUTION|>--- conflicted
+++ resolved
@@ -12,6 +12,7 @@
 #include "preferences/usersettings.h"
 #include "track/track.h"
 
+class AnalyzerManager;
 class Auxiliary;
 class BaseTrackPlayer;
 class ControlObject;
@@ -24,11 +25,6 @@
 class Sampler;
 class SamplerBank;
 class SoundManager;
-<<<<<<< HEAD
-class AnalyzerManager;
-class TrackCollection;
-=======
->>>>>>> 5c71e084
 
 // For mocking PlayerManager.
 class PlayerManagerInterface {
@@ -61,7 +57,6 @@
   public:
     PlayerManager(UserSettingsPointer pConfig,
                   SoundManager* pSoundManager,
-                  AnalyzerManager* pAnalyzerManager,
                   EffectsManager* pEffectsManager,
                   EngineMaster* pEngine);
     virtual ~PlayerManager();
@@ -238,10 +233,10 @@
 
     UserSettingsPointer m_pConfig;
     SoundManager* m_pSoundManager;
-    AnalyzerManager* m_pAnalyzerManager;
     EffectsManager* m_pEffectsManager;
     EngineMaster* m_pEngine;
     SamplerBank* m_pSamplerBank;
+    AnalyzerManager* m_pAnalyzerManager;
     ControlObject* m_pCONumDecks;
     ControlObject* m_pCONumSamplers;
     ControlObject* m_pCOSamplerBankLoad;
