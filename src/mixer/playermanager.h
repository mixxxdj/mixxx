--- conflicted
+++ resolved
@@ -137,32 +137,20 @@
 
     // Returns the group for the ith sampler where i is zero indexed
     static QString groupForSampler(int i) {
-<<<<<<< HEAD
-        return QString("[Sampler%1]").arg(i + 1);
-=======
         DEBUG_ASSERT(i >= 0);
         return QStringLiteral("[Sampler") + QString::number(i + 1) + ']';
->>>>>>> 0814bd86
     }
 
     // Returns the group for the ith deck where i is zero indexed
     static QString groupForDeck(int i) {
-<<<<<<< HEAD
-        return QString("[Channel%1]").arg(i + 1);
-=======
         DEBUG_ASSERT(i >= 0);
         return QStringLiteral("[Channel") + QString::number(i + 1) + ']';
->>>>>>> 0814bd86
     }
 
     // Returns the group for the ith PreviewDeck where i is zero indexed
     static QString groupForPreviewDeck(int i) {
-<<<<<<< HEAD
-        return QString("[PreviewDeck%1]").arg(i + 1);
-=======
         DEBUG_ASSERT(i >= 0);
         return QStringLiteral("[PreviewDeck") + QString::number(i + 1) + ']';
->>>>>>> 0814bd86
     }
 
     // Returns the group for the ith Microphone where i is zero indexed
