--- conflicted
+++ resolved
@@ -42,12 +42,7 @@
 PlayerManager::PlayerManager(UserSettingsPointer pConfig,
         SoundManager* pSoundManager,
         EngineMaster* pEngine,
-        EffectsManager* pEffectsManager,
-<<<<<<< HEAD
-        VisualsManager* pVisualsManager)
-=======
-        EngineMaster* pEngine)
->>>>>>> 4458a687
+        EffectsManager* pEffectsManager)
         : m_mutex(QMutex::Recursive),
           m_pConfig(pConfig),
           m_pSoundManager(pSoundManager),
