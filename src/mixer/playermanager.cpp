--- conflicted
+++ resolved
@@ -369,27 +369,14 @@
 
     int deckIndex = m_decks.count();
 
-<<<<<<< HEAD
-    EngineChannel::ChannelOrientation orientation =
-            number % 2 == 0 ? EngineChannel::RIGHT : EngineChannel::LEFT;
-
     Deck* pDeck = new Deck(this,
             m_pConfig,
             m_pEngine,
             m_pMacroRecorder,
             m_pEffectsManager,
             m_pVisualsManager,
-            orientation,
-            group);
-=======
-    Deck* pDeck = new Deck(this,
-            m_pConfig,
-            m_pEngine,
-            m_pEffectsManager,
-            m_pVisualsManager,
             deckIndex % 2 == 1 ? EngineChannel::RIGHT : EngineChannel::LEFT,
             handleGroup);
->>>>>>> 1ea7cea5
     connect(pDeck->getEngineDeck(),
             &EngineDeck::noPassthroughInputConfigured,
             this,
@@ -545,7 +532,8 @@
     int index = m_auxiliaries.count();
     QString group = groupForAuxiliary(index);
 
-    auto pAuxiliary = new Auxiliary(this, group, index, m_pSoundManager, m_pEngine, m_pEffectsManager);
+    auto pAuxiliary = new Auxiliary(
+            this, group, index, m_pSoundManager, m_pEngine, m_pEffectsManager);
     connect(pAuxiliary,
             &Auxiliary::noAuxiliaryInputConfigured,
             this,
