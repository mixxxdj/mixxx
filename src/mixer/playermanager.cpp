// playermanager.cpp
// Created 6/1/2010 by RJ Ryan (rryan@mit.edu)
#include "mixer/playermanager.h"

#include <QMutexLocker>

#include "analyzer/analyzermanager.h"
#include "control/controlobject.h"
#include "control/controlobject.h"
#include "effects/effectsmanager.h"
#include "engine/enginedeck.h"
#include "engine/enginemaster.h"
#include "library/library.h"
#include "mixer/auxiliary.h"
#include "mixer/deck.h"
#include "mixer/microphone.h"
#include "mixer/previewdeck.h"
#include "mixer/sampler.h"
#include "mixer/samplerbank.h"
#include "soundio/soundmanager.h"
#include "track/track.h"
#include "util/assert.h"
#include "util/stat.h"
#include "util/sleepableqthread.h"

PlayerManager::PlayerManager(UserSettingsPointer pConfig,
                             SoundManager* pSoundManager,
                             AnalyzerManager* pAnalyzerManager,
                             EffectsManager* pEffectsManager,
                             EngineMaster* pEngine) :
        m_mutex(QMutex::Recursive),
        m_pConfig(pConfig),
        m_pSoundManager(pSoundManager),
        m_pAnalyzerManager(pAnalyzerManager),
        m_pEffectsManager(pEffectsManager),
        m_pEngine(pEngine),
        // NOTE(XXX) LegacySkinParser relies on these controls being Controls
        // and not ControlProxies.
<<<<<<< HEAD
=======
        m_pAnalyzerQueue(nullptr),
>>>>>>> 5c71e084
        m_pCONumDecks(new ControlObject(
            ConfigKey("[Master]", "num_decks"), true, true)),
        m_pCONumSamplers(new ControlObject(
            ConfigKey("[Master]", "num_samplers"), true, true)),
        m_pCONumPreviewDecks(new ControlObject(
            ConfigKey("[Master]", "num_preview_decks"), true, true)),
        m_pCONumMicrophones(new ControlObject(
            ConfigKey("[Master]", "num_microphones"), true, true)),
        m_pCONumAuxiliaries(new ControlObject(
            ConfigKey("[Master]", "num_auxiliaries"), true, true)){
    connect(m_pCONumDecks, SIGNAL(valueChanged(double)),
            this, SLOT(slotNumDecksControlChanged(double)),
            Qt::DirectConnection);
    connect(m_pCONumDecks, SIGNAL(valueChangedFromEngine(double)),
            this, SLOT(slotNumDecksControlChanged(double)),
            Qt::DirectConnection);
    connect(m_pCONumSamplers, SIGNAL(valueChanged(double)),
            this, SLOT(slotNumSamplersControlChanged(double)),
            Qt::DirectConnection);
    connect(m_pCONumSamplers, SIGNAL(valueChangedFromEngine(double)),
            this, SLOT(slotNumSamplersControlChanged(double)),
            Qt::DirectConnection);
    connect(m_pCONumPreviewDecks, SIGNAL(valueChanged(double)),
            this, SLOT(slotNumPreviewDecksControlChanged(double)),
            Qt::DirectConnection);
    connect(m_pCONumPreviewDecks, SIGNAL(valueChangedFromEngine(double)),
            this, SLOT(slotNumPreviewDecksControlChanged(double)),
            Qt::DirectConnection);
    connect(m_pCONumMicrophones, SIGNAL(valueChanged(double)),
            this, SLOT(slotNumMicrophonesControlChanged(double)),
            Qt::DirectConnection);
    connect(m_pCONumMicrophones, SIGNAL(valueChangedFromEngine(double)),
            this, SLOT(slotNumMicrophonesControlChanged(double)),
            Qt::DirectConnection);
    connect(m_pCONumAuxiliaries, SIGNAL(valueChanged(double)),
            this, SLOT(slotNumAuxiliariesControlChanged(double)),
            Qt::DirectConnection);
    connect(m_pCONumAuxiliaries, SIGNAL(valueChangedFromEngine(double)),
            this, SLOT(slotNumAuxiliariesControlChanged(double)),
            Qt::DirectConnection);

    // This is parented to the PlayerManager so does not need to be deleted
    m_pSamplerBank = new SamplerBank(this);
}

PlayerManager::~PlayerManager() {
    QMutexLocker locker(&m_mutex);

    m_pSamplerBank->saveSamplerBankToPath(
        m_pConfig->getSettingsPath() + "/samplers.xml");
    // No need to delete anything because they are all parented to us and will
    // be destroyed when we are destroyed.
    m_players.clear();
    m_decks.clear();
    m_samplers.clear();
    m_microphones.clear();
    m_auxiliaries.clear();

    delete m_pCONumSamplers;
    delete m_pCONumDecks;
    delete m_pCONumPreviewDecks;
    delete m_pCONumMicrophones;
    delete m_pCONumAuxiliaries;
}

void PlayerManager::bindToLibrary(Library* pLibrary) {
    QMutexLocker locker(&m_mutex);
    connect(pLibrary, SIGNAL(loadTrackToPlayer(TrackPointer, QString, bool)),
            this, SLOT(slotLoadTrackToPlayer(TrackPointer, QString, bool)));
    connect(pLibrary, SIGNAL(loadTrack(TrackPointer)),
            this, SLOT(slotLoadTrackIntoNextAvailableDeck(TrackPointer)));
    connect(this, SIGNAL(loadLocationToPlayer(QString, QString)),
            pLibrary, SLOT(slotLoadLocationToPlayer(QString, QString)));

<<<<<<< HEAD
=======
    m_pAnalyzerQueue = new AnalyzerQueue(pLibrary->dbConnectionPool(), m_pConfig);

>>>>>>> 5c71e084
    // Connect the player to the analyzer queue so that loaded tracks are
    // analysed.
    foreach(Deck* pDeck, m_decks) {
        connect(pDeck, SIGNAL(newTrackLoaded(TrackPointer)),
            m_pAnalyzerManager, SLOT(slotAnalyseTrack(TrackPointer)));
    }

    // Connect the player to the analyzer queue so that loaded tracks are
    // analysed.
    foreach(Sampler* pSampler, m_samplers) {
        connect(pSampler, SIGNAL(newTrackLoaded(TrackPointer)),
            m_pAnalyzerManager, SLOT(slotAnalyseTrack(TrackPointer)));
    }

    // Connect the player to the analyzer queue so that loaded tracks are
    // analysed.
    foreach(PreviewDeck* pPreviewDeck, m_preview_decks) {
        connect(pPreviewDeck, SIGNAL(newTrackLoaded(TrackPointer)),
            m_pAnalyzerManager, SLOT(slotAnalyseTrack(TrackPointer)));
    }
}

// static
unsigned int PlayerManager::numDecks() {
    // We do this to cache the control once it is created so callers don't incur
    // a hashtable lookup every time they call this.
    static ControlProxy* pNumCO = NULL;
    if (pNumCO == NULL) {
        pNumCO = new ControlProxy(ConfigKey("[Master]", "num_decks"));
        if (!pNumCO->valid()) {
            delete pNumCO;
            pNumCO = NULL;
        }
    }
    return pNumCO ? pNumCO->get() : 0;
}

// static
bool PlayerManager::isDeckGroup(const QString& group, int* number) {
    if (!group.startsWith("[Channel")) {
        return false;
    }

    bool ok = false;
    int deckNum = group.mid(8,group.lastIndexOf("]")-8).toInt(&ok);
    if (!ok || deckNum <= 0) {
        return false;
    }
    if (number != NULL) {
        *number = deckNum;
    }
    return true;
}

// static
bool PlayerManager::isSamplerGroup(const QString& group, int* number) {
    if (!group.startsWith("[Sampler")) {
        return false;
    }

    bool ok = false;
    int deckNum = group.mid(8,group.lastIndexOf("]")-8).toInt(&ok);
    if (!ok || deckNum <= 0) {
        return false;
    }
    if (number != nullptr) {
        *number = deckNum;
    }
    return true;
}

// static
bool PlayerManager::isPreviewDeckGroup(const QString& group, int* number) {
    if (!group.startsWith("[PreviewDeck")) {
        return false;
    }

    bool ok = false;
    int deckNum = group.mid(12,group.lastIndexOf("]")-12).toInt(&ok);
    if (!ok || deckNum <= 0) {
        return false;
    }
    if (number != NULL) {
        *number = deckNum;
    }
    return true;
}

// static
unsigned int PlayerManager::numSamplers() {
    // We do this to cache the control once it is created so callers don't incur
    // a hashtable lookup every time they call this.
    static ControlProxy* pNumCO = NULL;
    if (pNumCO == NULL) {
        pNumCO = new ControlProxy(ConfigKey("[Master]", "num_samplers"));
        if (!pNumCO->valid()) {
            delete pNumCO;
            pNumCO = NULL;
        }
    }
    return pNumCO ? pNumCO->get() : 0;
}

// static
unsigned int PlayerManager::numPreviewDecks() {
    // We do this to cache the control once it is created so callers don't incur
    // a hashtable lookup every time they call this.
    static ControlProxy* pNumCO = NULL;
    if (pNumCO == NULL) {
        pNumCO = new ControlProxy(
                ConfigKey("[Master]", "num_preview_decks"));
        if (!pNumCO->valid()) {
            delete pNumCO;
            pNumCO = NULL;
        }
    }
    return pNumCO ? pNumCO->get() : 0;
}

void PlayerManager::slotNumDecksControlChanged(double v) {
    QMutexLocker locker(&m_mutex);
    int num = (int)v;

    // Update the soundmanager config even if the number of decks has been
    // reduced.
    m_pSoundManager->setConfiguredDeckCount(num);

    if (num < m_decks.size()) {
        // The request was invalid -- reset the value.
        m_pCONumDecks->set(m_decks.size());
        qDebug() << "Ignoring request to reduce the number of decks to" << num;
        return;
    }

    while (m_decks.size() < num) {
        addDeckInner();
    }
}

void PlayerManager::slotNumSamplersControlChanged(double v) {
    QMutexLocker locker(&m_mutex);
    int num = (int)v;
    if (num < m_samplers.size()) {
        // The request was invalid -- reset the value.
        m_pCONumSamplers->set(m_samplers.size());
        qDebug() << "Ignoring request to reduce the number of samplers to" << num;
        return;
    }

    while (m_samplers.size() < num) {
        addSamplerInner();
    }
}

void PlayerManager::slotNumPreviewDecksControlChanged(double v) {
    QMutexLocker locker(&m_mutex);
    int num = (int)v;
    if (num < m_preview_decks.size()) {
        // The request was invalid -- reset the value.
        m_pCONumPreviewDecks->set(m_preview_decks.size());
        qDebug() << "Ignoring request to reduce the number of preview decks to" << num;
        return;
    }

    while (m_preview_decks.size() < num) {
        addPreviewDeckInner();
    }
}

void PlayerManager::slotNumMicrophonesControlChanged(double v) {
    QMutexLocker locker(&m_mutex);
    int num = (int)v;
    if (num < m_microphones.size()) {
        // The request was invalid -- reset the value.
        m_pCONumMicrophones->set(m_microphones.size());
        qDebug() << "Ignoring request to reduce the number of microphones to" << num;
        return;
    }

    while (m_microphones.size() < num) {
        addMicrophoneInner();
    }
}

void PlayerManager::slotNumAuxiliariesControlChanged(double v) {
    QMutexLocker locker(&m_mutex);
    int num = (int)v;
    if (num < m_auxiliaries.size()) {
        // The request was invalid -- reset the value.
        m_pCONumAuxiliaries->set(m_auxiliaries.size());
        qDebug() << "Ignoring request to reduce the number of auxiliaries to" << num;
        return;
    }

    while (m_auxiliaries.size() < num) {
        addAuxiliaryInner();
    }
}

void PlayerManager::addDeck() {
    QMutexLocker locker(&m_mutex);
    addDeckInner();
    m_pCONumDecks->set((double)m_decks.count());
    emit(numberOfDecksChanged(m_decks.count()));
}

void PlayerManager::addConfiguredDecks() {
    // Cache this value in case it changes out from under us.
    int deck_count = m_pSoundManager->getConfiguredDeckCount();
    for (int i = 0; i < deck_count; ++i) {
        addDeck();
    }
}

void PlayerManager::addDeckInner() {
    // Do not lock m_mutex here.
    QString group = groupForDeck(m_decks.count());
    VERIFY_OR_DEBUG_ASSERT(!m_players.contains(group)) {
        return;
    }

    int number = m_decks.count() + 1;

    EngineChannel::ChannelOrientation orientation = EngineChannel::LEFT;
    if (number % 2 == 0) {
        orientation = EngineChannel::RIGHT;
    }

    Deck* pDeck = new Deck(this, m_pConfig, m_pEngine, m_pEffectsManager,
                           orientation, group);
    connect(pDeck, SIGNAL(noPassthroughInputConfigured()),
            this, SIGNAL(noDeckPassthroughInputConfigured()));
    connect(pDeck, SIGNAL(noVinylControlInputConfigured()),
            this, SIGNAL(noVinylControlInputConfigured()));

    connect(pDeck, SIGNAL(newTrackLoaded(TrackPointer)),
        m_pAnalyzerManager, SLOT(slotAnalyseTrack(TrackPointer)));


    m_players[group] = pDeck;
    m_decks.append(pDeck);

    // Register the deck output with SoundManager (deck is 0-indexed to SoundManager)
    m_pSoundManager->registerOutput(
            AudioOutput(AudioOutput::DECK, 0, 2, number - 1), m_pEngine);

    // Register vinyl input signal with deck for passthrough support.
    EngineDeck* pEngineDeck = pDeck->getEngineDeck();
    m_pSoundManager->registerInput(
            AudioInput(AudioInput::VINYLCONTROL, 0, 2, number - 1), pEngineDeck);

    // Setup equalizer rack for this deck.
    EqualizerRackPointer pEqRack = m_pEffectsManager->getEqualizerRack(0);
    if (pEqRack) {
        pEqRack->addEffectChainSlotForGroup(group);
    }

    // BaseTrackPlayer needs to delay until we have setup the equalizer rack for
    // this deck to fetch the legacy EQ controls.
    // TODO(rryan): Find a way to remove this cruft.
    pDeck->setupEqControls();

    // Setup quick effect rack for this deck.
    QuickEffectRackPointer pQuickEffectRack = m_pEffectsManager->getQuickEffectRack(0);
    if (pQuickEffectRack) {
        pQuickEffectRack->addEffectChainSlotForGroup(group);
    }
}

void PlayerManager::loadSamplers() {
    m_pSamplerBank->loadSamplerBankFromPath(
        m_pConfig->getSettingsPath() + "/samplers.xml");
}

void PlayerManager::addSampler() {
    QMutexLocker locker(&m_mutex);
    addSamplerInner();
    m_pCONumSamplers->set(m_samplers.count());
}

void PlayerManager::addSamplerInner() {
    // Do not lock m_mutex here.
    QString group = groupForSampler(m_samplers.count());

    VERIFY_OR_DEBUG_ASSERT(!m_players.contains(group)) {
        return;
    }

    // All samplers are in the center
    EngineChannel::ChannelOrientation orientation = EngineChannel::CENTER;

    Sampler* pSampler = new Sampler(this, m_pConfig, m_pEngine,
                                    m_pEffectsManager, orientation, group);

    connect(pSampler, SIGNAL(newTrackLoaded(TrackPointer)),
                m_pAnalyzerManager, SLOT(slotAnalyseTrack(TrackPointer)));

    m_players[group] = pSampler;
    m_samplers.append(pSampler);
}

void PlayerManager::addPreviewDeck() {
    QMutexLocker locker(&m_mutex);
    addPreviewDeckInner();
    m_pCONumPreviewDecks->set(m_preview_decks.count());
}

void PlayerManager::addPreviewDeckInner() {
    // Do not lock m_mutex here.
    QString group = groupForPreviewDeck(m_preview_decks.count());
    VERIFY_OR_DEBUG_ASSERT(!m_players.contains(group)) {
        return;
    }

    // All preview decks are in the center
    EngineChannel::ChannelOrientation orientation = EngineChannel::CENTER;

    PreviewDeck* pPreviewDeck = new PreviewDeck(this, m_pConfig, m_pEngine,
                                                m_pEffectsManager, orientation,
                                                group);

    connect(pPreviewDeck, SIGNAL(newTrackLoaded(TrackPointer)),
                m_pAnalyzerManager, SLOT(slotAnalyseTrack(TrackPointer)));

    m_players[group] = pPreviewDeck;
    m_preview_decks.append(pPreviewDeck);
}

void PlayerManager::addMicrophone() {
    QMutexLocker locker(&m_mutex);
    addMicrophoneInner();
    m_pCONumMicrophones->set(m_microphones.count());
}

void PlayerManager::addMicrophoneInner() {
    // Do not lock m_mutex here.
    int index = m_microphones.count();
    QString group = groupForMicrophone(index);
    Microphone* pMicrophone = new Microphone(this, group, index, m_pSoundManager,
                                             m_pEngine, m_pEffectsManager);
    connect(pMicrophone, SIGNAL(noMicrophoneInputConfigured()),
            this, SIGNAL(noMicrophoneInputConfigured()));
    m_microphones.append(pMicrophone);
}

void PlayerManager::addAuxiliary() {
    QMutexLocker locker(&m_mutex);
    addAuxiliaryInner();
    m_pCONumAuxiliaries->set(m_auxiliaries.count());
}

void PlayerManager::addAuxiliaryInner() {
    // Do not lock m_mutex here.
    int index = m_auxiliaries.count();
    QString group = groupForAuxiliary(index);

    Auxiliary* pAuxiliary = new Auxiliary(this, group, index, m_pSoundManager,
                                          m_pEngine, m_pEffectsManager);
    m_auxiliaries.append(pAuxiliary);
}

BaseTrackPlayer* PlayerManager::getPlayer(QString group) const {
    QMutexLocker locker(&m_mutex);
    if (m_players.contains(group)) {
        return m_players[group];
    }
    return NULL;
}

Deck* PlayerManager::getDeck(unsigned int deck) const {
    QMutexLocker locker(&m_mutex);
    if (deck < 1 || deck > numDecks()) {
        qWarning() << "Warning PlayerManager::getDeck() called with invalid index: "
                   << deck;
        return NULL;
    }
    return m_decks[deck - 1];
}

PreviewDeck* PlayerManager::getPreviewDeck(unsigned int libPreviewPlayer) const {
    QMutexLocker locker(&m_mutex);
    if (libPreviewPlayer < 1 || libPreviewPlayer > numPreviewDecks()) {
        qWarning() << "Warning PlayerManager::getPreviewDeck() called with invalid index: "
                   << libPreviewPlayer;
        return NULL;
    }
    return m_preview_decks[libPreviewPlayer - 1];
}

Sampler* PlayerManager::getSampler(unsigned int sampler) const {
    QMutexLocker locker(&m_mutex);
    if (sampler < 1 || sampler > numSamplers()) {
        qWarning() << "Warning PlayerManager::getSampler() called with invalid index: "
                   << sampler;
        return NULL;
    }
    return m_samplers[sampler - 1];
}

Microphone* PlayerManager::getMicrophone(unsigned int microphone) const {
    QMutexLocker locker(&m_mutex);
    if (microphone < 1 || microphone >= static_cast<unsigned int>(m_microphones.size())) {
        qWarning() << "Warning PlayerManager::getMicrophone() called with invalid index: "
                   << microphone;
        return NULL;
    }
    return m_microphones[microphone - 1];
}

Auxiliary* PlayerManager::getAuxiliary(unsigned int auxiliary) const {
    QMutexLocker locker(&m_mutex);
    if (auxiliary < 1 || auxiliary > static_cast<unsigned int>(m_auxiliaries.size())) {
        qWarning() << "Warning PlayerManager::getAuxiliary() called with invalid index: "
                   << auxiliary;
        return NULL;
    }
    return m_auxiliaries[auxiliary - 1];
}

void PlayerManager::slotLoadTrackToPlayer(TrackPointer pTrack, QString group, bool play) {
    // Do not lock mutex in this method unless it is changed to access
    // PlayerManager state.
    BaseTrackPlayer* pPlayer = getPlayer(group);

    if (pPlayer == NULL) {
        qWarning() << "Invalid group argument " << group << " to slotLoadTrackToPlayer.";
        return;
    }

    pPlayer->slotLoadTrack(pTrack, play);
}

void PlayerManager::slotLoadToPlayer(QString location, QString group) {
    // The library will get the track and then signal back to us to load the
    // track via slotLoadTrackToPlayer.
    emit(loadLocationToPlayer(location, group));
}

void PlayerManager::slotLoadToDeck(QString location, int deck) {
    slotLoadToPlayer(location, groupForDeck(deck-1));
}

void PlayerManager::slotLoadToPreviewDeck(QString location, int previewDeck) {
    slotLoadToPlayer(location, groupForPreviewDeck(previewDeck-1));
}

void PlayerManager::slotLoadToSampler(QString location, int sampler) {
    slotLoadToPlayer(location, groupForSampler(sampler-1));
}

void PlayerManager::slotLoadTrackIntoNextAvailableDeck(TrackPointer pTrack) {
    QMutexLocker locker(&m_mutex);
    QList<Deck*>::iterator it = m_decks.begin();
    while (it != m_decks.end()) {
        Deck* pDeck = *it;
        ControlObject* playControl =
                ControlObject::getControl(ConfigKey(pDeck->getGroup(), "play"));
        if (playControl && playControl->get() != 1.) {
            locker.unlock();
            pDeck->slotLoadTrack(pTrack, false);
            // Test for a fixed race condition with fast loads
            //SleepableQThread::sleep(1);
            //pDeck->slotLoadTrack(TrackPointer(), false);
            return;
        }
        ++it;
    }
}

void PlayerManager::slotLoadTrackIntoNextAvailableSampler(TrackPointer pTrack) {
    QMutexLocker locker(&m_mutex);
    QList<Sampler*>::iterator it = m_samplers.begin();
    while (it != m_samplers.end()) {
        Sampler* pSampler = *it;
        ControlObject* playControl =
                ControlObject::getControl(ConfigKey(pSampler->getGroup(), "play"));
        if (playControl && playControl->get() != 1.) {
            locker.unlock();
            pSampler->slotLoadTrack(pTrack, false);
            return;
        }
        ++it;
    }
}<|MERGE_RESOLUTION|>--- conflicted
+++ resolved
@@ -25,21 +25,16 @@
 
 PlayerManager::PlayerManager(UserSettingsPointer pConfig,
                              SoundManager* pSoundManager,
-                             AnalyzerManager* pAnalyzerManager,
                              EffectsManager* pEffectsManager,
                              EngineMaster* pEngine) :
         m_mutex(QMutex::Recursive),
         m_pConfig(pConfig),
         m_pSoundManager(pSoundManager),
-        m_pAnalyzerManager(pAnalyzerManager),
         m_pEffectsManager(pEffectsManager),
         m_pEngine(pEngine),
         // NOTE(XXX) LegacySkinParser relies on these controls being Controls
         // and not ControlProxies.
-<<<<<<< HEAD
-=======
-        m_pAnalyzerQueue(nullptr),
->>>>>>> 5c71e084
+        m_pAnalyzerManager(nullptr),
         m_pCONumDecks(new ControlObject(
             ConfigKey("[Master]", "num_decks"), true, true)),
         m_pCONumSamplers(new ControlObject(
@@ -114,11 +109,8 @@
     connect(this, SIGNAL(loadLocationToPlayer(QString, QString)),
             pLibrary, SLOT(slotLoadLocationToPlayer(QString, QString)));
 
-<<<<<<< HEAD
-=======
-    m_pAnalyzerQueue = new AnalyzerQueue(pLibrary->dbConnectionPool(), m_pConfig);
-
->>>>>>> 5c71e084
+    m_pAnalyzerManager = pLibrary->getAnalyzerManager();
+
     // Connect the player to the analyzer queue so that loaded tracks are
     // analysed.
     foreach(Deck* pDeck, m_decks) {
@@ -354,9 +346,10 @@
     connect(pDeck, SIGNAL(noVinylControlInputConfigured()),
             this, SIGNAL(noVinylControlInputConfigured()));
 
-    connect(pDeck, SIGNAL(newTrackLoaded(TrackPointer)),
-        m_pAnalyzerManager, SLOT(slotAnalyseTrack(TrackPointer)));
-
+    if (m_pAnalyzerManager) {
+        connect(pDeck, SIGNAL(newTrackLoaded(TrackPointer)),
+            m_pAnalyzerManager, SLOT(slotAnalyseTrack(TrackPointer)));
+    }
 
     m_players[group] = pDeck;
     m_decks.append(pDeck);
@@ -412,9 +405,10 @@
 
     Sampler* pSampler = new Sampler(this, m_pConfig, m_pEngine,
                                     m_pEffectsManager, orientation, group);
-
-    connect(pSampler, SIGNAL(newTrackLoaded(TrackPointer)),
-                m_pAnalyzerManager, SLOT(slotAnalyseTrack(TrackPointer)));
+    if (m_pAnalyzerManager) {
+        connect(pSampler, SIGNAL(newTrackLoaded(TrackPointer)),
+                    m_pAnalyzerManager, SLOT(slotAnalyseTrack(TrackPointer)));
+    }
 
     m_players[group] = pSampler;
     m_samplers.append(pSampler);
@@ -439,9 +433,10 @@
     PreviewDeck* pPreviewDeck = new PreviewDeck(this, m_pConfig, m_pEngine,
                                                 m_pEffectsManager, orientation,
                                                 group);
-
-    connect(pPreviewDeck, SIGNAL(newTrackLoaded(TrackPointer)),
-                m_pAnalyzerManager, SLOT(slotAnalyseTrack(TrackPointer)));
+    if (m_pAnalyzerManager) {
+        connect(pPreviewDeck, SIGNAL(newTrackLoaded(TrackPointer)),
+                    m_pAnalyzerManager, SLOT(slotAnalyseTrack(TrackPointer)));
+    }
 
     m_players[group] = pPreviewDeck;
     m_preview_decks.append(pPreviewDeck);
