#include "mixer/playermanager.h"

#include <QRegularExpression>

#include "audio/types.h"
#include "control/controlobject.h"
#include "effects/effectsmanager.h"
#include "engine/channels/enginedeck.h"
#include "engine/enginemaster.h"
#include "mixer/auxiliary.h"
#include "mixer/deck.h"
#include "mixer/microphone.h"
#include "mixer/previewdeck.h"
#include "mixer/sampler.h"
#include "mixer/samplerbank.h"
#include "moc_playermanager.cpp"
#include "preferences/dialog/dlgprefdeck.h"
#include "soundio/soundmanager.h"
#include "track/track.h"
#include "util/assert.h"
#include "util/compatibility/qatomic.h"
#include "util/defs.h"
#include "util/logger.h"

namespace {

const mixxx::Logger kLogger("PlayerManager");

// Utilize half of the available cores for adhoc analysis of tracks
const int kNumberOfAnalyzerThreads = math_max(1, QThread::idealThreadCount() / 2);

const QRegularExpression kDeckRegex(QStringLiteral("^\\[Channel(\\d+)\\]$"));
const QRegularExpression kSamplerRegex(QStringLiteral("^\\[Sampler(\\d+)\\]$"));
const QRegularExpression kPreviewDeckRegex(QStringLiteral("^\\[PreviewDeck(\\d+)\\]$"));

bool extractIntFromRegex(const QRegularExpression& regex, const QString& group, int* number) {
    const QRegularExpressionMatch match = regex.match(group);
    DEBUG_ASSERT(match.isValid());
    if (!match.hasMatch()) {
        return false;
    }
    // The regex is expected to contain a single capture group with the number
    constexpr int capturedNumberIndex = 1;
    DEBUG_ASSERT(match.lastCapturedIndex() <= capturedNumberIndex);
    if (match.lastCapturedIndex() < capturedNumberIndex) {
        qWarning() << "No number found in group" << group;
        return false;
    }
    if (number) {
        const QString capturedNumber = match.captured(capturedNumberIndex);
        DEBUG_ASSERT(!capturedNumber.isNull());
        bool okay = false;
        const int numberFromMatch = capturedNumber.toInt(&okay);
        VERIFY_OR_DEBUG_ASSERT(okay) {
            return false;
        }
        *number = numberFromMatch;
    }
    return true;
}

/// Returns the first object from a list of `BaseTrackPlayer` instances where
/// the corresponding `play` CO is set to 0.
template<class T>
T* findFirstStoppedPlayerInList(const QList<T*>& players) {
    for (T* pPlayer : players) {
        VERIFY_OR_DEBUG_ASSERT(pPlayer != nullptr) {
            continue;
        }

        ControlObject* pPlayControl = ControlObject::getControl(
                ConfigKey(pPlayer->getGroup(), "play"));
        VERIFY_OR_DEBUG_ASSERT(pPlayControl != nullptr) {
            continue;
        }

        if (!pPlayControl->toBool()) {
            return pPlayer;
        }
    }

    // There is no stopped player in the list.
    return nullptr;
}

} // anonymous namespace

//static
QAtomicPointer<ControlProxy> PlayerManager::m_pCOPNumDecks;
//static
QAtomicPointer<ControlProxy> PlayerManager::m_pCOPNumSamplers;
//static
QAtomicPointer<ControlProxy> PlayerManager::m_pCOPNumPreviewDecks;

PlayerManager::PlayerManager(UserSettingsPointer pConfig,
        SoundManager* pSoundManager,
        EffectsManager* pEffectsManager,
        EngineMaster* pEngine)
        : m_mutex(QT_RECURSIVE_MUTEX_INIT),
          m_pConfig(pConfig),
          m_pSoundManager(pSoundManager),
          m_pEffectsManager(pEffectsManager),
          m_pEngine(pEngine),
          // NOTE(XXX) LegacySkinParser relies on these controls being Controls
          // and not ControlProxies.
          m_pCONumDecks(new ControlObject(
                  ConfigKey("[Master]", "num_decks"), true, true)),
          m_pCONumSamplers(new ControlObject(
                  ConfigKey("[Master]", "num_samplers"), true, true)),
          m_pCONumPreviewDecks(new ControlObject(
                  ConfigKey("[Master]", "num_preview_decks"), true, true)),
          m_pCONumMicrophones(new ControlObject(
                  ConfigKey("[Master]", "num_microphones"), true, true)),
          m_pCONumAuxiliaries(new ControlObject(
                  ConfigKey("[Master]", "num_auxiliaries"), true, true)),
          m_pTrackAnalysisScheduler(TrackAnalysisScheduler::NullPointer()) {
    m_pCONumDecks->connectValueChangeRequest(this,
            &PlayerManager::slotChangeNumDecks, Qt::DirectConnection);
    m_pCONumSamplers->connectValueChangeRequest(this,
            &PlayerManager::slotChangeNumSamplers, Qt::DirectConnection);
    m_pCONumPreviewDecks->connectValueChangeRequest(this,
            &PlayerManager::slotChangeNumPreviewDecks, Qt::DirectConnection);
    m_pCONumMicrophones->connectValueChangeRequest(this,
            &PlayerManager::slotChangeNumMicrophones, Qt::DirectConnection);
    m_pCONumAuxiliaries->connectValueChangeRequest(this,
            &PlayerManager::slotChangeNumAuxiliaries, Qt::DirectConnection);

    // This is parented to the PlayerManager so does not need to be deleted
    m_pSamplerBank = new SamplerBank(m_pConfig, this);

    m_cloneTimer.start();
}

PlayerManager::~PlayerManager() {
    kLogger.debug() << "Destroying";

    const auto locker = lockMutex(&m_mutex);

    m_pSamplerBank->saveSamplerBankToPath(
        m_pConfig->getSettingsPath() + "/samplers.xml");
    // No need to delete anything because they are all parented to us and will
    // be destroyed when we are destroyed.
    m_players.clear();
    m_decks.clear();
    m_samplers.clear();
    m_microphones.clear();
    m_auxiliaries.clear();

    delete m_pCOPNumDecks.fetchAndStoreAcquire(nullptr);
    delete m_pCOPNumSamplers.fetchAndStoreAcquire(nullptr);
    delete m_pCOPNumPreviewDecks.fetchAndStoreAcquire(nullptr);

    delete m_pCONumSamplers;
    delete m_pCONumDecks;
    delete m_pCONumPreviewDecks;
    delete m_pCONumMicrophones;
    delete m_pCONumAuxiliaries;

    if (m_pTrackAnalysisScheduler) {
        m_pTrackAnalysisScheduler->stop();
        m_pTrackAnalysisScheduler.reset();
    }
}

void PlayerManager::bindToLibrary(Library* pLibrary) {
    m_pLibrary = pLibrary;
    const auto locker = lockMutex(&m_mutex);
    connect(pLibrary, &Library::loadTrackToPlayer, this, &PlayerManager::slotLoadTrackToPlayer);
    connect(pLibrary,
            &Library::loadTrack,
            this,
            &PlayerManager::slotLoadTrackIntoNextAvailableDeck);
    connect(this,
            &PlayerManager::loadLocationToPlayer,
            pLibrary,
            &Library::slotLoadLocationToPlayer);

    DEBUG_ASSERT(!m_pTrackAnalysisScheduler);
    m_pTrackAnalysisScheduler = pLibrary->createTrackAnalysisScheduler(
            kNumberOfAnalyzerThreads,
            AnalyzerModeFlags::WithWaveform);

    connect(m_pTrackAnalysisScheduler.get(), &TrackAnalysisScheduler::trackProgress,
            this, &PlayerManager::onTrackAnalysisProgress);
    connect(m_pTrackAnalysisScheduler.get(), &TrackAnalysisScheduler::finished,
            this, &PlayerManager::onTrackAnalysisFinished);

    // Connect the player to the analyzer queue so that loaded tracks are
    // analyzed.
    foreach(Deck* pDeck, m_decks) {
        connect(pDeck, &BaseTrackPlayer::newTrackLoaded, this, &PlayerManager::slotAnalyzeTrack);
    }

    // Connect the player to the analyzer queue so that loaded tracks are
    // analyzed.
    foreach(Sampler* pSampler, m_samplers) {
        connect(pSampler, &BaseTrackPlayer::newTrackLoaded, this, &PlayerManager::slotAnalyzeTrack);
    }

    // Connect the player to the analyzer queue so that loaded tracks are
    // analyzed.
    foreach (PreviewDeck* pPreviewDeck, m_previewDecks) {
        connect(pPreviewDeck,
                &BaseTrackPlayer::newTrackLoaded,
                this,
                &PlayerManager::slotAnalyzeTrack);
    }
}

QStringList PlayerManager::getVisualPlayerGroups() {
    QStringList groups;
    for (const auto& pDeck : std::as_const(m_decks)) {
        groups.append(pDeck->getGroup());
    }
    for (const auto& pPreview : std::as_const(m_previewDecks)) {
        groups.append(pPreview->getGroup());
    }
    for (const auto& pSampler : std::as_const(m_samplers)) {
        groups.append(pSampler->getGroup());
    }
    return groups;
}

// static
bool PlayerManager::isDeckGroup(const QString& group, int* number) {
    return extractIntFromRegex(kDeckRegex, group, number);
}

// static
bool PlayerManager::isSamplerGroup(const QString& group, int* number) {
    return extractIntFromRegex(kSamplerRegex, group, number);
}

// static
bool PlayerManager::isPreviewDeckGroup(const QString& group, int* number) {
    return extractIntFromRegex(kPreviewDeckRegex, group, number);
}

// static
unsigned int PlayerManager::numDecks() {
    // We do this to cache the control once it is created so callers don't incur
    // a hashtable lookup every time they call this.
    ControlProxy* pCOPNumDecks = atomicLoadRelaxed(m_pCOPNumDecks);
    if (pCOPNumDecks == nullptr) {
        pCOPNumDecks = new ControlProxy(ConfigKey("[Master]", "num_decks"));
        if (!pCOPNumDecks->valid()) {
            delete pCOPNumDecks;
            pCOPNumDecks = nullptr;
        } else {
            m_pCOPNumDecks = pCOPNumDecks;
        }
    }
    // m_pCOPNumDecks->get() fails on MacOs
    return pCOPNumDecks ? static_cast<int>(pCOPNumDecks->get()) : 0;
}

// static
unsigned int PlayerManager::numSamplers() {
    // We do this to cache the control once it is created so callers don't incur
    // a hashtable lookup every time they call this.
    ControlProxy* pCOPNumSamplers = atomicLoadRelaxed(m_pCOPNumSamplers);
    if (pCOPNumSamplers == nullptr) {
        pCOPNumSamplers = new ControlProxy(ConfigKey("[Master]", "num_samplers"));
        if (!pCOPNumSamplers->valid()) {
            delete pCOPNumSamplers;
            pCOPNumSamplers = nullptr;
        } else {
            m_pCOPNumSamplers = pCOPNumSamplers;
        }
    }
    // m_pCOPNumSamplers->get() fails on MacOs
    return pCOPNumSamplers ? static_cast<int>(pCOPNumSamplers->get()) : 0;
}

// static
unsigned int PlayerManager::numPreviewDecks() {
    // We do this to cache the control once it is created so callers don't incur
    // a hashtable lookup every time they call this.
    ControlProxy* pCOPNumPreviewDecks = atomicLoadRelaxed(m_pCOPNumPreviewDecks);
    if (pCOPNumPreviewDecks == nullptr) {
        pCOPNumPreviewDecks = new ControlProxy(
                ConfigKey("[Master]", "num_preview_decks"));
        if (!pCOPNumPreviewDecks->valid()) {
            delete pCOPNumPreviewDecks;
            pCOPNumPreviewDecks = nullptr;
        } else {
            m_pCOPNumPreviewDecks = pCOPNumPreviewDecks;
        }
    }
    // m_pCOPNumPreviewDecks->get() fails on MacOs
    return pCOPNumPreviewDecks ? static_cast<int>(pCOPNumPreviewDecks->get()) : 0;
}

void PlayerManager::slotChangeNumDecks(double v) {
    const auto locker = lockMutex(&m_mutex);
    int num = (int)v;

    VERIFY_OR_DEBUG_ASSERT(num <= kMaxNumberOfDecks) {
        qWarning() << "Number of decks exceeds the maximum we expect."
                   << num << "vs" << kMaxNumberOfDecks
                   << " Refusing to add another deck. Please update util/defs.h";
        return;
    }

    // Update the soundmanager config even if the number of decks has been
    // reduced.
    m_pSoundManager->setConfiguredDeckCount(num);

    if (num < m_decks.size()) {
        // The request was invalid -- reset the value.
        kLogger.debug() << "Ignoring request to reduce the number of decks to" << num;
        return;
    }

    if (m_decks.size() < num) {
        do {
            addDeckInner();
        } while (m_decks.size() < num);
        m_pCONumDecks->setAndConfirm(m_decks.size());
        emit numberOfDecksChanged(m_decks.count());
    }
}

void PlayerManager::slotChangeNumSamplers(double v) {
    const auto locker = lockMutex(&m_mutex);
    int num = (int)v;
    if (num < m_samplers.size()) {
        // The request was invalid -- don't set the value.
        kLogger.debug() << "Ignoring request to reduce the number of samplers to" << num;
        return;
    }

    while (m_samplers.size() < num) {
        addSamplerInner();
    }
    m_pCONumSamplers->setAndConfirm(m_samplers.size());
}

void PlayerManager::slotChangeNumPreviewDecks(double v) {
    const auto locker = lockMutex(&m_mutex);
    int num = (int)v;
    if (num < m_previewDecks.size()) {
        // The request was invalid -- don't set the value.
        kLogger.debug() << "Ignoring request to reduce the number of preview decks to" << num;
        return;
    }
    while (m_previewDecks.size() < num) {
        addPreviewDeckInner();
    }
    m_pCONumPreviewDecks->setAndConfirm(m_previewDecks.size());
}

void PlayerManager::slotChangeNumMicrophones(double v) {
    const auto locker = lockMutex(&m_mutex);
    int num = (int)v;
    if (num < m_microphones.size()) {
        // The request was invalid -- don't set the value.
        kLogger.debug() << "Ignoring request to reduce the number of microphones to" << num;
        return;
    }
    while (m_microphones.size() < num) {
        addMicrophoneInner();
    }
    m_pCONumMicrophones->setAndConfirm(m_microphones.size());
}

void PlayerManager::slotChangeNumAuxiliaries(double v) {
    const auto locker = lockMutex(&m_mutex);
    int num = (int)v;
    if (num < m_auxiliaries.size()) {
        // The request was invalid -- don't set the value.
        kLogger.debug() << "Ignoring request to reduce the number of auxiliaries to" << num;
        return;
    }
    while (m_auxiliaries.size() < num) {
        addAuxiliaryInner();
    }
    m_pCONumAuxiliaries->setAndConfirm(m_auxiliaries.size());
}

void PlayerManager::addDeck() {
    const auto locker = lockMutex(&m_mutex);
    double count = m_pCONumDecks->get() + 1;
    slotChangeNumDecks(count);
}

void PlayerManager::addConfiguredDecks() {
    slotChangeNumDecks(m_pSoundManager->getConfiguredDeckCount());
}

void PlayerManager::addDeckInner() {
    // Do not lock m_mutex here.
    ChannelHandleAndGroup handleGroup =
            m_pEngine->registerChannelGroup(groupForDeck(m_decks.count()));
    VERIFY_OR_DEBUG_ASSERT(!m_players.contains(handleGroup.handle())) {
        return;
    }

    int deckIndex = m_decks.count();

    Deck* pDeck = new Deck(this,
            m_pConfig,
            m_pEngine,
            m_pEffectsManager,
            deckIndex % 2 == 1 ? EngineChannel::RIGHT : EngineChannel::LEFT,
            handleGroup);
    connect(pDeck->getEngineDeck(),
            &EngineDeck::noPassthroughInputConfigured,
            this,
            &PlayerManager::noDeckPassthroughInputConfigured);
    connect(pDeck,
            &BaseTrackPlayer::noVinylControlInputConfigured,
            this,
            &PlayerManager::noVinylControlInputConfigured);
    connect(pDeck,
            &BaseTrackPlayer::trackUnloaded,
            this,
            &PlayerManager::slotSaveEjectedTrack);

    if (m_pTrackAnalysisScheduler) {
        connect(pDeck,
                &BaseTrackPlayer::newTrackLoaded,
                this,
                &PlayerManager::slotAnalyzeTrack);
    }

    m_players[handleGroup.handle()] = pDeck;
    m_decks.append(pDeck);

    // Register the deck output with SoundManager.
    m_pSoundManager->registerOutput(
<<<<<<< HEAD
            AudioOutput(AudioOutput::DECK,
                    0,
                    mixxx::audio::ChannelCount::stereo(),
                    deckIndex),
            m_pEngine);

    // Register vinyl input signal with deck for passthrough support.
    EngineDeck* pEngineDeck = pDeck->getEngineDeck();
    m_pSoundManager->registerInput(AudioInput(AudioInput::VINYLCONTROL,
                                           0,
                                           mixxx::audio::ChannelCount::stereo(),
                                           deckIndex),
            pEngineDeck);
=======
            AudioOutput(AudioPathType::Deck, 0, 2, deckIndex), m_pEngine);

    // Register vinyl input signal with deck for passthrough support.
    EngineDeck* pEngineDeck = pDeck->getEngineDeck();
    m_pSoundManager->registerInput(
            AudioInput(AudioPathType::VinylControl, 0, 2, deckIndex), pEngineDeck);
>>>>>>> 082c75f1

    // Setup equalizer and QuickEffect chain for this deck.
    m_pEffectsManager->addDeck(handleGroup);

    // Setup EQ ControlProxies used for resetting EQs on track load
    pDeck->setupEqControls();
}

void PlayerManager::loadSamplers() {
    m_pSamplerBank->loadSamplerBankFromPath(
            m_pConfig->getSettingsPath() + "/samplers.xml");
}

void PlayerManager::addSampler() {
    const auto locker = lockMutex(&m_mutex);
    double count = m_pCONumSamplers->get() + 1;
    slotChangeNumSamplers(count);
}

void PlayerManager::addSamplerInner() {
    // Do not lock m_mutex here.
    ChannelHandleAndGroup handleGroup =
            m_pEngine->registerChannelGroup(groupForSampler(m_samplers.count()));
    VERIFY_OR_DEBUG_ASSERT(!m_players.contains(handleGroup.handle())) {
        return;
    }

    // All samplers are in the center
    EngineChannel::ChannelOrientation orientation = EngineChannel::CENTER;

    Sampler* pSampler = new Sampler(this,
            m_pConfig,
            m_pEngine,
            m_pEffectsManager,
            orientation,
            handleGroup);
    if (m_pTrackAnalysisScheduler) {
        connect(pSampler,
                &BaseTrackPlayer::newTrackLoaded,
                this,
                &PlayerManager::slotAnalyzeTrack);
    }
    connect(pSampler,
            &BaseTrackPlayer::trackUnloaded,
            this,
            &PlayerManager::slotSaveEjectedTrack);

    m_players[handleGroup.handle()] = pSampler;
    m_samplers.append(pSampler);
}

void PlayerManager::addPreviewDeck() {
    const auto locker = lockMutex(&m_mutex);
    slotChangeNumPreviewDecks(m_pCONumPreviewDecks->get() + 1);
}

void PlayerManager::addPreviewDeckInner() {
    // Do not lock m_mutex here.
    ChannelHandleAndGroup handleGroup = m_pEngine->registerChannelGroup(
            groupForPreviewDeck(m_previewDecks.count()));
    VERIFY_OR_DEBUG_ASSERT(!m_players.contains(handleGroup.handle())) {
        return;
    }

    // All preview decks are in the center
    EngineChannel::ChannelOrientation orientation = EngineChannel::CENTER;

    PreviewDeck* pPreviewDeck = new PreviewDeck(this,
            m_pConfig,
            m_pEngine,
            m_pEffectsManager,
            orientation,
            handleGroup);
    if (m_pTrackAnalysisScheduler) {
        connect(pPreviewDeck,
                &BaseTrackPlayer::newTrackLoaded,
                this,
                &PlayerManager::slotAnalyzeTrack);
    }

    m_players[handleGroup.handle()] = pPreviewDeck;
    m_previewDecks.append(pPreviewDeck);
}

void PlayerManager::addMicrophone() {
    const auto locker = lockMutex(&m_mutex);
    slotChangeNumMicrophones(m_pCONumMicrophones->get() + 1);
}

void PlayerManager::addMicrophoneInner() {
    // Do not lock m_mutex here.
    int index = m_microphones.count();
    QString group = groupForMicrophone(index);
    Microphone* pMicrophone = new Microphone(this,
            group,
            index,
            m_pSoundManager,
            m_pEngine,
            m_pEffectsManager);
    connect(pMicrophone,
            &Microphone::noMicrophoneInputConfigured,
            this,
            &PlayerManager::noMicrophoneInputConfigured);
    m_microphones.append(pMicrophone);
}

void PlayerManager::addAuxiliary() {
    const auto locker = lockMutex(&m_mutex);
    slotChangeNumAuxiliaries(m_pCONumAuxiliaries->get() + 1);
}

void PlayerManager::addAuxiliaryInner() {
    // Do not lock m_mutex here.
    int index = m_auxiliaries.count();
    QString group = groupForAuxiliary(index);

    auto* pAuxiliary = new Auxiliary(
            this, group, index, m_pSoundManager, m_pEngine, m_pEffectsManager);
    connect(pAuxiliary,
            &Auxiliary::noAuxiliaryInputConfigured,
            this,
            &PlayerManager::noAuxiliaryInputConfigured);
    m_auxiliaries.append(pAuxiliary);
}

BaseTrackPlayer* PlayerManager::getPlayer(const QString& group) const {
    return getPlayer(m_pEngine->registerChannelGroup(group).handle());
}

BaseTrackPlayer* PlayerManager::getPlayer(const ChannelHandle& handle) const {
    const auto locker = lockMutex(&m_mutex);

    if (m_players.contains(handle)) {
        return m_players[handle];
    }
    return nullptr;
}

Deck* PlayerManager::getDeck(unsigned int deck) const {
    const auto locker = lockMutex(&m_mutex);
    VERIFY_OR_DEBUG_ASSERT(deck > 0 && deck <= numDecks()) {
        qWarning() << "getDeck() called with invalid number:" << deck;
        return nullptr;
    }
    return m_decks[deck - 1];
}

PreviewDeck* PlayerManager::getPreviewDeck(unsigned int libPreviewPlayer) const {
    const auto locker = lockMutex(&m_mutex);
    if (libPreviewPlayer < 1 || libPreviewPlayer > numPreviewDecks()) {
        kLogger.warning() << "Warning getPreviewDeck() called with invalid index: "
                   << libPreviewPlayer;
        return nullptr;
    }
    return m_previewDecks[libPreviewPlayer - 1];
}

Sampler* PlayerManager::getSampler(unsigned int sampler) const {
    const auto locker = lockMutex(&m_mutex);
    if (sampler < 1 || sampler > numSamplers()) {
        kLogger.warning() << "Warning getSampler() called with invalid index: "
                   << sampler;
        return nullptr;
    }
    return m_samplers[sampler - 1];
}

TrackPointer PlayerManager::getLastEjectedTrack() const {
    VERIFY_OR_DEBUG_ASSERT(m_pLibrary != nullptr) {
        return nullptr;
    }
    return m_pLibrary->trackCollectionManager()->getTrackById(m_lastEjectedTrackId);
}

TrackPointer PlayerManager::getSecondLastEjectedTrack() const {
    VERIFY_OR_DEBUG_ASSERT(m_pLibrary != nullptr) {
        return nullptr;
    }
    return m_pLibrary->trackCollectionManager()->getTrackById(m_secondLastEjectedTrackId);
}

Microphone* PlayerManager::getMicrophone(unsigned int microphone) const {
    const auto locker = lockMutex(&m_mutex);
    if (microphone < 1 || microphone >= static_cast<unsigned int>(m_microphones.size())) {
        kLogger.warning() << "Warning getMicrophone() called with invalid index: "
                   << microphone;
        return nullptr;
    }
    return m_microphones[microphone - 1];
}

Auxiliary* PlayerManager::getAuxiliary(unsigned int auxiliary) const {
    const auto locker = lockMutex(&m_mutex);
    if (auxiliary < 1 || auxiliary > static_cast<unsigned int>(m_auxiliaries.size())) {
        kLogger.warning() << "Warning getAuxiliary() called with invalid index: "
                   << auxiliary;
        return nullptr;
    }
    return m_auxiliaries[auxiliary - 1];
}

void PlayerManager::slotCloneDeck(const QString& source_group, const QString& target_group) {
    BaseTrackPlayer* pPlayer = getPlayer(target_group);

    if (pPlayer == nullptr) {
        qWarning() << "Invalid group argument " << target_group << " to slotCloneDeck.";
        return;
    }

    pPlayer->slotCloneFromGroup(source_group);
}

void PlayerManager::slotLoadTrackToPlayer(TrackPointer pTrack, const QString& group, bool play) {
    // Do not lock mutex in this method unless it is changed to access
    // PlayerManager state.
    BaseTrackPlayer* pPlayer = getPlayer(group);

    if (pPlayer == nullptr) {
        kLogger.warning() << "Invalid group argument " << group << " to slotLoadTrackToPlayer.";
        return;
    }

    mixxx::Duration elapsed = m_cloneTimer.restart();
    // If not present in the config, use & set the default value
    bool cloneOnDoubleTap = m_pConfig->getValue(
            ConfigKey("[Controls]", "CloneDeckOnLoadDoubleTap"), kDefaultCloneDeckOnLoad);

    // If AutoDJ is enabled, prevent it from cloning decks if the same track
    // is in the AutoDJ queue twice in a row. This can happen when the option to
    // repeat the AutoDJ queue is enabled and the user presses the "Skip now"
    // button repeatedly.
    // AutoDJProcessor is initialized after PlayerManager, so check that the
    // ControlProxy is pointing to the real ControlObject.
    if (!m_pAutoDjEnabled) {
        m_pAutoDjEnabled = make_parented<ControlProxy>("[AutoDJ]", "enabled", this);
    }
    bool autoDjSkipClone = m_pAutoDjEnabled->toBool() &&
            (pPlayer == m_decks.at(0) || pPlayer == m_decks.at(1));

    if (cloneOnDoubleTap && m_lastLoadedPlayer == group
        && elapsed < mixxx::Duration::fromSeconds(0.5)
        && !autoDjSkipClone) {
        // load was pressed twice quickly while [Controls],CloneDeckOnLoadDoubleTap is TRUE,
        // so clone another playing deck instead of loading the selected track
        pPlayer->slotCloneDeck();
    } else {
        pPlayer->slotLoadTrack(pTrack, play);
    }

    m_lastLoadedPlayer = group;
}

void PlayerManager::slotLoadLocationToPlayer(
        const QString& location, const QString& group, bool play) {
    // The library will get the track and then signal back to us to load the
    // track via slotLoadTrackToPlayer.
    emit loadLocationToPlayer(location, group, play);
}

void PlayerManager::slotLoadLocationToPlayerMaybePlay(
        const QString& location, const QString& group) {
    bool play = false;
    LoadWhenDeckPlaying loadWhenDeckPlaying = m_pConfig->getValue(
            kConfigKeyLoadWhenDeckPlaying, kDefaultLoadWhenDeckPlaying);
    switch (loadWhenDeckPlaying) {
    case LoadWhenDeckPlaying::AllowButStopDeck:
    case LoadWhenDeckPlaying::Reject:
        break;
    case LoadWhenDeckPlaying::Allow:
        if (ControlObject::get(ConfigKey(group, "play")) > 0.0) {
            // deck is currently playing, so immediately play new track
            play = true;
        }
        break;
    }
    slotLoadLocationToPlayer(location, group, play);
}

void PlayerManager::slotLoadToDeck(const QString& location, int deck) {
    slotLoadLocationToPlayer(location, groupForDeck(deck - 1), false);
}

void PlayerManager::slotLoadToPreviewDeck(const QString& location, int previewDeck) {
    slotLoadLocationToPlayer(location, groupForPreviewDeck(previewDeck - 1), false);
}

void PlayerManager::slotLoadToSampler(const QString& location, int sampler) {
    slotLoadLocationToPlayer(location, groupForSampler(sampler - 1), false);
}

void PlayerManager::slotLoadTrackIntoNextAvailableDeck(TrackPointer pTrack) {
    auto locker = lockMutex(&m_mutex);
    BaseTrackPlayer* pDeck = findFirstStoppedPlayerInList(m_decks);
    if (pDeck == nullptr) {
        qDebug() << "PlayerManager: No stopped deck found, not loading track!";
        return;
    }

    pDeck->slotLoadTrack(pTrack, false);
}

void PlayerManager::slotLoadLocationIntoNextAvailableDeck(const QString& location, bool play) {
    auto locker = lockMutex(&m_mutex);
    BaseTrackPlayer* pDeck = findFirstStoppedPlayerInList(m_decks);
    if (pDeck == nullptr) {
        qDebug() << "PlayerManager: No stopped deck found, not loading track!";
        return;
    }

    slotLoadLocationToPlayer(location, pDeck->getGroup(), play);
}

void PlayerManager::slotLoadTrackIntoNextAvailableSampler(TrackPointer pTrack) {
    auto locker = lockMutex(&m_mutex);
    BaseTrackPlayer* pSampler = findFirstStoppedPlayerInList(m_samplers);
    if (pSampler == nullptr) {
        qDebug() << "PlayerManager: No stopped sampler found, not loading track!";
        return;
    }
    locker.unlock();

    pSampler->slotLoadTrack(pTrack, false);
}

void PlayerManager::slotAnalyzeTrack(TrackPointer track) {
    VERIFY_OR_DEBUG_ASSERT(track) {
        return;
    }
    if (m_pTrackAnalysisScheduler) {
        if (m_pTrackAnalysisScheduler->scheduleTrack(track->getId())) {
            m_pTrackAnalysisScheduler->resume();
        }
        // The first progress signal will suspend a running batch analysis
        // until all loaded tracks have been analyzed. Emit it once just now
        // before any signals from the analyzer queue arrive.
        emit trackAnalyzerProgress(track->getId(), kAnalyzerProgressUnknown);
    }
}

void PlayerManager::slotSaveEjectedTrack(TrackPointer track) {
    VERIFY_OR_DEBUG_ASSERT(track) {
        return;
    }
    const TrackId id = track->getId();
    if (id == m_lastEjectedTrackId) {
        return;
    }
    m_secondLastEjectedTrackId = m_lastEjectedTrackId;
    m_lastEjectedTrackId = id;
}

void PlayerManager::onTrackAnalysisProgress(TrackId trackId, AnalyzerProgress analyzerProgress) {
    emit trackAnalyzerProgress(trackId, analyzerProgress);
}

void PlayerManager::onTrackAnalysisFinished() {
    emit trackAnalyzerIdle();
}<|MERGE_RESOLUTION|>--- conflicted
+++ resolved
@@ -429,8 +429,7 @@
 
     // Register the deck output with SoundManager.
     m_pSoundManager->registerOutput(
-<<<<<<< HEAD
-            AudioOutput(AudioOutput::DECK,
+            AudioOutput(AudioPathType::Deck,
                     0,
                     mixxx::audio::ChannelCount::stereo(),
                     deckIndex),
@@ -438,19 +437,11 @@
 
     // Register vinyl input signal with deck for passthrough support.
     EngineDeck* pEngineDeck = pDeck->getEngineDeck();
-    m_pSoundManager->registerInput(AudioInput(AudioInput::VINYLCONTROL,
+    m_pSoundManager->registerInput(AudioInput(AudioPathType::VinylControl,
                                            0,
                                            mixxx::audio::ChannelCount::stereo(),
                                            deckIndex),
             pEngineDeck);
-=======
-            AudioOutput(AudioPathType::Deck, 0, 2, deckIndex), m_pEngine);
-
-    // Register vinyl input signal with deck for passthrough support.
-    EngineDeck* pEngineDeck = pDeck->getEngineDeck();
-    m_pSoundManager->registerInput(
-            AudioInput(AudioPathType::VinylControl, 0, 2, deckIndex), pEngineDeck);
->>>>>>> 082c75f1
 
     // Setup equalizer and QuickEffect chain for this deck.
     m_pEffectsManager->addDeck(handleGroup);
