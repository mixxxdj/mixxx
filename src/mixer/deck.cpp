--- conflicted
+++ resolved
@@ -7,8 +7,7 @@
         EffectsManager* pEffectsManager,
         VisualsManager* pVisualsManager,
         EngineChannel::ChannelOrientation defaultOrientation,
-<<<<<<< HEAD
-        const QString& group)
+        const ChannelHandleAndGroup& handleGroup)
         : BaseTrackPlayerImpl(pParent,
                   pConfig,
                   pMixingEngine,
@@ -16,17 +15,7 @@
                   pEffectsManager,
                   pVisualsManager,
                   defaultOrientation,
-                  group,
-=======
-        const ChannelHandleAndGroup& handleGroup)
-        : BaseTrackPlayerImpl(pParent,
-                  pConfig,
-                  pMixingEngine,
-                  pEffectsManager,
-                  pVisualsManager,
-                  defaultOrientation,
                   handleGroup,
->>>>>>> 1ea7cea5
                   /*defaultMaster*/ true,
                   /*defaultHeadphones*/ false,
                   /*primaryDeck*/ true) {
