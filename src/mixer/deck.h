--- conflicted
+++ resolved
@@ -10,17 +10,10 @@
     Deck(QObject* pParent,
             UserSettingsPointer pConfig,
             EngineMaster* pMixingEngine,
-<<<<<<< HEAD
             MacroRecorder* pMacroRecorder,
             EffectsManager* pEffectsManager,
             VisualsManager* pVisualsManager,
             EngineChannel::ChannelOrientation defaultOrientation,
-            const QString& group);
-=======
-            EffectsManager* pEffectsManager,
-            VisualsManager* pVisualsManager,
-            EngineChannel::ChannelOrientation defaultOrientation,
             const ChannelHandleAndGroup& handleGroup);
->>>>>>> 1ea7cea5
     ~Deck() override = default;
 };