#include "mixer/microphone.h"

#include "audio/types.h"
#include "control/controlproxy.h"
#include "engine/channels/enginemicrophone.h"
#include "engine/enginemaster.h"
#include "moc_microphone.cpp"
#include "soundio/soundmanager.h"
#include "soundio/soundmanagerutil.h"

Microphone::Microphone(PlayerManager* pParent,
        const QString& group,
        int index,
        SoundManager* pSoundManager,
        EngineMaster* pEngine,
        EffectsManager* pEffectsManager)
        : BasePlayer(pParent, group) {
    ChannelHandleAndGroup channelGroup = pEngine->registerChannelGroup(group);
    EngineMicrophone* pMicrophone =
            new EngineMicrophone(channelGroup, pEffectsManager);
    pEngine->addChannel(pMicrophone);
<<<<<<< HEAD
    AudioInput micInput = AudioInput(AudioPath::MICROPHONE,
            0,
            mixxx::audio::ChannelCount::stereo(),
            index);
=======
    AudioInput micInput = AudioInput(AudioPathType::Microphone, 0, 2, index);
>>>>>>> 082c75f1
    pSoundManager->registerInput(micInput, pMicrophone);

    m_pInputConfigured = make_parented<ControlProxy>(group, "input_configured", this);
    m_pTalkoverEnabled = make_parented<ControlProxy>(group, "talkover", this);
    m_pTalkoverEnabled->connectValueChanged(this, &Microphone::slotTalkoverEnabled);
}

Microphone::~Microphone() {
}

void Microphone::slotTalkoverEnabled(double v) {
    bool configured = m_pInputConfigured->toBool();
    bool talkover = v > 0.0;

    // Warn the user if they try to enable talkover on a microphone with no
    // configured input.
    if (!configured && talkover) {
        m_pTalkoverEnabled->set(0.0);
        emit noMicrophoneInputConfigured();
    }
}<|MERGE_RESOLUTION|>--- conflicted
+++ resolved
@@ -19,14 +19,10 @@
     EngineMicrophone* pMicrophone =
             new EngineMicrophone(channelGroup, pEffectsManager);
     pEngine->addChannel(pMicrophone);
-<<<<<<< HEAD
-    AudioInput micInput = AudioInput(AudioPath::MICROPHONE,
+    AudioInput micInput = AudioInput(AudioPathType::Microphone,
             0,
             mixxx::audio::ChannelCount::stereo(),
             index);
-=======
-    AudioInput micInput = AudioInput(AudioPathType::Microphone, 0, 2, index);
->>>>>>> 082c75f1
     pSoundManager->registerInput(micInput, pMicrophone);
 
     m_pInputConfigured = make_parented<ControlProxy>(group, "input_configured", this);
