--- conflicted
+++ resolved
@@ -29,12 +29,7 @@
 inline double trackColorToDouble(mixxx::RgbColor::optional_t color) {
     return (color ? static_cast<double>(*color) : kNoTrackColor);
 }
-<<<<<<< HEAD
-
-} // anonymous namespace
-=======
 } // namespace
->>>>>>> 5cb823e5
 
 BaseTrackPlayer::BaseTrackPlayer(QObject* pParent, const QString& group)
         : BasePlayer(pParent, group) {
