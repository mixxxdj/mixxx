#include <QMessageBox>

#include "mixer/basetrackplayer.h"
#include "mixer/playerinfo.h"

#include "control/controlobject.h"
#include "control/controlpotmeter.h"
#include "track/track.h"
#include "sources/soundsourceproxy.h"
#include "engine/enginebuffer.h"
#include "engine/controls/enginecontrol.h"
#include "engine/enginedeck.h"
#include "engine/enginemaster.h"
#include "track/beatgrid.h"
#include "waveform/renderers/waveformwidgetrenderer.h"
#include "waveform/visualsmanager.h"
#include "util/platform.h"
#include "util/sandbox.h"
#include "effects/effectsmanager.h"
#include "vinylcontrol/defs_vinylcontrol.h"
#include "engine/sync/enginesync.h"

BaseTrackPlayer::BaseTrackPlayer(QObject* pParent, const QString& group)
        : BasePlayer(pParent, group) {
}

BaseTrackPlayerImpl::BaseTrackPlayerImpl(QObject* pParent,
                                         UserSettingsPointer pConfig,
                                         EngineMaster* pMixingEngine,
                                         EffectsManager* pEffectsManager,
                                         VisualsManager* pVisualsManager,
                                         EngineChannel::ChannelOrientation defaultOrientation,
                                         const QString& group,
                                         bool defaultMaster,
                                         bool defaultHeadphones)
        : BaseTrackPlayer(pParent, group),
          m_pConfig(pConfig),
          m_pEngineMaster(pMixingEngine),
          m_pLoadedTrack(),
          m_replaygainPending(false) {
    ChannelHandleAndGroup channelGroup =
            pMixingEngine->registerChannelGroup(group);
    m_pChannel = new EngineDeck(channelGroup, pConfig, pMixingEngine,
                                pEffectsManager, defaultOrientation);

    m_pInputConfigured = std::make_unique<ControlProxy>(group, "input_configured", this);
    m_pPassthroughEnabled = std::make_unique<ControlProxy>(group, "passthrough", this);
    m_pPassthroughEnabled->connectValueChanged(this, &BaseTrackPlayerImpl::slotPassthroughEnabled);
#ifdef __VINYLCONTROL__
    m_pVinylControlEnabled = std::make_unique<ControlProxy>(group, "vinylcontrol_enabled", this);
    m_pVinylControlEnabled->connectValueChanged(this, &BaseTrackPlayerImpl::slotVinylControlEnabled);
    m_pVinylControlStatus = std::make_unique<ControlProxy>(group, "vinylcontrol_status", this);
#endif

    EngineBuffer* pEngineBuffer = m_pChannel->getEngineBuffer();
    pMixingEngine->addChannel(m_pChannel);

    // Set the routing option defaults for the master and headphone mixes.
    m_pChannel->setMaster(defaultMaster);
    m_pChannel->setPfl(defaultHeadphones);

    // Connect our signals and slots with the EngineBuffer's signals and
    // slots. This will let us know when the reader is done loading a track, and
    // let us request that the reader load a track.
    connect(pEngineBuffer, SIGNAL(trackLoaded(TrackPointer, TrackPointer)),
            this, SLOT(slotTrackLoaded(TrackPointer, TrackPointer)));
    connect(pEngineBuffer, SIGNAL(trackLoadFailed(TrackPointer, QString)),
            this, SLOT(slotLoadFailed(TrackPointer, QString)));

    // Get loop point control objects
    m_pLoopInPoint = std::make_unique<ControlProxy>(
            getGroup(), "loop_start_position", this);
    m_pLoopOutPoint = std::make_unique<ControlProxy>(
            getGroup(), "loop_end_position", this);

    // Duration of the current song, we create this one because nothing else does.
    m_pDuration = std::make_unique<ControlObject>(
        ConfigKey(getGroup(), "duration"));

    // Waveform controls
    // This acts somewhat like a ControlPotmeter, but the normal _up/_down methods
    // do not work properly with this CO.
    m_pWaveformZoom = std::make_unique<ControlObject>(
        ConfigKey(group, "waveform_zoom"));
    m_pWaveformZoom->connectValueChangeRequest(
        this, &BaseTrackPlayerImpl::slotWaveformZoomValueChangeRequest,
        Qt::DirectConnection);
    m_pWaveformZoom->set(1.0);
    m_pWaveformZoomUp = std::make_unique<ControlPushButton>(
        ConfigKey(group, "waveform_zoom_up"));
    connect(m_pWaveformZoomUp.get(), SIGNAL(valueChanged(double)),
            this, SLOT(slotWaveformZoomUp(double)));
    m_pWaveformZoomDown = std::make_unique<ControlPushButton>(
        ConfigKey(group, "waveform_zoom_down"));
    connect(m_pWaveformZoomDown.get(), SIGNAL(valueChanged(double)),
            this, SLOT(slotWaveformZoomDown(double)));
    m_pWaveformZoomSetDefault = std::make_unique<ControlPushButton>(
        ConfigKey(group, "waveform_zoom_set_default"));
    connect(m_pWaveformZoomSetDefault.get(), SIGNAL(valueChanged(double)),
            this, SLOT(slotWaveformZoomSetDefault(double)));

    m_pPreGain = std::make_unique<ControlProxy>(group, "pregain", this);
    // BPM of the current song
    m_pBPM = std::make_unique<ControlProxy>(group, "file_bpm", this);
    m_pKey = std::make_unique<ControlProxy>(group, "file_key", this);

    m_pReplayGain = std::make_unique<ControlProxy>(group, "replaygain", this);
    m_pPlay = std::make_unique<ControlProxy>(group, "play", this);
<<<<<<< HEAD
    m_pPlay->connectValueChanged(this, &BaseTrackPlayerImpl::slotPlayToggled);
=======
    m_pPlay->connectValueChanged(SLOT(slotPlayToggled(double)));

    pVisualsManager->addDeck(group);
>>>>>>> a327a893
}

BaseTrackPlayerImpl::~BaseTrackPlayerImpl() {
    unloadTrack();
}

TrackPointer BaseTrackPlayerImpl::loadFakeTrack(bool bPlay, double filebpm) {
    TrackPointer pTrack(Track::newTemporary());
    pTrack->setSampleRate(44100);
    // 10 seconds
    pTrack->setDuration(10);
    if (filebpm > 0) {
        pTrack->setBpm(filebpm);
    }

    TrackPointer pOldTrack = m_pLoadedTrack;
    m_pLoadedTrack = pTrack;
    if (m_pLoadedTrack) {
        // Listen for updates to the file's BPM
        connect(m_pLoadedTrack.get(), SIGNAL(bpmUpdated(double)),
                m_pBPM.get(), SLOT(set(double)));

        connect(m_pLoadedTrack.get(), SIGNAL(keyUpdated(double)),
                m_pKey.get(), SLOT(set(double)));

        // Listen for updates to the file's Replay Gain
        connect(m_pLoadedTrack.get(), SIGNAL(ReplayGainUpdated(mixxx::ReplayGain)),
                this, SLOT(slotSetReplayGain(mixxx::ReplayGain)));
    }

    // Request a new track from EngineBuffer
    EngineBuffer* pEngineBuffer = m_pChannel->getEngineBuffer();
    pEngineBuffer->loadFakeTrack(pTrack, bPlay);

    // await slotTrackLoaded()/slotLoadFailed()
    emit(loadingTrack(pTrack, pOldTrack));

    return pTrack;
}

void BaseTrackPlayerImpl::loadTrack(TrackPointer pTrack) {
    DEBUG_ASSERT(!m_pLoadedTrack);

    m_pLoadedTrack = std::move(pTrack);
    if (!m_pLoadedTrack) {
        // nothing to
        return;
    }

    // Clear loop
    // It seems that the trick is to first clear the loop out point, and then
    // the loop in point. If we first clear the loop in point, the loop out point
    // does not get cleared.
    m_pLoopOutPoint->set(kNoTrigger);
    m_pLoopInPoint->set(kNoTrigger);

    // The loop in and out points must be set here and not in slotTrackLoaded
    // so LoopingControl::trackLoaded can access them.
    const QList<CuePointer> trackCues(m_pLoadedTrack->getCuePoints());
    QListIterator<CuePointer> it(trackCues);
    while (it.hasNext()) {
        CuePointer pCue(it.next());
        if (pCue->getType() == Cue::LOOP) {
            double loopStart = pCue->getPosition();
            double loopEnd = loopStart + pCue->getLength();
            if (loopStart != kNoTrigger && loopEnd != kNoTrigger && loopStart <= loopEnd) {
                m_pLoopInPoint->set(loopStart);
                m_pLoopOutPoint->set(loopEnd);
                break;
            }
        }
    }

    connectLoadedTrack();
}

TrackPointer BaseTrackPlayerImpl::unloadTrack() {
    if (!m_pLoadedTrack) {
        // nothing to do
        return TrackPointer();
    }

    // Save the loops that are currently set in a loop cue. If no loop cue is
    // currently on the track, then create a new one.
    double loopStart = m_pLoopInPoint->get();
    double loopEnd = m_pLoopOutPoint->get();
    if (loopStart != kNoTrigger && loopEnd != kNoTrigger && loopStart <= loopEnd) {
        CuePointer pLoopCue;
        QList<CuePointer> cuePoints(m_pLoadedTrack->getCuePoints());
        QListIterator<CuePointer> it(cuePoints);
        while (it.hasNext()) {
            CuePointer pCue(it.next());
            if (pCue->getType() == Cue::LOOP) {
                pLoopCue = pCue;
            }
        }
        if (!pLoopCue) {
            pLoopCue = m_pLoadedTrack->createAndAddCue();
            pLoopCue->setType(Cue::LOOP);
        }
        pLoopCue->setPosition(loopStart);
        pLoopCue->setLength(loopEnd - loopStart);
    }

    disconnectLoadedTrack();

    // Do not reset m_pReplayGain here, because the track might be still
    // playing and the last buffer will be processed.

    m_pPlay->set(0.0);

    TrackPointer pUnloadedTrack(std::move(m_pLoadedTrack));
    DEBUG_ASSERT(!m_pLoadedTrack);
    return pUnloadedTrack;
}

void BaseTrackPlayerImpl::connectLoadedTrack() {
    connect(m_pLoadedTrack.get(), SIGNAL(bpmUpdated(double)),
            m_pBPM.get(), SLOT(set(double)));
    connect(m_pLoadedTrack.get(), SIGNAL(keyUpdated(double)),
            m_pKey.get(), SLOT(set(double)));
    connect(m_pLoadedTrack.get(), SIGNAL(ReplayGainUpdated(mixxx::ReplayGain)),
            this, SLOT(slotSetReplayGain(mixxx::ReplayGain)));
}

void BaseTrackPlayerImpl::disconnectLoadedTrack() {
    // WARNING: Never. Ever. call bare disconnect() on an object. Mixxx
    // relies on signals and slots to get tons of things done. Don't
    // randomly disconnect things.
    disconnect(m_pLoadedTrack.get(), 0, m_pBPM.get(), 0);
    disconnect(m_pLoadedTrack.get(), 0, this, 0);
    disconnect(m_pLoadedTrack.get(), 0, m_pKey.get(), 0);
}

void BaseTrackPlayerImpl::slotLoadTrack(TrackPointer pNewTrack, bool bPlay) {
    qDebug() << "BaseTrackPlayerImpl::slotLoadTrack" << getGroup();
    // Before loading the track, ensure we have access. This uses lazy
    // evaluation to make sure track isn't NULL before we dereference it.
    if (pNewTrack && !Sandbox::askForAccess(pNewTrack->getCanonicalLocation())) {
        // We don't have access.
        return;
    }

    auto pOldTrack = unloadTrack();

    loadTrack(pNewTrack);

    // Request a new track from EngineBuffer
    EngineBuffer* pEngineBuffer = m_pChannel->getEngineBuffer();
    pEngineBuffer->loadTrack(pNewTrack, bPlay);

    // await slotTrackLoaded()/slotLoadFailed()
    emit(loadingTrack(pNewTrack, pOldTrack));
}

void BaseTrackPlayerImpl::slotLoadFailed(TrackPointer pTrack, QString reason) {
    // Note: This slot can be a load failure from the current track or a
    // a delayed signal from a previous load.
    // We have probably received a slotTrackLoaded signal, of an old track that
    // was loaded before. Here we must unload the
    // We must unload the track m_pLoadedTrack as well
    if (pTrack == m_pLoadedTrack) {
        qDebug() << "Failed to load track" << pTrack->getLocation() << reason;
        slotTrackLoaded(TrackPointer(), pTrack);
    } else if (pTrack) {
        qDebug() << "Stray failed to load track" << pTrack->getLocation() << reason;
    } else {
        qDebug() << "Failed to load track (NULL track object)" << reason;
    }
    // Alert user.
    QMessageBox::warning(NULL, tr("Couldn't load track."), reason);
}

void BaseTrackPlayerImpl::slotTrackLoaded(TrackPointer pNewTrack,
                                          TrackPointer pOldTrack) {
    qDebug() << "BaseTrackPlayerImpl::slotTrackLoaded";
    if (!pNewTrack &&
            pOldTrack &&
            pOldTrack == m_pLoadedTrack) {
        // eject Track
        unloadTrack();

        // Causes the track's data to be saved back to the library database and
        // for all the widgets to change the track and update themselves.
        emit(loadingTrack(pNewTrack, pOldTrack));
        m_pDuration->set(0);
        m_pBPM->set(0);
        m_pKey->set(0);
        setReplayGain(0);
        m_pLoopInPoint->set(kNoTrigger);
        m_pLoopOutPoint->set(kNoTrigger);
        m_pLoadedTrack.reset();
        emit(playerEmpty());
    } else if (pNewTrack && pNewTrack == m_pLoadedTrack) {
        // NOTE(uklotzde): In a previous version track metadata was reloaded
        // from the source file at this point again. This is no longer necessary
        // since track objects will always be created in a controlled manner
        // and populated from the database and their source file as required
        // before handing them out to application code.
        // TODO(XXX): Don't hesitate to delete the preceding NOTE if you think
        // that it is not needed anymore.

        // Update the BPM and duration values that are stored in ControlObjects
        m_pDuration->set(m_pLoadedTrack->getDuration());
        m_pBPM->set(m_pLoadedTrack->getBpm());
        m_pKey->set(m_pLoadedTrack->getKey());
        setReplayGain(m_pLoadedTrack->getReplayGain().getRatio());

        if(m_pConfig->getValue(
                ConfigKey("[Mixer Profile]", "EqAutoReset"), false)) {
            if (m_pLowFilter != NULL) {
                m_pLowFilter->set(1.0);
            }
            if (m_pMidFilter != NULL) {
                m_pMidFilter->set(1.0);
            }
            if (m_pHighFilter != NULL) {
                m_pHighFilter->set(1.0);
            }
            if (m_pLowFilterKill != NULL) {
                m_pLowFilterKill->set(0.0);
            }
            if (m_pMidFilterKill != NULL) {
                m_pMidFilterKill->set(0.0);
            }
            if (m_pHighFilterKill != NULL) {
                m_pHighFilterKill->set(0.0);
            }
        }
        if (m_pConfig->getValue(
                ConfigKey("[Mixer Profile]", "GainAutoReset"), false)) {
            m_pPreGain->set(1.0);
        }
        int reset = m_pConfig->getValue<int>(
                ConfigKey("[Controls]", "SpeedAutoReset"), RESET_PITCH);
        if (reset == RESET_SPEED || reset == RESET_PITCH_AND_SPEED) {
            // Avoid resetting speed if master sync is enabled and other decks with sync enabled
            // are playing, as this would change the speed of already playing decks.
            if (!m_pEngineMaster->getEngineSync()->otherSyncedPlaying(getGroup())) {
                if (m_pRateSlider != NULL) {
                    m_pRateSlider->set(0.0);
                }
            }
        }
        if (reset == RESET_PITCH || reset == RESET_PITCH_AND_SPEED) {
            if (m_pPitchAdjust != NULL) {
                m_pPitchAdjust->set(0.0);
            }
        }
        emit(newTrackLoaded(m_pLoadedTrack));
    } else {
        // this is the result from an outdated load or unload signal
        // A new load is already pending
        // Ignore this signal and wait for the new one
        qDebug() << "stray BaseTrackPlayerImpl::slotTrackLoaded()";
    }

    // Update the PlayerInfo class that is used in EngineBroadcast to replace
    // the metadata of a stream
    PlayerInfo::instance().setTrackInfo(getGroup(), m_pLoadedTrack);
}

TrackPointer BaseTrackPlayerImpl::getLoadedTrack() const {
    return m_pLoadedTrack;
}

void BaseTrackPlayerImpl::slotSetReplayGain(mixxx::ReplayGain replayGain) {
    // Do not change replay gain when track is playing because
    // this may lead to an unexpected volume change
    if (m_pPlay->get() == 0.0) {
        setReplayGain(replayGain.getRatio());
    } else {
        m_replaygainPending = true;
    }
}

void BaseTrackPlayerImpl::slotPlayToggled(double v) {
    if (!v && m_replaygainPending) {
        setReplayGain(m_pLoadedTrack->getReplayGain().getRatio());
    }
}

EngineDeck* BaseTrackPlayerImpl::getEngineDeck() const {
    return m_pChannel;
}

void BaseTrackPlayerImpl::setupEqControls() {
    const QString group = getGroup();
    m_pLowFilter = std::make_unique<ControlProxy>(group, "filterLow", this);
    m_pMidFilter = std::make_unique<ControlProxy>(group, "filterMid", this);
    m_pHighFilter = std::make_unique<ControlProxy>(group, "filterHigh", this);
    m_pLowFilterKill = std::make_unique<ControlProxy>(group, "filterLowKill", this);
    m_pMidFilterKill = std::make_unique<ControlProxy>(group, "filterMidKill", this);
    m_pHighFilterKill = std::make_unique<ControlProxy>(group, "filterHighKill", this);
    m_pRateSlider = std::make_unique<ControlProxy>(group, "rate", this);
    m_pPitchAdjust = std::make_unique<ControlProxy>(group, "pitch_adjust", this);
}

void BaseTrackPlayerImpl::slotPassthroughEnabled(double v) {
    bool configured = m_pInputConfigured->toBool();
    bool passthrough = v > 0.0;

    // Warn the user if they try to enable passthrough on a player with no
    // configured input.
    if (!configured && passthrough) {
        m_pPassthroughEnabled->set(0.0);
        emit(noPassthroughInputConfigured());
    }
}

void BaseTrackPlayerImpl::slotVinylControlEnabled(double v) {
#ifdef __VINYLCONTROL__
    bool configured = m_pInputConfigured->toBool();
    bool vinylcontrol_enabled = v > 0.0;

    // Warn the user if they try to enable vinyl control on a player with no
    // configured input.
    if (!configured && vinylcontrol_enabled) {
        m_pVinylControlEnabled->set(0.0);
        m_pVinylControlStatus->set(VINYL_STATUS_DISABLED);
        emit(noVinylControlInputConfigured());
    }
#endif
}

void BaseTrackPlayerImpl::slotWaveformZoomValueChangeRequest(double v) {
    if (v <= WaveformWidgetRenderer::s_waveformMaxZoom
            && v >= WaveformWidgetRenderer::s_waveformMinZoom) {
        m_pWaveformZoom->setAndConfirm(v);
    }
}

void BaseTrackPlayerImpl::slotWaveformZoomUp(double pressed) {
    if (pressed <= 0.0) {
        return;
    }

    m_pWaveformZoom->set(m_pWaveformZoom->get() + 1.0);
}

void BaseTrackPlayerImpl::slotWaveformZoomDown(double pressed) {
    if (pressed <= 0.0) {
        return;
    }

    m_pWaveformZoom->set(m_pWaveformZoom->get() - 1.0);
}

void BaseTrackPlayerImpl::slotWaveformZoomSetDefault(double pressed) {
    if (pressed <= 0.0) {
        return;
    }

    double defaultZoom = m_pConfig->getValue(ConfigKey("[Waveform]","DefaultZoom"),
        WaveformWidgetRenderer::s_waveformDefaultZoom);
    m_pWaveformZoom->set(defaultZoom);
}

void BaseTrackPlayerImpl::setReplayGain(double value) {
    m_pReplayGain->set(value);
    m_replaygainPending = false;
}<|MERGE_RESOLUTION|>--- conflicted
+++ resolved
@@ -106,13 +106,9 @@
 
     m_pReplayGain = std::make_unique<ControlProxy>(group, "replaygain", this);
     m_pPlay = std::make_unique<ControlProxy>(group, "play", this);
-<<<<<<< HEAD
     m_pPlay->connectValueChanged(this, &BaseTrackPlayerImpl::slotPlayToggled);
-=======
-    m_pPlay->connectValueChanged(SLOT(slotPlayToggled(double)));
 
     pVisualsManager->addDeck(group);
->>>>>>> a327a893
 }
 
 BaseTrackPlayerImpl::~BaseTrackPlayerImpl() {
