#include <QMessageBox>

#include "mixer/basetrackplayer.h"
#include "mixer/playerinfo.h"
#include "mixer/playermanager.h"

#include "control/controlobject.h"
#include "control/controlpotmeter.h"
#include "track/track.h"
#include "sources/soundsourceproxy.h"
#include "engine/enginebuffer.h"
#include "engine/controls/enginecontrol.h"
#include "engine/channels/enginedeck.h"
#include "engine/enginemaster.h"
#include "track/beatgrid.h"
#include "waveform/renderers/waveformwidgetrenderer.h"
#include "waveform/visualsmanager.h"
#include "util/platform.h"
#include "util/sandbox.h"
#include "effects/effectsmanager.h"
#include "vinylcontrol/defs_vinylcontrol.h"
#include "engine/sync/enginesync.h"

BaseTrackPlayer::BaseTrackPlayer(QObject* pParent, const QString& group)
        : BasePlayer(pParent, group) {
}

BaseTrackPlayerImpl::BaseTrackPlayerImpl(QObject* pParent,
                                         UserSettingsPointer pConfig,
                                         EngineMaster* pMixingEngine,
                                         EffectsManager* pEffectsManager,
                                         VisualsManager* pVisualsManager,
                                         EngineChannel::ChannelOrientation defaultOrientation,
                                         const QString& group,
                                         bool defaultMaster,
                                         bool defaultHeadphones)
        : BaseTrackPlayer(pParent, group),
          m_pConfig(pConfig),
          m_pEngineMaster(pMixingEngine),
          m_pLoadedTrack(),
          m_replaygainPending(false),
          m_pChannelToCloneFrom(nullptr) {
    ChannelHandleAndGroup channelGroup =
            pMixingEngine->registerChannelGroup(group);
    m_pChannel = new EngineDeck(channelGroup, pConfig, pMixingEngine,
                                pEffectsManager, defaultOrientation);

    m_pInputConfigured = std::make_unique<ControlProxy>(group, "input_configured", this);
<<<<<<< HEAD
    m_pPassthroughEnabled = std::make_unique<ControlProxy>(group, "passthrough", this);
    m_pPassthroughEnabled->connectValueChanged(this, &BaseTrackPlayerImpl::slotPassthroughEnabled);
=======
>>>>>>> adb2c3c8
#ifdef __VINYLCONTROL__
    m_pVinylControlEnabled = std::make_unique<ControlProxy>(group, "vinylcontrol_enabled", this);
    m_pVinylControlEnabled->connectValueChanged(this, &BaseTrackPlayerImpl::slotVinylControlEnabled);
    m_pVinylControlStatus = std::make_unique<ControlProxy>(group, "vinylcontrol_status", this);
#endif

    EngineBuffer* pEngineBuffer = m_pChannel->getEngineBuffer();
    pMixingEngine->addChannel(m_pChannel);

    // Set the routing option defaults for the master and headphone mixes.
    m_pChannel->setMaster(defaultMaster);
    m_pChannel->setPfl(defaultHeadphones);

    // Connect our signals and slots with the EngineBuffer's signals and
    // slots. This will let us know when the reader is done loading a track, and
    // let us request that the reader load a track.
    connect(pEngineBuffer, SIGNAL(trackLoaded(TrackPointer, TrackPointer)),
            this, SLOT(slotTrackLoaded(TrackPointer, TrackPointer)));
    connect(pEngineBuffer, SIGNAL(trackLoadFailed(TrackPointer, QString)),
            this, SLOT(slotLoadFailed(TrackPointer, QString)));

    // Get loop point control objects
    m_pLoopInPoint = std::make_unique<ControlProxy>(
            getGroup(), "loop_start_position", this);
    m_pLoopOutPoint = std::make_unique<ControlProxy>(
            getGroup(), "loop_end_position", this);

    // Duration of the current song, we create this one because nothing else does.
    m_pDuration = std::make_unique<ControlObject>(
        ConfigKey(getGroup(), "duration"));

    // Deck cloning
    m_pCloneFromDeck = std::make_unique<ControlObject>(
        ConfigKey(getGroup(), "CloneFromDeck"),
        false);
    connect(m_pCloneFromDeck.get(), &ControlObject::valueChanged,
        this, &BaseTrackPlayerImpl::slotCloneFromDeck);

    // Waveform controls
    // This acts somewhat like a ControlPotmeter, but the normal _up/_down methods
    // do not work properly with this CO.
    m_pWaveformZoom = std::make_unique<ControlObject>(
        ConfigKey(group, "waveform_zoom"));
    m_pWaveformZoom->connectValueChangeRequest(
        this, &BaseTrackPlayerImpl::slotWaveformZoomValueChangeRequest,
        Qt::DirectConnection);
    m_pWaveformZoom->set(1.0);
    m_pWaveformZoomUp = std::make_unique<ControlPushButton>(
        ConfigKey(group, "waveform_zoom_up"));
    connect(m_pWaveformZoomUp.get(), SIGNAL(valueChanged(double)),
            this, SLOT(slotWaveformZoomUp(double)));
    m_pWaveformZoomDown = std::make_unique<ControlPushButton>(
        ConfigKey(group, "waveform_zoom_down"));
    connect(m_pWaveformZoomDown.get(), SIGNAL(valueChanged(double)),
            this, SLOT(slotWaveformZoomDown(double)));
    m_pWaveformZoomSetDefault = std::make_unique<ControlPushButton>(
        ConfigKey(group, "waveform_zoom_set_default"));
    connect(m_pWaveformZoomSetDefault.get(), SIGNAL(valueChanged(double)),
            this, SLOT(slotWaveformZoomSetDefault(double)));

    m_pPreGain = std::make_unique<ControlProxy>(group, "pregain", this);
    // BPM of the current song
    m_pFileBPM = std::make_unique<ControlProxy>(group, "file_bpm", this);
    m_pKey = std::make_unique<ControlProxy>(group, "file_key", this);

    m_pReplayGain = std::make_unique<ControlProxy>(group, "replaygain", this);
    m_pPlay = std::make_unique<ControlProxy>(group, "play", this);
    m_pPlay->connectValueChanged(this, &BaseTrackPlayerImpl::slotPlayToggled);

    pVisualsManager->addDeck(group);
}

BaseTrackPlayerImpl::~BaseTrackPlayerImpl() {
    unloadTrack();
}

TrackPointer BaseTrackPlayerImpl::loadFakeTrack(bool bPlay, double filebpm) {
    TrackPointer pTrack(Track::newTemporary());
    pTrack->setSampleRate(44100);
    // 10 seconds
    pTrack->setDuration(10);
    if (filebpm > 0) {
        pTrack->setBpm(filebpm);
    }

    TrackPointer pOldTrack = m_pLoadedTrack;
    m_pLoadedTrack = pTrack;
    if (m_pLoadedTrack) {
        // Listen for updates to the file's BPM
        connect(m_pLoadedTrack.get(), SIGNAL(bpmUpdated(double)),
                m_pFileBPM.get(), SLOT(set(double)));

        connect(m_pLoadedTrack.get(), SIGNAL(keyUpdated(double)),
                m_pKey.get(), SLOT(set(double)));

        // Listen for updates to the file's Replay Gain
        connect(m_pLoadedTrack.get(), SIGNAL(ReplayGainUpdated(mixxx::ReplayGain)),
                this, SLOT(slotSetReplayGain(mixxx::ReplayGain)));
    }

    // Request a new track from EngineBuffer
    EngineBuffer* pEngineBuffer = m_pChannel->getEngineBuffer();
    pEngineBuffer->loadFakeTrack(pTrack, bPlay);

    // await slotTrackLoaded()/slotLoadFailed()
    emit loadingTrack(pTrack, pOldTrack);

    return pTrack;
}

void BaseTrackPlayerImpl::loadTrack(TrackPointer pTrack) {
    DEBUG_ASSERT(!m_pLoadedTrack);

    m_pLoadedTrack = std::move(pTrack);
    if (!m_pLoadedTrack) {
        // nothing to
        return;
    }

    // Clear loop
    // It seems that the trick is to first clear the loop out point, and then
    // the loop in point. If we first clear the loop in point, the loop out point
    // does not get cleared.
    m_pLoopOutPoint->set(kNoTrigger);
    m_pLoopInPoint->set(kNoTrigger);

    // The loop in and out points must be set here and not in slotTrackLoaded
    // so LoopingControl::trackLoaded can access them.
    if (!m_pChannelToCloneFrom) {
        const QList<CuePointer> trackCues(m_pLoadedTrack->getCuePoints());
        QListIterator<CuePointer> it(trackCues);
        while (it.hasNext()) {
            CuePointer pCue(it.next());
            if (pCue->getType() == Cue::Type::Loop) {
                double loopStart = pCue->getPosition();
                double loopEnd = loopStart + pCue->getLength();
                if (loopStart != kNoTrigger && loopEnd != kNoTrigger && loopStart <= loopEnd) {
                    m_pLoopInPoint->set(loopStart);
                    m_pLoopOutPoint->set(loopEnd);
                    break;
                }
            }
        }
    } else {
        // copy loop in and out points from other deck because any new loops
        // won't be saved yet
        m_pLoopInPoint->set(ControlObject::get(
                ConfigKey(m_pChannelToCloneFrom->getGroup(), "loop_start_position")));
        m_pLoopOutPoint->set(ControlObject::get(
                ConfigKey(m_pChannelToCloneFrom->getGroup(), "loop_end_position")));
    }


    connectLoadedTrack();
}

TrackPointer BaseTrackPlayerImpl::unloadTrack() {
    if (!m_pLoadedTrack) {
        // nothing to do
        return TrackPointer();
    }

    // Save the loops that are currently set in a loop cue. If no loop cue is
    // currently on the track, then create a new one.
    double loopStart = m_pLoopInPoint->get();
    double loopEnd = m_pLoopOutPoint->get();
    if (loopStart != kNoTrigger && loopEnd != kNoTrigger && loopStart <= loopEnd) {
        CuePointer pLoopCue;
        QList<CuePointer> cuePoints(m_pLoadedTrack->getCuePoints());
        QListIterator<CuePointer> it(cuePoints);
        while (it.hasNext()) {
            CuePointer pCue(it.next());
            if (pCue->getType() == Cue::Type::Loop) {
                pLoopCue = pCue;
            }
        }
        if (!pLoopCue) {
            pLoopCue = m_pLoadedTrack->createAndAddCue();
            pLoopCue->setType(Cue::Type::Loop);
        }
        pLoopCue->setStartPosition(loopStart);
        pLoopCue->setEndPosition(loopEnd);
    }

    disconnectLoadedTrack();

    // Do not reset m_pReplayGain here, because the track might be still
    // playing and the last buffer will be processed.

    m_pPlay->set(0.0);

    TrackPointer pUnloadedTrack(std::move(m_pLoadedTrack));
    DEBUG_ASSERT(!m_pLoadedTrack);
    return pUnloadedTrack;
}

void BaseTrackPlayerImpl::connectLoadedTrack() {
    connect(m_pLoadedTrack.get(), SIGNAL(bpmUpdated(double)),
            m_pFileBPM.get(), SLOT(set(double)));
    connect(m_pLoadedTrack.get(), SIGNAL(keyUpdated(double)),
            m_pKey.get(), SLOT(set(double)));
    connect(m_pLoadedTrack.get(), SIGNAL(ReplayGainUpdated(mixxx::ReplayGain)),
            this, SLOT(slotSetReplayGain(mixxx::ReplayGain)));
}

void BaseTrackPlayerImpl::disconnectLoadedTrack() {
    // WARNING: Never. Ever. call bare disconnect() on an object. Mixxx
    // relies on signals and slots to get tons of things done. Don't
    // randomly disconnect things.
    disconnect(m_pLoadedTrack.get(), 0, m_pFileBPM.get(), 0);
    disconnect(m_pLoadedTrack.get(), 0, this, 0);
    disconnect(m_pLoadedTrack.get(), 0, m_pKey.get(), 0);
}

void BaseTrackPlayerImpl::slotLoadTrack(TrackPointer pNewTrack, bool bPlay) {
    qDebug() << "BaseTrackPlayerImpl::slotLoadTrack" << getGroup();
    // Before loading the track, ensure we have access. This uses lazy
    // evaluation to make sure track isn't NULL before we dereference it.
    if (pNewTrack && !Sandbox::askForAccess(pNewTrack->getCanonicalLocation())) {
        // We don't have access.
        return;
    }

    auto pOldTrack = unloadTrack();

    loadTrack(pNewTrack);

    // Request a new track from EngineBuffer
    EngineBuffer* pEngineBuffer = m_pChannel->getEngineBuffer();
    pEngineBuffer->loadTrack(pNewTrack, bPlay);

    // await slotTrackLoaded()/slotLoadFailed()
    emit loadingTrack(pNewTrack, pOldTrack);
}

void BaseTrackPlayerImpl::slotLoadFailed(TrackPointer pTrack, QString reason) {
    // Note: This slot can be a load failure from the current track or a
    // a delayed signal from a previous load.
    // We have probably received a slotTrackLoaded signal, of an old track that
    // was loaded before. Here we must unload the
    // We must unload the track m_pLoadedTrack as well
    if (pTrack == m_pLoadedTrack) {
        qDebug() << "Failed to load track" << pTrack->getFileInfo() << reason;
        slotTrackLoaded(TrackPointer(), pTrack);
    } else if (pTrack) {
        qDebug() << "Stray failed to load track" << pTrack->getFileInfo() << reason;
    } else {
        qDebug() << "Failed to load track (NULL track object)" << reason;
    }
    m_pChannelToCloneFrom = nullptr;
    // Alert user.
    QMessageBox::warning(NULL, tr("Couldn't load track."), reason);
}

void BaseTrackPlayerImpl::slotTrackLoaded(TrackPointer pNewTrack,
                                          TrackPointer pOldTrack) {
    qDebug() << "BaseTrackPlayerImpl::slotTrackLoaded";
    if (!pNewTrack &&
            pOldTrack &&
            pOldTrack == m_pLoadedTrack) {
        // eject Track
        unloadTrack();

        // Causes the track's data to be saved back to the library database and
        // for all the widgets to change the track and update themselves.
        emit loadingTrack(pNewTrack, pOldTrack);
        m_pDuration->set(0);
        m_pFileBPM->set(0);
        m_pKey->set(0);
        setReplayGain(0);
        m_pLoopInPoint->set(kNoTrigger);
        m_pLoopOutPoint->set(kNoTrigger);
        m_pLoadedTrack.reset();
        emit playerEmpty();
    } else if (pNewTrack && pNewTrack == m_pLoadedTrack) {
        // NOTE(uklotzde): In a previous version track metadata was reloaded
        // from the source file at this point again. This is no longer necessary
        // since track objects will always be created in a controlled manner
        // and populated from the database and their source file as required
        // before handing them out to application code.
        // TODO(XXX): Don't hesitate to delete the preceding NOTE if you think
        // that it is not needed anymore.

        // Update the BPM and duration values that are stored in ControlObjects
        m_pDuration->set(m_pLoadedTrack->getDuration());
        m_pFileBPM->set(m_pLoadedTrack->getBpm());
        m_pKey->set(m_pLoadedTrack->getKey());
        setReplayGain(m_pLoadedTrack->getReplayGain().getRatio());

        if(m_pConfig->getValue(
                ConfigKey("[Mixer Profile]", "EqAutoReset"), false)) {
            if (m_pLowFilter != NULL) {
                m_pLowFilter->set(1.0);
            }
            if (m_pMidFilter != NULL) {
                m_pMidFilter->set(1.0);
            }
            if (m_pHighFilter != NULL) {
                m_pHighFilter->set(1.0);
            }
            if (m_pLowFilterKill != NULL) {
                m_pLowFilterKill->set(0.0);
            }
            if (m_pMidFilterKill != NULL) {
                m_pMidFilterKill->set(0.0);
            }
            if (m_pHighFilterKill != NULL) {
                m_pHighFilterKill->set(0.0);
            }
        }
        if (m_pConfig->getValue(
                ConfigKey("[Mixer Profile]", "GainAutoReset"), false)) {
            m_pPreGain->set(1.0);
        }

        if (!m_pChannelToCloneFrom) {
            int reset = m_pConfig->getValue<int>(
                    ConfigKey("[Controls]", "SpeedAutoReset"), RESET_PITCH);
            if (reset == RESET_SPEED || reset == RESET_PITCH_AND_SPEED) {
                // Avoid resetting speed if master sync is enabled and other decks with sync enabled
                // are playing, as this would change the speed of already playing decks.
                if (!m_pEngineMaster->getEngineSync()->otherSyncedPlaying(getGroup())) {
                    if (m_pRateRatio != NULL) {
                        m_pRateRatio->set(1.0);
                    }
                }
            }
            if (reset == RESET_PITCH || reset == RESET_PITCH_AND_SPEED) {
                if (m_pPitchAdjust != NULL) {
                    m_pPitchAdjust->set(0.0);
                }
            }
        } else {
            // perform a clone of the given channel

            // copy rate
            if (m_pRateRatio != nullptr) {
                m_pRateRatio->set(ControlObject::get(ConfigKey(m_pChannelToCloneFrom->getGroup(), "rate_ratio")));
            }

            // copy pitch
            if (m_pPitchAdjust != nullptr) {
                m_pPitchAdjust->set(ControlObject::get(ConfigKey(m_pChannelToCloneFrom->getGroup(), "pitch_adjust")));
            }

            // copy play state
            ControlObject::set(ConfigKey(getGroup(), "play"),
                ControlObject::get(ConfigKey(m_pChannelToCloneFrom->getGroup(), "play")));

            // copy the play position
            m_pChannel->getEngineBuffer()->requestClonePosition(m_pChannelToCloneFrom);

            // copy the loop state
            if (ControlObject::get(ConfigKey(m_pChannelToCloneFrom->getGroup(), "loop_enabled")) == 1.0) {
                ControlObject::set(ConfigKey(getGroup(), "reloop_toggle"), 1.0);
            }
        }

        emit newTrackLoaded(m_pLoadedTrack);
    } else {
        // this is the result from an outdated load or unload signal
        // A new load is already pending
        // Ignore this signal and wait for the new one
        qDebug() << "stray BaseTrackPlayerImpl::slotTrackLoaded()";
    }

    m_pChannelToCloneFrom = nullptr;

    // Update the PlayerInfo class that is used in EngineBroadcast to replace
    // the metadata of a stream
    PlayerInfo::instance().setTrackInfo(getGroup(), m_pLoadedTrack);
}

TrackPointer BaseTrackPlayerImpl::getLoadedTrack() const {
    return m_pLoadedTrack;
}

void BaseTrackPlayerImpl::slotCloneDeck() {
    slotCloneChannel(m_pEngineMaster->getEngineSync()->pickNonSyncSyncTarget(m_pChannel));
}

void BaseTrackPlayerImpl::slotCloneFromGroup(const QString& group) {
    EngineChannel* pChannel = m_pEngineMaster->getChannel(group);
    if (!pChannel) {
        return;
    }

    slotCloneChannel(pChannel);
}

void BaseTrackPlayerImpl::slotCloneFromDeck(double d) {
    int deck = std::lround(d);
    if (deck < 1) {
        slotCloneDeck();
    } else {
        slotCloneFromGroup(PlayerManager::groupForDeck(deck-1));
    }
}

void BaseTrackPlayerImpl::slotCloneChannel(EngineChannel* pChannel) {
    // don't clone from ourselves
    if (pChannel == m_pChannel) {
        return;
    }

    m_pChannelToCloneFrom = pChannel;
    if (!m_pChannelToCloneFrom) {
        return;
    }

    TrackPointer pTrack = m_pChannelToCloneFrom->getEngineBuffer()->getLoadedTrack();
    if (!pTrack) {
        m_pChannelToCloneFrom = nullptr;
        return;
    }

    slotLoadTrack(pTrack, false);
}

void BaseTrackPlayerImpl::slotSetReplayGain(mixxx::ReplayGain replayGain) {
    // Do not change replay gain when track is playing because
    // this may lead to an unexpected volume change
    if (m_pPlay->get() == 0.0) {
        setReplayGain(replayGain.getRatio());
    } else {
        m_replaygainPending = true;
    }
}

void BaseTrackPlayerImpl::slotPlayToggled(double v) {
    if (!v && m_replaygainPending) {
        setReplayGain(m_pLoadedTrack->getReplayGain().getRatio());
    }
}

EngineDeck* BaseTrackPlayerImpl::getEngineDeck() const {
    return m_pChannel;
}

void BaseTrackPlayerImpl::setupEqControls() {
    const QString group = getGroup();
    m_pLowFilter = std::make_unique<ControlProxy>(group, "filterLow", this);
    m_pMidFilter = std::make_unique<ControlProxy>(group, "filterMid", this);
    m_pHighFilter = std::make_unique<ControlProxy>(group, "filterHigh", this);
    m_pLowFilterKill = std::make_unique<ControlProxy>(group, "filterLowKill", this);
    m_pMidFilterKill = std::make_unique<ControlProxy>(group, "filterMidKill", this);
    m_pHighFilterKill = std::make_unique<ControlProxy>(group, "filterHighKill", this);
    m_pRateRatio = std::make_unique<ControlProxy>(group, "rate_ratio", this);
    m_pPitchAdjust = std::make_unique<ControlProxy>(group, "pitch_adjust", this);
}

<<<<<<< HEAD
void BaseTrackPlayerImpl::slotPassthroughEnabled(double v) {
    bool configured = m_pInputConfigured->toBool();
    bool passthrough = v > 0.0;

    // Warn the user if they try to enable passthrough on a player with no
    // configured input.
    if (!configured && passthrough) {
        m_pPassthroughEnabled->set(0.0);
        emit noPassthroughInputConfigured();
    }
}

=======
>>>>>>> adb2c3c8
void BaseTrackPlayerImpl::slotVinylControlEnabled(double v) {
#ifdef __VINYLCONTROL__
    bool configured = m_pInputConfigured->toBool();
    bool vinylcontrol_enabled = v > 0.0;

    // Warn the user if they try to enable vinyl control on a player with no
    // configured input.
    if (!configured && vinylcontrol_enabled) {
        m_pVinylControlEnabled->set(0.0);
        m_pVinylControlStatus->set(VINYL_STATUS_DISABLED);
        emit noVinylControlInputConfigured();
    }
#endif
}

void BaseTrackPlayerImpl::slotWaveformZoomValueChangeRequest(double v) {
    if (v <= WaveformWidgetRenderer::s_waveformMaxZoom
            && v >= WaveformWidgetRenderer::s_waveformMinZoom) {
        m_pWaveformZoom->setAndConfirm(v);
    }
}

void BaseTrackPlayerImpl::slotWaveformZoomUp(double pressed) {
    if (pressed <= 0.0) {
        return;
    }

    m_pWaveformZoom->set(m_pWaveformZoom->get() + 1.0);
}

void BaseTrackPlayerImpl::slotWaveformZoomDown(double pressed) {
    if (pressed <= 0.0) {
        return;
    }

    m_pWaveformZoom->set(m_pWaveformZoom->get() - 1.0);
}

void BaseTrackPlayerImpl::slotWaveformZoomSetDefault(double pressed) {
    if (pressed <= 0.0) {
        return;
    }

    double defaultZoom = m_pConfig->getValue(ConfigKey("[Waveform]","DefaultZoom"),
        WaveformWidgetRenderer::s_waveformDefaultZoom);
    m_pWaveformZoom->set(defaultZoom);
}

void BaseTrackPlayerImpl::setReplayGain(double value) {
    m_pReplayGain->set(value);
    m_replaygainPending = false;
}<|MERGE_RESOLUTION|>--- conflicted
+++ resolved
@@ -46,11 +46,6 @@
                                 pEffectsManager, defaultOrientation);
 
     m_pInputConfigured = std::make_unique<ControlProxy>(group, "input_configured", this);
-<<<<<<< HEAD
-    m_pPassthroughEnabled = std::make_unique<ControlProxy>(group, "passthrough", this);
-    m_pPassthroughEnabled->connectValueChanged(this, &BaseTrackPlayerImpl::slotPassthroughEnabled);
-=======
->>>>>>> adb2c3c8
 #ifdef __VINYLCONTROL__
     m_pVinylControlEnabled = std::make_unique<ControlProxy>(group, "vinylcontrol_enabled", this);
     m_pVinylControlEnabled->connectValueChanged(this, &BaseTrackPlayerImpl::slotVinylControlEnabled);
@@ -502,21 +497,6 @@
     m_pPitchAdjust = std::make_unique<ControlProxy>(group, "pitch_adjust", this);
 }
 
-<<<<<<< HEAD
-void BaseTrackPlayerImpl::slotPassthroughEnabled(double v) {
-    bool configured = m_pInputConfigured->toBool();
-    bool passthrough = v > 0.0;
-
-    // Warn the user if they try to enable passthrough on a player with no
-    // configured input.
-    if (!configured && passthrough) {
-        m_pPassthroughEnabled->set(0.0);
-        emit noPassthroughInputConfigured();
-    }
-}
-
-=======
->>>>>>> adb2c3c8
 void BaseTrackPlayerImpl::slotVinylControlEnabled(double v) {
 #ifdef __VINYLCONTROL__
     bool configured = m_pInputConfigured->toBool();
