#include "mixer/basetrackplayer.h"

#include <QMessageBox>
#include <QMetaMethod>

#include "control/controlencoder.h"
#include "control/controlobject.h"
#include "engine/channels/enginedeck.h"
#include "engine/controls/enginecontrol.h"
#include "engine/engine.h"
#include "engine/enginebuffer.h"
#include "engine/enginemixer.h"
#include "engine/sync/enginesync.h"
#include "mixer/playerinfo.h"
#include "mixer/playermanager.h"
#include "moc_basetrackplayer.cpp"
#include "track/track.h"
#include "util/sandbox.h"
#include "vinylcontrol/defs_vinylcontrol.h"
#include "waveform/renderers/waveformwidgetrenderer.h"

namespace {

constexpr double kNoTrackColor = -1;
constexpr double kShiftCuesOffsetMillis = 10;
constexpr double kShiftCuesOffsetSmallMillis = 1;
const QString kEffectGroupFormat = QStringLiteral("[EqualizerRack1_%1_Effect1]");

inline double trackColorToDouble(mixxx::RgbColor::optional_t color) {
    return (color ? static_cast<double>(*color) : kNoTrackColor);
}
} // namespace

BaseTrackPlayer::BaseTrackPlayer(PlayerManager* pParent, const QString& group)
        : BasePlayer(pParent, group) {
}

BaseTrackPlayerImpl::BaseTrackPlayerImpl(
        PlayerManager* pParent,
        UserSettingsPointer pConfig,
        EngineMixer* pMixingEngine,
        EffectsManager* pEffectsManager,
        EngineChannel::ChannelOrientation defaultOrientation,
        const ChannelHandleAndGroup& handleGroup,
        bool defaultMainMix,
        bool defaultHeadphones,
        bool primaryDeck)
        : BaseTrackPlayer(pParent, handleGroup.name()),
          m_pConfig(pConfig),
          m_pEngineMixer(pMixingEngine),
          m_pLoadedTrack(),
          m_pPrevFailedTrackId(),
          m_replaygainPending(false),
          m_pChannelToCloneFrom(nullptr) {
    m_pChannel = new EngineDeck(handleGroup,
            pConfig,
            pMixingEngine,
            pEffectsManager,
            defaultOrientation,
            primaryDeck);

    m_pInputConfigured = make_parented<ControlProxy>(getGroup(), "input_configured", this);
#ifdef __VINYLCONTROL__
    m_pVinylControlEnabled = make_parented<ControlProxy>(getGroup(), "vinylcontrol_enabled", this);
    m_pVinylControlEnabled->connectValueChanged(this, &BaseTrackPlayerImpl::slotVinylControlEnabled);
    m_pVinylControlStatus = make_parented<ControlProxy>(getGroup(), "vinylcontrol_status", this);
#endif

    EngineBuffer* pEngineBuffer = m_pChannel->getEngineBuffer();
    pMixingEngine->addChannel(m_pChannel);

    // Set the routing option defaults for the main and headphone mixes.
    m_pChannel->setMainMix(defaultMainMix);
    m_pChannel->setPfl(defaultHeadphones);

    // Connect our signals and slots with the EngineBuffer's signals and
    // slots. This will let us know when the reader is done loading a track, and
    // let us request that the reader load a track.
    connect(pEngineBuffer, &EngineBuffer::trackLoaded, this, &BaseTrackPlayerImpl::slotTrackLoaded);
    connect(pEngineBuffer,
            &EngineBuffer::trackLoadFailed,
            this,
            &BaseTrackPlayerImpl::slotLoadFailed);

    m_pEject = std::make_unique<ControlPushButton>(ConfigKey(getGroup(), "eject"));
    connect(m_pEject.get(),
            &ControlObject::valueChanged,
            this,
            &BaseTrackPlayerImpl::slotEjectTrack);

    // Get loop point control objects
    m_pLoopInPoint = make_parented<ControlProxy>(
            getGroup(), "loop_start_position", this);
    m_pLoopOutPoint = make_parented<ControlProxy>(
            getGroup(), "loop_end_position", this);

    // Duration of the current song, we create this one because nothing else does.
    m_pDuration = std::make_unique<ControlObject>(
        ConfigKey(getGroup(), "duration"));

    // Track color of the current track
    m_pTrackColor = std::make_unique<ControlObject>(
            ConfigKey(getGroup(), "track_color"));
    m_pTrackColor->set(kNoTrackColor);
    m_pTrackColor->connectValueChangeRequest(
            this, &BaseTrackPlayerImpl::slotTrackColorChangeRequest);

<<<<<<< HEAD
    m_pTrackColorPrev = std::make_unique<ControlPushButton>(
            ConfigKey(getGroup(), "track_color_prev"));
    connect(m_pTrackColorPrev.get(),
            &ControlPushButton::valueChanged,
            this,
            [this](double value) {
                if (value > 0)
                    BaseTrackPlayerImpl::slotTrackColorSelector(-1);
            });

    m_pTrackColorNext = std::make_unique<ControlPushButton>(
            ConfigKey(getGroup(), "track_color_next"));
    connect(m_pTrackColorNext.get(),
            &ControlPushButton::valueChanged,
            this,
            [this](double value) {
                if (value > 0)
                    BaseTrackPlayerImpl::slotTrackColorSelector(1);
            });

    m_pTrackColorSelect = std::make_unique<ControlEncoder>(
            ConfigKey(getGroup(), "track_color_selector"), false);
    connect(m_pTrackColorSelect.get(),
            &ControlEncoder::valueChanged,
            this,
            [this](double steps) {
                int iSteps = static_cast<int>(steps);
                BaseTrackPlayerImpl::slotTrackColorSelector(iSteps);
=======
    m_pStarsUp = std::make_unique<ControlPushButton>(ConfigKey(getGroup(), "stars_up"));
    connect(m_pStarsUp.get(),
            &ControlObject::valueChanged,
            this,
            [this](double value) {
                if (value > 0) {
                    slotTrackRatingChangeRequestRelative(1);
                }
            });
    m_pStarsDown = std::make_unique<ControlPushButton>(ConfigKey(getGroup(), "stars_down"));
    connect(m_pStarsDown.get(),
            &ControlObject::valueChanged,
            this,
            [this](double value) {
                if (value > 0) {
                    slotTrackRatingChangeRequestRelative(-1);
                }
>>>>>>> 82d601c4
            });

    // Deck cloning
    m_pCloneFromDeck = std::make_unique<ControlObject>(
            ConfigKey(getGroup(), "CloneFromDeck"),
            false);
    connect(m_pCloneFromDeck.get(),
            &ControlObject::valueChanged,
            this,
            &BaseTrackPlayerImpl::slotCloneFromDeck);

    // Sampler cloning
    m_pCloneFromSampler = std::make_unique<ControlObject>(
            ConfigKey(getGroup(), "CloneFromSampler"),
            false);
    connect(m_pCloneFromSampler.get(),
            &ControlObject::valueChanged,
            this,
            &BaseTrackPlayerImpl::slotCloneFromSampler);

    // Load track from other deck/sampler
    m_pLoadTrackFromDeck = std::make_unique<ControlObject>(
            ConfigKey(getGroup(), "LoadTrackFromDeck"),
            false);
    connect(m_pLoadTrackFromDeck.get(),
            &ControlObject::valueChanged,
            this,
            &BaseTrackPlayerImpl::slotLoadTrackFromDeck);
    m_pLoadTrackFromSampler = std::make_unique<ControlObject>(
            ConfigKey(getGroup(), "LoadTrackFromSampler"),
            false);
    connect(m_pLoadTrackFromSampler.get(),
            &ControlObject::valueChanged,
            this,
            &BaseTrackPlayerImpl::slotLoadTrackFromSampler);

    // Waveform controls
    // This acts somewhat like a ControlPotmeter, but the normal _up/_down methods
    // do not work properly with this CO.
    m_pWaveformZoom =
            std::make_unique<ControlObject>(ConfigKey(getGroup(), "waveform_zoom"));
    m_pWaveformZoom->connectValueChangeRequest(this,
            &BaseTrackPlayerImpl::slotWaveformZoomValueChangeRequest,
            Qt::DirectConnection);
    m_pWaveformZoom->set(1.0);
    m_pWaveformZoomUp = std::make_unique<ControlPushButton>(
            ConfigKey(getGroup(), "waveform_zoom_up"));
    connect(m_pWaveformZoomUp.get(),
            &ControlPushButton::valueChanged,
            this,
            &BaseTrackPlayerImpl::slotWaveformZoomUp);
    m_pWaveformZoomDown = std::make_unique<ControlPushButton>(
            ConfigKey(getGroup(), "waveform_zoom_down"));
    connect(m_pWaveformZoomDown.get(),
            &ControlPushButton::valueChanged,
            this,
            &BaseTrackPlayerImpl::slotWaveformZoomDown);
    m_pWaveformZoomSetDefault = std::make_unique<ControlPushButton>(
            ConfigKey(getGroup(), "waveform_zoom_set_default"));
    connect(m_pWaveformZoomSetDefault.get(),
            &ControlPushButton::valueChanged,
            this,
            &BaseTrackPlayerImpl::slotWaveformZoomSetDefault);

    m_pPreGain = make_parented<ControlProxy>(getGroup(), "pregain", this);

    m_pShiftCuesEarlier = std::make_unique<ControlPushButton>(
            ConfigKey(getGroup(), "shift_cues_earlier"));
    connect(m_pShiftCuesEarlier.get(),
            &ControlObject::valueChanged,
            this,
            [this](double value) { slotShiftCuesMillisButton(value, -kShiftCuesOffsetMillis); });
    m_pShiftCuesLater = std::make_unique<ControlPushButton>(
            ConfigKey(getGroup(), "shift_cues_later"));
    connect(m_pShiftCuesLater.get(),
            &ControlObject::valueChanged,
            this,
            [this](double value) { slotShiftCuesMillisButton(value, kShiftCuesOffsetMillis); });
    m_pShiftCuesEarlierSmall = std::make_unique<ControlPushButton>(
            ConfigKey(getGroup(), "shift_cues_earlier_small"));
    connect(m_pShiftCuesEarlierSmall.get(),
            &ControlObject::valueChanged,
            this,
            [this](double value) {
                slotShiftCuesMillisButton(value, -kShiftCuesOffsetSmallMillis);
            });
    m_pShiftCuesLaterSmall = std::make_unique<ControlPushButton>(
            ConfigKey(getGroup(), "shift_cues_later_small"));
    connect(m_pShiftCuesLaterSmall.get(),
            &ControlObject::valueChanged,
            this,
            [this](double value) {
                slotShiftCuesMillisButton(value, kShiftCuesOffsetSmallMillis);
            });
    m_pShiftCues = std::make_unique<ControlObject>(
            ConfigKey(getGroup(), "shift_cues"));
    connect(m_pShiftCues.get(),
            &ControlObject::valueChanged,
            this,
            &BaseTrackPlayerImpl::slotShiftCuesMillis);

    // BPM and key of the current song
    m_pFileBPM = std::make_unique<ControlObject>(ConfigKey(getGroup(), "file_bpm"));
    m_pVisualBpm = std::make_unique<ControlObject>(ConfigKey(getGroup(), "visual_bpm"));
    m_pKey = make_parented<ControlProxy>(getGroup(), "file_key", this);
    m_pVisualKey = std::make_unique<ControlObject>(ConfigKey(getGroup(), "visual_key"));

    m_pTimeElapsed = std::make_unique<ControlObject>(ConfigKey(getGroup(), "time_elapsed"));
    m_pTimeRemaining = std::make_unique<ControlObject>(ConfigKey(getGroup(), "time_remaining"));
    m_pEndOfTrack = std::make_unique<ControlObject>(ConfigKey(getGroup(), "end_of_track"));

    m_pReplayGain = make_parented<ControlProxy>(getGroup(), "replaygain", this);
    m_pPlay = make_parented<ControlProxy>(getGroup(), "play", this);
    m_pPlay->connectValueChanged(this, &BaseTrackPlayerImpl::slotPlayToggled);

    m_pRateRatio = make_parented<ControlProxy>(getGroup(), "rate_ratio", this);
    m_pPitchAdjust = make_parented<ControlProxy>(getGroup(), "pitch_adjust", this);

    m_pUpdateReplayGainFromPregain = std::make_unique<ControlPushButton>(
            ConfigKey(getGroup(), "update_replaygain_from_pregain"));
    m_pUpdateReplayGainFromPregain->connectValueChangeRequest(this,
            &BaseTrackPlayerImpl::slotUpdateReplayGainFromPregain);

    m_ejectTimer.start();
}

BaseTrackPlayerImpl::~BaseTrackPlayerImpl() {
    unloadTrack();
}

TrackPointer BaseTrackPlayerImpl::loadFakeTrack(bool bPlay, double filebpm) {
    TrackPointer pTrack(Track::newTemporary());
    pTrack->setAudioProperties(
            mixxx::kEngineChannelCount,
            mixxx::audio::SampleRate(44100),
            mixxx::audio::Bitrate(),
            mixxx::Duration::fromSeconds(10));
    if (filebpm > 0) {
        pTrack->trySetBpm(filebpm);
    }

    TrackPointer pOldTrack = m_pLoadedTrack;
    m_pLoadedTrack = pTrack;
    if (m_pLoadedTrack) {
        // Listen for updates to the file's BPM
        connectLoadedTrack();
    }

    // Request a new track from EngineBuffer
    EngineBuffer* pEngineBuffer = m_pChannel->getEngineBuffer();
    pEngineBuffer->loadFakeTrack(pTrack, bPlay);

    // await slotTrackLoaded()/slotLoadFailed()
    emit loadingTrack(pTrack, pOldTrack);

    return pTrack;
}

void BaseTrackPlayerImpl::loadTrack(TrackPointer pTrack) {
    DEBUG_ASSERT(!m_pLoadedTrack);

    m_pLoadedTrack = std::move(pTrack);
    if (!m_pLoadedTrack) {
        // nothing to
        return;
    }

    // Clear loop
    // It seems that the trick is to first clear the loop out point, and then
    // the loop in point. If we first clear the loop in point, the loop out point
    // does not get cleared.
    m_pLoopOutPoint->set(kNoTrigger);
    m_pLoopInPoint->set(kNoTrigger);

    // The loop in and out points must be set here and not in slotTrackLoaded
    // so LoopingControl::trackLoaded can access them.
    if (!m_pChannelToCloneFrom) {
        // Restore loop from the first loop cue with minimum hotcue number.
        // For the volatile "most recent loop" the hotcue number will be -1.
        // If no such loop exists, restore a saved loop cue.
        CuePointer pLoopCue;
        const QList<CuePointer> trackCues = m_pLoadedTrack->getCuePoints();
        for (const auto& pCue : trackCues) {
            if (pCue->getType() != mixxx::CueType::Loop) {
                continue;
            }
            if (pLoopCue && pLoopCue->getHotCue() <= pCue->getHotCue()) {
                continue;
            }
            pLoopCue = pCue;
        }

        if (pLoopCue) {
            const auto loop = pLoopCue->getStartAndEndPosition();
            if (loop.startPosition.isValid() && loop.endPosition.isValid() &&
                    loop.startPosition <= loop.endPosition) {
                // TODO: For all loop cues, both end and start positions should
                // be valid and the end position should be greater than the
                // start position. We should use a VERIFY_OR_DEBUG_ASSERT to
                // check this. To make this possible, we need to ensure that
                // all invalid cues are discarded when saving cues to the
                // database first.
                m_pLoopInPoint->set(loop.startPosition.toEngineSamplePos());
                m_pLoopOutPoint->set(loop.endPosition.toEngineSamplePos());
            }
        }
    } else {
        // copy loop in and out points from other deck because any new loops
        // won't be saved yet
        m_pLoopInPoint->set(ControlObject::get(
                ConfigKey(m_pChannelToCloneFrom->getGroup(), "loop_start_position")));
        m_pLoopOutPoint->set(ControlObject::get(
                ConfigKey(m_pChannelToCloneFrom->getGroup(), "loop_end_position")));
    }

    connectLoadedTrack();
}

void BaseTrackPlayerImpl::slotEjectTrack(double v) {
    if (v <= 0) {
        return;
    }

    // Don't allow eject while playing a track. We don't need to lock to
    // call ControlObject::get() so this is fine.
    if (m_pPlay->toBool()) {
        return;
    }

    mixxx::Duration elapsed = m_ejectTimer.restart();

    // Double-click always restores the last replaced track, i.e. un-eject the second
    // last track: the first click ejects or unejects, and the second click reloads.
    if (elapsed < mixxx::Duration::fromMillis(kUnreplaceDelay)) {
        TrackPointer lastEjected = m_pPlayerManager->getSecondLastEjectedTrack();
        if (lastEjected) {
            slotLoadTrack(lastEjected, false);
        }
        return;
    }

    // With no loaded track a single click reloads the last ejected track.
    if (!m_pLoadedTrack) {
        TrackPointer lastEjected = m_pPlayerManager->getLastEjectedTrack();
        if (lastEjected) {
            slotLoadTrack(lastEjected, false);
        }
        return;
    }

    m_pChannel->getEngineBuffer()->ejectTrack();
}

TrackPointer BaseTrackPlayerImpl::unloadTrack() {
    if (!m_pLoadedTrack) {
        // nothing to do
        return TrackPointer();
    }
    PlayerInfo::instance().setTrackInfo(getGroup(), TrackPointer());

    // Save the loop that is currently to the loop cue. If no loop cue is
    // currently on the track, create a new one.
    // If the loop is invalid and a loop cue exists, remove it.
    const auto loopStart =
            mixxx::audio::FramePos::fromEngineSamplePosMaybeInvalid(
                    m_pLoopInPoint->get());
    const auto loopEnd =
            mixxx::audio::FramePos::fromEngineSamplePosMaybeInvalid(
                    m_pLoopOutPoint->get());
    CuePointer pLoopCue;
    const QList<CuePointer> cuePoints = m_pLoadedTrack->getCuePoints();
    for (const auto& pCue : cuePoints) {
        if (pCue->getType() == mixxx::CueType::Loop && pCue->getHotCue() == Cue::kNoHotCue) {
            pLoopCue = pCue;
            break;
        }
    }
    if (loopStart.isValid() && loopEnd.isValid() && loopStart <= loopEnd) {
        if (pLoopCue) {
            pLoopCue->setStartAndEndPosition(loopStart, loopEnd);
        } else {
            pLoopCue = m_pLoadedTrack->createAndAddCue(
                    mixxx::CueType::Loop,
                    Cue::kNoHotCue,
                    loopStart,
                    loopEnd);
        }
    } else if (pLoopCue) {
        m_pLoadedTrack->removeCue(pLoopCue);
    }

    disconnectLoadedTrack();

    // Do not reset m_pReplayGain here, because the track might be still
    // playing and the last buffer will be processed.

    m_pPlay->set(0.0);

    TrackPointer pUnloadedTrack(std::move(m_pLoadedTrack));
    DEBUG_ASSERT(!m_pLoadedTrack);
    emit trackUnloaded(pUnloadedTrack);
    return pUnloadedTrack;
}

void BaseTrackPlayerImpl::connectLoadedTrack() {
    connect(m_pLoadedTrack.get(),
            &Track::bpmChanged,
            this,
            [this] {
                TrackPointer pTrack = m_pLoadedTrack;
                if (pTrack) {
                    m_pFileBPM->set(pTrack->getBpm());
                }
            });

    connect(m_pLoadedTrack.get(),
            &Track::keyChanged,
            this,
            [this] {
                TrackPointer pTrack = m_pLoadedTrack;
                if (pTrack) {
                    const auto key = pTrack->getKeys().getGlobalKey();
                    m_pKey->set(static_cast<double>(key));
                }
            });

    // Listen for updates to the file's Replay Gain
    connect(m_pLoadedTrack.get(),
            &Track::replayGainUpdated,
            this,
            &BaseTrackPlayerImpl::slotSetReplayGain);
    connect(m_pLoadedTrack.get(),
            &Track::replayGainAdjusted,
            this,
            &BaseTrackPlayerImpl::slotAdjustReplayGain);

    connect(m_pLoadedTrack.get(),
            &Track::colorUpdated,
            this,
            &BaseTrackPlayerImpl::slotSetTrackColor);

    // Forward the update signal, i.e. use BaseTrackPlayer as relay.
    // Currently only used by WStarRating which is connected in
    // LegacySkinParser::parseStarRating
    connect(m_pLoadedTrack.get(),
            &Track::ratingUpdated,
            this,
            &BaseTrackPlayerImpl::trackRatingChanged);
}

void BaseTrackPlayerImpl::disconnectLoadedTrack() {
    // WARNING: Never. Ever. call bare disconnect() on an object. Mixxx
    // relies on signals and slots to get tons of things done. Don't
    // randomly disconnect things.
    disconnect(m_pLoadedTrack.get(), nullptr, m_pFileBPM.get(), nullptr);
    disconnect(m_pLoadedTrack.get(), nullptr, this, nullptr);
    disconnect(m_pLoadedTrack.get(), nullptr, m_pKey.get(), nullptr);
}

void BaseTrackPlayerImpl::slotLoadTrack(TrackPointer pNewTrack, bool bPlay) {
    //qDebug() << "BaseTrackPlayerImpl::slotLoadTrack" << getGroup() << pNewTrack.get();
    // Before loading the track, ensure we have access. This uses lazy
    // evaluation to make sure track isn't NULL before we dereference it.
    if (pNewTrack) {
        auto fileInfo = pNewTrack->getFileInfo();
        if (!Sandbox::askForAccess(&fileInfo)) {
            // We don't have access.
            return;
        }
    }

    auto pOldTrack = unloadTrack();

    loadTrack(pNewTrack);

    // await slotTrackLoaded()/slotLoadFailed()
    // emit this before pEngineBuffer->loadTrack() to avoid receiving
    // unexpected slotTrackLoaded() before, in case the track is still cached #10504.
    emit loadingTrack(pNewTrack, pOldTrack);

    // Request a new track from EngineBuffer
    EngineBuffer* pEngineBuffer = m_pChannel->getEngineBuffer();
    pEngineBuffer->loadTrack(pNewTrack, bPlay, m_pChannelToCloneFrom);
}

void BaseTrackPlayerImpl::slotLoadFailed(TrackPointer pTrack, const QString& reason) {
    // Note: This slot can be a load failure from the current track or a
    // a delayed signal from a previous load.
    // We have probably received a slotTrackLoaded signal, of an old track that
    // was loaded before. Here we must unload the
    // We must unload the track m_pLoadedTrack as well
    if (pTrack == m_pLoadedTrack) {
        qDebug() << "Failed to load track" << pTrack->getFileInfo() << reason;
        slotTrackLoaded(TrackPointer(), pTrack);
    } else if (pTrack) {
        qDebug() << "Stray failed to load track" << pTrack->getFileInfo() << reason;
    } else {
        qDebug() << "Failed to load track (NULL track object)" << reason;
    }
    m_pChannelToCloneFrom = nullptr;

    // Alert user.
    // The QMessageBox blocks the event loop (and the GUI since it's modal dialog),
    // though if a controller's Load button was pressed repeatedly we may get
    // multiple identical messages for the same track.
    // Avoid this and show only one message per track track at a time.
    if (pTrack && m_pPrevFailedTrackId == pTrack->getId()) {
        return;
    } else if (pTrack) {
        m_pPrevFailedTrackId = pTrack->getId();
    }
    QMessageBox::warning(nullptr, tr("Couldn't load track."), reason);
    m_pPrevFailedTrackId = TrackId();
}

void BaseTrackPlayerImpl::slotTrackLoaded(TrackPointer pNewTrack,
                                          TrackPointer pOldTrack) {
    //qDebug() << "BaseTrackPlayerImpl::slotTrackLoaded" << pNewTrack.get() << pOldTrack.get();
    if (!pNewTrack &&
            pOldTrack &&
            pOldTrack == m_pLoadedTrack) {
        // eject Track
        unloadTrack();

        // Causes the track's data to be saved back to the library database and
        // for all the widgets to change the track and update themselves.
        emit loadingTrack(pNewTrack, pOldTrack);
        m_pDuration->set(0);
        m_pFileBPM->set(0);
        m_pKey->set(0);
        slotSetTrackColor(std::nullopt);
        m_pLoopInPoint->set(kNoTrigger);
        m_pLoopOutPoint->set(kNoTrigger);
        m_pLoadedTrack.reset();
        emit playerEmpty();
        emit trackRatingChanged(0);
    } else if (pNewTrack && pNewTrack == m_pLoadedTrack) {
        // NOTE(uklotzde): In a previous version track metadata was reloaded
        // from the source file at this point again. This is no longer necessary
        // since track objects will always be created in a controlled manner
        // and populated from the database and their source file as required
        // before handing them out to application code.
        // TODO(XXX): Don't hesitate to delete the preceding NOTE if you think
        // that it is not needed anymore.

        // Update the BPM and duration values that are stored in ControlObjects
        m_pDuration->set(m_pLoadedTrack->getDuration());
        m_pFileBPM->set(m_pLoadedTrack->getBpm());
        m_pKey->set(m_pLoadedTrack->getKey());
        slotSetTrackColor(m_pLoadedTrack->getColor());

        if(m_pConfig->getValue(
                ConfigKey("[Mixer Profile]", "EqAutoReset"), false)) {
            if (m_pLowFilter) {
                m_pLowFilter->set(1.0);
            }
            if (m_pMidFilter) {
                m_pMidFilter->set(1.0);
            }
            if (m_pHighFilter) {
                m_pHighFilter->set(1.0);
            }
            if (m_pLowFilterKill) {
                m_pLowFilterKill->set(0.0);
            }
            if (m_pMidFilterKill) {
                m_pMidFilterKill->set(0.0);
            }
            if (m_pHighFilterKill) {
                m_pHighFilterKill->set(0.0);
            }
        }
        if (m_pConfig->getValue(
                ConfigKey("[Mixer Profile]", "GainAutoReset"), false)) {
            m_pPreGain->set(1.0);
        }

        if (!m_pChannelToCloneFrom) {
            BaseTrackPlayer::TrackLoadReset reset = m_pConfig->getValue(
                    ConfigKey("[Controls]", "SpeedAutoReset"), RESET_PITCH);
            if (reset == RESET_SPEED || reset == RESET_PITCH_AND_SPEED) {
                // Avoid resetting speed if sync lock is enabled and other decks with sync enabled
                // are playing, as this would change the speed of already playing decks.
                if (!m_pEngineMixer->getEngineSync()->otherSyncedPlaying(getGroup())) {
                    m_pRateRatio->set(1.0);
                }
            }
            if (reset == RESET_PITCH || reset == RESET_PITCH_AND_SPEED) {
                m_pPitchAdjust->set(0.0);
            }
        } else {
            // perform a clone of the given channel

            // Don't touch the rate_ratio if it is follower under sync control
            // During sync this is applied to all synced decks
            if (ControlObject::get(ConfigKey(getGroup(), "sync_mode")) !=
                    static_cast<double>(SyncMode::Follower)) {
                m_pRateRatio->set(ControlObject::get(ConfigKey(
                        m_pChannelToCloneFrom->getGroup(), "rate_ratio")));
            }

            // copy pitch
            m_pPitchAdjust->set(ControlObject::get(ConfigKey(
                    m_pChannelToCloneFrom->getGroup(), "pitch_adjust")));

            // copy the loop state
            if (ControlObject::get(ConfigKey(m_pChannelToCloneFrom->getGroup(), "loop_enabled")) == 1.0) {
                ControlObject::set(ConfigKey(getGroup(), "reloop_toggle"), 1.0);
            }
        }

        emit newTrackLoaded(m_pLoadedTrack);
        emit trackRatingChanged(m_pLoadedTrack->getRating());
    } else {
        // this is the result from an outdated load or unload signal
        // A new load is already pending
        // Ignore this signal and wait for the new one
        qDebug() << "stray BaseTrackPlayerImpl::slotTrackLoaded()";
    }

    m_pChannelToCloneFrom = nullptr;

    // Update the PlayerInfo class that is used in EngineBroadcast to replace
    // the metadata of a stream
    PlayerInfo::instance().setTrackInfo(getGroup(), m_pLoadedTrack);
}

TrackPointer BaseTrackPlayerImpl::getLoadedTrack() const {
    return m_pLoadedTrack;
}

void BaseTrackPlayerImpl::slotCloneDeck() {
    Syncable* syncable = m_pEngineMixer->getEngineSync()->pickNonSyncSyncTarget(m_pChannel);
    if (syncable) {
        slotCloneChannel(syncable->getChannel());
    }
}

void BaseTrackPlayerImpl::slotCloneFromGroup(const QString& group) {
    EngineChannel* pChannel = m_pEngineMixer->getChannel(group);
    if (!pChannel) {
        return;
    }

    slotCloneChannel(pChannel);
}

void BaseTrackPlayerImpl::slotCloneFromDeck(double d) {
    int deck = static_cast<int>(d);
    if (deck < 1) {
        slotCloneDeck();
    } else {
        slotCloneFromGroup(PlayerManager::groupForDeck(deck - 1));
    }
}

void BaseTrackPlayerImpl::slotCloneFromSampler(double d) {
    int sampler = static_cast<int>(d);
    if (sampler >= 1) {
        slotCloneFromGroup(PlayerManager::groupForSampler(sampler - 1));
    }
}

void BaseTrackPlayerImpl::slotCloneChannel(EngineChannel* pChannel) {
    // don't clone from ourselves
    if (!pChannel || pChannel == m_pChannel) {
        return;
    }

    TrackPointer pTrack = pChannel->getEngineBuffer()->getLoadedTrack();
    if (!pTrack) {
        return;
    }

    m_pChannelToCloneFrom = pChannel;
    bool play = ControlObject::toBool(ConfigKey(m_pChannelToCloneFrom->getGroup(), "play"));
    slotLoadTrack(pTrack, play);
}

void BaseTrackPlayerImpl::slotLoadTrackFromDeck(double d) {
    int deck = static_cast<int>(d);
    loadTrackFromGroup(PlayerManager::groupForDeck(deck - 1));
}

void BaseTrackPlayerImpl::slotLoadTrackFromSampler(double d) {
    int sampler = static_cast<int>(d);
    loadTrackFromGroup(PlayerManager::groupForSampler(sampler - 1));
}

void BaseTrackPlayerImpl::loadTrackFromGroup(const QString& group) {
    EngineChannel* pChannel = m_pEngineMixer->getChannel(group);
    if (!pChannel) {
        return;
    }

    TrackPointer pTrack = pChannel->getEngineBuffer()->getLoadedTrack();
    if (!pTrack) {
        return;
    }

    slotLoadTrack(pTrack, false);
}

<<<<<<< HEAD
bool BaseTrackPlayerImpl::isTrackMenuControlAvailable() {
    if (m_pShowTrackMenuControl == nullptr) {
        // Create the control and return true so LegacySkinParser knows it should
        // connect our signal to WTrackProperty.
        m_pShowTrackMenuControl = std::make_unique<ControlPushButton>(
                ConfigKey(getGroup(), "show_track_menu"));
        m_pShowTrackMenuControl->connectValueChangeRequest(
                this,
                [this](double value) {
                    emit trackMenuChangeRequest(value > 0);
                });
        return true;
    } else if (isSignalConnected(
                       QMetaMethod::fromSignal(&BaseTrackPlayer::trackMenuChangeRequest))) {
        // Control exists and we're already connected.
        // This means the request was made while creating the 2nd or later WTrackProperty.
        return false;
    } else {
        // Control already exists but signal is not connected, which is the case
        // after loading a skin. Return true so LegacySkinParser makes a new connection.
        return true;
    }
}

void BaseTrackPlayerImpl::slotSetAndConfirmTrackMenuControl(bool visible) {
    VERIFY_OR_DEBUG_ASSERT(m_pShowTrackMenuControl) {
        return;
    }
    m_pShowTrackMenuControl->setAndConfirm(visible ? 1.0 : 0.0);
}

void BaseTrackPlayerImpl::ensureStarControlsArePrepared() {
    if (m_pStarsUp == nullptr) {
        m_pStarsUp = std::make_unique<ControlPushButton>(ConfigKey(getGroup(), "stars_up"));
        connect(m_pStarsUp.get(),
                &ControlObject::valueChanged,
                this,
                [this](double value) {
                    if (value > 0) {
                        emit trackRatingChangeRequest(1);
                    }
                });
    }
    if (m_pStarsDown == nullptr) {
        m_pStarsDown = std::make_unique<ControlPushButton>(ConfigKey(getGroup(), "stars_down"));
        connect(m_pStarsDown.get(),
                &ControlObject::valueChanged,
                this,
                [this](double value) {
                    if (value > 0) {
                        emit trackRatingChangeRequest(-1);
                    }
                });
    }
}

=======
>>>>>>> 82d601c4
void BaseTrackPlayerImpl::slotSetReplayGain(mixxx::ReplayGain replayGain) {
    // Do not change replay gain when track is playing because
    // this may lead to an unexpected volume change.
    if (m_pPlay->get() == 0.0) {
        setReplayGain(replayGain.getRatio());
    } else {
        m_replaygainPending = true;
    }
}

void BaseTrackPlayerImpl::slotAdjustReplayGain(mixxx::ReplayGain replayGain) {
    const double factor = m_pReplayGain->get() / replayGain.getRatio();
    const double newPregain = m_pPreGain->get() * factor;

    // There is a very slight chance that there will be a buffer call in between these sets.
    // Therefore, we first adjust the control that is being lowered before the control
    // that is being raised.  Worst case, the volume goes down briefly before rectifying.
    if (factor < 1.0) {
        m_pPreGain->set(newPregain);
        setReplayGain(replayGain.getRatio());
    } else {
        setReplayGain(replayGain.getRatio());
        m_pPreGain->set(newPregain);
    }
}

void BaseTrackPlayerImpl::slotSetTrackColor(const mixxx::RgbColor::optional_t& color) {
    m_pTrackColor->forceSet(trackColorToDouble(color));
}

void BaseTrackPlayerImpl::slotTrackColorSelector(int steps) {
    if (!m_pLoadedTrack || steps == 0) {
        return;
    }

    ColorPaletteSettings colorPaletteSettings(m_pConfig);
    ColorPalette colorPalette = colorPaletteSettings.getTrackColorPalette();
    mixxx::RgbColor::optional_t color = m_pLoadedTrack->getColor();

    while (steps != 0) {
        if (steps > 0) {
            color = colorPalette.nextColor(color);
            steps--;
        } else {
            color = colorPalette.previousColor(color);
            steps++;
        }
    }
    m_pLoadedTrack->setColor(color);
}

void BaseTrackPlayerImpl::slotTrackColorChangeRequest(double v) {
    if (!m_pLoadedTrack) {
        return;
    }

    mixxx::RgbColor::optional_t color = std::nullopt;
    if (v != kNoTrackColor) {
        auto colorCode = static_cast<mixxx::RgbColor::code_t>(v);
        if (!mixxx::RgbColor::isValidCode(colorCode)) {
            return;
        }
        color = mixxx::RgbColor::optional(colorCode);
    }
    m_pLoadedTrack->setColor(color);
}

void BaseTrackPlayerImpl::slotTrackRatingChangeRequest(int rating) {
    if (!m_pLoadedTrack) {
        return;
    }
    if (mixxx::TrackRecord::isValidRating(rating) &&
            rating != m_pLoadedTrack->getRating()) {
        m_pLoadedTrack->setRating(rating);
        emit trackRatingChanged(rating);
    }
}

void BaseTrackPlayerImpl::slotTrackRatingChangeRequestRelative(int change) {
    if (!m_pLoadedTrack) {
        return;
    }
    slotTrackRatingChangeRequest(m_pLoadedTrack->getRating() + change);
}

void BaseTrackPlayerImpl::slotPlayToggled(double value) {
    if (value == 0 && m_replaygainPending) {
        setReplayGain(m_pLoadedTrack->getReplayGain().getRatio());
    }
}

EngineDeck* BaseTrackPlayerImpl::getEngineDeck() const {
    return m_pChannel;
}

void BaseTrackPlayerImpl::setupEqControls() {
    const QString group = kEffectGroupFormat.arg(getGroup());
    m_pLowFilter = make_parented<ControlProxy>(group, QStringLiteral("parameter1"), this);
    m_pMidFilter = make_parented<ControlProxy>(group, QStringLiteral("parameter2"), this);
    m_pHighFilter = make_parented<ControlProxy>(group, QStringLiteral("parameter3"), this);
    m_pLowFilterKill = make_parented<ControlProxy>(
            group, QStringLiteral("button_parameter1"), this);
    m_pMidFilterKill = make_parented<ControlProxy>(
            group, QStringLiteral("button_parameter2"), this);
    m_pHighFilterKill = make_parented<ControlProxy>(
            group, QStringLiteral("button_parameter3"), this);
}

void BaseTrackPlayerImpl::slotVinylControlEnabled(double v) {
#ifdef __VINYLCONTROL__
    bool configured = m_pInputConfigured->toBool();
    bool vinylcontrol_enabled = v > 0.0;

    // Warn the user if they try to enable vinyl control on a player with no
    // configured input.
    if (!configured && vinylcontrol_enabled) {
        m_pVinylControlEnabled->set(0.0);
        m_pVinylControlStatus->set(VINYL_STATUS_DISABLED);
        emit noVinylControlInputConfigured();
    }
#else
    Q_UNUSED(v);
#endif
}

void BaseTrackPlayerImpl::slotWaveformZoomValueChangeRequest(double v) {
    if (v <= WaveformWidgetRenderer::s_waveformMaxZoom
            && v >= WaveformWidgetRenderer::s_waveformMinZoom) {
        m_pWaveformZoom->setAndConfirm(v);
    }
}

void BaseTrackPlayerImpl::slotWaveformZoomUp(double pressed) {
    if (pressed <= 0.0) {
        return;
    }

    m_pWaveformZoom->set(m_pWaveformZoom->get() + 1.0);
}

void BaseTrackPlayerImpl::slotWaveformZoomDown(double pressed) {
    if (pressed <= 0.0) {
        return;
    }

    m_pWaveformZoom->set(m_pWaveformZoom->get() - 1.0);
}

void BaseTrackPlayerImpl::slotWaveformZoomSetDefault(double pressed) {
    if (pressed <= 0.0) {
        return;
    }

    double defaultZoom = m_pConfig->getValue(ConfigKey("[Waveform]", "DefaultZoom"),
            WaveformWidgetRenderer::s_waveformDefaultZoom);
    m_pWaveformZoom->set(defaultZoom);
}

void BaseTrackPlayerImpl::slotShiftCuesMillis(double milliseconds) {
    if (!m_pLoadedTrack) {
        return;
    }
    m_pLoadedTrack->shiftCuePositionsMillis(milliseconds);
}

void BaseTrackPlayerImpl::slotShiftCuesMillisButton(double value, double milliseconds) {
    if (value <= 0) {
        return;
    }
    slotShiftCuesMillis(milliseconds);
}

void BaseTrackPlayerImpl::slotUpdateReplayGainFromPregain(double pressed) {
    if (pressed <= 0) {
        return;
    }
    if (!m_pLoadedTrack) {
        return;
    }
    const double gain = m_pPreGain->get();
    // Gain is at unity already, ignore and return.
    if (gain == 1.0) {
        return;
    }
    m_pLoadedTrack->adjustReplayGainFromPregain(gain);
}

void BaseTrackPlayerImpl::setReplayGain(double value) {
    m_pReplayGain->set(value);
    m_replaygainPending = false;
}<|MERGE_RESOLUTION|>--- conflicted
+++ resolved
@@ -105,7 +105,6 @@
     m_pTrackColor->connectValueChangeRequest(
             this, &BaseTrackPlayerImpl::slotTrackColorChangeRequest);
 
-<<<<<<< HEAD
     m_pTrackColorPrev = std::make_unique<ControlPushButton>(
             ConfigKey(getGroup(), "track_color_prev"));
     connect(m_pTrackColorPrev.get(),
@@ -134,7 +133,8 @@
             [this](double steps) {
                 int iSteps = static_cast<int>(steps);
                 BaseTrackPlayerImpl::slotTrackColorSelector(iSteps);
-=======
+            });
+
     m_pStarsUp = std::make_unique<ControlPushButton>(ConfigKey(getGroup(), "stars_up"));
     connect(m_pStarsUp.get(),
             &ControlObject::valueChanged,
@@ -152,7 +152,6 @@
                 if (value > 0) {
                     slotTrackRatingChangeRequestRelative(-1);
                 }
->>>>>>> 82d601c4
             });
 
     // Deck cloning
@@ -756,7 +755,6 @@
     slotLoadTrack(pTrack, false);
 }
 
-<<<<<<< HEAD
 bool BaseTrackPlayerImpl::isTrackMenuControlAvailable() {
     if (m_pShowTrackMenuControl == nullptr) {
         // Create the control and return true so LegacySkinParser knows it should
@@ -788,33 +786,6 @@
     m_pShowTrackMenuControl->setAndConfirm(visible ? 1.0 : 0.0);
 }
 
-void BaseTrackPlayerImpl::ensureStarControlsArePrepared() {
-    if (m_pStarsUp == nullptr) {
-        m_pStarsUp = std::make_unique<ControlPushButton>(ConfigKey(getGroup(), "stars_up"));
-        connect(m_pStarsUp.get(),
-                &ControlObject::valueChanged,
-                this,
-                [this](double value) {
-                    if (value > 0) {
-                        emit trackRatingChangeRequest(1);
-                    }
-                });
-    }
-    if (m_pStarsDown == nullptr) {
-        m_pStarsDown = std::make_unique<ControlPushButton>(ConfigKey(getGroup(), "stars_down"));
-        connect(m_pStarsDown.get(),
-                &ControlObject::valueChanged,
-                this,
-                [this](double value) {
-                    if (value > 0) {
-                        emit trackRatingChangeRequest(-1);
-                    }
-                });
-    }
-}
-
-=======
->>>>>>> 82d601c4
 void BaseTrackPlayerImpl::slotSetReplayGain(mixxx::ReplayGain replayGain) {
     // Do not change replay gain when track is playing because
     // this may lead to an unexpected volume change.
