#include "encoder/encoderopus.h"

#include <stdlib.h>

#include <QByteArray>
#include <QMapIterator>

#include <QRandomGenerator>
#include <QtGlobal>

#include "encoder/encoderopussettings.h"
#include "engine/sidechain/enginesidechain.h"
#include "util/logger.h"

namespace {
// From libjitsi's Opus encoder:
// 1 byte TOC + maximum frame size (1275)
// See https://tools.ietf.org/html/rfc6716#section-3.2
constexpr int kMaxOpusBufferSize = 1+1275;
// Opus frame duration in milliseconds. Fixed to 60ms
constexpr int kOpusFrameMs = 60;
constexpr int kOpusChannelCount = 2;
// Opus only supports 48 and 96 kHz samplerates
constexpr mixxx::audio::SampleRate kMasterSamplerate = mixxx::audio::SampleRate(48000);

const mixxx::Logger kLogger("EncoderOpus");

QString opusErrorString(int error) {
    QString errorString = "";
    switch (error) {
        case OPUS_OK:
            errorString = "OPUS_OK";
            break;
        case OPUS_BAD_ARG:
            errorString = "OPUS_BAD_ARG";
            break;
        case OPUS_BUFFER_TOO_SMALL:
            errorString = "OPUS_BUFFER_TOO_SMALL";
            break;
        case OPUS_INTERNAL_ERROR:
            errorString = "OPUS_INTERNAL_ERROR";
            break;
        case OPUS_INVALID_PACKET:
            errorString = "OPUS_INVALID_PACKET";
            break;
        case OPUS_UNIMPLEMENTED:
            errorString = "OPUS_UNIMPLEMENTED";
            break;
        case OPUS_INVALID_STATE:
            errorString = "OPUS_INVALID_STATE";
            break;
        case OPUS_ALLOC_FAIL:
            errorString = "OPUS_ALLOC_FAIL";
            break;
        default:
            return "Unknown error";
    }
    return errorString + (QString(" (%1)").arg(error));
}

int getSerial() {
    static int prevSerial = 0;

    int serial;
    do {
        serial = static_cast<int>(QRandomGenerator::global()->generate());
    } while (prevSerial == serial);

    prevSerial = serial;
    kLogger.debug() << "RETURNING SERIAL " << serial;
    return serial;
}
} // namespace

//static
mixxx::audio::SampleRate EncoderOpus::getMasterSamplerate() {
    return kMasterSamplerate;
}

//static
QString EncoderOpus::getInvalidSamplerateMessage() {
    return QObject::tr(
            "Using Opus at samplerates other than 48 kHz "
            "is not supported by the Opus encoder. Please use "
            "48000 Hz in \"Sound Hardware\" preferences "
            "or switch to a different encoding.");
};

EncoderOpus::EncoderOpus(EncoderCallback* pCallback)
    : m_bitrate(0),
      m_bitrateMode(0),
      m_channels(0),
      m_readRequired(0),
      m_pCallback(pCallback),
      m_fifoBuffer(EngineSideChain::SIDECHAIN_BUFFER_SIZE * kOpusChannelCount),
      m_pFifoChunkBuffer(),
      m_pOpus(nullptr),
      m_opusDataBuffer(kMaxOpusBufferSize),
      m_header_write(false),
      m_packetNumber(0),
      m_granulePos(0)
{
    // Regarding m_pFifoBuffer:
    // Size the input FIFO buffer with twice the maximum possible sample count that can be
    // processed at once, to avoid skipping frames or waiting for the required sample count
    // and encode at a regular pace.
    // This is set to the buffer size of the sidechain engine because
    // Recording (which uses this engine) sends more samples at once to the encoder than
    // the Live Broadcasting implementation

    m_opusComments.insert("ENCODER", "mixxx/libopus");
    int serial = static_cast<int>(QRandomGenerator::global()->generate());
    ogg_stream_init(&m_oggStream, serial);
}

EncoderOpus::~EncoderOpus() {
    if (m_pOpus) {
        opus_encoder_destroy(m_pOpus);
    }

    ogg_stream_clear(&m_oggStream);
}

void EncoderOpus::setEncoderSettings(const EncoderSettings& settings) {
    m_bitrate = settings.getQuality();
    m_bitrateMode = settings.getSelectedOption(EncoderOpusSettings::BITRATE_MODE_GROUP);
    switch (settings.getChannelMode()) {
        case EncoderSettings::ChannelMode::MONO:
            m_channels = 1;
            break;
        case EncoderSettings::ChannelMode::STEREO:
            m_channels = 2;
            break;
        case EncoderSettings::ChannelMode::AUTOMATIC:
            m_channels = 2;
            break;
    }
}

int EncoderOpus::initEncoder(mixxx::audio::SampleRate sampleRate, QString* pUserErrorMessage) {
    Q_UNUSED(pUserErrorMessage);

    if (sampleRate != kMasterSamplerate) {
        kLogger.warning() << "initEncoder failed: samplerate not supported by Opus";

        const QString invalidSamplerateMessage = getInvalidSamplerateMessage();

        ErrorDialogProperties* props = ErrorDialogHandler::instance()->newDialogProperties();
        props->setType(DLG_WARNING);
        props->setTitle(QObject::tr("Encoder"));
        props->setText(invalidSamplerateMessage);
        props->setKey(invalidSamplerateMessage);
        ErrorDialogHandler::instance()->requestErrorDialog(props);
        return -1;
    }
    m_sampleRate = sampleRate;
    DEBUG_ASSERT(m_sampleRate == 8000 || m_sampleRate == 12000 ||
            m_sampleRate == 16000 || m_sampleRate == 24000 ||
            m_sampleRate == 48000);

    int createResult = 0;
    m_pOpus = opus_encoder_create(m_sampleRate, m_channels, OPUS_APPLICATION_AUDIO, &createResult);

    if (createResult != OPUS_OK) {
        kLogger.warning() << "opus_encoder_create failed:" << opusErrorString(createResult);
        return -1;
    }

    // Optimize encoding for high-quality music
    opus_encoder_ctl(m_pOpus, OPUS_SET_COMPLEXITY(10)); // Highest setting
    opus_encoder_ctl(m_pOpus, OPUS_SET_SIGNAL(OPUS_SIGNAL_MUSIC));

    if(m_bitrateMode == OPUS_BITRATE_CONSTRAINED_VBR) {
        // == Constrained VBR ==
        // Default mode, gives the best quality/bitrate compromise
        opus_encoder_ctl(m_pOpus, OPUS_SET_BITRATE(m_bitrate * 1000)); // convert to bits/second
        opus_encoder_ctl(m_pOpus, OPUS_SET_VBR(1)); // default value in libopus
        opus_encoder_ctl(m_pOpus, OPUS_SET_VBR_CONSTRAINT(1)); // Constrained VBR
    } else if(m_bitrateMode == OPUS_BITRATE_CBR) {
        // == CBR (quality loss at low bitrates) ==
        opus_encoder_ctl(m_pOpus, OPUS_SET_BITRATE(m_bitrate * 1000)); // convert to bits/second
        opus_encoder_ctl(m_pOpus, OPUS_SET_VBR(0));
    } else if(m_bitrateMode == OPUS_BITRATE_VBR) {
        // == Full VBR ==
        opus_encoder_ctl(m_pOpus, OPUS_SET_VBR(1));
        opus_encoder_ctl(m_pOpus, OPUS_SET_VBR_CONSTRAINT(0)); // Unconstrained VBR
    }

<<<<<<< HEAD
    m_readRequired = m_sampleRate * kOpusFrameMs;
=======
    m_readRequired = m_channels * m_samplerate * kOpusFrameMs / 1000;
>>>>>>> c0f31df8
    m_pFifoChunkBuffer = std::make_unique<mixxx::SampleBuffer>(m_readRequired);
    initStream();

    return 0;
}

void EncoderOpus::initStream() {
    ogg_stream_clear(&m_oggStream);
    ogg_stream_init(&m_oggStream, getSerial());
    m_header_write = true;
    m_granulePos = 0;
    m_packetNumber = 0;

    pushHeaderPacket();
    pushTagsPacket();
}

// Binary header construction is done manually to properly
// handle endianness of multi-byte number fields
void EncoderOpus::pushHeaderPacket() {
    // Opus identification header
    // Format from https://tools.ietf.org/html/rfc7845.html#section-5.1

    // Header buffer size:
    // - Magic signature: 8 bytes
    // - Version: 1 byte
    // - Channel count: 1 byte
    // - Pre-skip: 2 bytes
    // - Samplerate: 4 bytes
    // - Output Gain: 2 bytes
    // - Mapping family: 1 byte
    // - Channel mapping table: ignored
    // Total: 19 bytes
    constexpr int frameSize = 19;
    QByteArray frame;

    // Magic signature (8 bytes)
    frame.append("OpusHead", 8);

    // Version number (1 byte, fixed to 1)
    frame.append(0x01);

    // Channel count (1 byte)
    frame.append(static_cast<unsigned char>(m_channels));

    // Pre-skip (2 bytes, little-endian)
    int preskip = 0;
    opus_encoder_ctl(m_pOpus, OPUS_GET_LOOKAHEAD(&preskip));
    for (int x = 0; x < 2; x++) {
        unsigned char preskipByte = (preskip >> (x*8)) & 0xFF;
        frame.append(preskipByte);
    }

    // Sample rate (4 bytes, little endian)
    for (int x = 0; x < 4; x++) {
        unsigned char samplerateByte = (m_sampleRate >> (x * 8)) & 0xFF;
        frame.append(samplerateByte);
    }

    // Output gain (2 bytes, little-endian, fixed to 0)
    frame.append((char)0x00);
    frame.append((char)0x00);

    // Channel mapping (1 byte, fixed to 0, means one stream)
    frame.append((char)0x00);

    // Ignore channel mapping table

    // Assert the built frame is of correct size
    int actualFrameSize = frame.size();
    if (actualFrameSize != frameSize) {
        kLogger.warning() <<
                QString("pushHeaderPacket: wrong frame size! expected: %1 - actual: %2")
                .arg(frameSize).arg(actualFrameSize);
    }

    // Push finished header to stream
    ogg_packet packet;
    packet.b_o_s = 1;
    packet.e_o_s = 0;
    packet.granulepos = 0;
    packet.packetno = m_packetNumber++;
    packet.packet = reinterpret_cast<unsigned char*>(frame.data());
    packet.bytes = frameSize;

    if (ogg_stream_packetin(&m_oggStream, &packet) != 0) {
        // return value != 0 means an internal error happened
        kLogger.warning() <<
                "pushHeaderPacket: failed to send packet to Ogg stream";
    }
}

void EncoderOpus::pushTagsPacket() {
    // Opus comment header
    // Format from https://tools.ietf.org/html/rfc7845.html#section-5.2

    QByteArray combinedComments;
    int commentCount = 0;

    const char* vendorString = opus_get_version_string();
    int vendorStringLength = static_cast<int>(strlen(vendorString));

    // == Compute tags frame size ==
    // - Magic signature: 8 bytes
    // - Vendor string length: 4 bytes
    // - Vendor string: dynamic size
    // - Comment list length: 4 bytes
    int frameSize = 8 + 4 + vendorStringLength + 4;
    // - Comment list: dynamic size
    QMapIterator<QString, QString> iter(m_opusComments);
    while(iter.hasNext()) {
        iter.next();
        QString comment = iter.key() + "=" + iter.value();
        QByteArray commentBytes = comment.toUtf8();
        int commentBytesLength = commentBytes.size();

        // One comment is:
        // - 4 bytes of string length
        // - string data

        // Add comment length field and data to comments "list"
        for (int x = 0; x < 4; x++) {
            unsigned char fieldValue = (commentBytesLength >> (x*8)) & 0xFF;
            combinedComments.append(fieldValue);
        }
        combinedComments.append(commentBytes);

        // Don't forget to include this comment in the overall size calculation
        frameSize += (4 + commentBytesLength);
        commentCount++;
    }

    // == Actual frame building ==
    QByteArray frame;

    // Magic signature (8 bytes)
    frame.append("OpusTags", 8);

    // Vendor string (mandatory)
    // length field (4 bytes, little-endian) + actual string
    // Write length field
    for (int x = 0; x < 4; x++) {
        unsigned char lengthByte = (vendorStringLength >> (x*8)) & 0xFF;
        frame.append(lengthByte);
    }
    // Write string
    frame.append(vendorString, vendorStringLength);

    // Number of comments (4 bytes, little-endian)
    for (int x = 0; x < 4; x++) {
        unsigned char commentCountByte = (commentCount >> (x*8)) & 0xFF;
        frame.append(commentCountByte);
    }

    // Comment list (dynamic size)
    int commentListLength = combinedComments.size();
    frame.append(combinedComments.constData(), commentListLength);

    // Assert the built frame is of correct size
    int actualFrameSize = frame.size();
    if (actualFrameSize != frameSize) {
        kLogger.warning() <<
                QString("pushTagsPacket: wrong frame size! expected: %1 - actual: %2")
                .arg(frameSize).arg(actualFrameSize);
    }

    // Push finished tags frame to stream
    ogg_packet packet;
    packet.b_o_s = 0;
    packet.e_o_s = 0;
    packet.granulepos = 0;
    packet.packetno = m_packetNumber++;
    packet.packet = reinterpret_cast<unsigned char*>(frame.data());
    packet.bytes = frameSize;

    if (ogg_stream_packetin(&m_oggStream, &packet) != 0) {
        // return value != 0 means an internal error happened
        kLogger.warning() <<
                "pushTagsPacket: failed to send packet to Ogg stream";
    }
}

void EncoderOpus::encodeBuffer(const CSAMPLE *samples, const int size) {
    if (!m_pOpus) {
        return;
    }

    int writeRequired = size;
    int writeAvailable = m_fifoBuffer.writeAvailable();
    if (writeRequired > writeAvailable) {
        kLogger.warning() << "FIFO buffer too small, losing samples!"
                          << "required:" << writeRequired
                          << "; available: " << writeAvailable;
    }

    int writeCount = math_min(writeRequired, writeAvailable);
    if (writeCount > 0) {
        m_fifoBuffer.write(samples, writeCount);
    }

    processFIFO();
}

void EncoderOpus::processFIFO() {
    while (m_fifoBuffer.readAvailable() >= m_readRequired) {
        m_fifoBuffer.read(m_pFifoChunkBuffer->data(), m_readRequired);

        if ((m_readRequired % m_channels) != 0) {
            kLogger.warning() << "processFIFO: channel count doesn't match chunk size";
        }

        int samplesPerChannel = m_readRequired / m_channels;
        int result = opus_encode_float(m_pOpus,
                m_pFifoChunkBuffer->data(), samplesPerChannel,
                m_opusDataBuffer.data(), kMaxOpusBufferSize);

        if (result < 1) {
            kLogger.warning() << "opus_encode_float failed:" << opusErrorString(result);
            return;
        }

        ogg_packet packet;
        packet.b_o_s = 0;
        packet.e_o_s = 0;
        packet.granulepos = m_granulePos;
        packet.packetno = m_packetNumber;
        packet.packet = m_opusDataBuffer.data();
        packet.bytes = result;

        m_granulePos += samplesPerChannel;
        m_packetNumber += 1;

        writePage(&packet);
    }
}

void EncoderOpus::writePage(ogg_packet* pPacket) {
    if (!pPacket) {
        return;
    }

    // Push headers prepared by initStream if not already done
    if (m_header_write) {
        while (true) {
            int result = ogg_stream_flush(&m_oggStream, &m_oggPage);
            if (result == 0) {
                break;
            }

            kLogger.debug() << "pushing headers to output";
            m_pCallback->write(m_oggPage.header, m_oggPage.body,
                               m_oggPage.header_len, m_oggPage.body_len);
        }
        m_header_write = false;
    }

    // Push Opus Ogg packets to the stream
    if (ogg_stream_packetin(&m_oggStream, pPacket) != 0) {
        // return value != 0 means an internal error happened
        kLogger.warning() <<
                "writePage: failed to send packet to Ogg stream";
    }

    // Try to send available Ogg pages to the output
    do {
        if (ogg_stream_pageout(&m_oggStream, &m_oggPage) == 0) {
            break;
        }

        m_pCallback->write(m_oggPage.header, m_oggPage.body,
                           m_oggPage.header_len, m_oggPage.body_len);
    } while(!ogg_page_eos(&m_oggPage));
}

void EncoderOpus::updateMetaData(const QString& artist, const QString& title, const QString& album) {
    m_opusComments.insert("ARTIST", artist);
    m_opusComments.insert("TITLE", title);
    m_opusComments.insert("ALBUM", album);
}

void EncoderOpus::flush() {
    // At this point there may still be samples in the FIFO buffer
    processFIFO();
}<|MERGE_RESOLUTION|>--- conflicted
+++ resolved
@@ -186,11 +186,7 @@
         opus_encoder_ctl(m_pOpus, OPUS_SET_VBR_CONSTRAINT(0)); // Unconstrained VBR
     }
 
-<<<<<<< HEAD
-    m_readRequired = m_sampleRate * kOpusFrameMs;
-=======
-    m_readRequired = m_channels * m_samplerate * kOpusFrameMs / 1000;
->>>>>>> c0f31df8
+    m_readRequired = m_channels * m_sampleRate * kOpusFrameMs / 1000;
     m_pFifoChunkBuffer = std::make_unique<mixxx::SampleBuffer>(m_readRequired);
     initStream();
 
