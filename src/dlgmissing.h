--- conflicted
+++ resolved
@@ -28,15 +28,9 @@
   private slots:
     void slotActivateButtons(bool enable);
 
-  signals:
-    void activateButtons(bool);
-
   private:
-<<<<<<< HEAD
+    void activateButtons(bool enable);
     TrackCollection* m_pTrackCollection;
-=======
-    void activateButtons(bool enable);
->>>>>>> 82c86689
     WTrackTableView* m_pTrackTableView;
     MissingTableModel* m_pMissingTableModel;
 };
