--- conflicted
+++ resolved
@@ -94,13 +94,9 @@
     addPageWidget(m_wsound);
     m_wlibrary = new DlgPrefLibrary(this, m_pConfig, pLibrary);
     addPageWidget(m_wlibrary);
-<<<<<<< HEAD
-    m_wcontrols = new DlgPrefControls(this, mixxx, pSkinLoader, pPlayerManager, pConfig);
+    m_wcontrols = new DlgPrefControls(this, mixxx, pSkinLoader, pPlayerManager, m_pConfig);
     m_wselector = new DlgPrefSelector(this, pConfig);
     addPageWidget(m_wselector);
-=======
-    m_wcontrols = new DlgPrefControls(this, mixxx, pSkinLoader, pPlayerManager, m_pConfig);
->>>>>>> fcb49d4a
     addPageWidget(m_wcontrols);
     m_wwaveform = new DlgPrefWaveform(this, mixxx, m_pConfig);
     addPageWidget(m_wwaveform);
@@ -115,13 +111,9 @@
     addPageWidget (m_wbeats);
     m_wkey = new DlgPrefKey(this, m_pConfig);
     addPageWidget(m_wkey);
-<<<<<<< HEAD
-    m_wreplaygain = new DlgPrefReplayGain(this, pConfig);
+    m_wreplaygain = new DlgPrefReplayGain(this, m_pConfig);
     m_wtimbre = new DlgPrefTimbre(this, pConfig);
     addPageWidget(m_wtimbre);
-=======
-    m_wreplaygain = new DlgPrefReplayGain(this, m_pConfig);
->>>>>>> fcb49d4a
     addPageWidget(m_wreplaygain);
     m_wrecord = new DlgPrefRecord(this, m_pConfig);
     addPageWidget(m_wrecord);
