/***************************************************************************
                         dlgpreferences.cpp  -  description
                         ------------------
   begin                : Sun Jun 30 2002
   copyright            : (C) 2002 by Tue & Ken Haste Andersen
   email                : haste@diku.dk
***************************************************************************/

/***************************************************************************
*                                                                         *
*   This program is free software; you can redistribute it and/or modify  *
*   it under the terms of the GNU General Public License as published by  *
*   the Free Software Foundation; either version 2 of the License, or     *
*   (at your option) any later version.                                   *
*                                                                         *
***************************************************************************/

#include <QTabWidget>
#include <QTabBar>
#include <QDialog>
#include <QEvent>
#include <QScrollArea>
#include <QDesktopWidget>

#ifdef __VINYLCONTROL__
#include "dlgprefvinyl.h"
#else
#include "dlgprefnovinyl.h"
#endif

#ifdef __SHOUTCAST__
#include "dlgprefshoutcast.h"
#endif

#include "dlgprefbeats.h"
#include "dlgprefkey.h"

#ifdef __MODPLUG__
#include "dlgprefmodplug.h"
#endif

#include "dlgpreferences.h"
#include "dlgprefsound.h"
#include "controllers/dlgprefcontrollers.h"
#include "dlgpreflibrary.h"
#include "dlgprefcontrols.h"
#include "dlgprefeq.h"
#include "dlgprefcrossfader.h"
#include "dlgprefrecord.h"
#include "dlgprefreplaygain.h"
#include "dlgpreftimbre.h"
#include "dlgprefselector.h"
#include "mixxx.h"
#include "controllers/controllermanager.h"
#include "skin/skinloader.h"
#include "library/library.h"

DlgPreferences::DlgPreferences(MixxxApp * mixxx, SkinLoader* pSkinLoader,
                               SoundManager * soundman, PlayerManager* pPlayerManager,
                               ControllerManager * controllers, VinylControlManager *pVCManager,
                               ConfigObject<ConfigValue>* pConfig, Library *pLibrary)
        : m_pageSizeHint(QSize(0, 0)),
          m_preferencesUpdated(ConfigKey("[Preferences]", "updated")) {
    setupUi(this);
#if QT_VERSION >= 0x040400 //setHeaderHidden is a qt4.4 addition so having it in the .ui file breaks the build on OpenBSD4.4 (FIXME: revisit this when OpenBSD4.5 comes out?)
    contentsTreeWidget->setHeaderHidden(true);
#endif

    createIcons();

    while (pagesWidget->count() > 0) {
        pagesWidget->removeWidget(pagesWidget->currentWidget());
    }

    // Construct widgets for use in tabs.

#ifdef __VINYLCONTROL__
    // It's important for this to be before the connect for wsound.
    // TODO(rryan) determine why/if this is still true
    m_wvinylcontrol = new DlgPrefVinyl(this, pVCManager, pConfig);
    addPageWidget(m_wvinylcontrol);
#else
    m_wnovinylcontrol = new DlgPrefNoVinyl(this, soundman, pConfig);
    addPageWidget(m_wnovinylcontrol);
#endif
    m_wsound = new DlgPrefSound(this, soundman, pPlayerManager, pConfig);
    addPageWidget(m_wsound);
    m_wlibrary = new DlgPrefLibrary(this, pConfig, pLibrary);
    addPageWidget(m_wlibrary);
    m_wcontrols = new DlgPrefControls(this, mixxx, pSkinLoader, pPlayerManager, pConfig);
    m_wselector = new DlgPrefSelector(this, pConfig);
    addPageWidget(m_wselector);
    addPageWidget(m_wcontrols);
    m_weq = new DlgPrefEQ(this, pConfig);
    addPageWidget(m_weq);
    m_wcrossfader = new DlgPrefCrossfader(this, pConfig);
    addPageWidget(m_wcrossfader);

    m_wbeats = new DlgPrefBeats(this, pConfig);
    addPageWidget (m_wbeats);
    m_wkey = new DlgPrefKey(this, pConfig);
    addPageWidget(m_wkey);
    m_wreplaygain = new DlgPrefReplayGain(this, pConfig);
    m_wtimbre = new DlgPrefTimbre(this, pConfig);
    addPageWidget(m_wtimbre);
    addPageWidget(m_wreplaygain);
    m_wrecord = new DlgPrefRecord(this, pConfig);
    addPageWidget(m_wrecord);
#ifdef __SHOUTCAST__
    m_wshoutcast = new DlgPrefShoutcast(this, pConfig);
    addPageWidget(m_wshoutcast);
#endif
#ifdef __MODPLUG__
    m_wmodplug = new DlgPrefModplug(this, pConfig);
    addPageWidget(m_wmodplug);
#endif
    m_wcontrollers = new DlgPrefControllers(this, pConfig, controllers,
                                            m_pControllerTreeItem);
    addPageWidget(m_wcontrollers);

    // Install event handler to generate closeDlg signal
    installEventFilter(this);

    // If we don't call this explicitly, then we default to showing the sound
    // hardware page but the tree item is not selected.
    showSoundHardwarePage();
    connect(this, SIGNAL(showDlg()), m_wselector,  SLOT(slotUpdate()));
    connect(this, SIGNAL(showDlg()),
            m_wtimbre, SLOT(slotUpdate()));
    connect(buttonBox, SIGNAL(accepted()), m_wselector,   SLOT(slotApply()));
    connect(buttonBox, SIGNAL(accepted()), m_wtimbre,    SLOT(slotApply()));
}

DlgPreferences::~DlgPreferences() {
    // Need to explicitly delete rather than relying on child auto-deletion
    // because otherwise the QStackedWidget will delete the controller
    // preference pages (and DlgPrefControllers dynamically generates and
    // deletes them).
    delete m_wcontrollers;
}

void DlgPreferences::createIcons() {
    m_pSoundButton = new QTreeWidgetItem(contentsTreeWidget, QTreeWidgetItem::Type);
    m_pSoundButton->setIcon(0, QIcon(":/images/preferences/ic_preferences_soundhardware.png"));
    m_pSoundButton->setText(0, tr("Sound Hardware"));
    m_pSoundButton->setTextAlignment(0, Qt::AlignLeft | Qt::AlignVCenter);
    m_pSoundButton->setFlags(Qt::ItemIsSelectable | Qt::ItemIsEnabled);

    m_pControllerTreeItem = new QTreeWidgetItem(contentsTreeWidget, QTreeWidgetItem::Type);
    m_pControllerTreeItem->setIcon(0, QIcon(":/images/preferences/ic_preferences_controllers.png"));
    m_pControllerTreeItem->setText(0, tr("Controllers"));
    m_pControllerTreeItem->setTextAlignment(0, Qt::AlignLeft | Qt::AlignVCenter);
    m_pControllerTreeItem->setFlags(Qt::ItemIsSelectable | Qt::ItemIsEnabled);

    m_pLibraryButton = new QTreeWidgetItem(contentsTreeWidget, QTreeWidgetItem::Type);
    m_pLibraryButton->setIcon(0, QIcon(":/images/preferences/ic_preferences_library.png"));
    m_pLibraryButton->setText(0, tr("Library"));
    m_pLibraryButton->setTextAlignment(0, Qt::AlignLeft | Qt::AlignVCenter);
    m_pLibraryButton->setFlags(Qt::ItemIsSelectable | Qt::ItemIsEnabled);

    m_pSelectorButton = new QTreeWidgetItem(contentsTreeWidget, QTreeWidgetItem::Type);
    m_pSelectorButton->setIcon(0, QIcon(":/images/preferences/ic_preferences_selector.png"));
    m_pSelectorButton->setText(0, tr("Selector"));
    m_pSelectorButton->setTextAlignment(0, Qt::AlignLeft | Qt::AlignVCenter);
    m_pSelectorButton->setFlags(Qt::ItemIsSelectable | Qt::ItemIsEnabled);


    m_pControlsButton = new QTreeWidgetItem(contentsTreeWidget, QTreeWidgetItem::Type);
    m_pControlsButton->setIcon(0, QIcon(":/images/preferences/ic_preferences_interface.png"));
    m_pControlsButton->setText(0, tr("Interface"));
    m_pControlsButton->setTextAlignment(0, Qt::AlignLeft | Qt::AlignVCenter);
    m_pControlsButton->setFlags(Qt::ItemIsSelectable | Qt::ItemIsEnabled);

    m_pEqButton = new QTreeWidgetItem(contentsTreeWidget, QTreeWidgetItem::Type);
    m_pEqButton->setIcon(0, QIcon(":/images/preferences/ic_preferences_equalizers.png"));
    m_pEqButton->setText(0, tr("Equalizers"));
    m_pEqButton->setTextAlignment(0, Qt::AlignLeft | Qt::AlignVCenter);
    m_pEqButton->setFlags(Qt::ItemIsSelectable | Qt::ItemIsEnabled);

    m_pCrossfaderButton = new QTreeWidgetItem(contentsTreeWidget, QTreeWidgetItem::Type);
    m_pCrossfaderButton->setIcon(0, QIcon(":/images/preferences/ic_preferences_crossfader.png"));
    m_pCrossfaderButton->setText(0, tr("Crossfader"));
    m_pCrossfaderButton->setTextAlignment(0, Qt::AlignLeft | Qt::AlignVCenter);
    m_pCrossfaderButton->setFlags(Qt::ItemIsSelectable | Qt::ItemIsEnabled);

    m_pRecordingButton = new QTreeWidgetItem(contentsTreeWidget, QTreeWidgetItem::Type);
    m_pRecordingButton->setIcon(0, QIcon(":/images/preferences/ic_preferences_recording.png"));
    m_pRecordingButton->setText(0, tr("Recording"));
    m_pRecordingButton->setTextAlignment(0, Qt::AlignLeft | Qt::AlignVCenter);
    m_pRecordingButton->setFlags(Qt::ItemIsSelectable | Qt::ItemIsEnabled);


    m_pBeatDetectionButton = new QTreeWidgetItem(contentsTreeWidget, QTreeWidgetItem::Type);
    m_pBeatDetectionButton->setIcon(0, QIcon(":/images/preferences/ic_preferences_bpmdetect.png"));
    m_pBeatDetectionButton->setText(0, tr("Beat Detection"));
    m_pBeatDetectionButton->setTextAlignment(0, Qt::AlignLeft | Qt::AlignVCenter);
    m_pBeatDetectionButton->setFlags(Qt::ItemIsSelectable | Qt::ItemIsEnabled);

    m_pKeyDetectionButton = new QTreeWidgetItem(contentsTreeWidget, QTreeWidgetItem::Type);
    m_pKeyDetectionButton->setIcon(0, QIcon(":/images/preferences/ic_preferences_keydetect.png"));
    m_pKeyDetectionButton->setText(0, tr("Key Detection"));
    m_pKeyDetectionButton->setTextAlignment(0, Qt::AlignLeft | Qt::AlignVCenter);
    m_pKeyDetectionButton->setFlags(Qt::ItemIsSelectable | Qt::ItemIsEnabled);

    m_pTimbreAnalysisButton = new QTreeWidgetItem(contentsTreeWidget, QTreeWidgetItem::Type);
    m_pTimbreAnalysisButton->setIcon(0, QIcon(":/images/preferences/ic_preferences_keydetect.png"));
    m_pTimbreAnalysisButton->setText(0, tr("Timbre Analysis"));
    m_pTimbreAnalysisButton->setTextAlignment(0, Qt::AlignLeft | Qt::AlignVCenter);
    m_pTimbreAnalysisButton->setFlags(Qt::ItemIsSelectable | Qt::ItemIsEnabled);

    m_pReplayGainButton = new QTreeWidgetItem(contentsTreeWidget, QTreeWidgetItem::Type);
    m_pReplayGainButton->setIcon(0, QIcon(":/images/preferences/ic_preferences_replaygain.png"));
    m_pReplayGainButton->setText(0, tr("Normalization"));
    m_pReplayGainButton->setTextAlignment(0, Qt::AlignLeft | Qt::AlignVCenter);
    m_pReplayGainButton->setFlags(Qt::ItemIsSelectable | Qt::ItemIsEnabled);

#ifdef __VINYLCONTROL__
    m_pVinylControlButton = new QTreeWidgetItem(contentsTreeWidget, QTreeWidgetItem::Type);
    //QT screws up my nice vinyl svg for some reason, so we'll use a PNG version
    //instead...
    m_pVinylControlButton->setIcon(0, QIcon(":/images/preferences/ic_preferences_vinyl.png"));
    m_pVinylControlButton->setText(0, tr("Vinyl Control"));
    m_pVinylControlButton->setTextAlignment(0, Qt::AlignLeft | Qt::AlignVCenter);
    m_pVinylControlButton->setFlags(Qt::ItemIsSelectable | Qt::ItemIsEnabled);
#else
    m_pVinylControlButton = new QTreeWidgetItem(contentsTreeWidget, QTreeWidgetItem::Type);
    //QT screws up my nice vinyl svg for some reason, so we'll use a PNG version
    //instead...
    m_pVinylControlButton->setIcon(0, QIcon(":/images/preferences/ic_preferences_vinyl.png"));
    m_pVinylControlButton->setText(0, tr("Vinyl Control"));
    m_pVinylControlButton->setTextAlignment(0, Qt::AlignLeft | Qt::AlignVCenter);
    m_pVinylControlButton->setFlags(Qt::ItemIsSelectable | Qt::ItemIsEnabled);
#endif

#ifdef __SHOUTCAST__
    m_pShoutcastButton = new QTreeWidgetItem(contentsTreeWidget, QTreeWidgetItem::Type);
    m_pShoutcastButton->setIcon(0, QIcon(":/images/preferences/ic_preferences_broadcast.png"));
    m_pShoutcastButton->setText(0, tr("Live Broadcasting"));
    m_pShoutcastButton->setTextAlignment(0, Qt::AlignLeft | Qt::AlignVCenter);
    m_pShoutcastButton->setFlags(Qt::ItemIsSelectable | Qt::ItemIsEnabled);
#endif

#ifdef __MODPLUG__
    m_pModplugButton = new QTreeWidgetItem(contentsTreeWidget, QTreeWidgetItem::Type);
    m_pModplugButton->setIcon(0, QIcon(":/images/preferences/ic_preferences_modplug.png"));
    m_pModplugButton->setText(0, tr("Modplug Decoder"));
    m_pModplugButton->setTextAlignment(0, Qt::AlignLeft | Qt::AlignVCenter);
    m_pModplugButton->setFlags(Qt::ItemIsSelectable | Qt::ItemIsEnabled);
#endif

    connect(contentsTreeWidget,
            SIGNAL(currentItemChanged(QTreeWidgetItem*, QTreeWidgetItem*)),
            this, SLOT(changePage(QTreeWidgetItem*, QTreeWidgetItem*)));
}

void DlgPreferences::changePage(QTreeWidgetItem* current, QTreeWidgetItem* previous) {
    if (!current)
        current = previous;

    if (current == m_pSoundButton) {
        m_wsound->slotUpdate();
      switchToPage(m_wsound);
<<<<<<< HEAD
    } else if (current == m_pPlaylistButton) {
        switchToPage(m_wplaylist);
    } else if (current == m_pSelectorButton) {
        pagesWidget->setCurrentWidget(m_wselector->parentWidget()->parentWidget());
=======
    } else if (current == m_pLibraryButton) {
        switchToPage(m_wlibrary);
>>>>>>> c7812b09
    } else if (current == m_pControlsButton) {
        switchToPage(m_wcontrols);
    } else if (current == m_pEqButton) {
        switchToPage(m_weq);
    } else if (current == m_pCrossfaderButton) {
        switchToPage(m_wcrossfader);
    } else if (current == m_pRecordingButton) {
        switchToPage(m_wrecord);
    } else if (current == m_pBeatDetectionButton) {
        switchToPage(m_wbeats);
    } else if (current == m_pKeyDetectionButton) {
        switchToPage(m_wkey);
    } else if (current == m_pTimbreAnalysisButton) {
        pagesWidget->setCurrentWidget(m_wtimbre->parentWidget()->parentWidget());
    } else if (current == m_pReplayGainButton) {
        switchToPage(m_wreplaygain);
#ifdef __VINYLCONTROL__
    } else if (current == m_pVinylControlButton) {
        switchToPage(m_wvinylcontrol);
#else
    } else if (current == m_pVinylControlButton) {
        switchToPage(m_wnovinylcontrol);
#endif
#ifdef __SHOUTCAST__
    } else if (current == m_pShoutcastButton) {
        switchToPage(m_wshoutcast);
#endif
#ifdef __MODPLUG__
    } else if (current == m_pModplugButton) {
        switchToPage(m_wmodplug);
#endif
    } else if (m_wcontrollers->handleTreeItemClick(current)) {
        // Do nothing. m_wcontrolles handled this click.
    }
}

void DlgPreferences::showSoundHardwarePage() {
    switchToPage(m_wsound);
    contentsTreeWidget->setCurrentItem(m_pSoundButton);
}

bool DlgPreferences::eventFilter(QObject* o, QEvent* e) {
    // Send a close signal if dialog is closing
    if (e->type() == QEvent::Hide) {
        onHide();
    }

    if (e->type() == QEvent::Show) {
        onShow();
    }

    // Standard event processing
    return QWidget::eventFilter(o,e);
}

void DlgPreferences::onHide() {
    // Notify children that we are about to hide.
    emit(closeDlg());

    // Notify other parts of Mixxx that the preferences window just saved and so
    // preferences are likely changed.
    m_preferencesUpdated.set(1);
}

void DlgPreferences::onShow() {
    QSize optimumSize;
    QSize deltaSize;
    QSize pagesSize;
    QSize saSize;

    adjustSize();

    optimumSize = qApp->desktop()->availableGeometry(this).size();

    if (frameSize() == size()) {
        // This code is reached in Gnome 2.3
        qDebug() << "guess the size of the window decoration";
        optimumSize -= QSize(2,30);
    } else {
        optimumSize -= (frameSize() - size());
    }

    QSize staticSize = size() - pagesWidget->size();
    optimumSize = optimumSize.boundedTo(staticSize + m_pageSizeHint);

    QRect optimumRect = geometry();
    optimumRect.setSize(optimumSize);
    setGeometry(optimumRect);

    // Notify children that we are about to show.
    emit(showDlg());
}

void DlgPreferences::addPageWidget(DlgPreferencePage* pWidget) {
    connect(this, SIGNAL(showDlg()),
            pWidget, SLOT(slotShow()));
    connect(this, SIGNAL(closeDlg()),
            pWidget, SLOT(slotHide()));
    connect(this, SIGNAL(showDlg()),
            pWidget, SLOT(slotUpdate()));
    connect(buttonBox, SIGNAL(accepted()),
            pWidget, SLOT(slotApply()));

    QScrollArea* sa = new QScrollArea(pagesWidget);
    sa->setWidgetResizable(true);

    sa->setWidget(pWidget);
    pagesWidget->addWidget(sa);

    int iframe = 2 * sa->frameWidth();
    m_pageSizeHint = m_pageSizeHint.expandedTo(
            pWidget->sizeHint()+QSize(iframe, iframe));

}

void DlgPreferences::removePageWidget(DlgPreferencePage* pWidget) {
    pagesWidget->removeWidget(pWidget->parentWidget()->parentWidget());
}

void DlgPreferences::switchToPage(DlgPreferencePage* pWidget) {
    pagesWidget->setCurrentWidget(pWidget->parentWidget()->parentWidget());
}<|MERGE_RESOLUTION|>--- conflicted
+++ resolved
@@ -260,15 +260,10 @@
     if (current == m_pSoundButton) {
         m_wsound->slotUpdate();
       switchToPage(m_wsound);
-<<<<<<< HEAD
-    } else if (current == m_pPlaylistButton) {
-        switchToPage(m_wplaylist);
+    } else if (current == m_pLibraryButton) {
+        switchToPage(m_wlibrary);
     } else if (current == m_pSelectorButton) {
         pagesWidget->setCurrentWidget(m_wselector->parentWidget()->parentWidget());
-=======
-    } else if (current == m_pLibraryButton) {
-        switchToPage(m_wlibrary);
->>>>>>> c7812b09
     } else if (current == m_pControlsButton) {
         switchToPage(m_wcontrols);
     } else if (current == m_pEqButton) {
