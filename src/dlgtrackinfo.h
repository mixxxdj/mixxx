--- conflicted
+++ resolved
@@ -54,14 +54,6 @@
 
     void reloadTrackMetadata();
     void slotOpenInFileBrowser();
-<<<<<<< HEAD
-
-    void slotPixmapFound(int trackId, QPixmap pixmap);
-    void slotChangeCoverArt();
-    void slotUnsetCoverArt();
-    void slotReloadCover();
-=======
->>>>>>> 3e4b3ec6
 
   private:
     void populateFields(TrackPointer pTrack);
