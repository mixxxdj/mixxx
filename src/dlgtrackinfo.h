--- conflicted
+++ resolved
@@ -25,14 +25,7 @@
   public slots:
     // Not thread safe. Only invoke via AutoConnection or QueuedConnection, not
     // directly!
-<<<<<<< HEAD
-    void loadTrack(TrackPointer pTrack);
-    void slotLoadCoverArt(const QString& coverLocation,
-                          const QString& md5Hash,
-                          int trackId);
-=======
     void loadTrack(TrackPointer pTrack, QString coverLocation, QString md5);
->>>>>>> 1491dd71
 
   signals:
     void next();
@@ -74,35 +67,23 @@
     void unloadTrack(bool save);
     void clear();
     void init();
-<<<<<<< HEAD
-=======
     void setCoverArt(QPixmap original);
->>>>>>> 1491dd71
     QPixmap scaledCoverArt(QPixmap original);
 
     QHash<int, Cue*> m_cueMap;
     TrackPointer m_pLoadedTrack;
-    QString m_sLoadedCoverLocation;
 
     CSAMPLE m_bpmTapFilter[kFilterLength];
     QTime m_bpmTapTimer;
 
     DlgTagFetcher& m_DlgTagFetcher;
 
-<<<<<<< HEAD
-    enum reloadCoverCases {
-        LOAD,
-        CHANGE,
-        UNSET
-    };
-=======
     WCoverArtMenu* m_pCoverMenu;
     QPair<QString, QString> m_loadedCover;
 
     // Useful to handle cases when the user cancel the changes.
     // In this case DlgTrackInfo must revert the cover
     QString m_firstCoverLoc;
->>>>>>> 1491dd71
 };
 
 #endif /* DLGTRACKINFO_H */