/**
 * @file soundmanagerconfig.cpp
 * @author Bill Good <bkgood at gmail dot com>
 * @date 20100709
 */

/***************************************************************************
 *                                                                         *
 *   This program is free software; you can redistribute it and/or modify  *
 *   it under the terms of the GNU General Public License as published by  *
 *   the Free Software Foundation; either version 2 of the License, or     *
 *   (at your option) any later version.                                   *
 *                                                                         *
 ***************************************************************************/

#include "soundmanagerconfig.h"
#include "soundmanagerutil.h"
#include "sounddevice.h"
#include "soundmanager.h"
#include "util/cmdlineargs.h"
#include "util/math.h"

// this (7) represents latency values from 1 ms to about 80 ms -- bkgood
const unsigned int SoundManagerConfig::kMaxAudioBufferSizeIndex = 7;

const QString SoundManagerConfig::kDefaultAPI = QString("None");
// Sample Rate even the cheap sound Devices will support most likely
const unsigned int SoundManagerConfig::kFallbackSampleRate = 48000;
const unsigned int SoundManagerConfig::kDefaultDeckCount = 2;
// audioBufferSizeIndex=5 means about 21 ms of latency which is default in trunk r2453 -- bkgood
const int SoundManagerConfig::kDefaultAudioBufferSizeIndex = 5;

const int SoundManagerConfig::kDefaultSyncBuffers = 2;

SoundManagerConfig::SoundManagerConfig()
    : m_api("None"),
      m_sampleRate(kFallbackSampleRate),
<<<<<<< HEAD
      m_deckCount(kDefaultDeckCount),
      m_audioBufferSizeIndex(kDefaultAudioBufferSizeIndex) {
=======
      m_audioBufferSizeIndex(kDefaultAudioBufferSizeIndex),
      m_syncBuffers(2) {
>>>>>>> ba9b6a5c
    m_configFile = QFileInfo(CmdlineArgs::Instance().getSettingsPath() + SOUNDMANAGERCONFIG_FILENAME);
}

SoundManagerConfig::~SoundManagerConfig() {
    // don't write to disk here, it's SoundManager's responsibility
    // to save its own configuration -- bkgood
}

/**
 * Read the SoundManagerConfig xml serialization at the predetermined
 * path
 * @returns false if the file can't be read or is invalid XML, true otherwise
 */
bool SoundManagerConfig::readFromDisk() {
    QFile file(m_configFile.absoluteFilePath());
    QDomDocument doc;
    QDomElement rootElement;
    if (!file.open(QIODevice::ReadOnly)) {
        return false;
    }
    if (!doc.setContent(&file)) {
        file.close();
        return false;
    }
    file.close();
    rootElement = doc.documentElement();
    setAPI(rootElement.attribute("api"));
    setSampleRate(rootElement.attribute("samplerate", "0").toUInt());
    // audioBufferSizeIndex is refereed as "latency" in the config file
    setAudioBufferSizeIndex(rootElement.attribute("latency", "0").toUInt());
<<<<<<< HEAD
    setDeckCount(rootElement.attribute("deck_count",
                                       QString(kDefaultDeckCount)).toUInt());
=======
    setSyncBuffers(rootElement.attribute("sync_buffers", "2").toUInt());
>>>>>>> ba9b6a5c
    clearOutputs();
    clearInputs();
    QDomNodeList devElements(rootElement.elementsByTagName("SoundDevice"));
    for (int i = 0; i < devElements.count(); ++i) {
        QDomElement devElement(devElements.at(i).toElement());
        if (devElement.isNull()) continue;
        QString device(devElement.attribute("name"));
        if (device.isEmpty()) continue;
        QDomNodeList outElements(devElement.elementsByTagName("output"));
        QDomNodeList inElements(devElement.elementsByTagName("input"));
        for (int j = 0; j < outElements.count(); ++j) {
            QDomElement outElement(outElements.at(j).toElement());
            if (outElement.isNull()) continue;
            AudioOutput out(AudioOutput::fromXML(outElement));
            if (out.getType() == AudioPath::INVALID) continue;
            bool dupe(false);
            foreach (AudioOutput otherOut, m_outputs) {
                if (out == otherOut
                        && out.getChannelGroup() == otherOut.getChannelGroup()) {
                    dupe = true;
                    break;
                }
            }
            if (dupe) continue;
            addOutput(device, out);
        }
        for (int j = 0; j < inElements.count(); ++j) {
            QDomElement inElement(inElements.at(j).toElement());
            if (inElement.isNull()) continue;
            AudioInput in(AudioInput::fromXML(inElement));
            if (in.getType() == AudioPath::INVALID) continue;
            bool dupe(false);
            foreach (AudioInput otherIn, m_inputs) {
                if (in == otherIn
                        && in.getChannelGroup() == otherIn.getChannelGroup()) {
                    dupe = true;
                    break;
                }
            }
            if (dupe) continue;
            addInput(device, in);
        }
    }
    return true;
}

bool SoundManagerConfig::writeToDisk() const {
    QDomDocument doc("SoundManagerConfig");
    QDomElement docElement(doc.createElement("SoundManagerConfig"));
    docElement.setAttribute("api", m_api);
    docElement.setAttribute("samplerate", m_sampleRate);
    // audioBufferSizeIndex is refereed as "latency" in the config file
    docElement.setAttribute("latency", m_audioBufferSizeIndex);
<<<<<<< HEAD
    docElement.setAttribute("deck_count", m_deckCount);
=======
    docElement.setAttribute("sync_buffers", m_syncBuffers);
>>>>>>> ba9b6a5c
    doc.appendChild(docElement);

    foreach (QString device, m_outputs.keys().toSet().unite(m_inputs.keys().toSet())) {
        QDomElement devElement(doc.createElement("SoundDevice"));
        devElement.setAttribute("name", device);
        foreach (AudioInput in, m_inputs.values(device)) {
            QDomElement inElement(doc.createElement("input"));
            in.toXML(&inElement);
            devElement.appendChild(inElement);
        }
        foreach (AudioOutput out, m_outputs.values(device)) {
            QDomElement outElement(doc.createElement("output"));
            out.toXML(&outElement);
            devElement.appendChild(outElement);
        }
        docElement.appendChild(devElement);
    }

    QFile file(m_configFile.absoluteFilePath());
    if (!file.open(QIODevice::Truncate | QIODevice::WriteOnly)) {
        return false;
    }
    file.write(doc.toString().toUtf8());
    file.close();
    return true;
}

QString SoundManagerConfig::getAPI() const {
    return m_api;
}

void SoundManagerConfig::setAPI(const QString &api) {
    // SoundManagerConfig doesn't necessarily have access to a SoundManager
    // instance, so I can't check for input validity here -- bkgood
    m_api = api;
}

/**
 * Checks that the API in the object is valid according to the list of APIs
 * given by SoundManager.
 * @returns false if the API is not found in SoundManager's list, otherwise
 *          true
 */
bool SoundManagerConfig::checkAPI(const SoundManager &soundManager) {
    if (!soundManager.getHostAPIList().contains(m_api) && m_api != "None") {
        return false;
    }
    return true;
}

unsigned int SoundManagerConfig::getSampleRate() const {
    return m_sampleRate;
}

void SoundManagerConfig::setSampleRate(unsigned int sampleRate) {
    // making sure we don't divide by zero elsewhere
    m_sampleRate = sampleRate != 0 ? sampleRate : kFallbackSampleRate;
}


unsigned int SoundManagerConfig::getSyncBuffers() const {
    return m_syncBuffers;
}

void SoundManagerConfig::setSyncBuffers(unsigned int syncBuffers) {
    // making sure we don't divide by zero elsewhere
    m_syncBuffers = qMin(syncBuffers, (unsigned int)2);
}

/**
 * Checks that the sample rate in the object is valid according to the list of
 * sample rates given by SoundManager.
 * @returns false if the sample rate is not found in SoundManager's list,
 *          otherwise true
 */
bool SoundManagerConfig::checkSampleRate(const SoundManager &soundManager) {
    if (!soundManager.getSampleRates(m_api).contains(m_sampleRate)) {
        return false;
    }
    return true;
}

unsigned int SoundManagerConfig::getDeckCount() const {
    return m_deckCount;
}

void SoundManagerConfig::setDeckCount(unsigned int deckCount) {
    m_deckCount = deckCount;
}

void SoundManagerConfig::setCorrectDeckCount(int configuredDeckCount) {
    int minimum_deck_count = 0;

    foreach (QString device, m_outputs.keys().toSet().unite(m_inputs.keys().toSet())) {
        foreach (AudioInput in, m_inputs.values(device)) {
            if ((in.getType() == AudioInput::DECK ||
                 in.getType() == AudioInput::VINYLCONTROL ||
                 in.getType() == AudioInput::AUXILIARY) &&
                in.getIndex() + 1 > minimum_deck_count) {
                qDebug() << "Found an input connection above current deck count";
                minimum_deck_count = in.getIndex() + 1;
            }
        }
        foreach (AudioOutput out, m_outputs.values(device)) {
            if (out.getType() == AudioOutput::DECK &&
                    out.getIndex() + 1 > minimum_deck_count) {
                qDebug() << "Found an output connection above current deck count";
                minimum_deck_count = out.getIndex() + 1;
            }
        }
    }

    if (minimum_deck_count > configuredDeckCount) {
        m_deckCount = minimum_deck_count;
    } else {
        m_deckCount = configuredDeckCount;
    }
}

unsigned int SoundManagerConfig::getAudioBufferSizeIndex() const {
    return m_audioBufferSizeIndex;
}

unsigned int SoundManagerConfig::getFramesPerBuffer() const {
    Q_ASSERT(m_audioBufferSizeIndex > 0); // endless loop otherwise
    unsigned int framesPerBuffer = 1;
    double sampleRate = m_sampleRate; // need this to avoid int division
    // first, get to the framesPerBuffer value corresponding to latency index 1
    for (; framesPerBuffer / sampleRate * 1000 < 1.0; framesPerBuffer *= 2) {
    }
    // then, keep going until we get to our desired latency index (if not 1)
    for (unsigned int latencyIndex = 1; latencyIndex < m_audioBufferSizeIndex; ++latencyIndex) {
        framesPerBuffer <<= 1; // *= 2
    }
    return framesPerBuffer;
}


// Set the audio buffer size
// @warning This IS NOT a value in milliseconds, or a number of frames per
// buffer. It is an index, where 1 is the first power-of-two buffer size (in
// frames) which corresponds to a latency greater than or equal to 1 ms, 2 is
// the second, etc. This is so that latency values are roughly equivalent
// between different sample rates.
void SoundManagerConfig::setAudioBufferSizeIndex(unsigned int sizeIndex) {
    // latency should be either the min of kMaxAudioBufferSizeIndex and the passed value
    // if it's 0, pretend it was 1 -- bkgood
    m_audioBufferSizeIndex = sizeIndex != 0 ? math_min(sizeIndex, kMaxAudioBufferSizeIndex) : 1;
}

void SoundManagerConfig::addOutput(const QString &device, const AudioOutput &out) {
    m_outputs.insert(device, out);
}

void SoundManagerConfig::addInput(const QString &device, const AudioInput &in) {
    m_inputs.insert(device, in);
}

QMultiHash<QString, AudioOutput> SoundManagerConfig::getOutputs() const {
    return m_outputs;
}

QMultiHash<QString, AudioInput> SoundManagerConfig::getInputs() const {
    return m_inputs;
}

void SoundManagerConfig::clearOutputs() {
    m_outputs.clear();
}

void SoundManagerConfig::clearInputs() {
    m_inputs.clear();
}

/**
 * Removes any outputs with devices that do not exist in the given
 * SoundManager.
 */
void SoundManagerConfig::filterOutputs(SoundManager *soundManager) {
    QSet<QString> deviceNames;
    QSet<QString> toDelete;
    foreach (SoundDevice *device, soundManager->getDeviceList(m_api, true, false)) {
        deviceNames.insert(device->getInternalName());
    }
    foreach (QString deviceName, m_outputs.uniqueKeys()) {
        if (!deviceNames.contains(deviceName)) {
            toDelete.insert(deviceName);
        }
    }
    foreach (QString del, toDelete) {
        m_outputs.remove(del);
    }
}

/**
 * Removes any inputs with devices that do not exist in the given
 * SoundManager.
 */
void SoundManagerConfig::filterInputs(SoundManager *soundManager) {
    QSet<QString> deviceNames;
    QSet<QString> toDelete;
    foreach (SoundDevice *device, soundManager->getDeviceList(m_api, false, true)) {
        deviceNames.insert(device->getInternalName());
    }
    foreach (QString deviceName, m_inputs.uniqueKeys()) {
        if (!deviceNames.contains(deviceName)) {
            toDelete.insert(deviceName);
        }
    }
    foreach (QString del, toDelete) {
        m_inputs.remove(del);
    }
}

/**
 * Loads default values for API, master output, sample rate and/or latency.
 * @param soundManager pointer to SoundManager instance to load data from
 * @param flags Bitfield to determine which defaults to load, use something
 *              like SoundManagerConfig::API | SoundManagerConfig::DEVICES to
 *              load default API and master device.
 */
void SoundManagerConfig::loadDefaults(SoundManager *soundManager, unsigned int flags) {
    if (flags & SoundManagerConfig::API) {
        QList<QString> apiList = soundManager->getHostAPIList();
        if (!apiList.isEmpty()) {
#ifdef __LINUX__
            //Check for JACK and use that if it's available, otherwise use ALSA
            if (apiList.contains(MIXXX_PORTAUDIO_JACK_STRING)) {
                m_api = MIXXX_PORTAUDIO_JACK_STRING;
            } else {
                m_api = MIXXX_PORTAUDIO_ALSA_STRING;
            }
#endif
#ifdef __WINDOWS__
            //Existence of ASIO doesn't necessarily mean you've got ASIO devices
            //Do something more advanced one day if you like - Adam
            // hoping this counts as more advanced, tests if ASIO is an option
            // and then that we have at least one ASIO output device -- bkgood
            if (apiList.contains(MIXXX_PORTAUDIO_ASIO_STRING)
                   && !soundManager->getDeviceList(
                       MIXXX_PORTAUDIO_ASIO_STRING, true, false).isEmpty()) {
                m_api = MIXXX_PORTAUDIO_ASIO_STRING;
            } else {
                m_api = MIXXX_PORTAUDIO_DIRECTSOUND_STRING;
            }
#endif
#ifdef __APPLE__
            m_api = MIXXX_PORTAUDIO_COREAUDIO_STRING;
#endif
        }
    }

    unsigned int defaultSampleRate = kFallbackSampleRate;
    if (flags & SoundManagerConfig::DEVICES) {
        clearOutputs();
        clearInputs();
        QList<SoundDevice*> outputDevices = soundManager->getDeviceList(m_api, true, false);
        if (!outputDevices.isEmpty()) {
            foreach (SoundDevice *device, outputDevices) {
                if (device->getNumOutputChannels() < 2) {
                    continue;
                }
                AudioOutput masterOut(AudioPath::MASTER, 0, 2, 0);
                addOutput(device->getInternalName(), masterOut);
                defaultSampleRate = device->getDefaultSampleRate();
                break;
            }
        }
    }
    if (flags & SoundManagerConfig::OTHER) {
        QList<unsigned int> sampleRates = soundManager->getSampleRates(m_api);
        if (sampleRates.contains(defaultSampleRate)) {
            m_sampleRate = defaultSampleRate;
        } else if (sampleRates.contains(kFallbackSampleRate)) {
            m_sampleRate = kFallbackSampleRate;
        } else if (!sampleRates.isEmpty()) {
            m_sampleRate = sampleRates.first();
        } else {
            qWarning() << "got empty sample rate list from SoundManager, this is a bug";
            m_sampleRate = kFallbackSampleRate;
        }
        m_audioBufferSizeIndex = kDefaultAudioBufferSizeIndex;
    }

    m_syncBuffers = kDefaultSyncBuffers;
}<|MERGE_RESOLUTION|>--- conflicted
+++ resolved
@@ -35,13 +35,9 @@
 SoundManagerConfig::SoundManagerConfig()
     : m_api("None"),
       m_sampleRate(kFallbackSampleRate),
-<<<<<<< HEAD
       m_deckCount(kDefaultDeckCount),
-      m_audioBufferSizeIndex(kDefaultAudioBufferSizeIndex) {
-=======
       m_audioBufferSizeIndex(kDefaultAudioBufferSizeIndex),
       m_syncBuffers(2) {
->>>>>>> ba9b6a5c
     m_configFile = QFileInfo(CmdlineArgs::Instance().getSettingsPath() + SOUNDMANAGERCONFIG_FILENAME);
 }
 
@@ -72,12 +68,9 @@
     setSampleRate(rootElement.attribute("samplerate", "0").toUInt());
     // audioBufferSizeIndex is refereed as "latency" in the config file
     setAudioBufferSizeIndex(rootElement.attribute("latency", "0").toUInt());
-<<<<<<< HEAD
+    setSyncBuffers(rootElement.attribute("sync_buffers", "2").toUInt());
     setDeckCount(rootElement.attribute("deck_count",
                                        QString(kDefaultDeckCount)).toUInt());
-=======
-    setSyncBuffers(rootElement.attribute("sync_buffers", "2").toUInt());
->>>>>>> ba9b6a5c
     clearOutputs();
     clearInputs();
     QDomNodeList devElements(rootElement.elementsByTagName("SoundDevice"));
@@ -131,11 +124,8 @@
     docElement.setAttribute("samplerate", m_sampleRate);
     // audioBufferSizeIndex is refereed as "latency" in the config file
     docElement.setAttribute("latency", m_audioBufferSizeIndex);
-<<<<<<< HEAD
+    docElement.setAttribute("sync_buffers", m_syncBuffers);
     docElement.setAttribute("deck_count", m_deckCount);
-=======
-    docElement.setAttribute("sync_buffers", m_syncBuffers);
->>>>>>> ba9b6a5c
     doc.appendChild(docElement);
 
     foreach (QString device, m_outputs.keys().toSet().unite(m_inputs.keys().toSet())) {
