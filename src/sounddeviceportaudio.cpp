/***************************************************************************
                          sounddeviceportaudio.cpp
                             -------------------
    begin                : Sun Aug 15, 2007 (Stardate -315378.5417935057)
    copyright            : (C) 2007 Albert Santoni
    email                : gamegod \a\t users.sf.net
***************************************************************************/

/***************************************************************************
*                                                                         *
*   This program is free software; you can redistribute it and/or modify  *
*   it under the terms of the GNU General Public License as published by  *
*   the Free Software Foundation; either version 2 of the License, or     *
*   (at your option) any later version.                                   *
*                                                                         *
***************************************************************************/

#include <portaudio.h>

#include <QtDebug>
#include <QThread>

#ifdef __LINUX__
#include <QLibrary>
#endif

#include "sounddeviceportaudio.h"

#include "controlobjectthreadmain.h"
#include "soundmanager.h"
#include "sounddevice.h"
#include "soundmanagerutil.h"
#include "controlobject.h"
#include "visualplayposition.h"
#include "util/timer.h"
#include "vinylcontrol/defs_vinylcontrol.h"
#include "engine/guitick.h"

SoundDevicePortAudio::SoundDevicePortAudio(ConfigObject<ConfigValue> *config, SoundManager *sm,
                                           const PaDeviceInfo *deviceInfo, unsigned int devIndex)
        : SoundDevice(config, sm),
          m_pStream(NULL),
          m_devId(devIndex),
          m_deviceInfo(deviceInfo),
          m_bSetThreadPriority(false),
          m_pMasterUnderflowCount(ControlObject::getControl(
              ConfigKey("[Master]", "underflow_count"))),
          m_undeflowUpdateCount(0) {
    // Setting parent class members:
    m_hostAPI = Pa_GetHostApiInfo(deviceInfo->hostApi)->name;
    m_dSampleRate = deviceInfo->defaultSampleRate;
    m_strInternalName = QString("%1, %2").arg(QString::number(m_devId), deviceInfo->name);
    m_strDisplayName = QString(deviceInfo->name);
    m_iNumInputChannels = m_deviceInfo->maxInputChannels;
    m_iNumOutputChannels = m_deviceInfo->maxOutputChannels;
}

SoundDevicePortAudio::~SoundDevicePortAudio() {
}

int SoundDevicePortAudio::open() {
    qDebug() << "SoundDevicePortAudio::open()" << getInternalName();
    PaError err;

    if (m_audioOutputs.empty() && m_audioInputs.empty()) {
        m_lastError = QString::fromAscii("No inputs or outputs in SDPA::open() "
            "(THIS IS A BUG, this should be filtered by SM::setupDevices)");
        return ERR;
    }

    memset(&m_outputParams, 0, sizeof(m_outputParams));
    memset(&m_inputParams, 0, sizeof(m_inputParams));
    PaStreamParameters * pOutputParams = &m_outputParams;
    PaStreamParameters * pInputParams = &m_inputParams;

    // Look at how many audio outputs we have,
    // so we can figure out how many output channels we need to open.
    if (m_audioOutputs.empty()) {
        m_outputParams.channelCount = 0;
        pOutputParams = NULL;
    } else {
        foreach (AudioOutput out, m_audioOutputs) {
            ChannelGroup channelGroup = out.getChannelGroup();
            int highChannel = channelGroup.getChannelBase()
                + channelGroup.getChannelCount();
            if (m_outputParams.channelCount <= highChannel) {
                m_outputParams.channelCount = highChannel;
            }
        }
    }

    // Look at how many audio inputs we have,
    // so we can figure out how many input channels we need to open.
    if (m_audioInputs.empty()) {
        m_inputParams.channelCount = 0;
        pInputParams = NULL;
    } else {
        foreach (AudioInput in, m_audioInputs) {
            ChannelGroup channelGroup = in.getChannelGroup();
            int highChannel = channelGroup.getChannelBase()
                + channelGroup.getChannelCount();
            if (m_inputParams.channelCount <= highChannel) {
                m_inputParams.channelCount = highChannel;
            }
        }
    }

    // Workaround for Bug #900364. The PortAudio ALSA hostapi opens the minimum
    // number of device channels supported by the device regardless of our
    // channel request. It has no way of notifying us when it does this. The
    // typical case this happens is when we are opening a device in mono when it
    // supports a minimum of stereo. To work around this, simply open the device
    // in stereo and only take the first channel.
    // TODO(rryan): Remove once PortAudio has a solution built in (and
    // released).
    if (m_deviceInfo->hostApi == paALSA) {
        // Only engage workaround if the device has enough input and output
        // channels.
        if (m_deviceInfo->maxInputChannels >= 2 &&
                m_inputParams.channelCount == 1) {
            m_inputParams.channelCount = 2;
        }
        if (m_deviceInfo->maxOutputChannels >= 2 &&
                m_outputParams.channelCount == 1) {
            m_outputParams.channelCount = 2;
        }
    }

    // Sample rate
    if (m_dSampleRate <= 0) {
        m_dSampleRate = 44100.0f;
    }

    // Get latency in milleseconds
    qDebug() << "framesPerBuffer:" << m_framesPerBuffer;
    double bufferMSec = m_framesPerBuffer / m_dSampleRate * 1000;
    qDebug() << "Requested sample rate: " << m_dSampleRate << "Hz, latency:" << bufferMSec << "ms";

    qDebug() << "Output channels:" << m_outputParams.channelCount << "| Input channels:"
        << m_inputParams.channelCount;

    // PortAudio's JACK backend also only properly supports
    // paFramesPerBufferUnspecified in non-blocking mode because the latency
    // comes from the JACK daemon. (PA should give an error or something though,
    // but it doesn't.)
    if (m_deviceInfo->hostApi == paJACK) {
        m_framesPerBuffer = paFramesPerBufferUnspecified;
    }

    //Fill out the rest of the info.
    m_outputParams.device = m_devId;
    m_outputParams.sampleFormat = paFloat32;
    m_outputParams.suggestedLatency = bufferMSec / 1000.0;
    m_outputParams.hostApiSpecificStreamInfo = NULL;

    m_inputParams.device  = m_devId;
    m_inputParams.sampleFormat  = paInt16; //This is how our vinyl control stuff like samples.
    m_inputParams.suggestedLatency = bufferMSec / 1000.0;
    m_inputParams.hostApiSpecificStreamInfo = NULL;

    qDebug() << "Opening stream with id" << m_devId;

    //Create the callback function pointer.
    PaStreamCallback *callback = paV19Callback;

    // Try open device using iChannelMax
    err = Pa_OpenStream(&m_pStream,
                        pInputParams,
                        pOutputParams,
                        m_dSampleRate,
                        m_framesPerBuffer,
                        paClipOff, // Stream flags
                        callback,
                        (void*) this); // pointer passed to the callback function

    if (err != paNoError) {
        qWarning() << "Error opening stream:" << Pa_GetErrorText(err);
        m_lastError = QString::fromUtf8(Pa_GetErrorText(err));
        m_pStream = NULL;
        return ERR;
    } else {
        qDebug() << "Opened PortAudio stream successfully... starting";
    }

#ifdef __LINUX__
    //Attempt to dynamically load and resolve stuff in the PortAudio library
    //in order to enable RT priority with ALSA.
    QLibrary portaudio("libportaudio.so.2");
    if (!portaudio.load())
       qWarning() << "Failed to dynamically load PortAudio library";
    else
       qDebug() << "Dynamically loaded PortAudio library";

    EnableAlsaRT enableRealtime = (EnableAlsaRT) portaudio.resolve("PaAlsa_EnableRealtimeScheduling");
    if (enableRealtime) {
        enableRealtime(m_pStream, 1);
    }
    portaudio.unload();
#endif

    // Start stream
    err = Pa_StartStream(m_pStream);
    if (err != paNoError) {
        qWarning() << "PortAudio: Start stream error:" << Pa_GetErrorText(err);
        m_lastError = QString::fromUtf8(Pa_GetErrorText(err));
        m_pStream = NULL;
        return ERR;
    } else {
        qDebug() << "PortAudio: Started stream successfully";
    }

    // Get the actual details of the stream & update Mixxx's data
    const PaStreamInfo* streamDetails = Pa_GetStreamInfo(m_pStream);
    m_dSampleRate = streamDetails->sampleRate;
    double currentLatencyMSec = streamDetails->outputLatency * 1000;
    qDebug() << "   Actual sample rate: " << m_dSampleRate << "Hz, latency:" << currentLatencyMSec << "ms";

    // Update the samplerate and latency ControlObjects, which allow the
    // waveform view to properly correct for the latency.
    ControlObject::set(ConfigKey("[Master]", "latency"), currentLatencyMSec);
    ControlObject::set(ConfigKey("[Master]", "samplerate"), m_dSampleRate);
    ControlObject::set(ConfigKey("[Master]", "audio_buffer_size"), bufferMSec);

    if (m_pMasterUnderflowCount) {
        m_pMasterUnderflowCount->set(0);
    }
    return OK;
}

int SoundDevicePortAudio::close() {
    //qDebug() << "SoundDevicePortAudio::close()" << getInternalName();
    if (m_pStream) {
        // Make sure the stream is not stopped before we try stopping it.
        PaError err = Pa_IsStreamStopped(m_pStream);
        // 1 means the stream is stopped. 0 means active.
        if (err == 1) {
            qDebug() << "PortAudio: Stream already stopped, but no error.";
            return 1;
        }
        // Real PaErrors are always negative.
        if (err < 0) {
            qWarning() << "PortAudio: Stream already stopped:"
                       << Pa_GetErrorText(err) << getInternalName();
            return 1;
        }

        //Stop the stream.
        err = Pa_StopStream(m_pStream);
        //PaError err = Pa_AbortStream(m_pStream); //Trying Pa_AbortStream instead, because StopStream seems to wait
                                                   //until all the buffers have been flushed, which can take a
                                                   //few (annoying) seconds when you're doing soundcard input.
                                                   //(it flushes the input buffer, and then some, or something)
                                                   //BIG FAT WARNING: Pa_AbortStream() will kill threads while they're
                                                   //waiting on a mutex, which will leave the mutex in an screwy
                                                   //state. Don't use it!

        if (err != paNoError) {
            qWarning() << "PortAudio: Stop stream error:" << Pa_GetErrorText(err) << getInternalName();
            return 1;
        }

        // Close stream
        err = Pa_CloseStream(m_pStream);
        if (err != paNoError) {
            qWarning() << "PortAudio: Close stream error:" << Pa_GetErrorText(err) << getInternalName();
            return 1;
        }
    }

    m_pStream = NULL;
    m_bSetThreadPriority = false;

    return 0;
}

QString SoundDevicePortAudio::getError() const {
    return m_lastError;
}

// This callback function gets called every time the sound device runs
// out of samples (ie. when it needs more sound to play)
int SoundDevicePortAudio::callbackProcess(unsigned long framesPerBuffer,
            float *output, short *in, const PaStreamCallbackTimeInfo *timeInfo,
            PaStreamCallbackFlags statusFlags) {
    ScopedTimer t("SoundDevicePortAudio::callbackProcess " + getInternalName());

    //qDebug() << "SoundDevicePortAudio::callbackProcess:" << getInternalName();
    // Turn on TimeCritical priority for the callback thread. If we are running
    // in Linux userland, for example, this will have no effect.
    if (!m_bSetThreadPriority) {
        QThread::currentThread()->setPriority(QThread::TimeCriticalPriority);
        m_bSetThreadPriority = true;
    }

<<<<<<< HEAD
    GuiTick::setStreamTime((double)timeInfo->outputBufferDacTime);
=======
    if (m_pSoundManager->isDeviceClkRef(this)) {
        VisualPlayPosition::setTimeInfo(timeInfo);
    }
>>>>>>> 47951671

    if (!m_undeflowUpdateCount) {
        if (statusFlags & (paOutputUnderflow | paInputOverflow)) {
            if (m_pMasterUnderflowCount) {
                m_pMasterUnderflowCount->set(
                    m_pMasterUnderflowCount->get() + 1);
            }
            m_undeflowUpdateCount = 40;
        }
    } else {
        m_undeflowUpdateCount--;
    }

    //Note: Input is processed first so that any ControlObject changes made in
    //      response to input are processed as soon as possible (that is, when
    //      m_pSoundManager->requestBuffer() is called below.)

    // Send audio from the soundcard's input off to the SoundManager...
    if (in && framesPerBuffer > 0) {
        ScopedTimer t("SoundDevicePortAudio::callbackProcess input " + getInternalName());

        //Apply software preamp
        //Super big warning: Need to use channel_count here instead of iFrameSize because iFrameSize is
        //only for output buffers...
        // TODO(bkgood) move this to vcproxy or something, once we have other
        // inputs we don't want every input getting the vc gain
        static ControlObject* pControlObjectVinylControlGain =
                ControlObject::getControl(ConfigKey(VINYL_PREF_KEY, "gain"));
        int iVCGain = pControlObjectVinylControlGain->get();
        if (iVCGain > 1) {
            for (unsigned int i = 0; i < framesPerBuffer * m_inputParams.channelCount; ++i)
                in[i] *= iVCGain;
        }

        m_pSoundManager->pushBuffer(m_audioInputs, in, framesPerBuffer,
                                    m_inputParams.channelCount);
    }

    if (output && framesPerBuffer > 0) {
        ScopedTimer t("SoundDevicePortAudio::callbackProcess output " + getInternalName());

        if (m_outputParams.channelCount <= 0) {
            qWarning() << "SoundDevicePortAudio::callbackProcess m_outputParams channel count is zero or less:" << m_outputParams.channelCount;
            // Bail out.
            return paContinue;
        }

        m_pSoundManager->requestBuffer(
            m_audioOutputs, output,
            framesPerBuffer, static_cast<unsigned int>(
                m_outputParams.channelCount), this);
    }

    return paContinue;
}

// Wrapper function to call processing loop function,
// implemented as a method in a class. Used in PortAudio,
// which knows nothing about C++.
int paV19Callback(const void *inputBuffer, void *outputBuffer,
                  unsigned long framesPerBuffer,
                  const PaStreamCallbackTimeInfo *timeInfo,
                  PaStreamCallbackFlags statusFlags,
                  void *soundDevice) {
    return ((SoundDevicePortAudio*) soundDevice)->callbackProcess(framesPerBuffer,
            (float*) outputBuffer, (short*) inputBuffer, timeInfo, statusFlags);
}<|MERGE_RESOLUTION|>--- conflicted
+++ resolved
@@ -292,13 +292,11 @@
         m_bSetThreadPriority = true;
     }
 
-<<<<<<< HEAD
-    GuiTick::setStreamTime((double)timeInfo->outputBufferDacTime);
-=======
+ 
     if (m_pSoundManager->isDeviceClkRef(this)) {
         VisualPlayPosition::setTimeInfo(timeInfo);
-    }
->>>>>>> 47951671
+        GuiTick::setStreamTime((double)timeInfo->outputBufferDacTime);    
+    }
 
     if (!m_undeflowUpdateCount) {
         if (statusFlags & (paOutputUnderflow | paInputOverflow)) {
