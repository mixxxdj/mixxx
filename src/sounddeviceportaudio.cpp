/***************************************************************************
                          sounddeviceportaudio.cpp
                             -------------------
    begin                : Sun Aug 15, 2007 (Stardate -315378.5417935057)
    copyright            : (C) 2007 Albert Santoni
    email                : gamegod \a\t users.sf.net
***************************************************************************/

/***************************************************************************
*                                                                         *
*   This program is free software; you can redistribute it and/or modify  *
*   it under the terms of the GNU General Public License as published by  *
*   the Free Software Foundation; either version 2 of the License, or     *
*   (at your option) any later version.                                   *
*                                                                         *
***************************************************************************/

#include <portaudio.h>

#include <QtDebug>
#include <QThread>

#ifdef __LINUX__
#include <QLibrary>
#endif

#include "sounddeviceportaudio.h"

#include "soundmanager.h"
#include "sounddevice.h"
#include "soundmanagerutil.h"
#include "controlobject.h"
#include "visualplayposition.h"
#include "util/timer.h"
#include "util/trace.h"
#include "vinylcontrol/defs_vinylcontrol.h"
#include "sampleutil.h"

static const int kDriftReserve = 1; // Buffer for drift correction 1 full, 1 for r/w, 1 empty
static const int kFifoSize = 2 * kDriftReserve + 1; // Buffer for drift correction 1 full, 1 for r/w, 1 empty

// static
volatile int SoundDevicePortAudio::m_underflowHappend = 0;

SoundDevicePortAudio::SoundDevicePortAudio(ConfigObject<ConfigValue> *config, SoundManager *sm,
                                           const PaDeviceInfo *deviceInfo, unsigned int devIndex)
        : SoundDevice(config, sm),
          m_pStream(NULL),
          m_devId(devIndex),
          m_deviceInfo(deviceInfo),
          m_outputFifo(NULL),
          m_inputFifo(NULL),
          m_outputDrift(false),
          m_inputDrift(false),
          m_bSetThreadPriority(false),
          m_pMasterUnderflowCount(ControlObject::getControl(
              ConfigKey("[Master]", "underflow_count"))),
          m_underflowUpdateCount(0),
          //m_pollingMode(true) {
          m_pollingMode(false) {
    // Setting parent class members:
    m_hostAPI = Pa_GetHostApiInfo(deviceInfo->hostApi)->name;
    m_dSampleRate = deviceInfo->defaultSampleRate;
    m_strInternalName = QString("%1, %2").arg(QString::number(m_devId), deviceInfo->name);
    m_strDisplayName = QString(deviceInfo->name);
    m_iNumInputChannels = m_deviceInfo->maxInputChannels;
    m_iNumOutputChannels = m_deviceInfo->maxOutputChannels;
}

SoundDevicePortAudio::~SoundDevicePortAudio() {
}

int SoundDevicePortAudio::open(bool isClkRefDevice) {
    qDebug() << "SoundDevicePortAudio::open()" << getInternalName();
    PaError err;

    if (m_audioOutputs.empty() && m_audioInputs.empty()) {
        m_lastError = QString::fromAscii("No inputs or outputs in SDPA::open() "
            "(THIS IS A BUG, this should be filtered by SM::setupDevices)");
        return ERR;
    }

    memset(&m_outputParams, 0, sizeof(m_outputParams));
    memset(&m_inputParams, 0, sizeof(m_inputParams));
    PaStreamParameters* pOutputParams = &m_outputParams;
    PaStreamParameters* pInputParams = &m_inputParams;

    // Look at how many audio outputs we have,
    // so we can figure out how many output channels we need to open.
    if (m_audioOutputs.empty()) {
        m_outputParams.channelCount = 0;
        pOutputParams = NULL;
    } else {
        foreach (AudioOutput out, m_audioOutputs) {
            ChannelGroup channelGroup = out.getChannelGroup();
            int highChannel = channelGroup.getChannelBase()
                    + channelGroup.getChannelCount();
            if (m_outputParams.channelCount <= highChannel) {
                m_outputParams.channelCount = highChannel;
            }
        }
    }

    // Look at how many audio inputs we have,
    // so we can figure out how many input channels we need to open.
    if (m_audioInputs.empty()) {
        m_inputParams.channelCount = 0;
        pInputParams = NULL;
    } else {
        foreach (AudioInput in, m_audioInputs) {
            ChannelGroup channelGroup = in.getChannelGroup();
            int highChannel = channelGroup.getChannelBase()
                + channelGroup.getChannelCount();
            if (m_inputParams.channelCount <= highChannel) {
                m_inputParams.channelCount = highChannel;
            }
        }
    }

    // Workaround for Bug #900364. The PortAudio ALSA hostapi opens the minimum
    // number of device channels supported by the device regardless of our
    // channel request. It has no way of notifying us when it does this. The
    // typical case this happens is when we are opening a device in mono when it
    // supports a minimum of stereo. To work around this, simply open the device
    // in stereo and only take the first channel.
    // TODO(rryan): Remove once PortAudio has a solution built in (and
    // released).
    if (m_deviceInfo->hostApi == paALSA) {
        // Only engage workaround if the device has enough input and output
        // channels.
        if (m_deviceInfo->maxInputChannels >= 2 &&
                m_inputParams.channelCount == 1) {
            m_inputParams.channelCount = 2;
        }
        if (m_deviceInfo->maxOutputChannels >= 2 &&
                m_outputParams.channelCount == 1) {
            m_outputParams.channelCount = 2;
        }
    }


    // Sample rate
    if (m_dSampleRate <= 0) {
        m_dSampleRate = 44100.0;
    }

    // Get latency in milleseconds
    qDebug() << "framesPerBuffer:" << m_framesPerBuffer;
    double bufferMSec = m_framesPerBuffer / m_dSampleRate * 1000;
    qDebug() << "Requested sample rate: " << m_dSampleRate << "Hz, latency:" << bufferMSec << "ms";

    qDebug() << "Output channels:" << m_outputParams.channelCount << "| Input channels:"
        << m_inputParams.channelCount;

    // PortAudio's JACK backend also only properly supports
    // paFramesPerBufferUnspecified in non-blocking mode because the latency
    // comes from the JACK daemon. (PA should give an error or something though,
    // but it doesn't.)
    if (m_deviceInfo->hostApi == paJACK) {
        m_framesPerBuffer = paFramesPerBufferUnspecified;
    }

    //Fill out the rest of the info.
    m_outputParams.device = m_devId;
    m_outputParams.sampleFormat = paFloat32;
    m_outputParams.suggestedLatency = bufferMSec / 1000.0;
    m_outputParams.hostApiSpecificStreamInfo = NULL;

    m_inputParams.device  = m_devId;
    m_inputParams.sampleFormat  = paFloat32;
    m_inputParams.suggestedLatency = bufferMSec / 1000.0;
    m_inputParams.hostApiSpecificStreamInfo = NULL;

    qDebug() << "Opening stream with id" << m_devId;

    //Create the callback function pointer.
    PaStreamCallback* callback = NULL;
    if (isClkRefDevice) {
        callback = paV19CallbackClkRef;
<<<<<<< HEAD
    } else if (true) {
        callback = paV19CallbackDrift;
=======
    } else {
        if (!m_pollingMode) {
            callback = paV19Callback;
        }
>>>>>>> 202bab5a
        // to avoid overflows when one callback overtakes the other or
        // when there is a clock drift compared to the clock reference device
        // we need an additional artificial delay
        if (m_outputParams.channelCount) {
            // On chunk for reading one for writing and on for drift correction
            m_outputFifo = new FIFO<CSAMPLE>(m_outputParams.channelCount * m_framesPerBuffer * kFifoSize);
            // Clear first 1.5 chunks on for the required artificial delaly to a allow jitter
            // and a half, because we can't predict which callback fires first.
            m_outputFifo->releaseWriteRegions(m_outputParams.channelCount * m_framesPerBuffer * kFifoSize / 2);
        }
        if (m_inputParams.channelCount) {
            m_inputFifo = new FIFO<CSAMPLE>(m_inputParams.channelCount * m_framesPerBuffer * kFifoSize);
            // Clear first two 1.5 chunks (see above)
            m_inputFifo->releaseWriteRegions(m_inputParams.channelCount * m_framesPerBuffer * kFifoSize / 2);
        }
    } else {
        // this can be used on a second device when it id driven by the Clock reference device clock
        callback = paV19Callback;
        if (m_outputParams.channelCount) {
            m_outputFifo = new FIFO<CSAMPLE>(m_outputParams.channelCount * m_framesPerBuffer);
        }
        if (m_inputParams.channelCount) {
            m_inputFifo = new FIFO<CSAMPLE>(m_inputParams.channelCount * m_framesPerBuffer);
        }
    }

    PaStream *pStream;
    // Try open device using iChannelMax
    err = Pa_OpenStream(&pStream,
                        pInputParams,
                        pOutputParams,
                        m_dSampleRate,
                        m_framesPerBuffer,
                        paClipOff, // Stream flags
                        callback,
                        (void*) this); // pointer passed to the callback function

    if (err != paNoError) {
        qWarning() << "Error opening stream:" << Pa_GetErrorText(err);
        m_lastError = QString::fromUtf8(Pa_GetErrorText(err));
        return ERR;
    } else {
        qDebug() << "Opened PortAudio stream successfully... starting";
    }


#ifdef __LINUX__
    //Attempt to dynamically load and resolve stuff in the PortAudio library
    //in order to enable RT priority with ALSA.
    QLibrary portaudio("libportaudio.so.2");
    if (!portaudio.load())
       qWarning() << "Failed to dynamically load PortAudio library";
    else
       qDebug() << "Dynamically loaded PortAudio library";

    EnableAlsaRT enableRealtime = (EnableAlsaRT) portaudio.resolve("PaAlsa_EnableRealtimeScheduling");
    if (enableRealtime) {
        enableRealtime(pStream, 1);
    }
    portaudio.unload();
#endif

    // Start stream
    err = Pa_StartStream(pStream);
    if (err != paNoError) {
        qWarning() << "PortAudio: Start stream error:" << Pa_GetErrorText(err);
        m_lastError = QString::fromUtf8(Pa_GetErrorText(err));
        err = Pa_CloseStream(pStream);
        if (err != paNoError) {
            qWarning() << "PortAudio: Close stream error:" << Pa_GetErrorText(err) << getInternalName();
        }
        return ERR;
    } else {
        qDebug() << "PortAudio: Started stream successfully";
    }

    // Get the actual details of the stream & update Mixxx's data
    const PaStreamInfo* streamDetails = Pa_GetStreamInfo(pStream);
    m_dSampleRate = streamDetails->sampleRate;
    double currentLatencyMSec = streamDetails->outputLatency * 1000;
    qDebug() << "   Actual sample rate: " << m_dSampleRate << "Hz, latency:" << currentLatencyMSec << "ms";

    if (isClkRefDevice) {
        // Update the samplerate and latency ControlObjects, which allow the
        // waveform view to properly correct for the latency.
        ControlObject::set(ConfigKey("[Master]", "latency"), currentLatencyMSec);
        ControlObject::set(ConfigKey("[Master]", "samplerate"), m_dSampleRate);
        ControlObject::set(ConfigKey("[Master]", "audio_buffer_size"), bufferMSec);

        if (m_pMasterUnderflowCount) {
            m_pMasterUnderflowCount->set(0);
        }
    }
    m_pStream = pStream;
    return OK;
}

int SoundDevicePortAudio::close() {
    //qDebug() << "SoundDevicePortAudio::close()" << getInternalName();
    PaStream* pStream = m_pStream;
    m_pStream = NULL;
    if (pStream) {
        // Make sure the stream is not stopped before we try stopping it.
        PaError err = Pa_IsStreamStopped(pStream);
        // 1 means the stream is stopped. 0 means active.
        if (err == 1) {
            qDebug() << "PortAudio: Stream already stopped, but no error.";
            return 1;
        }
        // Real PaErrors are always negative.
        if (err < 0) {
            qWarning() << "PortAudio: Stream already stopped:"
                       << Pa_GetErrorText(err) << getInternalName();
            return 1;
        }

        //Stop the stream.
        err = Pa_StopStream(pStream);
        //PaError err = Pa_AbortStream(m_pStream); //Trying Pa_AbortStream instead, because StopStream seems to wait
                                                   //until all the buffers have been flushed, which can take a
                                                   //few (annoying) seconds when you're doing soundcard input.
                                                   //(it flushes the input buffer, and then some, or something)
                                                   //BIG FAT WARNING: Pa_AbortStream() will kill threads while they're
                                                   //waiting on a mutex, which will leave the mutex in an screwy
                                                   //state. Don't use it!

        if (err != paNoError) {
            qWarning() << "PortAudio: Stop stream error:" << Pa_GetErrorText(err) << getInternalName();
            return 1;
        }

        // Close stream
        err = Pa_CloseStream(pStream);
        if (err != paNoError) {
            qWarning() << "PortAudio: Close stream error:" << Pa_GetErrorText(err) << getInternalName();
            return 1;
        }

        if (m_outputFifo) {
            delete m_outputFifo;
        }
        if (m_inputFifo) {
            delete m_inputFifo;
        }
    }

    m_outputFifo = NULL;
    m_inputFifo = NULL;
    m_bSetThreadPriority = false;

    return 0;
}

QString SoundDevicePortAudio::getError() const {
    return m_lastError;
}

void SoundDevicePortAudio::readProcess() {
    PaStream* pStream = m_pStream;
    if (pStream && m_inputParams.channelCount) {
        if (m_pollingMode) {
            signed int readAvailable = Pa_GetStreamReadAvailable(pStream);
            int toWrite = qMin(m_inputFifo->writeAvailable(), readAvailable * m_outputParams.channelCount);
            if (toWrite > 0) {
                CSAMPLE* dataPtr1;
                ring_buffer_size_t size1;
                CSAMPLE* dataPtr2;
                ring_buffer_size_t size2;
                m_inputFifo->aquireWriteRegions(toWrite,
                        &dataPtr1, &size1, &dataPtr2, &size2);
                // Fetch fresh samples and write to the the input buffer
                PaError err = Pa_ReadStream(pStream, dataPtr1, size1 / m_inputParams.channelCount);
                if (err == paInputOverflowed) {
                    qDebug() << "SoundDevicePortAudio::readProcess() Pa_ReadStream paInputOverflowed" << getInternalName();
                    m_underflowHappend = 1;
                }
                if (size2 > 0) {
                    PaError err = Pa_ReadStream(pStream, dataPtr2, size2 / m_inputParams.channelCount);
                    if (err == paInputOverflowed) {
                        qDebug() << "SoundDevicePortAudio::readProcess() Pa_ReadStream paInputOverflowed" << getInternalName();
                        m_underflowHappend = 1;
                    }
                }
                m_inputFifo->releaseWriteRegions(toWrite);
            }
        }

        int inChunkSize = m_framesPerBuffer * m_inputParams.channelCount;
        int readAvailable = m_inputFifo->readAvailable();
        int readCount = inChunkSize;
        if (inChunkSize > readAvailable) {
            readCount = readAvailable;
            m_underflowHappend = 1;
            qDebug() << "readProcess()" << (float)readAvailable / inChunkSize << "underflow";
        }
        if (readCount) {
            CSAMPLE* dataPtr1;
            ring_buffer_size_t size1;
            CSAMPLE* dataPtr2;
            ring_buffer_size_t size2;
            // We use size1 and size2, so we can ignore the return value
            (void)m_inputFifo->aquireReadRegions(readCount, &dataPtr1, &size1, &dataPtr2, &size2);
            // Fetch fresh samples and write to the the output buffer
            composeInputBuffer(dataPtr1,
                    size1 / m_inputParams.channelCount, 0,
                    m_inputParams.channelCount);
            if (size2 > 0) {
                composeInputBuffer(dataPtr2,
                        size2 / m_inputParams.channelCount, size1 / m_inputParams.channelCount,
                        m_inputParams.channelCount);
            }
            m_inputFifo->releaseReadRegions(readCount);
        }
        if (readCount < inChunkSize) {
            // Fill remaining buffers with zeros
            clearInputBuffer(inChunkSize - readCount, readCount);
        }

        m_pSoundManager->pushInputBuffers(m_audioInputs, m_framesPerBuffer);
    }
}

void SoundDevicePortAudio::writeProcess() {
    PaStream* pStream = m_pStream;

    if (pStream && m_outputParams.channelCount) {
        int outChunkSize = m_framesPerBuffer * m_outputParams.channelCount;
        int writeAvailable = m_outputFifo->writeAvailable();
        int writeCount = outChunkSize;
        if (outChunkSize > writeAvailable) {
            writeCount = writeAvailable;
            m_underflowHappend = 1;
            qDebug() << "writeProcess():" << (float) writeAvailable / outChunkSize << "Overflow";
        }
        if (writeCount) {
            CSAMPLE* dataPtr1;
            ring_buffer_size_t size1;
            CSAMPLE* dataPtr2;
            ring_buffer_size_t size2;
            // We use size1 and size2, so we can ignore the return value
            (void)m_outputFifo->aquireWriteRegions(writeCount, &dataPtr1, &size1, &dataPtr2, &size2);
            // Fetch fresh samples and write to the the output buffer
            composeOutputBuffer(dataPtr1, size1 / m_outputParams.channelCount, 0,
                    static_cast<unsigned int>(m_outputParams.channelCount));
            if (size2 > 0) {
                composeOutputBuffer(dataPtr2, size2 / m_outputParams.channelCount, size1 / m_outputParams.channelCount,
                        static_cast<unsigned int>(m_outputParams.channelCount));
            }
            m_outputFifo->releaseWriteRegions(writeCount);
        }

        if (m_pollingMode) {
            signed int writeAvailable = Pa_GetStreamWriteAvailable(pStream);
            int toRead = qMin(m_outputFifo->readAvailable(), writeAvailable * m_outputParams.channelCount);
            if (toRead > 0) {
                CSAMPLE* dataPtr1;
                ring_buffer_size_t size1;
                CSAMPLE* dataPtr2;
                ring_buffer_size_t size2;
                m_outputFifo->aquireReadRegions(toRead,
                        &dataPtr1, &size1, &dataPtr2, &size2);
                // Fetch fresh samples and write to the the input buffer
                PaError err = Pa_WriteStream(pStream, dataPtr1, size1 / m_outputParams.channelCount);
                if (err == paOutputUnderflowed) {
                    qDebug() << "SoundDevicePortAudio::writeProcess() Pa_ReadStream paOutputUnderflowed" << getInternalName();
                    m_underflowHappend = 1;
                }
                if (size2 > 0) {
                    PaError err = Pa_WriteStream(pStream, dataPtr2, size2 / m_outputParams.channelCount);
                    if (err == paOutputUnderflowed) {
                        qDebug() << "SoundDevicePortAudio::writeProcess() Pa_WriteStream paOutputUnderflowed" << getInternalName();
                        m_underflowHappend = 1;
                    }
                }
                m_outputFifo->releaseReadRegions(toRead);
            }
        }
    }
}

int SoundDevicePortAudio::callbackProcessDrift(const unsigned int framesPerBuffer,
                                          CSAMPLE *out, const CSAMPLE *in,
                                          const PaStreamCallbackTimeInfo *timeInfo,
                                          PaStreamCallbackFlags statusFlags) {
    Q_UNUSED(timeInfo);
    Trace trace("SoundDevicePortAudio::callbackProcessDrift " + getInternalName());

    //qDebug() << "SoundDevicePortAudio::callbackProcess:" << getInternalName();
    // Turn on TimeCritical priority for the callback thread. If we are running
    // in Linux userland, for example, this will have no effect.
    if (!m_bSetThreadPriority) {
        QThread::currentThread()->setPriority(QThread::TimeCriticalPriority);
        m_bSetThreadPriority = true;
    }

    if (statusFlags & (paOutputUnderflow | paInputOverflow)) {
        m_underflowHappend = 1;
    }

    // Since we are on the non Clock reference device and may have an independent
    // Crystal clock, a drift correction is required
    //
    // There is a delay of up to one latency between composing a chunk in the Clock
    // Reference callback and write it to the device. So we need at lest one buffer.
    // Unfortunately this delay is somehow random, an WILL produce a delay slow
    // shift without we can avoid it. (Thats the price for using a cheap USB soundcard).
    //
    // Additional we need an filled chunk and an empty chunk. These are used when on
    // sound card overtakes the other. This always happens, if they are driven form
    // two crystals. In a test case every 30 s @ 23 ms. After they are consumed,
    // the drift correction takes place and fills or clears the reserve buffers.
    // If this is finished before an other overtake happens, we do not face any
    // dropouts or clicks.
    // So thats why we need a Fifo of 3 chunks.
    //
    // In addition there is a jitter effect. It happens that one callback is delayed,
    // in this case the second one fires two times and then the first one fires two
    // time as well to catch up. This is also fixed by the additional buffers. If this
    // happens just after an regular overtake, we will have clicks again.
    //
    // I the tests it turns out that it only happens in the opposite direction, so
    // 3 chunks are just fine.

    if (m_inputParams.channelCount) {
        int inChunkSize = framesPerBuffer * m_inputParams.channelCount;
        int readAvailable = m_inputFifo->readAvailable();
        int writeAvailable = m_inputFifo->writeAvailable();
        if (readAvailable < inChunkSize * kDriftReserve) {
            // risk of an underflow, duplicate one frame
            m_inputFifo->write(in, inChunkSize);
            if (m_inputDrift) {
                // Do not compensate the first delay, because it is likely a jitter
                // corrected in the next cycle
                // Duplicate one frame
                m_inputFifo->write(&in[inChunkSize - m_inputParams.channelCount], m_inputParams.channelCount);
                //qDebug() << "callbackProcessDrift write:" << (float)readAvailable / inChunkSize << "Skip";
            } else {
                m_inputDrift = true;
                //qDebug() << "callbackProcessDrift write:" << (float)readAvailable / inChunkSize << "Jitter Skip";
            }
        } else if (readAvailable == inChunkSize * kDriftReserve) {
            // Everything Ok
            m_inputFifo->write(in, inChunkSize);
            m_inputDrift = false;
            //qDebug() << "callbackProcess write:" << (float) readAvailable / inChunkSize << "Normal";
        } else if (writeAvailable >= inChunkSize) {
            // Risk of overflow, skip one frame
            if (m_inputDrift) {
                m_inputFifo->write(in, inChunkSize - m_inputParams.channelCount);
                //qDebug() << "callbackProcessDrift write:" << (float)readAvailable / inChunkSize << "Skip";
            } else {
                m_inputFifo->write(in, inChunkSize);
                m_inputDrift = true;
                //qDebug() << "callbackProcessDrift write:" << (float)readAvailable / inChunkSize << "Jitter Skip";
            }
        } else if (writeAvailable) {
            // Fifo Overflow
            m_inputFifo->write(in, writeAvailable);
            m_underflowHappend = 1;
            //qDebug() << "callbackProcessDrift write:" << (float) readAvailable / inChunkSize << "Overflow";
        } else {
            // Buffer full
            m_underflowHappend = 1;
            //qDebug() << "callbackProcessDrift write:" << (float) readAvailable / inChunkSize << "Buffer full";
        }
    }

    if (m_outputParams.channelCount) {
        int outChunkSize = framesPerBuffer * m_outputParams.channelCount;
        int readAvailable = m_outputFifo->readAvailable();

        if (readAvailable > outChunkSize * (kDriftReserve + 1)) {
            m_outputFifo->read(out, outChunkSize);
            if (m_outputDrift) {
                // Risk of overflow, skip one frame
                m_outputFifo->releaseReadRegions(m_outputParams.channelCount);
                //qDebug() << "callbackProcessDrift read:" << (float)readAvailable / outChunkSize << "Skip";
            } else {
                m_outputDrift = true;
                //qDebug() << "callbackProcessDrift read:" << (float)readAvailable / outChunkSize << "Jitter Skip";
            }
        } else if (readAvailable == outChunkSize * (kDriftReserve + 1)) {
            m_outputFifo->read(out,outChunkSize);
            m_outputDrift = false;
            //qDebug() << "callbackProcessDrift read:" << (float)readAvailable / outChunkSize << "Normal";
        } else if (readAvailable >= outChunkSize) {
            if (m_outputDrift) {
                // Risk of underflow, duplicate one frame
                m_outputFifo->read(out, outChunkSize - m_outputParams.channelCount);
                memcpy(&out[outChunkSize - m_outputParams.channelCount],
                       &out[outChunkSize - (2 * m_outputParams.channelCount)],
                        m_outputParams.channelCount * sizeof(CSAMPLE));
                //qDebug() << "callbackProcessDrift read:" << (float)readAvailable / outChunkSize << "Save";
            } else {
                m_outputFifo->read(out, outChunkSize);
                m_outputDrift = true;
                //qDebug() << "callbackProcessDrift read:" << (float)readAvailable / outChunkSize << "Jitter Save";
            }
        } else if (readAvailable) {
            m_outputFifo->read(out,
                    readAvailable);
            // underflow
            SampleUtil::clear(&out[readAvailable],
                    outChunkSize - readAvailable);
            m_underflowHappend = 1;
            //qDebug() << "callbackProcessDrift read:" << (float)readAvailable / outChunkSize << "Underflow";
        } else {
            // underflow
            SampleUtil::clear(out, outChunkSize);
            m_underflowHappend = 1;
            //qDebug() << "callbackProcess read:" << (float)readAvailable / outChunkSize << "Buffer empty";
        }
     }
    return paContinue;
}

int SoundDevicePortAudio::callbackProcess(const unsigned int framesPerBuffer,
                                          CSAMPLE *out, const CSAMPLE *in,
                                          const PaStreamCallbackTimeInfo *timeInfo,
                                          PaStreamCallbackFlags statusFlags) {
    Q_UNUSED(timeInfo);
    Trace trace("SoundDevicePortAudio::callbackProcess " + getInternalName());

    //qDebug() << "SoundDevicePortAudio::callbackProcess:" << getInternalName();
    // Turn on TimeCritical priority for the callback thread. If we are running
    // in Linux userland, for example, this will have no effect.
    if (!m_bSetThreadPriority) {
        QThread::currentThread()->setPriority(QThread::TimeCriticalPriority);
        m_bSetThreadPriority = true;
    }

    if (statusFlags & (paOutputUnderflow | paInputOverflow)) {
        m_underflowHappend = 1;
        qDebug() << "callbackProcess read:" << "Underflow";

    }

    if (m_inputParams.channelCount) {
        int inChunkSize = framesPerBuffer * m_inputParams.channelCount;
        int writeAvailable = m_inputFifo->writeAvailable();
        if (writeAvailable >= inChunkSize) {
            m_inputFifo->write(in, inChunkSize - m_inputParams.channelCount);
        } else if (writeAvailable) {
            // Fifo Overflow
            m_inputFifo->write(in, writeAvailable);
            m_underflowHappend = 1;
            qDebug() << "callbackProcess write:" << "Overflow";
        } else {
            // Buffer full
            m_underflowHappend = 1;
            qDebug() << "callbackProcess write:" << "Buffer full";
        }
    }

    if (m_outputParams.channelCount) {
        int outChunkSize = framesPerBuffer * m_outputParams.channelCount;
        int readAvailable = m_outputFifo->readAvailable();
        if (readAvailable >= outChunkSize) {
            m_outputFifo->read(out, outChunkSize);
        } else if (readAvailable) {
            m_outputFifo->read(out,
                    readAvailable);
            // underflow
            SampleUtil::clear(&out[readAvailable],
                    outChunkSize - readAvailable);
            m_underflowHappend = 1;
            qDebug() << "callbackProcess read:" << "Underflow";
        } else {
            // underflow
            SampleUtil::clear(out, outChunkSize);
            m_underflowHappend = 1;
            qDebug() << "callbackProcess read:" << "Buffer empty";
        }
     }
    return paContinue;
}

int SoundDevicePortAudio::callbackProcessClkRef(const unsigned int framesPerBuffer,
                                          CSAMPLE *out, const CSAMPLE *in,
                                          const PaStreamCallbackTimeInfo *timeInfo,
                                          PaStreamCallbackFlags statusFlags) {
    Trace trace("SoundDevicePortAudio::callbackProcessClkRef " + getInternalName());

    //qDebug() << "SoundDevicePortAudio::callbackProcess:" << getInternalName();
    // Turn on TimeCritical priority for the callback thread. If we are running
    // in Linux userland, for example, this will have no effect.
    if (!m_bSetThreadPriority) {
        QThread::currentThread()->setPriority(QThread::TimeCriticalPriority);
        m_bSetThreadPriority = true;
    }

    VisualPlayPosition::setTimeInfo(timeInfo);

    if (!m_underflowUpdateCount) {
        if ((statusFlags & (paOutputUnderflow | paInputOverflow)) ||
                m_underflowHappend) {
            if (m_pMasterUnderflowCount) {
                m_pMasterUnderflowCount->set(
                    m_pMasterUnderflowCount->get() + 1);
            }
            m_underflowUpdateCount = 40;
            m_underflowHappend = 0; // reseting her is not thread save,
                                    // but that is OK, because we count only
                                    // 1/40 of underflows
        }
    } else {
        m_underflowUpdateCount--;
    }

    //Note: Input is processed first so that any ControlObject changes made in
    //      response to input are processed as soon as possible (that is, when
    //      m_pSoundManager->requestBuffer() is called below.)

    // Send audio from the soundcard's input off to the SoundManager...
    if (in) {
        ScopedTimer t("SoundDevicePortAudio::callbackProcess input " + getInternalName());
        composeInputBuffer(in, framesPerBuffer, 0,
                           m_inputParams.channelCount);
        m_pSoundManager->pushInputBuffers(m_audioInputs, m_framesPerBuffer);
    }

    m_pSoundManager->readProcess();

    {
        ScopedTimer t("SoundDevicePortAudio::callbackProcess prepare " + getInternalName());
        m_pSoundManager->onDeviceOutputCallback(framesPerBuffer);
    }

    if (out) {
        ScopedTimer t("SoundDevicePortAudio::callbackProcess output " + getInternalName());

        if (m_outputParams.channelCount <= 0) {
            qWarning() << "SoundDevicePortAudio::callbackProcess m_outputParams channel count is zero or less:" << m_outputParams.channelCount;
            // Bail out.
            return paContinue;
        }

        composeOutputBuffer(out, framesPerBuffer, 0, static_cast<unsigned int>(
                m_outputParams.channelCount));
    }

    m_pSoundManager->writeProcess();

    return paContinue;
}

int paV19Callback(const void *inputBuffer, void *outputBuffer,
                  unsigned long framesPerBuffer,
                  const PaStreamCallbackTimeInfo *timeInfo,
                  PaStreamCallbackFlags statusFlags,
                  void *soundDevice) {
    return ((SoundDevicePortAudio*)soundDevice)->callbackProcess((unsigned int)framesPerBuffer,
            (CSAMPLE*)outputBuffer, (const CSAMPLE*)inputBuffer, timeInfo, statusFlags);
}

int paV19CallbackDrift(const void *inputBuffer, void *outputBuffer,
                  unsigned long framesPerBuffer,
                  const PaStreamCallbackTimeInfo *timeInfo,
                  PaStreamCallbackFlags statusFlags,
                  void *soundDevice) {
    return ((SoundDevicePortAudio*)soundDevice)->callbackProcessDrift((unsigned int)framesPerBuffer,
            (CSAMPLE*)outputBuffer, (const CSAMPLE*)inputBuffer, timeInfo, statusFlags);
}

int paV19CallbackClkRef(const void *inputBuffer, void *outputBuffer,
                  unsigned long framesPerBuffer,
                  const PaStreamCallbackTimeInfo *timeInfo,
                  PaStreamCallbackFlags statusFlags,
                  void *soundDevice) {
    return ((SoundDevicePortAudio*)soundDevice)->callbackProcessClkRef((unsigned int)framesPerBuffer,
            (CSAMPLE*)outputBuffer, (const CSAMPLE*)inputBuffer, timeInfo, statusFlags);
}<|MERGE_RESOLUTION|>--- conflicted
+++ resolved
@@ -56,8 +56,8 @@
           m_pMasterUnderflowCount(ControlObject::getControl(
               ConfigKey("[Master]", "underflow_count"))),
           m_underflowUpdateCount(0),
-          //m_pollingMode(true) {
-          m_pollingMode(false) {
+          m_pollingMode(true) {
+          //m_pollingMode(false) {
     // Setting parent class members:
     m_hostAPI = Pa_GetHostApiInfo(deviceInfo->hostApi)->name;
     m_dSampleRate = deviceInfo->defaultSampleRate;
@@ -177,38 +177,40 @@
     PaStreamCallback* callback = NULL;
     if (isClkRefDevice) {
         callback = paV19CallbackClkRef;
-<<<<<<< HEAD
-    } else if (true) {
+    } else if (false) {
         callback = paV19CallbackDrift;
-=======
-    } else {
-        if (!m_pollingMode) {
-            callback = paV19Callback;
-        }
->>>>>>> 202bab5a
         // to avoid overflows when one callback overtakes the other or
         // when there is a clock drift compared to the clock reference device
         // we need an additional artificial delay
         if (m_outputParams.channelCount) {
             // On chunk for reading one for writing and on for drift correction
-            m_outputFifo = new FIFO<CSAMPLE>(m_outputParams.channelCount * m_framesPerBuffer * kFifoSize);
+            m_outputFifo = new FIFO<CSAMPLE>(m_outputParams.channelCount * m_framesPerBuffer * 1);
             // Clear first 1.5 chunks on for the required artificial delaly to a allow jitter
             // and a half, because we can't predict which callback fires first.
-            m_outputFifo->releaseWriteRegions(m_outputParams.channelCount * m_framesPerBuffer * kFifoSize / 2);
+           // m_outputFifo->releaseWriteRegions(m_outputParams.channelCount * m_framesPerBuffer * 1 / 2);
         }
         if (m_inputParams.channelCount) {
             m_inputFifo = new FIFO<CSAMPLE>(m_inputParams.channelCount * m_framesPerBuffer * kFifoSize);
             // Clear first two 1.5 chunks (see above)
             m_inputFifo->releaseWriteRegions(m_inputParams.channelCount * m_framesPerBuffer * kFifoSize / 2);
         }
+    } else if (m_pollingMode) {
+        if (m_outputParams.channelCount) {
+            m_outputFifo = new FIFO<CSAMPLE>(m_outputParams.channelCount * m_framesPerBuffer * 2);
+        }
+        if (m_inputParams.channelCount) {
+            m_inputFifo = new FIFO<CSAMPLE>(m_inputParams.channelCount * m_framesPerBuffer * 2);
+        }
     } else {
         // this can be used on a second device when it id driven by the Clock reference device clock
         callback = paV19Callback;
         if (m_outputParams.channelCount) {
-            m_outputFifo = new FIFO<CSAMPLE>(m_outputParams.channelCount * m_framesPerBuffer);
+            m_outputFifo = new FIFO<CSAMPLE>(
+                    m_outputParams.channelCount * m_framesPerBuffer);
         }
         if (m_inputParams.channelCount) {
-            m_inputFifo = new FIFO<CSAMPLE>(m_inputParams.channelCount * m_framesPerBuffer);
+            m_inputFifo = new FIFO<CSAMPLE>(
+                    m_inputParams.channelCount * m_framesPerBuffer);
         }
     }
 
@@ -346,9 +348,10 @@
 void SoundDevicePortAudio::readProcess() {
     PaStream* pStream = m_pStream;
     if (pStream && m_inputParams.channelCount) {
+        int inChunkSize = m_framesPerBuffer * m_inputParams.channelCount;
         if (m_pollingMode) {
-            signed int readAvailable = Pa_GetStreamReadAvailable(pStream);
-            int toWrite = qMin(m_inputFifo->writeAvailable(), readAvailable * m_outputParams.channelCount);
+            signed int readAvailable = Pa_GetStreamReadAvailable(pStream) * m_outputParams.channelCount;
+            int toWrite = qMin(m_inputFifo->writeAvailable(), readAvailable);
             if (toWrite > 0) {
                 CSAMPLE* dataPtr1;
                 ring_buffer_size_t size1;
@@ -356,6 +359,21 @@
                 ring_buffer_size_t size2;
                 m_inputFifo->aquireWriteRegions(toWrite,
                         &dataPtr1, &size1, &dataPtr2, &size2);
+                if (readAvailable > inChunkSize * 3 / 2) {
+                    // risk of overflow
+                    if (m_inputDrift) {
+                        // Skip one frame
+                        PaError err = Pa_ReadStream(pStream, dataPtr1, m_inputParams.channelCount);
+                        if (err == paInputOverflowed) {
+                            qDebug() << "SoundDevicePortAudio::readProcess() Pa_ReadStream paInputOverflowed" << getInternalName();
+                            m_underflowHappend = 1;
+                        }
+                    } else {
+                        m_inputDrift = true;
+                    }
+                } else {
+                    m_inputDrift = false;
+                }
                 // Fetch fresh samples and write to the the input buffer
                 PaError err = Pa_ReadStream(pStream, dataPtr1, size1 / m_inputParams.channelCount);
                 if (err == paInputOverflowed) {
@@ -373,7 +391,6 @@
             }
         }
 
-        int inChunkSize = m_framesPerBuffer * m_inputParams.channelCount;
         int readAvailable = m_inputFifo->readAvailable();
         int readCount = inChunkSize;
         if (inChunkSize > readAvailable) {
@@ -438,8 +455,9 @@
         }
 
         if (m_pollingMode) {
-            signed int writeAvailable = Pa_GetStreamWriteAvailable(pStream);
-            int toRead = qMin(m_outputFifo->readAvailable(), writeAvailable * m_outputParams.channelCount);
+            signed int writeAvailable = Pa_GetStreamWriteAvailable(pStream) * m_outputParams.channelCount;
+            int toRead = qMin(m_outputFifo->readAvailable(), writeAvailable);
+            //qDebug() << "SoundDevicePortAudio::writeProcess()" << toRead << writeAvailable;
             if (toRead > 0) {
                 CSAMPLE* dataPtr1;
                 ring_buffer_size_t size1;
@@ -448,6 +466,27 @@
                 m_outputFifo->aquireReadRegions(toRead,
                         &dataPtr1, &size1, &dataPtr2, &size2);
                 // Fetch fresh samples and write to the the input buffer
+                if (writeAvailable > outChunkSize * 3 / 2) {
+                    if (m_outputDrift) {
+                        qDebug() << "SoundDevicePortAudio::writeProcess() duplicate one frame";
+                        PaError err = Pa_WriteStream(pStream, dataPtr1, m_outputParams.channelCount);
+                        if (err == paOutputUnderflowed) {
+                            qDebug() << "SoundDevicePortAudio::writeProcess() Pa_ReadStream paOutputUnderflowed" << getInternalName();
+                            m_underflowHappend = 1;
+                        }
+                    } else {
+                        m_outputDrift = true;
+                    }
+                } else if (writeAvailable < outChunkSize) {
+                    if (m_outputDrift) {
+                        qDebug() << "SoundDevicePortAudio::writeProcess() skip one frame";
+                        ++toRead;
+                    } else {
+                        m_outputDrift = true;
+                    }
+                } else {
+                    m_outputDrift = false;
+                }
                 PaError err = Pa_WriteStream(pStream, dataPtr1, size1 / m_outputParams.channelCount);
                 if (err == paOutputUnderflowed) {
                     qDebug() << "SoundDevicePortAudio::writeProcess() Pa_ReadStream paOutputUnderflowed" << getInternalName();
