--- conflicted
+++ resolved
@@ -1,6 +1,4 @@
 #include "sources/soundsourcemodplug.h"
-
-#include <stdlib.h>
 
 #include <QFile>
 
@@ -11,11 +9,6 @@
 #include "util/sample.h"
 #include "util/timer.h"
 
-<<<<<<< HEAD
-=======
-#include <QFile>
-
->>>>>>> be01a696
 namespace mixxx {
 
 namespace {
