#include "sources/soundsourcestem.h"

#include "sources/readaheadframebuffer.h"

extern "C" {

#include <libavutil/avutil.h>
#if LIBAVUTIL_VERSION_INT >= AV_VERSION_INT(57, 28, 100) // FFmpeg 5.1
#include <libavutil/channel_layout.h>
#include <libavutil/opt.h>
#include <libavutil/samplefmt.h>
#endif

#include <libswresample/swresample.h>

} // extern "C"

#include "util/assert.h"
#include "util/logger.h"
#include "util/sample.h"

#if !defined(VERBOSE_DEBUG_LOG)
#define VERBOSE_DEBUG_LOG false
#endif

namespace mixxx {

namespace {

// STEM constants
constexpr int kNumStreams = 5;
// constexpr int kRequiredStreamCount = kNumStreams - 1; // Stem count doesn't include the main mix
constexpr int kRequiredStreamCount = kNumStreams;

const Logger kLogger("SoundSourceSTEM");

} // anonymous namespace

const QString SoundSourceProviderSTEM::kDisplayName = QStringLiteral("STEM with FFmpeg");

QStringList SoundSourceProviderSTEM::getSupportedFileTypes() const {
    return {"stem.mp4", "stem.m4a"};
}

SoundSourceProviderPriority SoundSourceProviderSTEM::getPriorityHint(
        const QString& supportedFileType) const {
    Q_UNUSED(supportedFileType)
    return SoundSourceProviderPriority::Higher;
}

QString SoundSourceProviderSTEM::getVersionString() const {
    return QString::fromUtf8(av_version_info());
}

SoundSourceSingleSTEM::SoundSourceSingleSTEM(const QUrl& url, unsigned int streamIdx)
        : SoundSourceFFmpeg(url), m_streamIdx(streamIdx) {
}

SoundSource::OpenResult SoundSourceSingleSTEM::tryOpen(
        OpenMode /*mode*/,
        const OpenParams& params) {
    // Open input
    {
        AVFormatContext* pavInputFormatContext =
                openInputFile(getLocalFileName());
        if (pavInputFormatContext == nullptr) {
            kLogger.warning()
                    << "Failed to open input file"
                    << getLocalFileName();
            return OpenResult::Failed;
        }
        m_pavInputFormatContext.take(&pavInputFormatContext);
    }
#if VERBOSE_DEBUG_LOG
    kLogger.debug()
            << "AVFormatContext"
            << "{ nb_streams" << m_pavInputFormatContext->nb_streams
            << "| start_time" << m_pavInputFormatContext->start_time
            << "| duration" << m_pavInputFormatContext->duration
            << "| bit_rate" << m_pavInputFormatContext->bit_rate
            << "| packet_size" << m_pavInputFormatContext->packet_size
            << "| audio_codec_id" << m_pavInputFormatContext->audio_codec_id
            << "| output_ts_offset" << m_pavInputFormatContext->output_ts_offset
            << '}';
#endif

    // Retrieve stream information
    const int avformat_find_stream_info_result =
            avformat_find_stream_info(m_pavInputFormatContext, nullptr);
    if (avformat_find_stream_info_result != 0) {
        DEBUG_ASSERT(avformat_find_stream_info_result < 0);
        kLogger.warning().noquote()
                << "avformat_find_stream_info() failed:"
                << formatErrorString(avformat_find_stream_info_result);
        return OpenResult::Failed;
    }

    if (m_pavInputFormatContext->nb_streams <= m_streamIdx) {
        kLogger.warning().noquote()
                << "cannot find stream" << m_streamIdx;
        return OpenResult::Failed;
    }

    if (m_pavInputFormatContext->streams[m_streamIdx]->codecpar->codec_type !=
            AVMEDIA_TYPE_AUDIO) {
        kLogger.warning().noquote()
                << "selected stream isn't a valid audio stream";
        return OpenResult::Failed;
    }

    AVStream* selectedAudioStream = m_pavInputFormatContext->streams[m_streamIdx];

    // Open the decoder for these streams
    const AVCodec* pDecoder = avcodec_find_decoder(selectedAudioStream->codecpar->codec_id);
    if (!pDecoder) {
        kLogger.warning()
                << "av_find_best_stream() failed to find a decoder for any audio stream";
        return SoundSource::OpenResult::Aborted;
    }

    DEBUG_ASSERT(pDecoder);

    if (pDecoder->id == AV_CODEC_ID_AAC ||
            pDecoder->id == AV_CODEC_ID_AAC_LATM) {
        // We only allow AAC decoders that pass our seeking tests
        if (std::strcmp(pDecoder->name, "aac") != 0 && std::strcmp(pDecoder->name, "aac_at") != 0) {
            const AVCodec* pAacDecoder = avcodec_find_decoder_by_name("aac");
            if (pAacDecoder) {
                pDecoder = pAacDecoder;
            } else {
                kLogger.warning()
                        << "Internal aac decoder not found in your FFmpeg "
                           "build."
                        << "To enable AAC support, please install an FFmpeg "
                           "version with the internal aac decoder enabled."
                           "Note 1: The libfdk_aac decoder is no working properly "
                           "with Mixxx, FFmpeg's internal AAC decoder does."
                        << "Note 2: AAC decoding may be subject to patent "
                           "restrictions, depending on your country.";
            }
        }
    }

    kLogger.debug() << "using FFmpeg decoder:" << pDecoder->long_name;

    // Select the main mix stream for decoding
    AVStream* pavStream = selectedAudioStream;
    DEBUG_ASSERT(pavStream != nullptr);

    // Allocate decoding context
    AVCodecContextPtr pavCodecContext = AVCodecContextPtr::alloc(pDecoder);
    if (!pavCodecContext) {
        return SoundSource::OpenResult::Aborted;
    }

    // Configure decoding context
    const int avcodec_parameters_to_context_result =
            avcodec_parameters_to_context(pavCodecContext, pavStream->codecpar);
    if (avcodec_parameters_to_context_result != 0) {
        DEBUG_ASSERT(avcodec_parameters_to_context_result < 0);
        kLogger.warning().noquote()
                << "avcodec_parameters_to_context() failed:"
                << formatErrorString(avcodec_parameters_to_context_result);
        return SoundSource::OpenResult::Aborted;
    }

    // Request output format
    pavCodecContext->request_sample_fmt = s_avSampleFormat;
    if (params.getSignalInfo().getChannelCount().isValid()) {
        // A dedicated number of channels for the output signal
        // has been requested. Forward this to FFmpeg to avoid
        // manual resampling or post-processing after decoding.
#if LIBAVUTIL_VERSION_INT >= AV_VERSION_INT(57, 28, 100) // FFmpeg 5.1
        av_channel_layout_default(&pavCodecContext->ch_layout,
                params.getSignalInfo().getChannelCount());
#else
        pavCodecContext->request_channel_layout =
                av_get_default_channel_layout(params.getSignalInfo().getChannelCount());
#endif
    }

    // Open decoding context
    if (!openDecodingContext(pavCodecContext)) {
        // early exit on any error
        return SoundSource::OpenResult::Failed;
    }

    // Initialize members
    m_pavCodecContext = std::move(pavCodecContext);
    m_pavStream = pavStream;

    if (kLogger.debugEnabled()) {
#if LIBAVUTIL_VERSION_INT >= AV_VERSION_INT(57, 28, 100) // FFmpeg 5.1
        AVChannelLayout fixedChannelLayout;
        initChannelLayoutFromStream(&fixedChannelLayout, *m_pavStream);
#endif
        kLogger.debug()
                << "AVStream"
                << "{ index" << m_pavStream->index
                << "| id" << m_pavStream->id
                << "| time_base" << m_pavStream->time_base.num << '/' << m_pavStream->time_base.den
                << "| start_time" << m_pavStream->start_time
                << "| duration" << m_pavStream->duration
                << "| nb_frames" << m_pavStream->nb_frames
                << "| codec_type" << m_pavStream->codecpar->codec_type
                << "| codec_id" << m_pavStream->codecpar->codec_id
#if LIBAVUTIL_VERSION_INT >= AV_VERSION_INT(57, 28, 100) // FFmpeg 5.1
                << "| ch_layout.nb_channels" << m_pavStream->codecpar->ch_layout.nb_channels
                << "| ch_layout.order" << m_pavStream->codecpar->ch_layout.order
                << "| ch_layout.order (fixed)" << fixedChannelLayout.order
#else
                << "| channels" << m_pavStream->codecpar->channels
                << "| channel_layout" << m_pavStream->codecpar->channel_layout
                << "| channel_layout (fixed)" << getStreamChannelLayout(*m_pavStream)
#endif
                << "| format" << m_pavStream->codecpar->format
                << "| sample_rate" << m_pavStream->codecpar->sample_rate
                << "| bit_rate" << m_pavStream->codecpar->bit_rate
                << "| frame_size" << m_pavStream->codecpar->frame_size
                << "| seek_preroll" << m_pavStream->codecpar->seek_preroll
                << "| initial_padding" << m_pavStream->codecpar->initial_padding
                << "| trailing_padding" << m_pavStream->codecpar->trailing_padding
                << '}';
#if LIBAVUTIL_VERSION_INT >= AV_VERSION_INT(57, 28, 100) // FFmpeg 5.1
        av_channel_layout_uninit(&fixedChannelLayout);
#endif
    }

    audio::ChannelCount channelCount;
    audio::SampleRate sampleRate;
    if (!initResampling(&channelCount, &sampleRate)) {
        return OpenResult::Failed;
    }
    if (!initChannelCountOnce(channelCount)) {
        kLogger.warning()
                << "Failed to initialize number of channels"
                << channelCount;
        return OpenResult::Aborted;
    }
    if (!initSampleRateOnce(sampleRate)) {
        kLogger.warning()
                << "Failed to initialize sample rate"
                << sampleRate;
        return OpenResult::Aborted;
    }

    const auto streamBitrate =
            audio::Bitrate(m_pavStream->codecpar->bit_rate / 1000); // kbps
    if (streamBitrate.isValid() && !initBitrateOnce(streamBitrate)) {
        kLogger.warning()
                << "Failed to initialize bitrate"
                << streamBitrate;
        return OpenResult::Failed;
    }

    if (m_pavStream->duration == AV_NOPTS_VALUE) {
        // Streams with unknown or unlimited duration are
        // not (yet) supported.
        kLogger.warning()
                << "Unknown or unlimited stream duration";
        return OpenResult::Failed;
    }
    const auto streamFrameIndexRange =
            getStreamFrameIndexRange(*m_pavStream);
    VERIFY_OR_DEBUG_ASSERT(streamFrameIndexRange.start() <= streamFrameIndexRange.end()) {
        kLogger.warning()
                << "Stream with unsupported or invalid frame index range"
                << streamFrameIndexRange;
        return OpenResult::Failed;
    }

    // Decoding MP3/AAC files manually into WAV using the ffmpeg CLI and
    // comparing the audio data revealed that we need to map the nominal
    // range of the stream onto our internal range starting at FrameIndex 0.
    // See also the discussion regarding cue point shift/offset:
    // https://mixxx.zulipchat.com/#narrow/stream/109171-development/topic/Cue.20shift.2Foffset
    const auto frameIndexRange = IndexRange::forward(
            0,
            streamFrameIndexRange.length());
    if (!initFrameIndexRangeOnce(frameIndexRange)) {
        kLogger.warning()
                << "Failed to initialize frame index range"
                << frameIndexRange;
        return OpenResult::Failed;
    }

    DEBUG_ASSERT(!m_pavDecodedFrame);
    m_pavDecodedFrame = av_frame_alloc();

    // FFmpeg does not provide sample-accurate decoding after random seeks
    // in the stream out of the box. Depending on the actual codec we need
    // to account for this and start decoding before the target position.
    m_seekPrerollFrameCount = getStreamSeekPrerollFrameCount(*m_pavStream);
#if VERBOSE_DEBUG_LOG
    kLogger.debug() << "Seek preroll frame count:" << m_seekPrerollFrameCount;
#endif

    m_frameBuffer = ReadAheadFrameBuffer(
            getSignalInfo(),
            frameBufferCapacityForStream(*m_pavStream));
#if VERBOSE_DEBUG_LOG
    kLogger.debug() << "Frame buffer capacity:" << m_frameBuffer.capacity();
#endif

    return OpenResult::Succeeded;
}

SoundSourceSTEM::SoundSourceSTEM(const QUrl& url)
        : SoundSource(url) {
}

// SoundSourceSTEM::SoundSourceSTEM(const QUrl& url)
//         : SoundSource(url),
//           m_debugCounter(0) {
// }

// SoundSourceSTEM::SoundSourceSTEM(const QUrl& url)
//         : SoundSource(url),
//           m_stemsResampled(false),
//           m_totalFrames(0) {
// }

SoundSource::OpenResult SoundSourceSTEM::tryOpen(
        OpenMode /*mode*/,
        const OpenParams& params) {
    // Ensure that the source isn't yet opened
    VERIFY_OR_DEBUG_ASSERT(!m_requestedChannelCount.isValid()) {
        return OpenResult::Failed;
    }
    // Open input
    AVFormatContext* pavInputFormatContext =
            SoundSourceFFmpeg::openInputFile(getLocalFileName());
    if (pavInputFormatContext == nullptr) {
        kLogger.warning()
                << "Failed to open input file"
                << getLocalFileName();
        return OpenResult::Failed;
    }
#if VERBOSE_DEBUG_LOG
    kLogger.debug()
            << "AVFormatContext"
            << "{ nb_streams" << pavInputFormatContext->nb_streams
            << "| start_time" << pavInputFormatContext->start_time
            << "| duration" << pavInputFormatContext->duration
            << "| bit_rate" << pavInputFormatContext->bit_rate
            << "| packet_size" << pavInputFormatContext->packet_size
            << "| audio_codec_id" << pavInputFormatContext->audio_codec_id
            << "| output_ts_offset" << pavInputFormatContext->output_ts_offset
            << '}';
#endif

    // Retrieve stream information
    const int avformat_find_stream_info_result =
            avformat_find_stream_info(pavInputFormatContext, nullptr);
    if (avformat_find_stream_info_result != 0) {
        DEBUG_ASSERT(avformat_find_stream_info_result < 0);
        kLogger.warning().noquote()
                << "avformat_find_stream_info() failed:"
                << SoundSourceFFmpeg::formatErrorString(avformat_find_stream_info_result);
        return OpenResult::Failed;
    }

<<<<<<< HEAD
    // AVStream* firstAudioStream = nullptr;
=======
    bool foundPremixedStream = false;
    AVStream* firstStem = nullptr;
>>>>>>> 6d8fde5f
    int stemCount = 0;
    uint selectedStemMask = params.stemMask();
    VERIFY_OR_DEBUG_ASSERT(selectedStemMask <= 1 << mixxx::kMaxSupportedStems) {
        kLogger.warning().noquote()
                << "Invalid selected stem mask" << selectedStemMask;
        return OpenResult::Failed;
    }
    OpenParams stemParam = params;
    stemParam.setChannelCount(mixxx::audio::ChannelCount::stereo());
    for (unsigned int streamIdx = 0; streamIdx < pavInputFormatContext->nb_streams; streamIdx++) {
        if (pavInputFormatContext->streams[streamIdx]->codecpar->codec_type !=
                AVMEDIA_TYPE_AUDIO) {
            continue;
        }

#if LIBAVUTIL_VERSION_INT >= AV_VERSION_INT(57, 28, 100) // FFmpeg 5.1
        if (pavInputFormatContext->streams[streamIdx]->codecpar->ch_layout.nb_channels !=
                mixxx::audio::ChannelCount::stereo()) {
#else
        if (pavInputFormatContext->streams[streamIdx]->codecpar->channels !=
                mixxx::audio::ChannelCount::stereo()) {
#endif
            kLogger.warning().noquote()
                    << "stream at position" << streamIdx << "is not in stereo";
            return OpenResult::Failed;
        }

<<<<<<< HEAD
        // if (!firstAudioStream) {
        //     firstAudioStream = pavInputFormatContext->streams[streamIdx];
        //     // The main mix is only used to detect the stream parameters
        //     continue;
        // } else {
        //     if (pavInputFormatContext->streams[streamIdx]->codecpar->codec_id !=
        //             firstAudioStream->codecpar->codec_id) {
        //         kLogger.warning().noquote()
        //                 << "stream at position" << streamIdx << "is using a different codec";
        //         return OpenResult::Failed;
        //     }

        //    if (pavInputFormatContext->streams[streamIdx]
        //                    ->codecpar->sample_rate !=
        //            firstAudioStream->codecpar->sample_rate) {
        //        kLogger.warning().noquote()
        //                << "stream at position" << streamIdx << "is using a
        //                different sample rate";
        //        return OpenResult::Failed;
        //    }
        stemCount++;
        //        }
=======
        if (!foundPremixedStream) {
            // We can currently allow this, as we NEVER LOAD the pre-mastered
            // track, as we do not have analyzer data for it.
            // This is because we only support one set of metadata for the whole
            // STEM file, where we determine the track parameters from an
            // on-the-fly mix of all 4 stems. Especially the replaygain differs
            // between the on-the-fly mix and the pre-mastered track, because we
            // do not apply DSP (limiter, equalizer, compressor) to the
            // on-the-fly mix. If this ever gets changed, we should set
            // `initSampleRateOnce` and `initBitrateOnce` to match the stem
            // sample rate and bit rate, such that
            // SoundSourceFFmpeg::resampleDecodedAVFrame will take care to
            // resample the main stream, in order to use the same time scale and
            // keep a working grid/cue definition
            foundPremixedStream = true;
            continue;
        }

        stemCount++;

        if (!firstStem) {
            // We always keep track of the stem to verify that stem stream properties are matching
            firstStem = pavInputFormatContext->streams[streamIdx];
        } else {
            if (pavInputFormatContext->streams[streamIdx]->codecpar->codec_id !=
                    firstStem->codecpar->codec_id) {
                kLogger.warning().noquote()
                        << "Stem at position" << streamIdx << "is using a different codec";
                return OpenResult::Failed;
            }

            if (pavInputFormatContext->streams[streamIdx]
                            ->codecpar->sample_rate !=
                    firstStem->codecpar->sample_rate) {
                kLogger.warning().noquote()
                        << "Stem at position" << streamIdx << "is using a different sample rate";
                return OpenResult::Failed;
            }
        }
>>>>>>> 6d8fde5f

        // StemIdx is equal to StreamIdx -1 (the main mix)
        // if (selectedStemMask && !(selectedStemMask & 1 << (streamIdx - 1))) {
        //    continue;
        //}

        m_pStereoStreams.emplace_back(std::make_unique<SoundSourceSingleSTEM>(getUrl(), streamIdx));
        if (m_pStereoStreams.back()->open(OpenMode::Strict /*Unused*/,
                    stemParam) != OpenResult::Succeeded) {
            return OpenResult::Failed;
        }
        // qDebug() << "[SoundSourceSTEM] -> tryOpen -> streamIdx: " << streamIdx;
    }

    // qDebug() << "[SoundSourceSTEM] -> tryOpen -> stemcount: " << stemCount;

    if (stemCount != kRequiredStreamCount) {
        kLogger.warning().noquote()
                << "expected to find" << kRequiredStreamCount
                << "stem but found" << stemCount;
        close();
        return OpenResult::Failed;
    }

    VERIFY_OR_DEBUG_ASSERT(!m_pStereoStreams.empty()) {
        kLogger.warning().noquote()
                << "no stem track were selected";
        close();
        return OpenResult::Failed;
    }

    if (params.getSignalInfo().getChannelCount() ==
                    mixxx::audio::ChannelCount::stereo() ||
            selectedStemMask) {
        // Requesting a stereo stream (used for samples and preview decks)
        m_requestedChannelCount = mixxx::audio::ChannelCount::stereo();
        initChannelCountOnce(mixxx::audio::ChannelCount::stereo());
    } else {
        // No special channel format request
        m_requestedChannelCount = mixxx::audio::ChannelCount::stem();
        initChannelCountOnce(
                static_cast<int>(mixxx::audio::ChannelCount::stereo() *
                        m_pStereoStreams.size()));
    }

    initSampleRateOnce(m_pStereoStreams.front()->getSignalInfo().getSampleRate());
    initBitrateOnce(m_pStereoStreams.front()->getBitrate());
    initFrameIndexRangeOnce(m_pStereoStreams.front()->frameIndexRange());

    return OpenResult::Succeeded;
}

void SoundSourceSTEM::close() {
    for (auto& stream : m_pStereoStreams) {
        stream->close();
    }
}

void SoundSourceSTEM::processWithResampler(size_t streamIdx,
        const WritableSampleFrames& globalSampleFrames,
        CSAMPLE* pBuffer) {
    const auto& premixInfo = m_pStereoStreams.front()->getSignalInfo();
    const int refSampleRate = premixInfo.getSampleRate();
    const auto& stemInfo = m_pStereoStreams[streamIdx]->getSignalInfo();
    const int stemSampleRate = stemInfo.getSampleRate();

    // Use integer arithmetic for critical calculations to ensure cross-platform consistency
    const SINT outputFramesNeeded = globalSampleFrames.frameLength();
    const SINT premixStartFrame = globalSampleFrames.frameIndexRange().start();

    // Integer-based position calculation (avoids floating-point differences)
    const SINT stemStartFrame = (premixStartFrame * stemSampleRate) / refSampleRate;

    // Calculate input frames needed with integer math
    const SINT inputFramesNeeded =
            ((outputFramesNeeded * stemSampleRate) + refSampleRate - 1) /
                    refSampleRate +
            4;
    const SINT inputSamplesNeeded = inputFramesNeeded * 2;

    // Ensure input buffer is large enough
    if (inputSamplesNeeded > m_resampleInputBuffer.size()) {
        m_resampleInputBuffer = SampleBuffer(inputSamplesNeeded);
    }

    // Read input data from the correct position in the stem
    WritableSampleFrames inputFrames(
            IndexRange::forward(stemStartFrame, inputFramesNeeded),
            SampleBuffer::WritableSlice(m_resampleInputBuffer.data(), inputSamplesNeeded));

    auto readResult = m_pStereoStreams[streamIdx]->readSampleFrames(inputFrames);

    // Verify we read enough data
    if (readResult.frameIndexRange().length() < inputFramesNeeded) {
        // This can happen near the end of the file, it's normal
        return;
    }

    // Simple audio detection (avoid complex floating-point checks)
    bool hasAudio = false;
    const SINT checkLimit = (inputSamplesNeeded < 1000) ? inputSamplesNeeded : 1000;
    for (SINT i = 0; i < checkLimit; i += 4) { // Check every 4th sample
        if (std::fabs(m_resampleInputBuffer[i]) > 0.001f) {
            hasAudio = true;
            break;
        }
    }

    if (!hasAudio) {
        return; // Silence is normal in STEM files
    }

    // Perform resampling - use a robust approach
    std::size_t stemCount = m_pStereoStreams.size();

    for (SINT i = 0; i < outputFramesNeeded; i++) {
        // Calculate source position using precise integer math
        const int64_t precisePos = static_cast<int64_t>(i) * stemSampleRate;
        const SINT sourceIndex = static_cast<SINT>(precisePos / refSampleRate);
        const CSAMPLE fraction = static_cast<CSAMPLE>(precisePos % refSampleRate) / refSampleRate;

        // Safe bounds checking
        if (sourceIndex >= 1 && sourceIndex + 2 < inputFramesNeeded) {
            // Use a robust interpolation method
            interpolateAndMix(streamIdx, i, sourceIndex, fraction, pBuffer, stemCount);
        } else if (sourceIndex + 1 < inputFramesNeeded) {
            // Linear fallback
            linearInterpolateAndMix(streamIdx, i, sourceIndex, fraction, pBuffer, stemCount);
        }
    }
}

// Separate interpolation functions for better maintainability
void SoundSourceSTEM::interpolateAndMix(size_t streamIdx,
        SINT outputIndex,
        SINT sourceIndex,
        CSAMPLE fraction,
        CSAMPLE* pBuffer,
        std::size_t stemCount) {
    // Robust cubic interpolation that works across compilers
    const CSAMPLE* in = m_resampleInputBuffer.data();
    const SINT baseIdx = sourceIndex * 2;

    // Left channel
    CSAMPLE y0 = in[baseIdx - 2];
    CSAMPLE y1 = in[baseIdx];
    CSAMPLE y2 = in[baseIdx + 2];
    CSAMPLE y3 = in[baseIdx + 4];
    CSAMPLE left = robustCubicInterpolate(y0, y1, y2, y3, fraction);

    // Right channel
    y0 = in[baseIdx - 1];
    y1 = in[baseIdx + 1];
    y2 = in[baseIdx + 3];
    y3 = in[baseIdx + 5];
    CSAMPLE right = robustCubicInterpolate(y0, y1, y2, y3, fraction);

    // Mix into output
    mixToOutput(streamIdx, outputIndex, left, right, pBuffer, stemCount);
}

void SoundSourceSTEM::linearInterpolateAndMix(size_t streamIdx,
        SINT outputIndex,
        SINT sourceIndex,
        CSAMPLE fraction,
        CSAMPLE* pBuffer,
        std::size_t stemCount) {
    const CSAMPLE* in = m_resampleInputBuffer.data();
    const SINT baseIdx = sourceIndex * 2;

    CSAMPLE left = in[baseIdx] * (1.0f - fraction) + in[baseIdx + 2] * fraction;
    CSAMPLE right = in[baseIdx + 1] * (1.0f - fraction) + in[baseIdx + 3] * fraction;

    mixToOutput(streamIdx, outputIndex, left, right, pBuffer, stemCount);
}

void SoundSourceSTEM::mixToOutput(size_t streamIdx,
        SINT outputIndex,
        CSAMPLE left,
        CSAMPLE right,
        CSAMPLE* pBuffer,
        std::size_t stemCount) {
    if (m_requestedChannelCount != mixxx::audio::ChannelCount::stereo()) {
        pBuffer[2 * stemCount * outputIndex + 2 * static_cast<SINT>(streamIdx)] = left;
        pBuffer[2 * stemCount * outputIndex + 2 * static_cast<SINT>(streamIdx) + 1] = right;
    } else {
        pBuffer[2 * outputIndex] += left;
        pBuffer[2 * outputIndex + 1] += right;
    }
}

// More robust cubic interpolation implementation
CSAMPLE SoundSourceSTEM::robustCubicInterpolate(
        CSAMPLE y0, CSAMPLE y1, CSAMPLE y2, CSAMPLE y3, CSAMPLE mu) {
    // This formulation is more numerically stable across different compilers
    CSAMPLE a0 = y3 - y2 - y0 + y1;
    CSAMPLE a1 = y0 - y1 - a0;
    CSAMPLE a2 = y2 - y0;

    // Carefully ordered operations to minimize precision issues
    return (((a0 * mu) + a1) * mu + a2) * mu + y1;
}

// void SoundSourceSTEM::processWithResampler(size_t streamIdx,
//         const WritableSampleFrames& globalSampleFrames,
//         CSAMPLE* pBuffer) {
//     //    //testCubicInterpolation();
//     const auto& premixInfo = m_pStereoStreams.front()->getSignalInfo();
//     const int refSampleRate = premixInfo.getSampleRate();
//     const auto& stemInfo = m_pStereoStreams[streamIdx]->getSignalInfo();
//     const int stemSampleRate = stemInfo.getSampleRate();
//
//     const double ratio = static_cast<double>(stemSampleRate) / refSampleRate;
//     const SINT outputFramesNeeded = globalSampleFrames.frameLength();
//
//     // Calculate the correct starting position in the STEM stream
//     const SINT premixStartFrame = globalSampleFrames.frameIndexRange().start();
//     const SINT stemStartFrame = static_cast<SINT>(std::floor(premixStartFrame * ratio));
//
//     // Calculate how many input frames we need (with extra for interpolation)
//     const SINT inputFramesNeeded = static_cast<SINT>(std::ceil(outputFramesNeeded * ratio)) + 4;
//     const SINT inputSamplesNeeded = inputFramesNeeded * 2;
//
//     // Ensure input buffer is large enough
//     if (inputSamplesNeeded > m_resampleInputBuffer.size()) {
//         m_resampleInputBuffer = SampleBuffer(inputSamplesNeeded);
//     }
//
//     // Read input data from the CORRECT position in the stem
//     WritableSampleFrames inputFrames(
//             IndexRange::forward(stemStartFrame, inputFramesNeeded),
//             SampleBuffer::WritableSlice(m_resampleInputBuffer.data(), inputSamplesNeeded));
//
//     m_pStereoStreams[streamIdx]->readSampleFrames(inputFrames);
//
//     // Check if we got any audio data
//     bool hasAudio = false;
//     SINT checkLimit = inputSamplesNeeded;
//     if (checkLimit > 1000) {
//         checkLimit = 1000;
//     }
//     for (SINT i = 0; i < checkLimit; i++) {
//         if (std::abs(m_resampleInputBuffer[i]) > 0.0001f) {
//             hasAudio = true;
//             break;
//         }
//     }
//
//     if (!hasAudio) {
//         return; // Silence is normal in STEM files
//     }
//
//     // Perform cubic interpolation resampling
//     std::size_t stemCount = m_pStereoStreams.size();
//
//     for (SINT i = 0; i < outputFramesNeeded; i++) {
//         double sourcePos = i * ratio;
//         SINT sourceIndex = static_cast<SINT>(sourcePos);
//         double fraction = sourcePos - sourceIndex;
//
//         // Ensure we have enough samples for cubic interpolation
//         if (sourceIndex >= 1 && (sourceIndex + 2) * 2 + 1 < inputSamplesNeeded) {
//             // Cubic interpolation for left channel
//             CSAMPLE left = cubicInterpolate(
//                     m_resampleInputBuffer[(sourceIndex - 1) * 2],
//                     m_resampleInputBuffer[sourceIndex * 2],
//                     m_resampleInputBuffer[(sourceIndex + 1) * 2],
//                     m_resampleInputBuffer[(sourceIndex + 2) * 2],
//                     static_cast<CSAMPLE>(fraction));
//
//             // Cubic interpolation for right channel
//             CSAMPLE right = cubicInterpolate(
//                     m_resampleInputBuffer[(sourceIndex - 1) * 2 + 1],
//                     m_resampleInputBuffer[sourceIndex * 2 + 1],
//                     m_resampleInputBuffer[(sourceIndex + 1) * 2 + 1],
//                     m_resampleInputBuffer[(sourceIndex + 2) * 2 + 1],
//                     static_cast<CSAMPLE>(fraction));
//
//             if (m_requestedChannelCount != mixxx::audio::ChannelCount::stereo()) {
//                 pBuffer[2 * stemCount * i + 2 * static_cast<SINT>(streamIdx)] = left;
//                 pBuffer[2 * stemCount * i + 2 * static_cast<SINT>(streamIdx) + 1] = right;
//             } else {
//                 pBuffer[2 * i] += left;
//                 pBuffer[2 * i + 1] += right;
//             }
//         } else if (sourceIndex * 2 + 3 < inputSamplesNeeded) {
//             // Fallback to linear interpolation
//             CSAMPLE left = m_resampleInputBuffer[sourceIndex * 2] *
//                             (1.0f - static_cast<CSAMPLE>(fraction)) +
//                     m_resampleInputBuffer[(sourceIndex + 1) * 2] *
//                             static_cast<CSAMPLE>(fraction);
//
//             CSAMPLE right = m_resampleInputBuffer[sourceIndex * 2 + 1] *
//                             (1.0f - static_cast<CSAMPLE>(fraction)) +
//                     m_resampleInputBuffer[(sourceIndex + 1) * 2 + 1] *
//                             static_cast<CSAMPLE>(fraction);
//
//             if (m_requestedChannelCount != mixxx::audio::ChannelCount::stereo()) {
//                 pBuffer[2 * stemCount * i + 2 * static_cast<SINT>(streamIdx)] = left;
//                 pBuffer[2 * stemCount * i + 2 * static_cast<SINT>(streamIdx) + 1] = right;
//             } else {
//                 pBuffer[2 * i] += left;
//                 pBuffer[2 * i + 1] += right;
//             }
//         }
//     }
// }

// void SoundSourceSTEM::processWithResampler(size_t streamIdx,
//         const WritableSampleFrames& globalSampleFrames,
//         CSAMPLE* pBuffer) {
//     //testCubicInterpolation();
//     m_resampleTimer.start();
//
//     const auto& premixInfo = m_pStereoStreams.front()->getSignalInfo();
//     const int refSampleRate = premixInfo.getSampleRate();
//     const auto& stemInfo = m_pStereoStreams[streamIdx]->getSignalInfo();
//     const int stemSampleRate = stemInfo.getSampleRate();
//
//     const double ratio = static_cast<double>(stemSampleRate) / refSampleRate;
//     const SINT outputFramesNeeded = globalSampleFrames.frameLength();
//
//     // Calculate the correct starting position in the STEM stream
//     const SINT premixStartFrame =
//     globalSampleFrames.frameIndexRange().start(); const SINT stemStartFrame =
//     std::floor(premixStartFrame * ratio);
//
//     // Calculate how many input frames we need (with extra for interpolation)
//     const SINT inputFramesNeeded = std::ceil(outputFramesNeeded * ratio) + 4;
//     const SINT inputSamplesNeeded = inputFramesNeeded * 2;
//
//     // Ensure input buffer is large enough
//     if (inputSamplesNeeded > m_resampleInputBuffer.size()) {
//         m_resampleInputBuffer = SampleBuffer(inputSamplesNeeded);
//     }
//
//     // Read input data from the CORRECT position in the stem
//     WritableSampleFrames inputFrames(
//             IndexRange::forward(stemStartFrame, inputFramesNeeded),
//             SampleBuffer::WritableSlice(m_resampleInputBuffer.data(),
//             inputSamplesNeeded));
//
//     auto readResult =
//     m_pStereoStreams[streamIdx]->readSampleFrames(inputFrames);
//
//     // Check if we got any audio data
//     bool hasAudio = false;
//     SINT checkLimit = inputSamplesNeeded;
//     if (checkLimit > 1000)
//         checkLimit = 1000;
//     for (SINT i = 0; i < checkLimit; i++) {
//         if (std::abs(m_resampleInputBuffer[i]) > 0.0001f) {
//             hasAudio = true;
//             break;
//         }
//     }
//
//     if (!hasAudio) {
//         //qDebug() << "[SoundSourceStem] -> STEM RESAMPLE -> Silence detected
//         in stream" << streamIdx << "at premix position"
//         //           << premixStartFrame << "(stem position" <<
//         stemStartFrame << " -> normal for stems)"; return;
//     }
//
//     // Perform cubic interpolation resampling
//     std::size_t stemCount = m_pStereoStreams.size();
//     SINT framesProcessed = 0;
//
//     for (SINT i = 0; i < outputFramesNeeded; i++) {
//         double sourcePos = i * ratio;
//         SINT sourceIndex = static_cast<SINT>(sourcePos);
//         double fraction = sourcePos - sourceIndex;
//
//         // Ensure we have enough samples for cubic interpolation
//         if (sourceIndex >= 1 && (sourceIndex + 2) * 2 + 1 <
//         inputSamplesNeeded) {
//             CSAMPLE left = cubicInterpolate(
//                     m_resampleInputBuffer[(sourceIndex - 1) * 2],
//                     m_resampleInputBuffer[sourceIndex * 2],
//                     m_resampleInputBuffer[(sourceIndex + 1) * 2],
//                     m_resampleInputBuffer[(sourceIndex + 2) * 2],
//                     fraction);
//
//             CSAMPLE right = cubicInterpolate(
//                     m_resampleInputBuffer[(sourceIndex - 1) * 2 + 1],
//                     m_resampleInputBuffer[sourceIndex * 2 + 1],
//                     m_resampleInputBuffer[(sourceIndex + 1) * 2 + 1],
//                     m_resampleInputBuffer[(sourceIndex + 2) * 2 + 1],
//                     fraction);
//
//             // Mix into output buffer
//             if (m_requestedChannelCount !=
//             mixxx::audio::ChannelCount::stereo()) {
//                 pBuffer[2 * stemCount * i + 2 * streamIdx] = left;
//                 pBuffer[2 * stemCount * i + 2 * streamIdx + 1] = right;
//             } else {
//                 pBuffer[2 * i] += left;
//                 pBuffer[2 * i + 1] += right;
//             }
//             framesProcessed++;
//         } else if (sourceIndex * 2 + 3 < inputSamplesNeeded) {
//             // Linear interpolation fallback
//             CSAMPLE left = m_resampleInputBuffer[sourceIndex * 2] * (1.0f -
//             fraction) +
//                     m_resampleInputBuffer[(sourceIndex + 1) * 2] * fraction;
//             CSAMPLE right = m_resampleInputBuffer[sourceIndex * 2 + 1] *
//             (1.0f - fraction) +
//                     m_resampleInputBuffer[(sourceIndex + 1) * 2 + 1] *
//                     fraction;
//
//             if (m_requestedChannelCount !=
//             mixxx::audio::ChannelCount::stereo()) {
//                 pBuffer[2 * stemCount * i + 2 * streamIdx] = left;
//                 pBuffer[2 * stemCount * i + 2 * streamIdx + 1] = right;
//             } else {
//                 pBuffer[2 * i] += left;
//                 pBuffer[2 * i + 1] += right;
//             }
//             framesProcessed++;
//         }
//     }
//
//     // Update statistics
//     //m_streamTotalFramesProcessed[streamIdx] += framesProcessed;
//     //m_streamTotalResamplingTime[streamIdx] +=
//     m_resampleTimer.nsecsElapsed();
//
//     m_streamTotalFramesProcessed[static_cast<int>(streamIdx)] +=
//     framesProcessed; m_streamTotalResamplingTime[static_cast<int>(streamIdx)]
//     += m_resampleTimer.nsecsElapsed();
//
// }

void SoundSourceSTEM::showResamplingSummary() {
    qDebug() << "=== STEM RESAMPLING FINAL SUMMARY ===";
    for (auto it = m_streamTotalFramesProcessed.begin();
            it != m_streamTotalFramesProcessed.end();
            ++it) {
        int streamIdx = it.key();
        qint64 frames = it.value();
        qint64 timeNs = m_streamTotalResamplingTime[streamIdx];

        qDebug() << "Stream" << streamIdx << ":" << frames << "frames,"
                 << (timeNs / 1000000.0) << "ms,"
                 << (frames > 0 ? (timeNs / (frames * 1000000.0)) : 0) << "ms per frame";
    }
    qDebug() << "=====================================";
}

void SoundSourceSTEM::processWithoutResampler(size_t streamIdx,
        const WritableSampleFrames& globalSampleFrames,
        CSAMPLE* pBuffer) {
    SINT outputSampleLength = m_pStereoStreams.front()->getSignalInfo().frames2samples(
            globalSampleFrames.frameLength());

    // qDebug() << "Processing stream" << streamIdx << "without resampling";
    // qDebug() << "Frames:" << globalSampleFrames.frameLength();

    // Read directly into temp buffer
    WritableSampleFrames currentStemFrame(
            globalSampleFrames.frameIndexRange(),
            SampleBuffer::WritableSlice(m_buffer.data(), outputSampleLength));

    // auto readResult = m_pStereoStreams[streamIdx]->readSampleFrames(currentStemFrame);
    m_pStereoStreams[streamIdx]->readSampleFrames(currentStemFrame);
    // qDebug() << "Read" << readResult.frameIndexRange().length() << "frames";

    // Check audio data
    // bool hasAudio = false;
    SINT checkLimit = outputSampleLength;
    if (checkLimit > 1000) {
        checkLimit = 1000;
    }
    for (SINT i = 0; i < checkLimit; i++) {
        if (std::abs(m_buffer[i]) > 0.0001f) {
            // hasAudio = true;
            break;
        }
    }
    // qDebug() << "Audio detected:" << (hasAudio ? "YES" : "NO");
    // Mix directly from temp buffer
    std::size_t stemCount = m_pStereoStreams.size();

    for (SINT i = 0; i < outputSampleLength / 2; i++) {
        if (m_requestedChannelCount != mixxx::audio::ChannelCount::stereo()) {
            pBuffer[2 * stemCount * i + 2 * streamIdx] = m_buffer[2 * i];
            pBuffer[2 * stemCount * i + 2 * streamIdx + 1] = m_buffer[2 * i + 1];
        } else {
            pBuffer[2 * i] += m_buffer[2 * i];
            pBuffer[2 * i + 1] += m_buffer[2 * i + 1];
        }
    }
}

void SoundSourceSTEM::testCubicInterpolation() {
    // Test cubic interpolation with known values
    CSAMPLE result = cubicInterpolate(0.0f, 1.0f, 2.0f, 3.0f, 0.5f);
    qDebug() << "Cubic interpolation test result:" << result << "(expected: ~1.5)";

    // Test edge cases
    result = cubicInterpolate(0.0f, 1.0f, 2.0f, 3.0f, 0.0f);
    qDebug() << "Cubic interpolation at mu=0.0:" << result << "(expected: 1.0)";

    result = cubicInterpolate(0.0f, 1.0f, 2.0f, 3.0f, 1.0f);
    qDebug() << "Cubic interpolation at mu=1.0:" << result << "(expected: 2.0)";
}

void SoundSourceSTEM::initializeResamplers(int refSampleRate) {
    std::size_t stemCount = m_pStereoStreams.size();
    m_needsResampling.resize(stemCount, false);

    for (std::size_t streamIdx = 0; streamIdx < stemCount; streamIdx++) {
        const auto& stemInfo = m_pStereoStreams[streamIdx]->getSignalInfo();
        const int stemSampleRate = stemInfo.getSampleRate();

        if (stemSampleRate != refSampleRate) {
            m_needsResampling[streamIdx] = true;
        }
    }
}

ReadableSampleFrames SoundSourceSTEM::readSampleFramesClamped(
        const WritableSampleFrames& globalSampleFrames) {
    VERIFY_OR_DEBUG_ASSERT(m_requestedChannelCount.isValid()) {
        return ReadableSampleFrames();
    }
    VERIFY_OR_DEBUG_ASSERT(globalSampleFrames.writableLength() %
                    m_requestedChannelCount ==
            0) {
        return ReadableSampleFrames();
    };

    // --- Step 1: Determine reference sample rate from premix ---
    const auto& premixInfo = m_pStereoStreams.front()->getSignalInfo();
    const int refSampleRate = premixInfo.getSampleRate();
    SINT outputSampleLength = premixInfo.frames2samples(globalSampleFrames.frameLength());

    // --- Step 2: Initialize resamplers on first call if needed ---
    if (m_needsResampling.empty()) {
        initializeResamplers(refSampleRate);
    }

    // --- Step 3: Reuse buffers if needed ---
    if (outputSampleLength > m_buffer.size()) {
        m_buffer = SampleBuffer(outputSampleLength);
    }
    // Make resample input buffer large enough for worst-case scenario
    SINT maxInputSamplesNeeded = outputSampleLength * 5; // 5x for large ratio safety
    if (maxInputSamplesNeeded > m_resampleInputBuffer.size()) {
        m_resampleInputBuffer = SampleBuffer(maxInputSamplesNeeded);
    }

    ReadableSampleFrames read(globalSampleFrames.frameIndexRange(),
            SampleBuffer::ReadableSlice(
                    globalSampleFrames.writableData(),
                    globalSampleFrames.writableLength()));

    std::size_t stemCount = m_pStereoStreams.size();
    CSAMPLE* pBuffer = globalSampleFrames.writableData();

    if (m_requestedChannelCount == mixxx::audio::ChannelCount::stereo() && stemCount != 1) {
        SampleUtil::clear(pBuffer, globalSampleFrames.writableLength());
    } else {
        DEBUG_ASSERT(outputSampleLength * static_cast<SINT>(stemCount) ==
                globalSampleFrames.writableLength());
    }

    if (stemCount == 1) {
        // Only one stem: just read into global buffer
        m_pStereoStreams[0]->readSampleFrames(globalSampleFrames);
        return read;
    }

    // --- Step 4: Process each stem ---
    for (std::size_t streamIdx = 0; streamIdx < stemCount; streamIdx++) {
        if (streamIdx == 0) {
            // Premix stream - read directly (already at target sample rate)
            processWithoutResampler(streamIdx, globalSampleFrames, pBuffer);
        } else if (m_needsResampling[streamIdx]) {
            // Stem needs resampling - use cubic interpolation
            processWithResampler(streamIdx, globalSampleFrames, pBuffer);
        } else {
            // Stem doesn't need resampling - read directly
            processWithoutResampler(streamIdx, globalSampleFrames, pBuffer);
        }
    }

    return read;
}

CSAMPLE SoundSourceSTEM::cubicInterpolate(
        CSAMPLE y0, CSAMPLE y1, CSAMPLE y2, CSAMPLE y3, double mu) {
    // Cubic interpolation formula
    double mu2 = mu * mu;
    double a0 = y3 - y2 - y0 + y1;
    double a1 = y0 - y1 - a0;
    double a2 = y2 - y0;
    double a3 = y1;

    return static_cast<CSAMPLE>(a0 * mu * mu2 + a1 * mu2 + a2 * mu + a3);
}

SoundSourceSTEM::~SoundSourceSTEM() {
    // clean up
    m_needsResampling.clear();
    // showResamplingSummary();
}

} // namespace mixxx<|MERGE_RESOLUTION|>--- conflicted
+++ resolved
@@ -360,12 +360,7 @@
         return OpenResult::Failed;
     }
 
-<<<<<<< HEAD
     // AVStream* firstAudioStream = nullptr;
-=======
-    bool foundPremixedStream = false;
-    AVStream* firstStem = nullptr;
->>>>>>> 6d8fde5f
     int stemCount = 0;
     uint selectedStemMask = params.stemMask();
     VERIFY_OR_DEBUG_ASSERT(selectedStemMask <= 1 << mixxx::kMaxSupportedStems) {
@@ -393,7 +388,6 @@
             return OpenResult::Failed;
         }
 
-<<<<<<< HEAD
         // if (!firstAudioStream) {
         //     firstAudioStream = pavInputFormatContext->streams[streamIdx];
         //     // The main mix is only used to detect the stream parameters
@@ -416,48 +410,6 @@
         //    }
         stemCount++;
         //        }
-=======
-        if (!foundPremixedStream) {
-            // We can currently allow this, as we NEVER LOAD the pre-mastered
-            // track, as we do not have analyzer data for it.
-            // This is because we only support one set of metadata for the whole
-            // STEM file, where we determine the track parameters from an
-            // on-the-fly mix of all 4 stems. Especially the replaygain differs
-            // between the on-the-fly mix and the pre-mastered track, because we
-            // do not apply DSP (limiter, equalizer, compressor) to the
-            // on-the-fly mix. If this ever gets changed, we should set
-            // `initSampleRateOnce` and `initBitrateOnce` to match the stem
-            // sample rate and bit rate, such that
-            // SoundSourceFFmpeg::resampleDecodedAVFrame will take care to
-            // resample the main stream, in order to use the same time scale and
-            // keep a working grid/cue definition
-            foundPremixedStream = true;
-            continue;
-        }
-
-        stemCount++;
-
-        if (!firstStem) {
-            // We always keep track of the stem to verify that stem stream properties are matching
-            firstStem = pavInputFormatContext->streams[streamIdx];
-        } else {
-            if (pavInputFormatContext->streams[streamIdx]->codecpar->codec_id !=
-                    firstStem->codecpar->codec_id) {
-                kLogger.warning().noquote()
-                        << "Stem at position" << streamIdx << "is using a different codec";
-                return OpenResult::Failed;
-            }
-
-            if (pavInputFormatContext->streams[streamIdx]
-                            ->codecpar->sample_rate !=
-                    firstStem->codecpar->sample_rate) {
-                kLogger.warning().noquote()
-                        << "Stem at position" << streamIdx << "is using a different sample rate";
-                return OpenResult::Failed;
-            }
-        }
->>>>>>> 6d8fde5f
-
         // StemIdx is equal to StreamIdx -1 (the main mix)
         // if (selectedStemMask && !(selectedStemMask & 1 << (streamIdx - 1))) {
         //    continue;
