#include "sources/soundsourcestem.h"

#include "sources/readaheadframebuffer.h"

extern "C" {

#include <libavutil/avutil.h>
#if LIBAVUTIL_VERSION_INT >= AV_VERSION_INT(57, 28, 100) // FFmpeg 5.1
#include <libavutil/channel_layout.h>
#endif

} // extern "C"

#include "util/assert.h"
#include "util/logger.h"
#include "util/sample.h"

#if !defined(VERBOSE_DEBUG_LOG)
#define VERBOSE_DEBUG_LOG false
#endif

namespace mixxx {

namespace {

// STEM constants
constexpr int kNumStreams = 5;
constexpr int kRequiredStreamCount = kNumStreams - 1; // Stem count doesn't include the main mix

const Logger kLogger("SoundSourceSTEM");

} // anonymous namespace

const QString SoundSourceProviderSTEM::kDisplayName = QStringLiteral("STEM with FFmpeg");

QStringList SoundSourceProviderSTEM::getSupportedFileTypes() const {
    return {"stem.mp4", "stem.m4a"};
}

SoundSourceProviderPriority SoundSourceProviderSTEM::getPriorityHint(
        const QString& supportedFileType) const {
    Q_UNUSED(supportedFileType)
    return SoundSourceProviderPriority::Higher;
}

QString SoundSourceProviderSTEM::getVersionString() const {
    return QString::fromUtf8(av_version_info());
}

SoundSourceSingleSTEM::SoundSourceSingleSTEM(const QUrl& url, unsigned int streamIdx)
        : SoundSourceFFmpeg(url), m_streamIdx(streamIdx) {
}

SoundSource::OpenResult SoundSourceSingleSTEM::tryOpen(
        OpenMode /*mode*/,
        const OpenParams& params) {
    // Open input
    {
        AVFormatContext* pavInputFormatContext =
                openInputFile(getLocalFileName());
        if (pavInputFormatContext == nullptr) {
            kLogger.warning()
                    << "Failed to open input file"
                    << getLocalFileName();
            return OpenResult::Failed;
        }
        m_pavInputFormatContext.take(&pavInputFormatContext);
    }
#if VERBOSE_DEBUG_LOG
    kLogger.debug()
            << "AVFormatContext"
            << "{ nb_streams" << m_pavInputFormatContext->nb_streams
            << "| start_time" << m_pavInputFormatContext->start_time
            << "| duration" << m_pavInputFormatContext->duration
            << "| bit_rate" << m_pavInputFormatContext->bit_rate
            << "| packet_size" << m_pavInputFormatContext->packet_size
            << "| audio_codec_id" << m_pavInputFormatContext->audio_codec_id
            << "| output_ts_offset" << m_pavInputFormatContext->output_ts_offset
            << '}';
#endif

    // Retrieve stream information
    const int avformat_find_stream_info_result =
            avformat_find_stream_info(m_pavInputFormatContext, nullptr);
    if (avformat_find_stream_info_result != 0) {
        DEBUG_ASSERT(avformat_find_stream_info_result < 0);
        kLogger.warning().noquote()
                << "avformat_find_stream_info() failed:"
                << formatErrorString(avformat_find_stream_info_result);
        return OpenResult::Failed;
    }

    if (m_pavInputFormatContext->nb_streams <= m_streamIdx) {
        kLogger.warning().noquote()
                << "cannot find stream" << m_streamIdx;
        return OpenResult::Failed;
    }

    if (m_pavInputFormatContext->streams[m_streamIdx]->codecpar->codec_type !=
            AVMEDIA_TYPE_AUDIO) {
        kLogger.warning().noquote()
                << "selected stream isn't a valid audio stream";
        return OpenResult::Failed;
    }

    AVStream* selectedAudioStream = m_pavInputFormatContext->streams[m_streamIdx];

    // Open the decoder for these streams
    const AVCodec* pDecoder = avcodec_find_decoder(selectedAudioStream->codecpar->codec_id);
    if (!pDecoder) {
        kLogger.warning()
                << "av_find_best_stream() failed to find a decoder for any audio stream";
        return SoundSource::OpenResult::Aborted;
    }

    DEBUG_ASSERT(pDecoder);

    // Select the main mix stream for decoding
    AVStream* pavStream = selectedAudioStream;
    DEBUG_ASSERT(pavStream != nullptr);

    // Allocate decoding context
    AVCodecContextPtr pavCodecContext = AVCodecContextPtr::alloc(pDecoder);
    if (!pavCodecContext) {
        return SoundSource::OpenResult::Aborted;
    }

    // Configure decoding context
    const int avcodec_parameters_to_context_result =
            avcodec_parameters_to_context(pavCodecContext, pavStream->codecpar);
    if (avcodec_parameters_to_context_result != 0) {
        DEBUG_ASSERT(avcodec_parameters_to_context_result < 0);
        kLogger.warning().noquote()
                << "avcodec_parameters_to_context() failed:"
                << formatErrorString(avcodec_parameters_to_context_result);
        return SoundSource::OpenResult::Aborted;
    }

    // Request output format
    pavCodecContext->request_sample_fmt = s_avSampleFormat;
    if (params.getSignalInfo().getChannelCount().isValid()) {
        // A dedicated number of channels for the output signal
        // has been requested. Forward this to FFmpeg to avoid
        // manual resampling or post-processing after decoding.
#if LIBAVUTIL_VERSION_INT >= AV_VERSION_INT(57, 28, 100) // FFmpeg 5.1
        av_channel_layout_default(&pavCodecContext->ch_layout,
                params.getSignalInfo().getChannelCount());
#else
        pavCodecContext->request_channel_layout =
                av_get_default_channel_layout(params.getSignalInfo().getChannelCount());
#endif
    }

    // Open decoding context
    if (!openDecodingContext(pavCodecContext)) {
        // early exit on any error
        return SoundSource::OpenResult::Failed;
    }

    // Initialize members
    m_pavCodecContext = std::move(pavCodecContext);
    m_pavStream = pavStream;

    if (kLogger.debugEnabled()) {
#if LIBAVUTIL_VERSION_INT >= AV_VERSION_INT(57, 28, 100) // FFmpeg 5.1
        AVChannelLayout fixedChannelLayout;
        initChannelLayoutFromStream(&fixedChannelLayout, *m_pavStream);
#endif
        kLogger.debug()
                << "AVStream"
                << "{ index" << m_pavStream->index
                << "| id" << m_pavStream->id
                << "| time_base" << m_pavStream->time_base.num << '/' << m_pavStream->time_base.den
                << "| start_time" << m_pavStream->start_time
                << "| duration" << m_pavStream->duration
                << "| nb_frames" << m_pavStream->nb_frames
                << "| codec_type" << m_pavStream->codecpar->codec_type
                << "| codec_id" << m_pavStream->codecpar->codec_id
#if LIBAVUTIL_VERSION_INT >= AV_VERSION_INT(57, 28, 100) // FFmpeg 5.1
                << "| ch_layout.nb_channels" << m_pavStream->codecpar->ch_layout.nb_channels
                << "| ch_layout.order" << m_pavStream->codecpar->ch_layout.order
                << "| ch_layout.order (fixed)" << fixedChannelLayout.order
#else
                << "| channels" << m_pavStream->codecpar->channels
                << "| channel_layout" << m_pavStream->codecpar->channel_layout
                << "| channel_layout (fixed)" << getStreamChannelLayout(*m_pavStream)
#endif
                << "| format" << m_pavStream->codecpar->format
                << "| sample_rate" << m_pavStream->codecpar->sample_rate
                << "| bit_rate" << m_pavStream->codecpar->bit_rate
                << "| frame_size" << m_pavStream->codecpar->frame_size
                << "| seek_preroll" << m_pavStream->codecpar->seek_preroll
                << "| initial_padding" << m_pavStream->codecpar->initial_padding
                << "| trailing_padding" << m_pavStream->codecpar->trailing_padding
                << '}';
#if LIBAVUTIL_VERSION_INT >= AV_VERSION_INT(57, 28, 100) // FFmpeg 5.1
        av_channel_layout_uninit(&fixedChannelLayout);
#endif
    }

    audio::ChannelCount channelCount;
    audio::SampleRate sampleRate;
    if (!initResampling(&channelCount, &sampleRate)) {
        return OpenResult::Failed;
    }
    if (!initChannelCountOnce(channelCount)) {
        kLogger.warning()
                << "Failed to initialize number of channels"
                << channelCount;
        return OpenResult::Aborted;
    }
    if (!initSampleRateOnce(sampleRate)) {
        kLogger.warning()
                << "Failed to initialize sample rate"
                << sampleRate;
        return OpenResult::Aborted;
    }

    const auto streamBitrate =
            audio::Bitrate(m_pavStream->codecpar->bit_rate / 1000); // kbps
    if (streamBitrate.isValid() && !initBitrateOnce(streamBitrate)) {
        kLogger.warning()
                << "Failed to initialize bitrate"
                << streamBitrate;
        return OpenResult::Failed;
    }

    if (m_pavStream->duration == AV_NOPTS_VALUE) {
        // Streams with unknown or unlimited duration are
        // not (yet) supported.
        kLogger.warning()
                << "Unknown or unlimited stream duration";
        return OpenResult::Failed;
    }
    const auto streamFrameIndexRange =
            getStreamFrameIndexRange(*m_pavStream);
    VERIFY_OR_DEBUG_ASSERT(streamFrameIndexRange.start() <= streamFrameIndexRange.end()) {
        kLogger.warning()
                << "Stream with unsupported or invalid frame index range"
                << streamFrameIndexRange;
        return OpenResult::Failed;
    }

    // Decoding MP3/AAC files manually into WAV using the ffmpeg CLI and
    // comparing the audio data revealed that we need to map the nominal
    // range of the stream onto our internal range starting at FrameIndex 0.
    // See also the discussion regarding cue point shift/offset:
    // https://mixxx.zulipchat.com/#narrow/stream/109171-development/topic/Cue.20shift.2Foffset
    const auto frameIndexRange = IndexRange::forward(
            0,
            streamFrameIndexRange.length());
    if (!initFrameIndexRangeOnce(frameIndexRange)) {
        kLogger.warning()
                << "Failed to initialize frame index range"
                << frameIndexRange;
        return OpenResult::Failed;
    }

    DEBUG_ASSERT(!m_pavDecodedFrame);
    m_pavDecodedFrame = av_frame_alloc();

    // FFmpeg does not provide sample-accurate decoding after random seeks
    // in the stream out of the box. Depending on the actual codec we need
    // to account for this and start decoding before the target position.
    m_seekPrerollFrameCount = getStreamSeekPrerollFrameCount(*m_pavStream);
#if VERBOSE_DEBUG_LOG
    kLogger.debug() << "Seek preroll frame count:" << m_seekPrerollFrameCount;
#endif

    m_frameBuffer = ReadAheadFrameBuffer(
            getSignalInfo(),
            frameBufferCapacityForStream(*m_pavStream));
#if VERBOSE_DEBUG_LOG
    kLogger.debug() << "Frame buffer capacity:" << m_frameBuffer.capacity();
#endif

    return OpenResult::Succeeded;
}

SoundSourceSTEM::SoundSourceSTEM(const QUrl& url)
        : SoundSource(url) {
}

SoundSource::OpenResult SoundSourceSTEM::tryOpen(
        OpenMode /*mode*/,
        const OpenParams& params) {
    // Ensure that the source isn't yet opened
    VERIFY_OR_DEBUG_ASSERT(!m_requestedChannelCount.isValid()) {
        return OpenResult::Failed;
    }
    // Open input
    AVFormatContext* pavInputFormatContext =
            SoundSourceFFmpeg::openInputFile(getLocalFileName());
    if (pavInputFormatContext == nullptr) {
        kLogger.warning()
                << "Failed to open input file"
                << getLocalFileName();
        return OpenResult::Failed;
    }
#if VERBOSE_DEBUG_LOG
    kLogger.debug()
            << "AVFormatContext"
            << "{ nb_streams" << pavInputFormatContext->nb_streams
            << "| start_time" << pavInputFormatContext->start_time
            << "| duration" << pavInputFormatContext->duration
            << "| bit_rate" << pavInputFormatContext->bit_rate
            << "| packet_size" << pavInputFormatContext->packet_size
            << "| audio_codec_id" << pavInputFormatContext->audio_codec_id
            << "| output_ts_offset" << pavInputFormatContext->output_ts_offset
            << '}';
#endif

    // Retrieve stream information
    const int avformat_find_stream_info_result =
            avformat_find_stream_info(pavInputFormatContext, nullptr);
    if (avformat_find_stream_info_result != 0) {
        DEBUG_ASSERT(avformat_find_stream_info_result < 0);
        kLogger.warning().noquote()
                << "avformat_find_stream_info() failed:"
                << SoundSourceFFmpeg::formatErrorString(avformat_find_stream_info_result);
        return OpenResult::Failed;
    }

    AVStream* firstAudioStream = nullptr;
    int stemCount = 0;
    uint selectedStemMask = params.stemMask();
    VERIFY_OR_DEBUG_ASSERT(selectedStemMask <= 2 << mixxx::kMaxSupportedStems) {
        kLogger.warning().noquote()
                << "Invalid selected stem mask" << selectedStemMask;
        return OpenResult::Failed;
    }
    OpenParams stemParam = params;
    stemParam.setChannelCount(mixxx::audio::ChannelCount::stereo());
    for (unsigned int streamIdx = 0; streamIdx < pavInputFormatContext->nb_streams; streamIdx++) {
        if (pavInputFormatContext->streams[streamIdx]->codecpar->codec_type !=
                AVMEDIA_TYPE_AUDIO) {
            continue;
        }

#if LIBAVUTIL_VERSION_INT >= AV_VERSION_INT(57, 28, 100) // FFmpeg 5.1
        if (pavInputFormatContext->streams[streamIdx]->codecpar->ch_layout.nb_channels !=
                mixxx::audio::ChannelCount::stereo()) {
#else
        if (pavInputFormatContext->streams[streamIdx]->codecpar->channels !=
                mixxx::audio::ChannelCount::stereo()) {
#endif
            kLogger.warning().noquote()
                    << "stream at position" << streamIdx << "is not in stereo";
            return OpenResult::Failed;
        }

        if (!firstAudioStream) {
            firstAudioStream = pavInputFormatContext->streams[streamIdx];
            // The main mix is only used to detect the stream parameters
            continue;
        } else {
            if (pavInputFormatContext->streams[streamIdx]->codecpar->codec_id !=
                    firstAudioStream->codecpar->codec_id) {
                kLogger.warning().noquote()
                        << "stream at position" << streamIdx << "is using a different codec";
                return OpenResult::Failed;
            }

            if (pavInputFormatContext->streams[streamIdx]
                            ->codecpar->sample_rate !=
                    firstAudioStream->codecpar->sample_rate) {
                kLogger.warning().noquote()
                        << "stream at position" << streamIdx << "is using a different sample rate";
                return OpenResult::Failed;
            }
            stemCount++;
        }

        // StemIdx is equal to StreamIdx -1 (the main mix)
        if (selectedStemMask && !(selectedStemMask & 1 << (streamIdx - 1))) {
            continue;
        }

        m_pStereoStreams.emplace_back(std::make_unique<SoundSourceSingleSTEM>(getUrl(), streamIdx));
        if (m_pStereoStreams.back()->open(OpenMode::Strict /*Unused*/,
                    stemParam) != OpenResult::Succeeded) {
            return OpenResult::Failed;
        }
    }

    if (stemCount != kRequiredStreamCount) {
        kLogger.warning().noquote()
                << "expected to find" << kRequiredStreamCount
                << "stem but found" << stemCount;
        close();
        return OpenResult::Failed;
    }

    VERIFY_OR_DEBUG_ASSERT(!m_pStereoStreams.empty()) {
        kLogger.warning().noquote()
                << "no stem track were selected";
        close();
        return OpenResult::Failed;
    }

    if (params.getSignalInfo().getChannelCount() ==
                    mixxx::audio::ChannelCount::stereo() ||
            selectedStemMask) {
        // Requesting a stereo stream (used for samples and preview decks)
        m_requestedChannelCount = mixxx::audio::ChannelCount::stereo();
        initChannelCountOnce(mixxx::audio::ChannelCount::stereo());
    } else {
        // No special channel format request
        m_requestedChannelCount = mixxx::audio::ChannelCount::stem();
        initChannelCountOnce(
                static_cast<int>(mixxx::audio::ChannelCount::stereo() *
                        m_pStereoStreams.size()));
    }

    initSampleRateOnce(m_pStereoStreams.front()->getSignalInfo().getSampleRate());
    initBitrateOnce(m_pStereoStreams.front()->getBitrate());
    initFrameIndexRangeOnce(m_pStereoStreams.front()->frameIndexRange());

    return OpenResult::Succeeded;
}

void SoundSourceSTEM::close() {
    for (auto& stream : m_pStereoStreams) {
        stream->close();
    }
}

ReadableSampleFrames SoundSourceSTEM::readSampleFramesClamped(
        const WritableSampleFrames& globalSampleFrames) {
    VERIFY_OR_DEBUG_ASSERT(m_requestedChannelCount.isValid()) {
        return ReadableSampleFrames();
    }

    VERIFY_OR_DEBUG_ASSERT(globalSampleFrames.writableLength() %
                    m_requestedChannelCount ==
            0) {
        return ReadableSampleFrames();
    };

    SINT stemSampleLength = m_pStereoStreams.front()->getSignalInfo().frames2samples(
            globalSampleFrames.frameLength());

    // The same buffer is reused between requests tp prevent reallocation, but
    // it will be reallocated if a larger chunk is requested and will keep the
    // new maximum size
    if (stemSampleLength > m_buffer.size()) {
        m_buffer = SampleBuffer(stemSampleLength);
    }

    ReadableSampleFrames read(globalSampleFrames.frameIndexRange(),
            SampleBuffer::ReadableSlice(
                    globalSampleFrames.writableData(),
                    globalSampleFrames.writableLength()));
    std::size_t stemCount = m_pStereoStreams.size();
    CSAMPLE* pBuffer = globalSampleFrames.writableData();

    if (m_requestedChannelCount == mixxx::audio::ChannelCount::stereo() && stemCount != 1) {
        SampleUtil::clear(pBuffer, globalSampleFrames.writableLength());
    } else {
        DEBUG_ASSERT(stemSampleLength * static_cast<SINT>(stemCount) ==
                globalSampleFrames.writableLength());
    }

<<<<<<< HEAD
    if (stemCount == 1) {
        m_pStereoStreams[0]->readSampleFrames(globalSampleFrames);
        return read;
    }

    for (int streamIdx = 0; streamIdx < stemCount; streamIdx++) {
=======
    for (std::size_t streamIdx = 0; streamIdx < stemCount; streamIdx++) {
>>>>>>> 894e96f9
        WritableSampleFrames currentStemFrame = WritableSampleFrames(
                globalSampleFrames.frameIndexRange(),
                SampleBuffer::WritableSlice(
                        m_buffer.data(),
                        stemSampleLength));
        m_pStereoStreams[streamIdx]->readSampleFrames(currentStemFrame);

        // TODO(XXX): currently, stem samples are interleaved and packed
        // next to each other as such:
        //    1L1R1L1R1L1R...2L2R2L2R2L2R2L2R......3L3R3L3R3L3R3L3R......4L4R4L4R4L4R4L4R....
        //    Can FFmpeg decode as without having to use a decoder per
        //    channel? 1LLLLLLLLLLLLLL....1RRRRRRRRR...2LLLLLLL...?
        if (m_requestedChannelCount != mixxx::audio::ChannelCount::stereo()) {
            // Change the sample layout to interleave all channels together
            for (SINT i = 0; i < stemSampleLength / 2; i++) {
                pBuffer[2 * stemCount * i + 2 * streamIdx] = m_buffer[2 * i];
                pBuffer[2 * stemCount * i + 2 * streamIdx + 1] = m_buffer[2 * i + 1];
            }
        } else {
            // Change the sample layout to mix all channels together
            for (SINT i = 0; i < stemSampleLength / 2; i++) {
                pBuffer[2 * i] += m_buffer[2 * i];
                pBuffer[2 * i + 1] += m_buffer[2 * i + 1];
            }
        }
    }

    return read;
}

} // namespace mixxx<|MERGE_RESOLUTION|>--- conflicted
+++ resolved
@@ -461,16 +461,12 @@
                 globalSampleFrames.writableLength());
     }
 
-<<<<<<< HEAD
     if (stemCount == 1) {
         m_pStereoStreams[0]->readSampleFrames(globalSampleFrames);
         return read;
     }
 
-    for (int streamIdx = 0; streamIdx < stemCount; streamIdx++) {
-=======
     for (std::size_t streamIdx = 0; streamIdx < stemCount; streamIdx++) {
->>>>>>> 894e96f9
         WritableSampleFrames currentStemFrame = WritableSampleFrames(
                 globalSampleFrames.frameIndexRange(),
                 SampleBuffer::WritableSlice(
