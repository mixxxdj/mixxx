#include "sources/soundsourceffmpeg.h"

#include "util/sample.h"

#include <limits>
#include <mutex>

Q_LOGGING_CATEGORY(mixxxLogSourceFFmpeg, MIXXX_LOGGING_CATEGORY_SOURCE_FFMPEG)

namespace mixxx {

namespace {

constexpr AVSampleFormat kavSampleFormat = AV_SAMPLE_FMT_FLT;

constexpr uint64_t kavChannelLayoutUndefined = 0;

constexpr int64_t kavMinStartTime = 0;

// Use 0-based sample frame indexing
constexpr SINT kMinFrameIndex = 0;

constexpr SINT kFrameIndexInvalid = std::numeric_limits<SINT>::min();

constexpr SINT kFrameIndexUnknown = std::numeric_limits<SINT>::max();

constexpr SINT kSamplesPerMP3Frame = 1152;

// The minimum capacity for the internal sample buffer to
// store decoded data that has not been read/consumed yet.
// NOTE(2019-02-08, uklotzde): A capacity of 64 kB seem to
// be sufficient for most use cases when using FFmpeg 4.0.x.
constexpr SINT kMinSampleBufferCapacity = 65536;

// A stream packet may produce multiple stream frames when decoded.
// Buffering more than a few codec frames with samples in advance
// should be unlikely.
// NOTE(2019-09-08, uklotzde): This is just a best guess. If the
// number of 4 is too low it would only result in some extra loop
// iterations, because the same packet needs to fed multiple
// times into the decoder.
constexpr SINT kMaxDecodedFramesPerPacket = 4;

std::once_flag initFFmpegLibFlag;

// FFmpeg API Changes:
// https://github.com/FFmpeg/FFmpeg/blob/master/doc/APIchanges

// This function must be called once during startup.
void initFFmpegLib() {
#if LIBAVCODEC_VERSION_INT < AV_VERSION_INT(58, 9, 100)
    av_register_all();
#endif
#if LIBAVCODEC_VERSION_INT < AV_VERSION_INT(58, 10, 100)
    avcodec_register_all();
#endif
}

inline int64_t getStreamChannelLayout(const AVStream& avStream) {
    auto channel_layout = avStream.codecpar->channel_layout;
    if (channel_layout == kavChannelLayoutUndefined) {
        // Workaround: FFmpeg sometimes fails to determine the channel
        // layout, e.g. for a mono WAV files with a single channel!
        channel_layout = av_get_default_channel_layout(avStream.codecpar->channels);
        qCInfo(mixxxLogSourceFFmpeg)
                << "Unknown channel layout -> using default layout"
                << channel_layout
                << "for"
                << avStream.codecpar->channels
                << "channel(s)";
    }
    return channel_layout;
}

inline int64_t getStreamStartTime(const AVStream& avStream) {
    auto start_time = avStream.start_time;
    if (start_time == AV_NOPTS_VALUE) {
        // This case is not unlikely, e.g. happens when decoding WAV files.
#if VERBOSE_DEBUG_LOG
        qCDebug(mixxxLogSourceFFmpeg)
                << "Unknown start time -> using default value"
                << kavMinStartTime;
#endif
        start_time = kavMinStartTime;
    }
    VERIFY_OR_DEBUG_ASSERT(start_time >= kavMinStartTime) {
        qCWarning(mixxxLogSourceFFmpeg)
                << "Adjusting start time:"
                << start_time
                << "->"
                << kavMinStartTime;
        return kavMinStartTime;
    }
    return start_time;
}

inline int64_t getStreamEndTime(const AVStream& avStream) {
    // The duration is the actually the end time of the stream,
    // i.e. pts always starts at 0 independent of the start_time!
    DEBUG_ASSERT(avStream.duration >= getStreamStartTime(avStream));
    return avStream.duration;
}

inline SINT convertStreamTimeToFrameIndex(const AVStream& avStream, int64_t pts) {
    // getStreamStartTime(avStream) -> 1st audible frame at kMinFrameIndex
    return kMinFrameIndex +
            av_rescale_q(
                    pts,
                    avStream.time_base,
                    (AVRational){1, avStream.codecpar->sample_rate});
}

inline int64_t convertFrameIndexToStreamTime(const AVStream& avStream, SINT frameIndex) {
    // Inverse mapping of convertStreamTimeToFrameIndex()
    return av_rescale_q(
            frameIndex - kMinFrameIndex,
            (AVRational){1, avStream.codecpar->sample_rate},
            avStream.time_base);
}

IndexRange getStreamFrameIndexRange(const AVStream& avStream) {
    return IndexRange::forward(
            convertStreamTimeToFrameIndex(avStream, getStreamStartTime(avStream)),
            convertStreamTimeToFrameIndex(avStream, getStreamEndTime(avStream)));
}

SINT getStreamSeekPrerollFrameCount(const AVStream& avStream) {
    // Stream might not provide an appropriate value that is
    // sufficient for sample accurate decoding
    const SINT defaultSeekPrerollFrameCount =
            avStream.codecpar->seek_preroll;
    DEBUG_ASSERT(defaultSeekPrerollFrameCount >= 0);
    switch (avStream.codecpar->codec_id) {
    case AV_CODEC_ID_MP3:
    case AV_CODEC_ID_MP3ON4: {
        // In the worst case up to 29 MP3 frames need to be prerolled
        // for accurate seeking:
        // http://www.mars.org/mailman/public/mad-dev/2002-May/000634.html
        // But that would require to (re-)decode many frames after each seek
        // operation, which increases the chance that dropouts may occur.
        // As a compromise we will preroll only 9 instead of 29 frames.
        // Those 9 frames should at least drain the bit reservoir.
        //
        // NOTE(2019-09-08): Executing the decoding test with various VBR/CBR
        // MP3 files always produced exact results with only 9 preroll frames.
        // Thus increasing this number is not required and would increase
        // the risk for drop outs when jumping to a new position within
        // the file. Audible drop outs are considered more harmful than
        // slight deviations from the exact signal!
        DEBUG_ASSERT(avStream.codecpar->channels <= 2);
        const SINT mp3SeekPrerollFrameCount =
                9 * (kSamplesPerMP3Frame / avStream.codecpar->channels);
        return math_max(mp3SeekPrerollFrameCount, defaultSeekPrerollFrameCount);
    }
    case AV_CODEC_ID_AAC:
    case AV_CODEC_ID_AAC_LATM: {
        // "AAC Audio - Encoder Delay and Synchronization: The 2112 Sample Assumption"
        // https://developer.apple.com/library/ios/technotes/tn2258/_index.html
        // "It must also be assumed that without an explicit value, the playback
        // system will trim 2112 samples from the AAC decoder output when starting
        // playback from any point in the bitsream."
        // See also: https://developer.apple.com/library/archive/documentation/QuickTime/QTFF/QTFFAppenG/QTFFAppenG.html
        const SINT aacSeekPrerollFrameCount = 2112;
        return math_max(aacSeekPrerollFrameCount, defaultSeekPrerollFrameCount);
    }
    default:
        return defaultSeekPrerollFrameCount;
    }
}

QString formatErrorMessage(int errnum) {
    char errbuf[256];
    if (av_strerror(errnum, errbuf, sizeof(errbuf) / sizeof(errbuf[0]) == 0)) {
        return QString("%1 (%2)").arg(errbuf, errnum);
    } else {
        return QString("No description for error code (%1) found").arg(errnum);
    }
}

#if VERBOSE_DEBUG_LOG
inline void avTrace(const char* preamble, const AVPacket& avPacket) {
    qCDebug(mixxxLogSourceFFmpeg) << preamble
                    << "{ stream_index" << avPacket.stream_index
                    << "| pos" << avPacket.pos
                    << "| size" << avPacket.size
                    << "| dst" << avPacket.dts
                    << "| pts" << avPacket.pts
                    << "| duration" << avPacket.duration
                    << '}';
}

inline void avTrace(const char* preamble, const AVFrame& avFrame) {
    qCDebug(mixxxLogSourceFFmpeg) << preamble
                    << "{ channels" << avFrame.channels
                    << "| channel_layout" << avFrame.channel_layout
                    << "| format" << avFrame.format
                    << "| sample_rate" << avFrame.sample_rate
                    << "| pkt_dts" << avFrame.pkt_dts
                    << "| pkt_duration" << avFrame.pkt_duration
                    << "| pts" << avFrame.pts
                    << "| nb_samples" << avFrame.nb_samples
                    << '}';
}
#endif // VERBOSE_DEBUG_LOG

AVFormatContext* openInputFile(
        const QString& fileName) {
    // Will be allocated implicitly when opening the input file
    AVFormatContext* pavInputFormatContext = nullptr;

    // Open input file and allocate/initialize AVFormatContext
    const int avformat_open_input_result =
            avformat_open_input(
                    &pavInputFormatContext, fileName.toLocal8Bit().constData(), nullptr, nullptr);
    if (avformat_open_input_result != 0) {
        DEBUG_ASSERT(avformat_open_input_result < 0);
        qCWarning(mixxxLogSourceFFmpeg)
                << "avformat_open_input() failed:"
                << formatErrorMessage(avformat_open_input_result).toLocal8Bit().constData();
        DEBUG_ASSERT(pavInputFormatContext == nullptr);
    }
    return pavInputFormatContext;
}

bool openDecodingContext(
        AVCodecContext* pavCodecContext) {
    DEBUG_ASSERT(pavCodecContext != nullptr);

    const int avcodec_open2_result = avcodec_open2(pavCodecContext, pavCodecContext->codec, nullptr);
    if (avcodec_open2_result != 0) {
        DEBUG_ASSERT(avcodec_open2_result < 0);
        qCWarning(mixxxLogSourceFFmpeg)
                << "avcodec_open2() failed:"
                << formatErrorMessage(avcodec_open2_result).toLocal8Bit().constData();
        return false;
    }
    return true;
}

} // anonymous namespace

void SoundSourceFFmpeg::InputAVFormatContextPtr::take(
        AVFormatContext** ppavInputFormatContext) {
    DEBUG_ASSERT(ppavInputFormatContext != nullptr);
    if (m_pavInputFormatContext != *ppavInputFormatContext) {
        close();
        m_pavInputFormatContext = *ppavInputFormatContext;
        *ppavInputFormatContext = nullptr;
    }
}

void SoundSourceFFmpeg::InputAVFormatContextPtr::close() {
    if (m_pavInputFormatContext != nullptr) {
        avformat_close_input(&m_pavInputFormatContext);
        DEBUG_ASSERT(m_pavInputFormatContext == nullptr);
    }
}

//static
SoundSourceFFmpeg::AVCodecContextPtr
SoundSourceFFmpeg::AVCodecContextPtr::alloc(
        const AVCodec* codec) {
    AVCodecContextPtr context(avcodec_alloc_context3(codec));
    if (!context) {
        qCWarning(mixxxLogSourceFFmpeg)
                << "avcodec_alloc_context3() failed for codec"
                << codec->name;
    }
    return context;
}

void SoundSourceFFmpeg::AVCodecContextPtr::take(AVCodecContext** ppavCodecContext) {
    DEBUG_ASSERT(ppavCodecContext != nullptr);
    if (m_pavCodecContext != *ppavCodecContext) {
        close();
        m_pavCodecContext = *ppavCodecContext;
        *ppavCodecContext = nullptr;
    }
}

void SoundSourceFFmpeg::AVCodecContextPtr::close() {
    if (m_pavCodecContext != nullptr) {
        avcodec_free_context(&m_pavCodecContext);
        m_pavCodecContext = nullptr;
    }
}

void SoundSourceFFmpeg::SwrContextPtr::take(
        SwrContext** ppSwrContext) {
    DEBUG_ASSERT(m_pSwrContext != nullptr);
    if (m_pSwrContext != *ppSwrContext) {
        close();
        m_pSwrContext = *ppSwrContext;
        *ppSwrContext = nullptr;
    }
}

void SoundSourceFFmpeg::SwrContextPtr::close() {
    if (m_pSwrContext != nullptr) {
        swr_free(&m_pSwrContext);
        DEBUG_ASSERT(m_pSwrContext == nullptr);
    }
}

SoundSourceProviderFFmpeg::SoundSourceProviderFFmpeg() {
    std::call_once(initFFmpegLibFlag, initFFmpegLib);
}

QStringList SoundSourceProviderFFmpeg::getSupportedFileExtensions() const {
    QStringList list;

    // Collect all supported formats (whitelist)
#if LIBAVCODEC_VERSION_INT < AV_VERSION_INT(58, 9, 100)
    AVInputFormat* pavInputFormat = nullptr;
    while ((pavInputFormat = av_iformat_next(pavInputFormat))) {
#else
    const AVInputFormat* pavInputFormat = nullptr;
    void* iInputFormat = 0;
    while ((pavInputFormat = av_demuxer_iterate(&iInputFormat))) {
#endif
        if (pavInputFormat->flags | AVFMT_SEEK_TO_PTS) {
            ///////////////////////////////////////////////////////////
            // Whitelist of tested codecs (including variants)
            ///////////////////////////////////////////////////////////
            if (!strcmp(pavInputFormat->name, "aac")) {
                list.append("aac");
                continue;
            } else if (!strcmp(pavInputFormat->name, "aiff")) {
                list.append("aif");
                list.append("aiff");
                continue;
            } else if (!strcmp(pavInputFormat->name, "mp3")) {
                list.append("mp3");
                continue;
            } else if (!strcmp(pavInputFormat->name, "mp4")) {
                list.append("mp4");
                continue;
            } else if (!strcmp(pavInputFormat->name, "m4v")) {
                list.append("m4v");
                continue;
            } else if (!strcmp(pavInputFormat->name, "mov,mp4,m4a,3gp,3g2,mj2")) {
                list.append("mov");
                list.append("mp4");
                list.append("m4a");
                list.append("3gp");
                list.append("3g2");
                list.append("mj2");
                continue;
            } else if (!strcmp(pavInputFormat->name, "opus") || !strcmp(pavInputFormat->name, "libopus")) {
                list.append("opus");
                continue;
            } else if (!strcmp(pavInputFormat->name, "wav")) {
                list.append("wav");
                continue;
            } else if (!strcmp(pavInputFormat->name, "wv")) {
                list.append("wv");
                continue;
                ///////////////////////////////////////////////////////////
                // Codecs with failing tests
                ///////////////////////////////////////////////////////////
                /*
            } else if (!strcmp(pavInputFormat->name, "flac")) {
                // FFmpeg failure causes test failure:
                // [flac @ 0x2ef2060] read_timestamp() failed in the middle
                // SoundSourceFFmpeg - av_seek_frame() failed: Operation not permitted
                list.append("flac");
                continue;
            } else if (!strcmp(pavInputFormat->name, "ogg")) {
                // Test failures that might be caused by FFmpeg bug:
                // https://trac.ffmpeg.org/ticket/3825
                list.append("ogg");
                continue;
            } else if (!strcmp(pavInputFormat->name, "wma") ||
                    !strcmp(pavInputFormat->name, "xwma")) {
                list.append("wma");
                continue;
            */
                ///////////////////////////////////////////////////////////
                // Untested codecs
                ///////////////////////////////////////////////////////////
                /*
            } else if (!strcmp(pavInputFormat->name, "ac3")) {
                list.append("ac3");
                continue;
            } else if (!strcmp(pavInputFormat->name, "caf")) {
                list.append("caf");
                continue;
            } else if (!strcmp(pavInputFormat->name, "mpc")) {
                list.append("mpc");
                continue;
            } else if (!strcmp(pavInputFormat->name, "mpeg")) {
                list.append("mpeg");
                continue;
            } else if (!strcmp(pavInputFormat->name, "tak")) {
                list.append("tak");
                continue;
            } else if (!strcmp(pavInputFormat->name, "tta")) {
                list.append("tta");
                continue;
            */
            }
        }
        qCInfo(mixxxLogSourceFFmpeg)
                << "Disabling untested input format:"
                << pavInputFormat->name;
        continue;
    }

    return list;
}

SoundSourceFFmpeg::SoundSourceFFmpeg(const QUrl& url)
        : SoundSource(url),
          m_pavStream(nullptr),
          m_pavDecodedFrame(nullptr),
          m_pavResampledFrame(nullptr),
          m_sampleBuffer(kMinSampleBufferCapacity),
          m_seekPrerollFrameCount(0),
          m_curFrameIndex(kFrameIndexInvalid) {
}

SoundSourceFFmpeg::~SoundSourceFFmpeg() {
    close();
}

SoundSource::OpenResult SoundSourceFFmpeg::tryOpen(
        OpenMode /*mode*/,
        const OpenParams& params) {
    // Open input
    {
        AVFormatContext* pavInputFormatContext =
                openInputFile(getLocalFileName());
        if (pavInputFormatContext == nullptr) {
            qCWarning(mixxxLogSourceFFmpeg)
                    << "Failed to open input file"
                    << getLocalFileName();
            return OpenResult::Failed;
        }
        m_pavInputFormatContext.take(&pavInputFormatContext);
    }

    // Retrieve stream information
    const int avformat_find_stream_info_result =
            avformat_find_stream_info(m_pavInputFormatContext, nullptr);
    if (avformat_find_stream_info_result != 0) {
        DEBUG_ASSERT(avformat_find_stream_info_result < 0);
        qCWarning(mixxxLogSourceFFmpeg)
                << "avformat_find_stream_info() failed:"
                << formatErrorMessage(avformat_find_stream_info_result).toLocal8Bit().constData();
        return OpenResult::Failed;
    }

    // Find the best stream
    AVCodec* pDecoder = nullptr;
    const int av_find_best_stream_result = av_find_best_stream(
            m_pavInputFormatContext,
            AVMEDIA_TYPE_AUDIO,
            /*wanted_stream_nb*/ -1,
            /*related_stream*/ -1,
            &pDecoder,
            /*flags*/ 0);
    if (av_find_best_stream_result < 0) {
        switch (av_find_best_stream_result) {
        case AVERROR_STREAM_NOT_FOUND:
            qCWarning(mixxxLogSourceFFmpeg)
                    << "av_find_best_stream() failed to find an audio stream";
            break;
        case AVERROR_DECODER_NOT_FOUND:
            qCWarning(mixxxLogSourceFFmpeg)
                    << "av_find_best_stream() failed to find a decoder for any audio stream";
            break;
        default:
            qCWarning(mixxxLogSourceFFmpeg)
                    << "av_find_best_stream() failed:"
                    << formatErrorMessage(av_find_best_stream_result).toLocal8Bit().constData();
        }
        return SoundSource::OpenResult::Aborted;
    }
    DEBUG_ASSERT(pDecoder);

    // Select audio stream for decoding
    AVStream* pavStream = m_pavInputFormatContext->streams[av_find_best_stream_result];
    DEBUG_ASSERT(pavStream != nullptr);
    DEBUG_ASSERT(pavStream->index == av_find_best_stream_result);

    // Allocate decoding context
    AVCodecContextPtr pavCodecContext = AVCodecContextPtr::alloc(pDecoder);
    if (!pavCodecContext) {
        return SoundSource::OpenResult::Aborted;
    }

    // Configure decoding context
    const int avcodec_parameters_to_context_result =
            avcodec_parameters_to_context(pavCodecContext, pavStream->codecpar);
    if (avcodec_parameters_to_context_result != 0) {
        DEBUG_ASSERT(avcodec_parameters_to_context_result < 0);
        qCWarning(mixxxLogSourceFFmpeg)
                << "avcodec_parameters_to_context() failed:"
                << formatErrorMessage(avcodec_parameters_to_context_result).toLocal8Bit().constData();
        return SoundSource::OpenResult::Aborted;
    }

#if LIBAVCODEC_VERSION_INT < AV_VERSION_INT(58, 18, 100)
    // Align the time base of the context with that of the selected stream
    av_codec_set_pkt_timebase(pavCodecContext, pavStream->time_base);
#endif

    // Request output format
    pavCodecContext->request_sample_fmt = kavSampleFormat;
    if (params.getSignalInfo().getChannelCount().isValid()) {
        // A dedicated number of channels for the output signal
        // has been requested. Forward this to FFmpeg to avoid
        // manual resampling or post-processing after decoding.
        pavCodecContext->request_channel_layout =
                av_get_default_channel_layout(params.getSignalInfo().getChannelCount());
    }

    // Open decoding context
    if (!openDecodingContext(pavCodecContext)) {
        // early exit on any error
        return SoundSource::OpenResult::Failed;
    }

    // Initialize members
    m_pavCodecContext = std::move(pavCodecContext);
    m_pavStream = pavStream;

    qCDebug(mixxxLogSourceFFmpeg)
            << "Opened stream for decoding"
            << "{ index" << m_pavStream->index
            << "| id" << m_pavStream->id
            << "| codec_type" << m_pavStream->codecpar->codec_type
            << "| codec_id" << m_pavStream->codecpar->codec_id
            << "| channels" << m_pavStream->codecpar->channels
            << "| channel_layout" << m_pavStream->codecpar->channel_layout
            << "| channel_layout (fixed)" << getStreamChannelLayout(*m_pavStream)
            << "| format" << m_pavStream->codecpar->format
            << "| sample_rate" << m_pavStream->codecpar->sample_rate
            << "| bit_rate" << m_pavStream->codecpar->bit_rate
            << "| frame_size" << m_pavStream->codecpar->frame_size
            << "| initial_padding" << m_pavStream->codecpar->initial_padding
            << "| trailing_padding" << m_pavStream->codecpar->trailing_padding
            << "| seek_preroll" << m_pavStream->codecpar->seek_preroll
            << "| start_time" << m_pavStream->start_time
            << "| duration" << m_pavStream->duration
            << "| nb_frames" << m_pavStream->nb_frames
            << "| time_base" << m_pavStream->time_base.num << '/' << m_pavStream->time_base.den
            << '}';

    audio::ChannelCount channelCount;
    audio::SampleRate sampleRate;
    if (!initResampling(&channelCount, &sampleRate)) {
        return OpenResult::Failed;
    }
    if (!initChannelCountOnce(channelCount)) {
        qCWarning(mixxxLogSourceFFmpeg)
                << "Failed to initialize number of channels"
                << channelCount;
        return OpenResult::Aborted;
    }
    if (!initSampleRateOnce(sampleRate)) {
        qCWarning(mixxxLogSourceFFmpeg)
                << "Failed to initialize sample rate"
                << sampleRate;
        return OpenResult::Aborted;
    }

    const auto streamBitrate =
            audio::Bitrate(m_pavStream->codecpar->bit_rate / 1000); // kbps
    if (streamBitrate.isValid() && !initBitrateOnce(streamBitrate)) {
        qCWarning(mixxxLogSourceFFmpeg)
                << "Failed to initialize bitrate"
                << streamBitrate;
        return OpenResult::Failed;
    }

    if (m_pavStream->duration == AV_NOPTS_VALUE) {
        // Streams with unknown or unlimited duration are
        // not (yet) supported.
        qCWarning(mixxxLogSourceFFmpeg)
                << "Unknown or unlimited stream duration";
        return OpenResult::Failed;
    }
    const auto streamFrameIndexRange =
            getStreamFrameIndexRange(*m_pavStream);
    // The nominal frame index range includes the lead-in that
    // is filled with silence during decoding. This is required
    // for both for backward compatibility and for interoperability
    // with external applications!
    // See also the discussion regarding cue point shift/offset:
    // https://mixxx.zulipchat.com/#narrow/stream/109171-development/topic/Cue.20shift.2Foffset
    VERIFY_OR_DEBUG_ASSERT(kMinFrameIndex <= streamFrameIndexRange.start()) {
        qCWarning(mixxxLogSourceFFmpeg)
                << "Stream with unsupported or invalid frame index range"
                << streamFrameIndexRange;
        return OpenResult::Failed;
    }
    if (kMinFrameIndex < streamFrameIndexRange.start()) {
        qCDebug(mixxxLogSourceFFmpeg)
                << "Lead-in frames"
                << IndexRange::between(kMinFrameIndex, streamFrameIndexRange.start());
    }
    const auto frameIndexRange = IndexRange::between(kMinFrameIndex, streamFrameIndexRange.end());
    if (!initFrameIndexRangeOnce(frameIndexRange)) {
        qCWarning(mixxxLogSourceFFmpeg)
                << "Failed to initialize frame index range"
                << frameIndexRange;
        return OpenResult::Failed;
    }

    DEBUG_ASSERT(!m_pavDecodedFrame);
    m_pavDecodedFrame = av_frame_alloc();

    // A stream packet may produce multiple stream frames when decoded.
    const SINT codecSampleBufferCapacity =
            kMaxDecodedFramesPerPacket * m_pavStream->codecpar->frame_size;
    if (m_sampleBuffer.capacity() < codecSampleBufferCapacity) {
        m_sampleBuffer.adjustCapacity(codecSampleBufferCapacity);
    }

    // FFmpeg does not provide sample-accurate decoding after random seeks
    // in the stream out of the box. Depending on the actual codec we need
    // to account for this and start decoding before the target position.
    m_seekPrerollFrameCount = getStreamSeekPrerollFrameCount(*m_pavStream);
#if VERBOSE_DEBUG_LOG
    qCDebug(mixxxLogSourceFFmpeg) << "Seek preroll frame count:" << m_seekPrerollFrameCount;
#endif

    m_curFrameIndex = kMinFrameIndex;

    return OpenResult::Succeeded;
}

bool SoundSourceFFmpeg::initResampling(
        audio::ChannelCount* pResampledChannelCount,
        audio::SampleRate* pResampledSampleRate) {
    const auto avStreamChannelLayout =
            getStreamChannelLayout(*m_pavStream);
    const auto streamChannelCount =
            audio::ChannelCount(m_pavStream->codecpar->channels);
    // NOTE(uklotzde, 2017-09-26): Resampling to a different number of
    // channels like upsampling a mono to stereo signal breaks various
    // tests in the EngineBufferE2ETest suite!! SoundSource decoding tests
    // are unaffected, because there we always compare two signals produced
    // by the same decoder instead of a decoded with a reference signal. As
    // a workaround we decode the stream's channels as is and let Mixxx decide
    // how to handle this later.
    const auto resampledChannelCount =
            /*config.getSignalInfo().getChannelCount().isValid() ? config.getSignalInfo().getChannelCount() :*/ streamChannelCount;
    const auto avResampledChannelLayout =
            av_get_default_channel_layout(resampledChannelCount);
    const auto avStreamSampleFormat =
            m_pavCodecContext->sample_fmt;
    const auto avResampledSampleFormat =
            kavSampleFormat;
    // NOTE(uklotzde): We prefer not to change adjust sample rate here, because
    // all the frame calculations while decoding use the frame information
    // from the underlying stream! We only need resampling for up-/downsampling
    // the channels and to transform the decoded audio data into the sample
    // format that is used by Mixxx.
    const auto streamSampleRate =
            audio::SampleRate(m_pavStream->codecpar->sample_rate);
    const auto resampledSampleRate = streamSampleRate;
    if ((resampledChannelCount != streamChannelCount) ||
            (avResampledChannelLayout != avStreamChannelLayout) ||
            (avResampledSampleFormat != avStreamSampleFormat)) {
#if VERBOSE_DEBUG_LOG
        qCDebug(mixxxLogSourceFFmpeg)
                << "Decoded stream needs to be resampled"
                << ": channel count =" << resampledChannelCount
                << "| channel layout =" << avResampledChannelLayout
                << "| sample format =" << av_get_sample_fmt_name(avResampledSampleFormat);
#endif
        m_pSwrContext = SwrContextPtr(swr_alloc_set_opts(
                nullptr,
                avResampledChannelLayout,
                avResampledSampleFormat,
                resampledSampleRate,
                avStreamChannelLayout,
                avStreamSampleFormat,
                streamSampleRate,
                0,
                nullptr));
        if (!m_pSwrContext) {
            qCWarning(mixxxLogSourceFFmpeg)
                    << "Failed to allocate resampling context";
            return false;
        }
        const auto swr_init_result =
                swr_init(m_pSwrContext);
        if (swr_init_result < 0) {
            qCWarning(mixxxLogSourceFFmpeg)
                    << "swr_init() failed:"
                    << formatErrorMessage(swr_init_result).toLocal8Bit().constData();
            return false;
        }
        DEBUG_ASSERT(!m_pavResampledFrame);
        m_pavResampledFrame = av_frame_alloc();
    }
    // Finish initialization
    m_avStreamChannelLayout = avStreamChannelLayout;
    m_avResampledChannelLayout = avResampledChannelLayout;
    // Write output parameters
    DEBUG_ASSERT(pResampledChannelCount);
    *pResampledChannelCount = resampledChannelCount;
    DEBUG_ASSERT(pResampledSampleRate);
    *pResampledSampleRate = resampledSampleRate;
    return true;
}

void SoundSourceFFmpeg::close() {
    av_frame_free(&m_pavResampledFrame);
    DEBUG_ASSERT(!m_pavResampledFrame);
    av_frame_free(&m_pavDecodedFrame);
    DEBUG_ASSERT(!m_pavDecodedFrame);
    m_pSwrContext.close();
    m_pavCodecContext.close();
    m_pavInputFormatContext.close();
}

namespace {
SINT readNextPacket(
        AVFormatContext* pavFormatContext,
        AVStream* pavStream,
        AVPacket* pavPacket,
        SINT flushFrameIndex) {
    while (true) {
        const auto av_read_frame_result =
                av_read_frame(
                        pavFormatContext,
                        pavPacket);
        if (av_read_frame_result < 0) {
            if (av_read_frame_result == AVERROR_EOF) {
                // Enter drain mode: Flush the decoder with a final empty packet
                qCDebug(mixxxLogSourceFFmpeg)
                        << "EOF: Entering drain mode";
                pavPacket->stream_index = pavStream->index;
                pavPacket->data = nullptr;
                pavPacket->size = 0;
                return flushFrameIndex;
            } else {
                qCWarning(mixxxLogSourceFFmpeg)
                        << "av_read_frame() failed:"
                        << formatErrorMessage(av_read_frame_result).toLocal8Bit().constData();
                return kFrameIndexInvalid;
            }
        }
#if VERBOSE_DEBUG_LOG
        avTrace("Packet read from stream", *pavPacket);
#endif
        DEBUG_ASSERT(pavPacket->data);
        DEBUG_ASSERT(pavPacket->size > 0);
        if (pavPacket->stream_index == pavStream->index) {
            // Found a packet for the stream
            break;
        } else {
            av_packet_unref(pavPacket);
        }
    }
    DEBUG_ASSERT(pavPacket->stream_index == pavStream->index);
    return (pavPacket->pts != AV_NOPTS_VALUE)
            ? convertStreamTimeToFrameIndex(*pavStream, pavPacket->pts)
            : kFrameIndexUnknown;
}
} // namespace

WritableSampleFrames SoundSourceFFmpeg::consumeSampleBuffer(
        WritableSampleFrames writableSampleFrames) {
    if (m_sampleBuffer.empty() ||
            writableSampleFrames.writableSlice().empty()) {
        return writableSampleFrames;
    }
    // The current position must be valid
    DEBUG_ASSERT(frameIndexRange().containsIndex(m_curFrameIndex));

    const auto bufferedRange =
            IndexRange::forward(
                    m_curFrameIndex,
                    getSignalInfo().samples2frames(m_sampleBuffer.readableLength()));
    DEBUG_ASSERT(m_curFrameIndex == bufferedRange.clampIndex(m_curFrameIndex));
    DEBUG_ASSERT(bufferedRange <= frameIndexRange());
    auto writableRange = writableSampleFrames.frameIndexRange();
    const auto consumableRange = intersect(bufferedRange, writableRange);
    DEBUG_ASSERT(consumableRange <= writableRange);
    if (consumableRange.empty() ||
            (consumableRange.start() != writableRange.start())) {
        // Discard (= skip) all buffered sample data
        m_curFrameIndex += bufferedRange.length();
        m_sampleBuffer.clear();
        return writableSampleFrames;
    }

    // Drop and skip preceding buffered samples
    DEBUG_ASSERT(m_curFrameIndex <= consumableRange.start());
    const auto skippableRange =
            IndexRange::between(
                    m_curFrameIndex,
                    consumableRange.start());
    m_sampleBuffer.shrinkForReading(
            getSignalInfo().frames2samples(skippableRange.length()));
    m_curFrameIndex += skippableRange.length();

    // Consume buffered samples
#if VERBOSE_DEBUG_LOG
    qCDebug(mixxxLogSourceFFmpeg) << "Consuming buffered samples" << consumableRange;
#endif
    DEBUG_ASSERT(m_curFrameIndex == consumableRange.start());
    const SampleBuffer::ReadableSlice consumableSlice =
            m_sampleBuffer.shrinkForReading(
                    getSignalInfo().frames2samples(consumableRange.length()));
    DEBUG_ASSERT(consumableSlice.length() == getSignalInfo().frames2samples(consumableRange.length()));
    CSAMPLE* pOutputSampleBuffer = writableSampleFrames.writableData();
    if (pOutputSampleBuffer) {
        SampleUtil::copy(
                pOutputSampleBuffer,
                consumableSlice.data(),
                consumableSlice.length());
        pOutputSampleBuffer += consumableSlice.length();
    }
    writableRange.shrinkFront(consumableRange.length());
    m_curFrameIndex += consumableRange.length();
    // Either the resulting output buffer or the sample buffer is
    // empty after returning from this function! Remaining data in
    // the sample buffer is kept until the next read operation.
    DEBUG_ASSERT(writableRange.empty() || m_sampleBuffer.empty());

    // Return the remaining output buffer for decoding
    return WritableSampleFrames(
            writableRange,
            SampleBuffer::WritableSlice(
                    pOutputSampleBuffer,
                    writableRange.length()));
}

bool SoundSourceFFmpeg::adjustCurrentPosition(
        SINT startIndex) {
    if (m_curFrameIndex == startIndex) {
        // Nothing to do
        return true;
    }

    // Need to seek to a valid start position before reading
    DEBUG_ASSERT(frameIndexRange().containsIndex(startIndex));
    VERIFY_OR_DEBUG_ASSERT(m_sampleBuffer.empty()) {
        // Should have been done while consuming the sample buffer
        m_sampleBuffer.clear();
    }

    auto seekFrameIndex =
            math_max(kMinFrameIndex, startIndex - m_seekPrerollFrameCount);
    // Seek to codec frame boundaries if the frame size is fixed and known
    if (m_pavStream->codecpar->frame_size > 0) {
        seekFrameIndex -= (seekFrameIndex - kMinFrameIndex) % m_pavCodecContext->frame_size;
    }
    DEBUG_ASSERT(seekFrameIndex >= kMinFrameIndex);
    DEBUG_ASSERT(seekFrameIndex <= startIndex);

    if ((m_curFrameIndex == kFrameIndexInvalid) ||
            (m_curFrameIndex > startIndex) ||
            (m_curFrameIndex < seekFrameIndex)) {
        // Flush internal decoder state
        avcodec_flush_buffers(m_pavCodecContext);
        // Invalidate current position
        m_curFrameIndex = kFrameIndexInvalid;
        // Seek to new position
        const int64_t seekTimestamp =
                convertFrameIndexToStreamTime(*m_pavStream, seekFrameIndex);
        int av_seek_frame_result = av_seek_frame(
                m_pavInputFormatContext,
                m_pavStream->index,
                seekTimestamp,
                AVSEEK_FLAG_BACKWARD);
        if (av_seek_frame_result < 0) {
            // Unrecoverable seek error: Invalidate the current position and abort
            qCWarning(mixxxLogSourceFFmpeg)
                    << "av_seek_frame() failed:"
                    << formatErrorMessage(av_seek_frame_result).toLocal8Bit().constData();
            m_curFrameIndex = kFrameIndexInvalid;
            return false;
        }
    }

    // The current position remains unknown until actually reading data
    // from the stream
    m_curFrameIndex = kFrameIndexUnknown;
    return true;
}

bool SoundSourceFFmpeg::consumeNextPacket(
        AVPacket* pavPacket,
        AVPacket** ppavNextPacket) {
    DEBUG_ASSERT(pavPacket);
    DEBUG_ASSERT(ppavNextPacket);
    if (!*ppavNextPacket) {
        // Read next packet from stream
        const SINT packetFrameIndex =
                readNextPacket(
                        m_pavInputFormatContext,
                        m_pavStream,
                        pavPacket,
                        m_curFrameIndex);
        if (packetFrameIndex == kFrameIndexInvalid) {
            // Invalidate current position and abort reading
            m_curFrameIndex = kFrameIndexInvalid;
            return false;
        }
        *ppavNextPacket = pavPacket;
    }
    auto pavNextPacket = *ppavNextPacket;

    // Consume raw packet data
#if VERBOSE_DEBUG_LOG
    avTrace("Sending packet to decoder", *pavNextPacket);
#endif
    const auto avcodec_send_packet_result =
            avcodec_send_packet(m_pavCodecContext, pavNextPacket);
    if (avcodec_send_packet_result == 0) {
        // Packet has been consumed completely
#if VERBOSE_DEBUG_LOG
        qCDebug(mixxxLogSourceFFmpeg) << "Packet has been consumed by decoder";
#endif
        // Release ownership on packet
        av_packet_unref(pavNextPacket);
        *ppavNextPacket = nullptr;
    } else {
        // Packet has not been consumed or only partially
        if (avcodec_send_packet_result == AVERROR(EAGAIN)) {
            // Keep and resend this packet to the decoder during the next round
#if VERBOSE_DEBUG_LOG
            qCDebug(mixxxLogSourceFFmpeg) << "Packet needs to be sent again to decoder";
#endif
        } else {
            qCWarning(mixxxLogSourceFFmpeg)
                    << "avcodec_send_packet() failed:"
                    << formatErrorMessage(avcodec_send_packet_result).toLocal8Bit().constData();
            // Release ownership on packet
            av_packet_unref(pavNextPacket);
            *ppavNextPacket = nullptr;
            // Invalidate current position and abort reading
            m_curFrameIndex = kFrameIndexInvalid;
            return false;
        }
    }
    return true;
}

const CSAMPLE* SoundSourceFFmpeg::resampleDecodedFrame() {
    if (m_pSwrContext) {
        // Decoded frame must be resampled before reading
        m_pavResampledFrame->channel_layout = m_avResampledChannelLayout;
        m_pavResampledFrame->sample_rate = getSignalInfo().getSampleRate();
        m_pavResampledFrame->format = kavSampleFormat;
        if (m_pavDecodedFrame->channel_layout == kavChannelLayoutUndefined) {
            // Sometimes the channel layout is undefined.
            m_pavDecodedFrame->channel_layout = m_avStreamChannelLayout;
        }
#if VERBOSE_DEBUG_LOG
        avTrace("Resampling decoded frame", *m_pavDecodedFrame);
#endif
        const auto swr_convert_frame_result =
                swr_convert_frame(
                        m_pSwrContext,
                        m_pavResampledFrame,
                        m_pavDecodedFrame);
        if (swr_convert_frame_result != 0) {
            qCWarning(mixxxLogSourceFFmpeg)
                    << "swr_convert_frame() failed:"
                    << formatErrorMessage(swr_convert_frame_result).toLocal8Bit().constData();
            // Discard decoded frame and abort after unrecoverable error
            av_frame_unref(m_pavDecodedFrame);
            return nullptr;
        }
#if VERBOSE_DEBUG_LOG
        avTrace("Received resampled frame", *m_pavResampledFrame);
#endif
        DEBUG_ASSERT(m_pavDecodedFrame->pts = m_pavResampledFrame->pts);
        DEBUG_ASSERT(m_pavDecodedFrame->nb_samples = m_pavResampledFrame->nb_samples);
        return reinterpret_cast<const CSAMPLE*>(
                m_pavResampledFrame->extended_data[0]);
    } else {
        return reinterpret_cast<const CSAMPLE*>(
                m_pavDecodedFrame->extended_data[0]);
    }
}

ReadableSampleFrames SoundSourceFFmpeg::readSampleFramesClamped(
        WritableSampleFrames writableSampleFrames) {
    const SINT readableStartIndex = writableSampleFrames.frameIndexRange().start();
    const CSAMPLE* readableData = writableSampleFrames.writableData();

    // Consume all buffered sample data before decoding any new data
    writableSampleFrames = consumeSampleBuffer(writableSampleFrames);

    // Skip decoding if all data has been read
    auto writableRange = writableSampleFrames.frameIndexRange();
    DEBUG_ASSERT(writableRange <= frameIndexRange());
    if (writableRange.empty()) {
        auto readableRange =
                IndexRange::between(
                        readableStartIndex,
                        writableRange.start());
        return ReadableSampleFrames(
                readableRange,
                SampleBuffer::ReadableSlice(
                        readableData,
                        getSignalInfo().frames2samples(readableRange.length())));
    }

    // Adjust the current position
    if (!adjustCurrentPosition(writableRange.start())) {
        // Abort reading on seek errors
        return ReadableSampleFrames();
    }

    // Start decoding into the output buffer from the current position
    CSAMPLE* pOutputSampleBuffer = writableSampleFrames.writableData();

    AVPacket avPacket;
    av_init_packet(&avPacket);
    avPacket.data = nullptr;
    avPacket.size = 0;
    AVPacket* pavNextPacket = nullptr;
    auto readFrameIndex = m_curFrameIndex;
    while ((m_curFrameIndex != kFrameIndexInvalid) &&
            (pavNextPacket || !writableRange.empty()) &&
            consumeNextPacket(&avPacket, &pavNextPacket)) {
        int avcodec_receive_frame_result;
        do {
#if VERBOSE_DEBUG_LOG
            qCDebug(mixxxLogSourceFFmpeg)
                    << "m_curFrameIndex" << m_curFrameIndex
                    << "readFrameIndex" << readFrameIndex
                    << "writableRange" << writableRange
                    << "m_sampleBuffer.readableLength()" << m_sampleBuffer.readableLength();
#endif

            DEBUG_ASSERT(writableRange.empty() || m_sampleBuffer.empty());

            SINT missingFrameCount = 0;

            // Decode next frame
            IndexRange decodedFrameRange;
            avcodec_receive_frame_result = avcodec_receive_frame(
                    m_pavCodecContext,
                    m_pavDecodedFrame);
            if (avcodec_receive_frame_result == 0) {
#if VERBOSE_DEBUG_LOG
                avTrace("Received decoded frame", *m_pavDecodedFrame);
#endif
                DEBUG_ASSERT(m_pavDecodedFrame->pts != AV_NOPTS_VALUE);
                const auto decodedFrameCount = m_pavDecodedFrame->nb_samples;
                DEBUG_ASSERT(decodedFrameCount > 0);
                decodedFrameRange = IndexRange::forward(
                        convertStreamTimeToFrameIndex(*m_pavStream, m_pavDecodedFrame->pts),
                        decodedFrameCount);
                if (readFrameIndex == kFrameIndexUnknown) {
                    readFrameIndex = decodedFrameRange.start();
                }
            } else if (avcodec_receive_frame_result == AVERROR(EAGAIN)) {
#if VERBOSE_DEBUG_LOG
                qCDebug(mixxxLogSourceFFmpeg) << "No more frames available until decoder is fed with more packets from stream";
#endif
                DEBUG_ASSERT(!pavNextPacket);
                break;
            } else if (avcodec_receive_frame_result == AVERROR_EOF) {
                DEBUG_ASSERT(!pavNextPacket);
                if (!writableRange.empty()) {
                    DEBUG_ASSERT(readFrameIndex < writableRange.end());
                    DEBUG_ASSERT(m_sampleBuffer.empty());
                    // Due to the lead-in with a start_time > 0 some encoded
                    // files are shorter then actually reported. This may vary
                    // depending on the encoder version, because sometimes the
                    // lead-in is included in the stream's duration and sometimes
                    // not. Short periods of silence at the end of a track are
                    // acceptable in favor of a consistent handling of the lead-in,
                    // because they may affect only the position of the outro end
                    // point and not any other position markers!
                    qCInfo(mixxxLogSourceFFmpeg)
                            << "Stream ends at sample frame"
                            << readFrameIndex
                            << "instead of"
                            << frameIndexRange().end()
                            << "-> padding with silence";
                    const auto clearSampleCount =
                            getSignalInfo().frames2samples(writableRange.length());
                    if (pOutputSampleBuffer) {
                        SampleUtil::clear(
                                pOutputSampleBuffer,
                                clearSampleCount);
                        pOutputSampleBuffer += clearSampleCount;
                    }
                    writableRange.shrinkFront(writableRange.length());
                }
                // Invalidate current position and abort reading
                m_curFrameIndex = kFrameIndexInvalid;
                break;
            } else {
                qCWarning(mixxxLogSourceFFmpeg)
                        << "avcodec_receive_frame() failed:"
                        << formatErrorMessage(avcodec_receive_frame_result).toLocal8Bit().constData();
                // Invalidate current position and abort reading
                m_curFrameIndex = kFrameIndexInvalid;
                break;
            }

#if VERBOSE_DEBUG_LOG
            qCDebug(mixxxLogSourceFFmpeg)
                    << "After receiving decoded frame:"
                    << "m_curFrameIndex" << m_curFrameIndex
                    << "readFrameIndex" << readFrameIndex
                    << "decodedFrameRange" << decodedFrameRange
                    << "writableRange" << writableRange
                    << "missingFrameCount" << missingFrameCount;
#endif
            DEBUG_ASSERT(readFrameIndex != kFrameIndexInvalid);
            DEBUG_ASSERT(readFrameIndex != kFrameIndexUnknown);

            if (decodedFrameRange.start() < readFrameIndex) {
                // The next frame starts BEFORE the current position
                const auto overlapRange =
                        IndexRange::between(
                                decodedFrameRange.start(),
                                readFrameIndex);
                // NOTE(2019-02-08, uklotzde): Overlapping frames at the
                // beginning of an audio stream before the first readable
                // sample frame at kMinFrameIndex are expected. For example
                // this happens when decoding 320kbps MP3 files where
                // decoding starts at position -1105 and the first 1105
                // decoded samples need to be skipped.
                if (readFrameIndex > kMinFrameIndex) {
                    qCWarning(mixxxLogSourceFFmpeg)
                            << "Overlapping sample frames in the stream:"
                            << overlapRange;
                }
                const auto consumedRange =
                        IndexRange::between(
                                writableSampleFrames.frameIndexRange().start(),
                                // We might still be decoding samples in preroll mode, i.e.
                                // readFrameIndex < writableSampleFrames.frameIndexRange().start()
                                math_max(readFrameIndex, writableSampleFrames.frameIndexRange().start()));
                auto rewindRange =
                        intersect(overlapRange, consumedRange);
                if (!rewindRange.empty()) {
                    DEBUG_ASSERT(rewindRange.end() == readFrameIndex);
                    qCWarning(mixxxLogSourceFFmpeg)
                            << "Rewinding current position:"
                            << readFrameIndex
                            << "->"
                            << rewindRange.start();
                    // Rewind internally buffered samples first...
                    const auto rewindSampleLength =
                            m_sampleBuffer.shrinkAfterWriting(
                                    getSignalInfo().frames2samples(rewindRange.length()));
                    rewindRange.shrinkBack(
                            getSignalInfo().samples2frames(rewindSampleLength));
                    // ...then rewind remaining samples from the output buffer
                    if (pOutputSampleBuffer) {
                        pOutputSampleBuffer -= getSignalInfo().frames2samples(rewindRange.length());
                    }
                    writableRange = IndexRange::between(rewindRange.start(), writableRange.end());
                }
                // Adjust read position
                readFrameIndex = decodedFrameRange.start();
            } else if (decodedFrameRange.start() > readFrameIndex) {
                // The next frame starts AFTER the current position, i.e.
                // some frames before decodedFrameRange.start() are missing.
                missingFrameCount = decodedFrameRange.start() - readFrameIndex;
            }

#if VERBOSE_DEBUG_LOG
            qCDebug(mixxxLogSourceFFmpeg)
                    << "Before resampling:"
                    << "m_curFrameIndex" << m_curFrameIndex
                    << "readFrameIndex" << readFrameIndex
                    << "decodedFrameRange" << decodedFrameRange
                    << "writableRange" << writableRange
                    << "missingFrameCount" << missingFrameCount;
#endif
            // readFrameIndex
            //       |
            //       v
            //       | missingFrameCount |<- decodedFrameRange ->|
            DEBUG_ASSERT(readFrameIndex <= decodedFrameRange.start());
            if (readFrameIndex < decodedFrameRange.start()) {
                // The decoder has skipped some sample data that needs to
                // be filled with silence to continue decoding! This is supposed
                // to occur only at the beginning of a stream for the very first
                // decoded frame with a lead-in due to start_time > 0. But not all
                // encoded streams seem to account for this by correctly setting
                // the start_time property.
                kLogger.warning()
                        << "Generating silence for unavailable sample data"
                        << IndexRange::between(readFrameIndex, decodedFrameRange.start());
            }

            // NOTE: Decoding might start at a negative position for the first
            // frame of the file! In this case readFrameIndex < decodedFrameRange().start(),
            // i.e. the decoded frame starts outside of the track's valid range!
            // Consequently isValidFrameIndex(readFrameIndex) might return false.
            // This is expected behavior and will be compensated during 'preskip'
            // (see below).

            const CSAMPLE* pDecodedSampleData = resampleDecodedFrame();
            if (!pDecodedSampleData) {
                // Invalidate current position and abort reading after unrecoverable error
                m_curFrameIndex = kFrameIndexInvalid;
                break;
            }

<<<<<<< HEAD
            // readFrameIndex
            //       |
            //       v
            //       | missingFrameCount |<- decodedFrameRange ->|

            if (readFrameIndex > writableRange.start()) {
                // The decoder has skipped some sample data that needs to
                // be filled with silence to continue decoding!
                const auto missingRange = IndexRange::between(writableRange.start(), readFrameIndex);
                // This should only happen at the beginning of a stream
                // with a lead-in due to start_time > 0.
                VERIFY_OR_DEBUG_ASSERT(intersect(missingRange, getStreamFrameIndexRange(*m_pavStream)).empty()) {
                    qCWarning(mixxxLogSourceFFmpeg)
                            << "Missing sample data within decoded stream"
                            << intersect(missingRange, getStreamFrameIndexRange(*m_pavStream));
                }
=======
            if (writableRange.start() < readFrameIndex) {
                const auto missingRange = IndexRange::between(
                        writableRange.start(),
                        readFrameIndex);
>>>>>>> 204bfc77
                const auto clearRange = intersect(missingRange, writableRange);
                if (clearRange.length() > 0) {
                    const auto clearSampleCount =
                            getSignalInfo().frames2samples(clearRange.length());
                    if (pOutputSampleBuffer) {
                        SampleUtil::clear(
                                pOutputSampleBuffer,
                                clearSampleCount);
                        pOutputSampleBuffer += clearSampleCount;
                    }
                    writableRange.shrinkFront(clearRange.length());
                }
            }
            DEBUG_ASSERT(writableRange.start() >= readFrameIndex);

            // Skip all missing and decoded ranges that do not overlap
            // with writableRange, i.e. that precede writableRange.
            DEBUG_ASSERT(pDecodedSampleData);
            const auto preskipMissingFrameCount =
                    math_min(missingFrameCount, writableRange.start() - readFrameIndex);
            missingFrameCount -= preskipMissingFrameCount;
            readFrameIndex += preskipMissingFrameCount;
            const auto preskipDecodedFrameCount =
                    math_min(decodedFrameRange.length(), writableRange.start() - readFrameIndex);
            pDecodedSampleData += getSignalInfo().frames2samples(preskipDecodedFrameCount);
            decodedFrameRange.shrinkFront(preskipDecodedFrameCount);
            readFrameIndex += preskipDecodedFrameCount;
            m_curFrameIndex = readFrameIndex;

#if VERBOSE_DEBUG_LOG
            qCDebug(mixxxLogSourceFFmpeg)
                    << "Before writing:"
                    << "m_curFrameIndex" << m_curFrameIndex
                    << "readFrameIndex" << readFrameIndex
                    << "decodedFrameRange" << decodedFrameRange
                    << "writableRange" << writableRange
                    << "missingFrameCount" << missingFrameCount;
#endif

            // Consume all sample data from missing and decoded ranges
            // that overlap with writableRange.
            if (readFrameIndex == writableRange.start()) {
                const auto writeMissingFrameCount =
                        math_min(missingFrameCount, writableRange.length());
                if (writeMissingFrameCount > 0) {
                    // Fill the gap until the first decoded frame with silence
                    const auto clearSampleCount =
                            getSignalInfo().frames2samples(writeMissingFrameCount);
                    if (pOutputSampleBuffer) {
                        SampleUtil::clear(
                                pOutputSampleBuffer,
                                clearSampleCount);
                        pOutputSampleBuffer += clearSampleCount;
                    }
                    missingFrameCount -= writeMissingFrameCount;
                    writableRange.shrinkFront(writeMissingFrameCount);
                    readFrameIndex += writeMissingFrameCount;
                }
                DEBUG_ASSERT((missingFrameCount == 0) || writableRange.empty());
                const auto writeDecodedFrameCount =
                        math_min(decodedFrameRange.length(), writableRange.length());
                if (writeDecodedFrameCount > 0) {
                    // Copy the decoded samples into the output buffer
                    const auto copySampleCount =
                            getSignalInfo().frames2samples(writeDecodedFrameCount);
                    if (pOutputSampleBuffer) {
                        SampleUtil::copy(
                                pOutputSampleBuffer,
                                pDecodedSampleData,
                                copySampleCount);
                        pOutputSampleBuffer += copySampleCount;
                    }
                    pDecodedSampleData += copySampleCount;
                    decodedFrameRange.shrinkFront(writeDecodedFrameCount);
                    writableRange.shrinkFront(writeDecodedFrameCount);
                    readFrameIndex += writeDecodedFrameCount;
                }
                DEBUG_ASSERT(decodedFrameRange.empty() || writableRange.empty());
                DEBUG_ASSERT(readFrameIndex == writableRange.start());
                m_curFrameIndex = readFrameIndex;
            }

#if VERBOSE_DEBUG_LOG
            qCDebug(mixxxLogSourceFFmpeg)
                    << "Before buffering:"
                    << "m_curFrameIndex" << m_curFrameIndex
                    << "readFrameIndex" << readFrameIndex
                    << "decodedFrameRange" << decodedFrameRange
                    << "writableRange" << writableRange
                    << "missingFrameCount" << missingFrameCount;
#endif

            // Buffer remaining unread sample data from
            // missing and decoded ranges
            const auto sampleBufferWriteLength =
                    getSignalInfo().frames2samples(missingFrameCount + decodedFrameRange.length());
            if (m_sampleBuffer.writableLength() < sampleBufferWriteLength) {
                // Increase the pre-allocated capacity of the sample buffer
                const auto sampleBufferCapacity =
                        m_sampleBuffer.readableLength() +
                        sampleBufferWriteLength;
                qCWarning(mixxxLogSourceFFmpeg)
                        << "Adjusting capacity of internal sample buffer by reallocation:"
                        << m_sampleBuffer.capacity()
                        << "->"
                        << sampleBufferCapacity;
                m_sampleBuffer.adjustCapacity(sampleBufferCapacity);
            }
            DEBUG_ASSERT(m_sampleBuffer.writableLength() >= sampleBufferWriteLength);
            if (missingFrameCount > 0) {
                // Fill the gap until the first decoded frame with silence
                const auto clearSampleCount =
                        getSignalInfo().frames2samples(missingFrameCount);
                const SampleBuffer::WritableSlice writableSlice(
                        m_sampleBuffer.growForWriting(clearSampleCount));
                DEBUG_ASSERT(writableSlice.length() == clearSampleCount);
                SampleUtil::clear(
                        writableSlice.data(),
                        clearSampleCount);
                readFrameIndex += missingFrameCount;
            }
            if (!decodedFrameRange.empty()) {
                // Copy the decoded samples into the internal buffer
                const auto copySampleCount =
                        getSignalInfo().frames2samples(decodedFrameRange.length());
                const SampleBuffer::WritableSlice writableSlice(
                        m_sampleBuffer.growForWriting(copySampleCount));
                DEBUG_ASSERT(writableSlice.length() == copySampleCount);
                SampleUtil::copy(
                        writableSlice.data(),
                        pDecodedSampleData,
                        copySampleCount);
                readFrameIndex += decodedFrameRange.length();
            }
            DEBUG_ASSERT(m_curFrameIndex ==
                    frameIndexRange().clampIndex(m_curFrameIndex));
            const auto bufferedRange =
                    IndexRange::forward(
                            m_curFrameIndex,
                            getSignalInfo().samples2frames(m_sampleBuffer.readableLength()));
            if (frameIndexRange().end() < bufferedRange.end()) {
                // NOTE(2019-09-08, uklotzde): For some files (MP3 VBR) FFmpeg may
                // decode a few more samples than expected! Simply discard those
                // trailing samples.
                const auto overflowFrameCount =
                        bufferedRange.end() - frameIndexRange().end();
                qCInfo(mixxxLogSourceFFmpeg)
                        << "Discarding"
                        << overflowFrameCount
                        << "sample frames at the end of the audio stream";
                m_sampleBuffer.shrinkAfterWriting(
                        getSignalInfo().frames2samples(overflowFrameCount));
            }

            // Housekeeping before next decoding iteration
            av_frame_unref(m_pavDecodedFrame);
            av_frame_unref(m_pavResampledFrame);
        } while ((avcodec_receive_frame_result == 0) && (m_curFrameIndex != kFrameIndexInvalid));
    }
    DEBUG_ASSERT(!pavNextPacket);

    auto readableRange =
            IndexRange::between(
                    readableStartIndex,
                    writableRange.start());
    return ReadableSampleFrames(
            readableRange,
            SampleBuffer::ReadableSlice(
                    readableData,
                    getSignalInfo().frames2samples(readableRange.length())));
}

QString SoundSourceProviderFFmpeg::getName() const {
    return "FFmpeg";
}

SoundSourceProviderPriority SoundSourceProviderFFmpeg::getPriorityHint(
        const QString& /*supportedFileExtension*/) const {
    // TODO: Increase priority to HIGHER if FFmpeg should be used as the
    // default decoder instead of other SoundSources?
    // Currently it is only used as a fallback after all other SoundSources
    // failed to open a file or are otherwise unavailable.
    return SoundSourceProviderPriority::LOWEST;
}

} // namespace mixxx<|MERGE_RESOLUTION|>--- conflicted
+++ resolved
@@ -1188,7 +1188,7 @@
                 // decoded frame with a lead-in due to start_time > 0. But not all
                 // encoded streams seem to account for this by correctly setting
                 // the start_time property.
-                kLogger.warning()
+                qCWarning(mixxxLogSourceFFmpeg)
                         << "Generating silence for unavailable sample data"
                         << IndexRange::between(readFrameIndex, decodedFrameRange.start());
             }
@@ -1207,29 +1207,10 @@
                 break;
             }
 
-<<<<<<< HEAD
-            // readFrameIndex
-            //       |
-            //       v
-            //       | missingFrameCount |<- decodedFrameRange ->|
-
-            if (readFrameIndex > writableRange.start()) {
-                // The decoder has skipped some sample data that needs to
-                // be filled with silence to continue decoding!
-                const auto missingRange = IndexRange::between(writableRange.start(), readFrameIndex);
-                // This should only happen at the beginning of a stream
-                // with a lead-in due to start_time > 0.
-                VERIFY_OR_DEBUG_ASSERT(intersect(missingRange, getStreamFrameIndexRange(*m_pavStream)).empty()) {
-                    qCWarning(mixxxLogSourceFFmpeg)
-                            << "Missing sample data within decoded stream"
-                            << intersect(missingRange, getStreamFrameIndexRange(*m_pavStream));
-                }
-=======
             if (writableRange.start() < readFrameIndex) {
                 const auto missingRange = IndexRange::between(
                         writableRange.start(),
                         readFrameIndex);
->>>>>>> 204bfc77
                 const auto clearRange = intersect(missingRange, writableRange);
                 if (clearRange.length() > 0) {
                     const auto clearSampleCount =
