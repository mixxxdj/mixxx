#include "sources/soundsourceffmpeg.h"

#if LIBAVUTIL_VERSION_INT >= AV_VERSION_INT(57, 28, 100) // FFmpeg 5.1
#include <libavutil/channel_layout.h>
#endif

#include "util/logger.h"
#include "util/sample.h"

#if !defined(VERBOSE_DEBUG_LOG)
#define VERBOSE_DEBUG_LOG false
#endif

namespace mixxx {

namespace {

// FFmpeg constants

constexpr AVSampleFormat kavSampleFormat = AV_SAMPLE_FMT_FLT;

constexpr uint64_t kavChannelLayoutUndefined = 0;

constexpr int64_t kavStreamDefaultStartTime = 0;

// https://ffmpeg.org/doxygen/trunk/structAVPacket.html#details
// "For audio it may contain several compressed frames."
// A stream packet may produce multiple stream frames when decoded.
// Buffering more than a few codec frames with samples in advance
// should be unlikely.
// This is just a best guess that needs to be increased once
// warnings about reallocation of the internal sample buffer
// appear in the logs!
constexpr uint64_t kavMaxDecodedFramesPerPacket = 16;

// 0.5 sec @ 96 kHz / 1 sec @ 48 kHz / 1.09 sec @ 44.1 kHz
constexpr FrameCount kDefaultFrameBufferCapacity = 48000;

constexpr FrameCount kMinFrameBufferCapacity = kDefaultFrameBufferCapacity;

inline FrameCount frameBufferCapacityForStream(
        const AVStream& avStream) {
    DEBUG_ASSERT(kMinFrameBufferCapacity <= kDefaultFrameBufferCapacity);
    if (avStream.codecpar->frame_size > 0) {
        return math_max(
                static_cast<FrameCount>(
                        avStream.codecpar->frame_size *
                        kavMaxDecodedFramesPerPacket),
                kMinFrameBufferCapacity);
    }
    return kDefaultFrameBufferCapacity;
}

// "AAC Audio - Encoder Delay and Synchronization: The 2112 Sample Assumption"
// https://developer.apple.com/library/ios/technotes/tn2258/_index.html
// "It must also be assumed that without an explicit value, the playback
// system will trim 2112 samples from the AAC decoder output when starting
// playback from any point in the bitsream."
// See also: https://developer.apple.com/library/archive/documentation/QuickTime/QTFF/QTFFAppenG/QTFFAppenG.html
constexpr int64_t kavStreamDecoderFrameDelayAAC = 2112;

// Use 0-based sample frame indexing
constexpr SINT kMinFrameIndex = 0;

constexpr SINT kMaxSamplesPerMP3Frame = 1152;

const Logger kLogger("SoundSourceFFmpeg");

// FFmpeg API Changes:
// https://github.com/FFmpeg/FFmpeg/blob/master/doc/APIchanges

#if LIBAVUTIL_VERSION_INT >= AV_VERSION_INT(57, 28, 100) // FFmpeg 5.1
inline void getStreamChannelLayout(AVChannelLayout* pChannelLayout, const AVStream& avStream) {
    if (avStream.codecpar->ch_layout.order == AV_CHANNEL_ORDER_UNSPEC) {
        // Workaround: FFmpeg sometimes fails to determine the channel
        // layout, e.g. for a mono WAV files with a single channel!
        av_channel_layout_default(pChannelLayout, avStream.codecpar->ch_layout.nb_channels);
        kLogger.info()
                << "Unknown channel layout -> using default layout"
                << pChannelLayout->order
                << "for"
                << avStream.codecpar->ch_layout.nb_channels
                << "channel(s)";
    } else {
        av_channel_layout_copy(pChannelLayout, &avStream.codecpar->ch_layout);
    }
}
#else
inline int64_t getStreamChannelLayout(const AVStream& avStream) {
    auto channel_layout = avStream.codecpar->channel_layout;
    if (channel_layout == kavChannelLayoutUndefined) {
        // Workaround: FFmpeg sometimes fails to determine the channel
        // layout, e.g. for a mono WAV files with a single channel!
        channel_layout = av_get_default_channel_layout(avStream.codecpar->channels);
        kLogger.info()
                << "Unknown channel layout -> using default layout"
                << channel_layout
                << "for"
                << avStream.codecpar->channels
                << "channel(s)";
    }
    return channel_layout;
}
#endif

inline int64_t getStreamStartTime(const AVStream& avStream) {
    auto start_time = avStream.start_time;
    if (start_time == AV_NOPTS_VALUE) {
        // This case is not unlikely, e.g. happens when decoding WAV files.
        switch (avStream.codecpar->codec_id) {
        case AV_CODEC_ID_AAC:
        case AV_CODEC_ID_AAC_LATM: {
            // Account for the expected decoder delay instead of simply
            // using the default start time.
            // Not all M4A files encode the start_time correctly, e.g.
            // the test file cover-test-itunes-12.7.0-aac.m4a has a valid
            // start_time of 0. Unfortunately, this special case cannot be
            // detected and compensated.
            start_time = math_max(kavStreamDefaultStartTime, kavStreamDecoderFrameDelayAAC);
            break;
        }
        default:
            start_time = kavStreamDefaultStartTime;
        }
#if VERBOSE_DEBUG_LOG
        kLogger.debug()
                << "Unknown start time -> using default value"
                << start_time;
#endif
    }
    DEBUG_ASSERT(start_time != AV_NOPTS_VALUE);
    return start_time;
}

inline int64_t getStreamEndTime(const AVStream& avStream) {
    // The "duration" contains actually the end time of the
    // stream.
    VERIFY_OR_DEBUG_ASSERT(getStreamStartTime(avStream) <= avStream.duration) {
        // assume that the stream is empty
        return getStreamStartTime(avStream);
    }
    return avStream.duration;
}

inline SINT convertStreamTimeToFrameIndex(const AVStream& avStream, int64_t pts) {
    DEBUG_ASSERT(pts != AV_NOPTS_VALUE);
    // getStreamStartTime(avStream) -> 1st audible frame at kMinFrameIndex
    return kMinFrameIndex +
            av_rescale_q(
                    pts - getStreamStartTime(avStream),
                    avStream.time_base,
                    av_make_q(1, avStream.codecpar->sample_rate));
}

inline int64_t convertFrameIndexToStreamTime(const AVStream& avStream, SINT frameIndex) {
    // Inverse mapping of convertStreamTimeToFrameIndex()
    return getStreamStartTime(avStream) +
            av_rescale_q(
                    frameIndex - kMinFrameIndex,
                    av_make_q(1, avStream.codecpar->sample_rate),
                    avStream.time_base);
}

IndexRange getStreamFrameIndexRange(const AVStream& avStream) {
    const auto frameIndexRange = IndexRange::between(
            convertStreamTimeToFrameIndex(avStream, getStreamStartTime(avStream)),
            convertStreamTimeToFrameIndex(avStream, getStreamEndTime(avStream)));
    DEBUG_ASSERT(frameIndexRange.orientation() != IndexRange::Orientation::Backward);
    return frameIndexRange;
}

SINT getStreamSeekPrerollFrameCount(const AVStream& avStream) {
    // Stream might not provide an appropriate value that is
    // sufficient for sample accurate decoding
    const SINT defaultSeekPrerollFrameCount =
            avStream.codecpar->seek_preroll;
    DEBUG_ASSERT(defaultSeekPrerollFrameCount >= 0);
    switch (avStream.codecpar->codec_id) {
    case AV_CODEC_ID_MP3:
    case AV_CODEC_ID_MP3ON4: {
        // In the worst case up to 29 MP3 frames need to be prerolled
        // for accurate seeking:
        // http://www.mars.org/mailman/public/mad-dev/2002-May/000634.html
        // But that would require to (re-)decode many frames after each seek
        // operation, which increases the chance that dropouts may occur.
        // As a compromise we will preroll only 9 instead of 29 frames.
        // Those 9 frames should at least drain the bit reservoir.
        //
        // NOTE(2019-09-08): Executing the decoding test with various VBR/CBR
        // MP3 files always produced exact results with only 9 preroll frames.
        // Thus increasing this number is not required and would increase
        // the risk for drop outs when jumping to a new position within
        // the file. Audible drop outs are considered more harmful than
        // slight deviations from the exact signal!
#if LIBAVUTIL_VERSION_INT >= AV_VERSION_INT(57, 28, 100) // FFmpeg 5.1
        auto numChannels = avStream.codecpar->ch_layout.nb_channels;
#else
        auto numChannels = avStream.codecpar->channels;
#endif
        DEBUG_ASSERT(numChannels <= 2);
        const SINT mp3SeekPrerollFrameCount =
                9 * (kMaxSamplesPerMP3Frame / numChannels);
        return math_max(mp3SeekPrerollFrameCount, defaultSeekPrerollFrameCount);
    }
    case AV_CODEC_ID_AAC:
    case AV_CODEC_ID_AAC_LATM: {
        const SINT aacSeekPrerollFrameCount = kavStreamDecoderFrameDelayAAC;
        return math_max(aacSeekPrerollFrameCount, defaultSeekPrerollFrameCount);
    }
    default:
        return defaultSeekPrerollFrameCount;
    }
}

inline QString formatErrorString(int errnum) {
    // Allocate a static buffer on the stack and initialize it
    // with a `\0` terminator for extra safety if av_strerror()
    // unexpectedly fails and does nothing.
    char errbuf[AV_ERROR_MAX_STRING_SIZE]{0};
    // The result value if av_strerror() does not need to be handled:
    // "Even in case of failure av_strerror() will print a generic error
    // message indicating the errnum provided to errbuf."
    av_strerror(errnum, errbuf, sizeof(errbuf) / sizeof(errbuf[0]));
    return QString::fromLocal8Bit(errbuf);
}

#if VERBOSE_DEBUG_LOG
inline void avTrace(const char* preamble, const AVPacket& avPacket) {
    kLogger.debug()
            << preamble
            << "{ stream_index" << avPacket.stream_index
            << "| pos" << avPacket.pos
            << "| size" << avPacket.size
            << "| dst" << avPacket.dts
            << "| pts" << avPacket.pts
            << "| duration" << avPacket.duration
            << '}';
}

inline void avTrace(const char* preamble, const AVFrame& avFrame) {
    kLogger.debug()
            << preamble
            << "{ channels" << avFrame.channels
            << "| channel_layout" << avFrame.channel_layout
            << "| format" << avFrame.format
            << "| sample_rate" << avFrame.sample_rate
            << "| pkt_dts" << avFrame.pkt_dts
            << "| pkt_duration" << avFrame.pkt_duration
            << "| pts" << avFrame.pts
            << "| nb_samples" << avFrame.nb_samples
            << '}';
}
#endif // VERBOSE_DEBUG_LOG

AVFormatContext* openInputFile(
        const QString& fileName) {
    // Will be allocated implicitly when opening the input file
    AVFormatContext* pavInputFormatContext = nullptr;

    // Open input file and allocate/initialize AVFormatContext
    const int avformat_open_input_result =
            avformat_open_input(
                    &pavInputFormatContext, fileName.toLocal8Bit().constData(), nullptr, nullptr);
    if (avformat_open_input_result != 0) {
        DEBUG_ASSERT(avformat_open_input_result < 0);
        kLogger.warning().noquote()
                << "avformat_open_input() failed:"
                << formatErrorString(avformat_open_input_result);
        DEBUG_ASSERT(pavInputFormatContext == nullptr);
    }
    return pavInputFormatContext;
}

bool openDecodingContext(
        AVCodecContext* pavCodecContext) {
    DEBUG_ASSERT(pavCodecContext != nullptr);

    const int avcodec_open2_result = avcodec_open2(pavCodecContext, pavCodecContext->codec, nullptr);
    if (avcodec_open2_result != 0) {
        DEBUG_ASSERT(avcodec_open2_result < 0);
        kLogger.warning().noquote()
                << "avcodec_open2() failed:"
                << formatErrorString(avcodec_open2_result);
        return false;
    }
    return true;
}

} // anonymous namespace

void SoundSourceFFmpeg::InputAVFormatContextPtr::take(
        AVFormatContext** ppavInputFormatContext) {
    DEBUG_ASSERT(ppavInputFormatContext != nullptr);
    if (m_pavInputFormatContext != *ppavInputFormatContext) {
        close();
        m_pavInputFormatContext = *ppavInputFormatContext;
        *ppavInputFormatContext = nullptr;
    }
}

void SoundSourceFFmpeg::InputAVFormatContextPtr::close() {
    if (m_pavInputFormatContext != nullptr) {
        avformat_close_input(&m_pavInputFormatContext);
        DEBUG_ASSERT(m_pavInputFormatContext == nullptr);
    }
}

//static
SoundSourceFFmpeg::AVCodecContextPtr
SoundSourceFFmpeg::AVCodecContextPtr::alloc(
        const AVCodec* codec) {
    AVCodecContextPtr context(avcodec_alloc_context3(codec));
    if (!context) {
        kLogger.warning()
                << "avcodec_alloc_context3() failed for codec"
                << codec->name;
    }
    return context;
}

void SoundSourceFFmpeg::AVCodecContextPtr::take(AVCodecContext** ppavCodecContext) {
    DEBUG_ASSERT(ppavCodecContext != nullptr);
    if (m_pavCodecContext != *ppavCodecContext) {
        close();
        m_pavCodecContext = *ppavCodecContext;
        *ppavCodecContext = nullptr;
    }
}

void SoundSourceFFmpeg::AVCodecContextPtr::close() {
    if (m_pavCodecContext != nullptr) {
        avcodec_free_context(&m_pavCodecContext);
        m_pavCodecContext = nullptr;
    }
}

void SoundSourceFFmpeg::SwrContextPtr::take(
        SwrContext** ppSwrContext) {
    DEBUG_ASSERT(m_pSwrContext != nullptr);
    if (m_pSwrContext != *ppSwrContext) {
        close();
        m_pSwrContext = *ppSwrContext;
        *ppSwrContext = nullptr;
    }
}

void SoundSourceFFmpeg::SwrContextPtr::close() {
    if (m_pSwrContext != nullptr) {
        swr_free(&m_pSwrContext);
        DEBUG_ASSERT(m_pSwrContext == nullptr);
    }
}

const QString SoundSourceProviderFFmpeg::kDisplayName = QStringLiteral("FFmpeg");

<<<<<<< HEAD
SoundSourceProviderFFmpeg::SoundSourceProviderFFmpeg() {
    std::call_once(initFFmpegLibFlag, initFFmpegLib);
}

QStringList SoundSourceProviderFFmpeg::getSupportedFileTypes() const {
=======
QStringList SoundSourceProviderFFmpeg::getSupportedFileExtensions() const {
>>>>>>> 11d66086
    QStringList list;
    QStringList disabledInputFormats;

    // Collect all supported formats (whitelist)
    const AVInputFormat* pavInputFormat = nullptr;
    void* pOpaqueInputFormatIterator = nullptr;
    while ((pavInputFormat = av_demuxer_iterate(&pOpaqueInputFormatIterator))) {
        if (pavInputFormat->flags | AVFMT_SEEK_TO_PTS) {
            ///////////////////////////////////////////////////////////
            // Whitelist of tested codecs (including variants)
            ///////////////////////////////////////////////////////////
            if (!strcmp(pavInputFormat->name, "aac")) {
                list.append("aac");
                continue;
            } else if (!strcmp(pavInputFormat->name, "aiff")) {
                list.append("aiff");
                continue;
            } else if (!strcmp(pavInputFormat->name, "mp3")) {
                list.append("mp3");
                continue;
            } else if (!strcmp(pavInputFormat->name, "mp4") ||
                    !strcmp(pavInputFormat->name, "m4v")) {
                list.append("mp4");
                continue;
            } else if (!strcmp(pavInputFormat->name,
                               "mov,mp4,m4a,3gp,3g2,mj2")) {
                list.append("mov");
                list.append("mp4");
                list.append("m4a");
                list.append("3gp");
                list.append("3g2");
                list.append("mj2");
                continue;
            } else if (!strcmp(pavInputFormat->name, "opus") ||
                    !strcmp(pavInputFormat->name, "libopus")) {
                list.append("opus");
                continue;
            } else if (!strcmp(pavInputFormat->name, "wav")) {
                list.append("wav");
                continue;
            } else if (!strcmp(pavInputFormat->name, "wv")) {
                list.append("wv");
                continue;
                ///////////////////////////////////////////////////////////
                // Codecs with failing tests
                ///////////////////////////////////////////////////////////
                /*
            } else if (!strcmp(pavInputFormat->name, "flac")) {
                // FFmpeg failure causes test failure:
                // [flac @ 0x2ef2060] read_timestamp() failed in the middle
                // SoundSourceFFmpeg - av_seek_frame() failed: Operation not permitted
                list.append("flac");
                continue;
            } else if (!strcmp(pavInputFormat->name, "ogg")) {
                // Test failures that might be caused by FFmpeg bug:
                // https://trac.ffmpeg.org/ticket/3825
                list.append("ogg");
                continue;
            } else if (!strcmp(pavInputFormat->name, "wma") ||
                    !strcmp(pavInputFormat->name, "xwma")) {
                list.append("wma");
                continue;
            */
                ///////////////////////////////////////////////////////////
                // Untested codecs
                ///////////////////////////////////////////////////////////
                /*
            } else if (!strcmp(pavInputFormat->name, "ac3")) {
                list.append("ac3");
                continue;
            } else if (!strcmp(pavInputFormat->name, "caf")) {
                list.append("caf");
                continue;
            } else if (!strcmp(pavInputFormat->name, "mpc")) {
                list.append("mpc");
                continue;
            } else if (!strcmp(pavInputFormat->name, "mpeg")) {
                list.append("mpeg");
                continue;
            } else if (!strcmp(pavInputFormat->name, "tak")) {
                list.append("tak");
                continue;
            } else if (!strcmp(pavInputFormat->name, "tta")) {
                list.append("tta");
                continue;
            */
            }
        }
        disabledInputFormats.append(pavInputFormat->name);
        continue;
    }

    if (!disabledInputFormats.isEmpty()) {
        kLogger.info().noquote()
                << "Disabling untested input formats:"
                << disabledInputFormats.join(QStringLiteral(", "));
    }

    return list;
}

SoundSourceProviderPriority SoundSourceProviderFFmpeg::getPriorityHint(
        const QString& supportedFileType) const {
    Q_UNUSED(supportedFileType)
    // TODO: Increase priority to Default or even Higher for all
    // supported and tested file types?
    // Currently it is only used as a fallback after all other
    // SoundSources failed to open a file or are otherwise unavailable.
    return SoundSourceProviderPriority::Lowest;
}

SoundSourceFFmpeg::SoundSourceFFmpeg(const QUrl& url)
        : SoundSource(url),
          m_pavStream(nullptr),
          m_pavPacket(av_packet_alloc()),
          m_pavDecodedFrame(nullptr),
          m_pavResampledFrame(nullptr),
          m_seekPrerollFrameCount(0) {
    DEBUG_ASSERT(m_pavPacket);
#if LIBAVUTIL_VERSION_INT >= AV_VERSION_INT(57, 28, 100) // FFmpeg 5.1
    av_channel_layout_default(&m_avStreamChannelLayout, 0);
    av_channel_layout_default(&m_avResampledChannelLayout, 0);
#endif
}

SoundSourceFFmpeg::~SoundSourceFFmpeg() {
    close();
    av_packet_free(&m_pavPacket);
    DEBUG_ASSERT(!m_pavPacket);
#if LIBAVUTIL_VERSION_INT >= AV_VERSION_INT(57, 28, 100) // FFmpeg 5.1
    av_channel_layout_uninit(&m_avStreamChannelLayout);
    av_channel_layout_uninit(&m_avResampledChannelLayout);
#endif
}

SoundSource::OpenResult SoundSourceFFmpeg::tryOpen(
        OpenMode /*mode*/,
        const OpenParams& params) {
    // Open input
    {
        AVFormatContext* pavInputFormatContext =
                openInputFile(getLocalFileName());
        if (pavInputFormatContext == nullptr) {
            kLogger.warning()
                    << "Failed to open input file"
                    << getLocalFileName();
            return OpenResult::Failed;
        }
        m_pavInputFormatContext.take(&pavInputFormatContext);
    }
#if VERBOSE_DEBUG_LOG
    kLogger.debug()
            << "AVFormatContext"
            << "{ nb_streams" << m_pavInputFormatContext->nb_streams
            << "| start_time" << m_pavInputFormatContext->start_time
            << "| duration" << m_pavInputFormatContext->duration
            << "| bit_rate" << m_pavInputFormatContext->bit_rate
            << "| packet_size" << m_pavInputFormatContext->packet_size
            << "| audio_codec_id" << m_pavInputFormatContext->audio_codec_id
            << "| output_ts_offset" << m_pavInputFormatContext->output_ts_offset
            << '}';
#endif

    // Retrieve stream information
    const int avformat_find_stream_info_result =
            avformat_find_stream_info(m_pavInputFormatContext, nullptr);
    if (avformat_find_stream_info_result != 0) {
        DEBUG_ASSERT(avformat_find_stream_info_result < 0);
        kLogger.warning().noquote()
                << "avformat_find_stream_info() failed:"
                << formatErrorString(avformat_find_stream_info_result);
        return OpenResult::Failed;
    }

    // Find the best stream
#if LIBAVCODEC_VERSION_INT >= AV_VERSION_INT(59, 0, 100) // FFmpeg 5.0
    const AVCodec* pDecoder = nullptr;
#else
    // https://github.com/FFmpeg/FFmpeg/blob/dd17c86aa11feae2b86de054dd0679cc5f88ebab/doc/APIchanges#L175
    AVCodec* pDecoder = nullptr;
#endif
    const int av_find_best_stream_result = av_find_best_stream(
            m_pavInputFormatContext,
            AVMEDIA_TYPE_AUDIO,
            /*wanted_stream_nb*/ -1,
            /*related_stream*/ -1,
            &pDecoder,
            /*flags*/ 0);
    if (av_find_best_stream_result < 0) {
        switch (av_find_best_stream_result) {
        case AVERROR_STREAM_NOT_FOUND:
            kLogger.warning()
                    << "av_find_best_stream() failed to find an audio stream";
            break;
        case AVERROR_DECODER_NOT_FOUND:
            kLogger.warning()
                    << "av_find_best_stream() failed to find a decoder for any audio stream";
            break;
        default:
            kLogger.warning().noquote()
                    << "av_find_best_stream() failed:"
                    << formatErrorString(av_find_best_stream_result);
        }
        return SoundSource::OpenResult::Aborted;
    }
    DEBUG_ASSERT(pDecoder);

    // Select audio stream for decoding
    AVStream* pavStream = m_pavInputFormatContext->streams[av_find_best_stream_result];
    DEBUG_ASSERT(pavStream != nullptr);
    DEBUG_ASSERT(pavStream->index == av_find_best_stream_result);

    // Allocate decoding context
    AVCodecContextPtr pavCodecContext = AVCodecContextPtr::alloc(pDecoder);
    if (!pavCodecContext) {
        return SoundSource::OpenResult::Aborted;
    }

    // Configure decoding context
    const int avcodec_parameters_to_context_result =
            avcodec_parameters_to_context(pavCodecContext, pavStream->codecpar);
    if (avcodec_parameters_to_context_result != 0) {
        DEBUG_ASSERT(avcodec_parameters_to_context_result < 0);
        kLogger.warning().noquote()
                << "avcodec_parameters_to_context() failed:"
                << formatErrorString(avcodec_parameters_to_context_result);
        return SoundSource::OpenResult::Aborted;
    }

    // Request output format
    pavCodecContext->request_sample_fmt = kavSampleFormat;
    if (params.getSignalInfo().getChannelCount().isValid()) {
        // A dedicated number of channels for the output signal
        // has been requested. Forward this to FFmpeg to avoid
        // manual resampling or post-processing after decoding.
#if LIBAVUTIL_VERSION_INT >= AV_VERSION_INT(57, 28, 100) // FFmpeg 5.1
        av_channel_layout_default(&pavCodecContext->ch_layout,
                params.getSignalInfo().getChannelCount());
#else
        pavCodecContext->request_channel_layout =
                av_get_default_channel_layout(params.getSignalInfo().getChannelCount());
#endif
    }

    // Open decoding context
    if (!openDecodingContext(pavCodecContext)) {
        // early exit on any error
        return SoundSource::OpenResult::Failed;
    }

    // Initialize members
    m_pavCodecContext = std::move(pavCodecContext);
    m_pavStream = pavStream;

    if (kLogger.debugEnabled()) {
#if LIBAVUTIL_VERSION_INT >= AV_VERSION_INT(57, 28, 100) // FFmpeg 5.1
        AVChannelLayout fixedChannelLayout;
        getStreamChannelLayout(&fixedChannelLayout, *m_pavStream);
#endif
        kLogger.debug()
                << "AVStream"
                << "{ index" << m_pavStream->index
                << "| id" << m_pavStream->id
                << "| time_base" << m_pavStream->time_base.num << '/' << m_pavStream->time_base.den
                << "| start_time" << m_pavStream->start_time
                << "| duration" << m_pavStream->duration
                << "| nb_frames" << m_pavStream->nb_frames
                << "| codec_type" << m_pavStream->codecpar->codec_type
                << "| codec_id" << m_pavStream->codecpar->codec_id
#if LIBAVUTIL_VERSION_INT >= AV_VERSION_INT(57, 28, 100) // FFmpeg 5.1
                << "| ch_layout.nb_channels" << m_pavStream->codecpar->ch_layout.nb_channels
                << "| ch_layout.order" << m_pavStream->codecpar->ch_layout.order
                << "| ch_layout.order (fixed)" << fixedChannelLayout.order
#else
                << "| channels" << m_pavStream->codecpar->channels
                << "| channel_layout" << m_pavStream->codecpar->channel_layout
                << "| channel_layout (fixed)" << getStreamChannelLayout(*m_pavStream)
#endif
                << "| format" << m_pavStream->codecpar->format
                << "| sample_rate" << m_pavStream->codecpar->sample_rate
                << "| bit_rate" << m_pavStream->codecpar->bit_rate
                << "| frame_size" << m_pavStream->codecpar->frame_size
                << "| seek_preroll" << m_pavStream->codecpar->seek_preroll
                << "| initial_padding" << m_pavStream->codecpar->initial_padding
                << "| trailing_padding" << m_pavStream->codecpar->trailing_padding
                << '}';
#if LIBAVUTIL_VERSION_INT >= AV_VERSION_INT(57, 28, 100) // FFmpeg 5.1
        av_channel_layout_uninit(&fixedChannelLayout);
#endif
    }

    audio::ChannelCount channelCount;
    audio::SampleRate sampleRate;
    if (!initResampling(&channelCount, &sampleRate)) {
        return OpenResult::Failed;
    }
    if (!initChannelCountOnce(channelCount)) {
        kLogger.warning()
                << "Failed to initialize number of channels"
                << channelCount;
        return OpenResult::Aborted;
    }
    if (!initSampleRateOnce(sampleRate)) {
        kLogger.warning()
                << "Failed to initialize sample rate"
                << sampleRate;
        return OpenResult::Aborted;
    }

    const auto streamBitrate =
            audio::Bitrate(m_pavStream->codecpar->bit_rate / 1000); // kbps
    if (streamBitrate.isValid() && !initBitrateOnce(streamBitrate)) {
        kLogger.warning()
                << "Failed to initialize bitrate"
                << streamBitrate;
        return OpenResult::Failed;
    }

    if (m_pavStream->duration == AV_NOPTS_VALUE) {
        // Streams with unknown or unlimited duration are
        // not (yet) supported.
        kLogger.warning()
                << "Unknown or unlimited stream duration";
        return OpenResult::Failed;
    }
    const auto streamFrameIndexRange =
            getStreamFrameIndexRange(*m_pavStream);
    VERIFY_OR_DEBUG_ASSERT(streamFrameIndexRange.start() <= streamFrameIndexRange.end()) {
        kLogger.warning()
                << "Stream with unsupported or invalid frame index range"
                << streamFrameIndexRange;
        return OpenResult::Failed;
    }

    // Decoding MP3/AAC files manually into WAV using the ffmpeg CLI and
    // comparing the audio data revealed that we need to map the nominal
    // range of the stream onto our internal range starting at kMinFrameIndex.
    // See also the discussion regarding cue point shift/offset:
    // https://mixxx.zulipchat.com/#narrow/stream/109171-development/topic/Cue.20shift.2Foffset
    const auto frameIndexRange = IndexRange::forward(
            kMinFrameIndex,
            streamFrameIndexRange.length());
    if (!initFrameIndexRangeOnce(frameIndexRange)) {
        kLogger.warning()
                << "Failed to initialize frame index range"
                << frameIndexRange;
        return OpenResult::Failed;
    }

    DEBUG_ASSERT(!m_pavDecodedFrame);
    m_pavDecodedFrame = av_frame_alloc();

    // FFmpeg does not provide sample-accurate decoding after random seeks
    // in the stream out of the box. Depending on the actual codec we need
    // to account for this and start decoding before the target position.
    m_seekPrerollFrameCount = getStreamSeekPrerollFrameCount(*m_pavStream);
#if VERBOSE_DEBUG_LOG
    kLogger.debug() << "Seek preroll frame count:" << m_seekPrerollFrameCount;
#endif

    m_frameBuffer = ReadAheadFrameBuffer(
            getSignalInfo(),
            frameBufferCapacityForStream(*m_pavStream));
#if VERBOSE_DEBUG_LOG
    kLogger.debug() << "Frame buffer capacity:" << m_frameBuffer.capacity();
#endif

    return OpenResult::Succeeded;
}

bool SoundSourceFFmpeg::initResampling(
        audio::ChannelCount* pResampledChannelCount,
        audio::SampleRate* pResampledSampleRate) {
#if LIBAVUTIL_VERSION_INT >= AV_VERSION_INT(57, 28, 100) // FFmpeg 5.1
    AVChannelLayout avStreamChannelLayout;
    getStreamChannelLayout(&avStreamChannelLayout, *m_pavStream);
    const auto streamChannelCount =
            audio::ChannelCount(m_pavStream->codecpar->ch_layout.nb_channels);
#else
    const auto avStreamChannelLayout =
            getStreamChannelLayout(*m_pavStream);
    const auto streamChannelCount =
            audio::ChannelCount(m_pavStream->codecpar->channels);
#endif
    // NOTE(uklotzde, 2017-09-26): Resampling to a different number of
    // channels like upsampling a mono to stereo signal breaks various
    // tests in the EngineBufferE2ETest suite!! SoundSource decoding tests
    // are unaffected, because there we always compare two signals produced
    // by the same decoder instead of a decoded with a reference signal. As
    // a workaround we decode the stream's channels as is and let Mixxx decide
    // how to handle this later.
    const auto resampledChannelCount =
            /*config.getSignalInfo().getChannelCount().isValid() ? config.getSignalInfo().getChannelCount() :*/ streamChannelCount;
#if LIBAVUTIL_VERSION_INT >= AV_VERSION_INT(57, 28, 100) // FFmpeg 5.1
    AVChannelLayout avResampledChannelLayout;
    av_channel_layout_default(&avResampledChannelLayout, resampledChannelCount);
#else
    const auto avResampledChannelLayout =
            av_get_default_channel_layout(resampledChannelCount);
#endif
    const auto avStreamSampleFormat =
            m_pavCodecContext->sample_fmt;
    const auto avResampledSampleFormat =
            kavSampleFormat;
    // NOTE(uklotzde): We prefer not to change adjust sample rate here, because
    // all the frame calculations while decoding use the frame information
    // from the underlying stream! We only need resampling for up-/downsampling
    // the channels and to transform the decoded audio data into the sample
    // format that is used by Mixxx.
    const auto streamSampleRate =
            audio::SampleRate(m_pavStream->codecpar->sample_rate);
    const auto resampledSampleRate = streamSampleRate;
    if (
#if LIBAVUTIL_VERSION_INT >= AV_VERSION_INT(57, 28, 100) // FFmpeg 5.1
            av_channel_layout_compare(&avResampledChannelLayout, &avStreamChannelLayout) != 0 ||
#else
            (resampledChannelCount != streamChannelCount) ||
            (avResampledChannelLayout != avStreamChannelLayout) ||
#endif
            (avResampledSampleFormat != avStreamSampleFormat)) {
#if VERBOSE_DEBUG_LOG
        kLogger.debug()
                << "Decoded stream needs to be resampled"
                << ": channel count =" << resampledChannelCount
#if LIBAVUTIL_VERSION_INT >= AV_VERSION_INT(57, 28, 100) // FFmpeg 5.1
                << "| channel layout order =" << avResampledChannelLayout.order
#else
                << "| channel layout =" << avResampledChannelLayout
#endif
                << "| sample format =" << av_get_sample_fmt_name(avResampledSampleFormat);
#endif
#if LIBAVUTIL_VERSION_INT >= AV_VERSION_INT(57, 28, 100) // FFmpeg 5.1
        SwrContext* pSwrContext = nullptr;
        if (swr_alloc_set_opts2(
                    &pSwrContext,
                    &avResampledChannelLayout,
                    avResampledSampleFormat,
                    resampledSampleRate,
                    &avStreamChannelLayout,
                    avStreamSampleFormat,
                    streamSampleRate,
                    0,
                    nullptr) != 0) {
            kLogger.warning()
                    << "Failed to allocate resampling context";
            m_pSwrContext = SwrContextPtr();
            av_channel_layout_uninit(&avStreamChannelLayout);
            av_channel_layout_uninit(&avResampledChannelLayout);
            return false;
        }
        m_pSwrContext = SwrContextPtr(pSwrContext);
#else
        m_pSwrContext = SwrContextPtr(swr_alloc_set_opts(
                nullptr,
                avResampledChannelLayout,
                avResampledSampleFormat,
                resampledSampleRate,
                avStreamChannelLayout,
                avStreamSampleFormat,
                streamSampleRate,
                0,
                nullptr));
        if (!m_pSwrContext) {
            kLogger.warning()
                    << "Failed to allocate resampling context";
            return false;
        }
#endif
        const auto swr_init_result =
                swr_init(m_pSwrContext);
        if (swr_init_result < 0) {
            kLogger.warning().noquote()
                    << "swr_init() failed:"
                    << formatErrorString(swr_init_result);
#if LIBAVUTIL_VERSION_INT >= AV_VERSION_INT(57, 28, 100) // FFmpeg 5.1
            av_channel_layout_uninit(&avStreamChannelLayout);
            av_channel_layout_uninit(&avResampledChannelLayout);
#endif
            return false;
        }
        DEBUG_ASSERT(!m_pavResampledFrame);
        m_pavResampledFrame = av_frame_alloc();
    }
    // Finish initialization
#if LIBAVUTIL_VERSION_INT >= AV_VERSION_INT(57, 28, 100) // FFmpeg 5.1
    av_channel_layout_copy(&m_avStreamChannelLayout, &avStreamChannelLayout);
    av_channel_layout_uninit(&avStreamChannelLayout);
    av_channel_layout_copy(&m_avResampledChannelLayout, &avResampledChannelLayout);
    av_channel_layout_uninit(&avResampledChannelLayout);
#else
    m_avStreamChannelLayout = avStreamChannelLayout;
    m_avResampledChannelLayout = avResampledChannelLayout;
#endif
    // Write output parameters
    DEBUG_ASSERT(pResampledChannelCount);
    *pResampledChannelCount = resampledChannelCount;
    DEBUG_ASSERT(pResampledSampleRate);
    *pResampledSampleRate = resampledSampleRate;
    return true;
}

void SoundSourceFFmpeg::close() {
    av_frame_free(&m_pavResampledFrame);
    DEBUG_ASSERT(!m_pavResampledFrame);
    av_frame_free(&m_pavDecodedFrame);
    DEBUG_ASSERT(!m_pavDecodedFrame);
    m_pSwrContext.close();
    m_pavCodecContext.close();
    m_pavInputFormatContext.close();
    m_pavStream = nullptr;
}

namespace {
SINT readNextPacket(
        AVFormatContext* pavFormatContext,
        AVStream* pavStream,
        AVPacket* pavPacket,
        SINT flushFrameIndex) {
    while (true) {
        // The underlying buffer will be provided by av_read_frame()
        // and is only borrowed until the next packet is read.
        DEBUG_ASSERT(!pavPacket->buf);
        const auto av_read_frame_result =
                av_read_frame(
                        pavFormatContext,
                        pavPacket);
        if (av_read_frame_result < 0) {
            if (av_read_frame_result == AVERROR_EOF) {
                // Enter drain mode: Flush the decoder with a final empty packet
#if VERBOSE_DEBUG_LOG
                kLogger.debug()
                        << "EOF: Entering drain mode";
#endif
                pavPacket->stream_index = pavStream->index;
                pavPacket->data = nullptr;
                pavPacket->size = 0;
                return flushFrameIndex;
            } else {
                kLogger.warning().noquote()
                        << "av_read_frame() failed:"
                        << formatErrorString(av_read_frame_result);
                return ReadAheadFrameBuffer::kInvalidFrameIndex;
            }
        }
#if VERBOSE_DEBUG_LOG
        avTrace("Packet read from stream", *pavPacket);
#endif
        DEBUG_ASSERT(pavPacket->data);
        DEBUG_ASSERT(pavPacket->size > 0);
        if (pavPacket->stream_index == pavStream->index) {
            // Found a packet for the stream
            break;
        } else {
            av_packet_unref(pavPacket);
        }
    }
    DEBUG_ASSERT(pavPacket->stream_index == pavStream->index);
    return (pavPacket->pts != AV_NOPTS_VALUE)
            ? convertStreamTimeToFrameIndex(*pavStream, pavPacket->pts)
            : ReadAheadFrameBuffer::kUnknownFrameIndex;
}
} // namespace

bool SoundSourceFFmpeg::adjustCurrentPosition(SINT startIndex) {
    DEBUG_ASSERT(frameIndexRange().containsIndex(startIndex));

    if (m_frameBuffer.tryContinueReadingFrom(startIndex)) {
        // Already buffered
        return true;
    }

    // Need to seek to a new position before continue reading. For
    // sample accurate decoding the actual seek position must be
    // placed BEFORE the position where reading continues.
    auto seekIndex =
            math_max(kMinFrameIndex, startIndex - m_seekPrerollFrameCount);
    // Seek to codec frame boundaries if the frame size is fixed and known
    if (m_pavStream->codecpar->frame_size > 0) {
        seekIndex -=
                (seekIndex - kMinFrameIndex) % m_pavCodecContext->frame_size;
    }
    DEBUG_ASSERT(seekIndex >= kMinFrameIndex);
    DEBUG_ASSERT(seekIndex <= startIndex);

    if (m_frameBuffer.tryContinueReadingFrom(seekIndex)) {
        // No need to perform a costly seek operation. Just skip some buffered
        // samples and continue decoding at the current position.
        return true;
    }

    // Flush internal decoder state before seeking
    avcodec_flush_buffers(m_pavCodecContext);

    // Seek to new position
    const int64_t seekTimestamp =
            convertFrameIndexToStreamTime(*m_pavStream, seekIndex);
    int av_seek_frame_result = av_seek_frame(
            m_pavInputFormatContext,
            m_pavStream->index,
            seekTimestamp,
            AVSEEK_FLAG_BACKWARD);
    if (av_seek_frame_result < 0) {
        // Unrecoverable seek error: Invalidate the current position and abort
        kLogger.warning().noquote()
                << "av_seek_frame() failed:"
                << formatErrorString(av_seek_frame_result);
        m_frameBuffer.invalidate();
        return false;
    }
    // The current position remains unknown until actually reading data
    // from the stream
    m_frameBuffer.reset();

    return true;
}

bool SoundSourceFFmpeg::consumeNextAVPacket(
        AVPacket** ppavNextPacket) {
    DEBUG_ASSERT(m_pavPacket);
    DEBUG_ASSERT(ppavNextPacket);
    if (!*ppavNextPacket) {
        // Read next packet from stream
        const SINT packetFrameIndex = readNextPacket(
                m_pavInputFormatContext,
                m_pavStream,
                m_pavPacket,
                m_frameBuffer.writeIndex());
        if (packetFrameIndex == ReadAheadFrameBuffer::kInvalidFrameIndex) {
            // Invalidate current position and abort reading
            m_frameBuffer.invalidate();
            return false;
        }
        *ppavNextPacket = m_pavPacket;
    }
    auto* pavNextPacket = *ppavNextPacket;

    // Consume raw packet data
#if VERBOSE_DEBUG_LOG
    avTrace("Sending packet to decoder", *pavNextPacket);
#endif
    const auto avcodec_send_packet_result =
            avcodec_send_packet(m_pavCodecContext, pavNextPacket);
    if (avcodec_send_packet_result == 0) {
        // Packet has been consumed completely
#if VERBOSE_DEBUG_LOG
        kLogger.debug() << "Packet has been consumed by decoder";
#endif
        // Release ownership on packet
        av_packet_unref(pavNextPacket);
        *ppavNextPacket = nullptr;
    } else {
        // Packet has not been consumed or only partially
        if (avcodec_send_packet_result == AVERROR(EAGAIN)) {
            // Keep and resend this packet to the decoder during the next round
#if VERBOSE_DEBUG_LOG
            kLogger.debug() << "Packet needs to be sent again to decoder";
#endif
        } else {
            kLogger.warning().noquote()
                    << "avcodec_send_packet() failed:"
                    << formatErrorString(avcodec_send_packet_result);
            // Release ownership on packet
            av_packet_unref(pavNextPacket);
            *ppavNextPacket = nullptr;
            // Invalidate current position and abort reading
            m_frameBuffer.invalidate();
            return false;
        }
    }
    return true;
}

const CSAMPLE* SoundSourceFFmpeg::resampleDecodedAVFrame() {
    if (m_pSwrContext) {
        // Decoded frame must be resampled before reading
        m_pavResampledFrame->sample_rate = getSignalInfo().getSampleRate();
        m_pavResampledFrame->format = kavSampleFormat;
#if LIBAVUTIL_VERSION_INT >= AV_VERSION_INT(57, 28, 100) // FFmpeg 5.1
        av_channel_layout_copy(&m_pavResampledFrame->ch_layout, &m_avResampledChannelLayout);
        if (m_pavDecodedFrame->ch_layout.order == AV_CHANNEL_ORDER_UNSPEC) {
            // Sometimes the channel layout is undefined.
            av_channel_layout_copy(&m_pavDecodedFrame->ch_layout, &m_avStreamChannelLayout);
        }
#else
        m_pavResampledFrame->channel_layout = m_avResampledChannelLayout;
        if (m_pavDecodedFrame->channel_layout == kavChannelLayoutUndefined) {
            // Sometimes the channel layout is undefined.
            m_pavDecodedFrame->channel_layout = m_avStreamChannelLayout;
        }
#endif
#if VERBOSE_DEBUG_LOG
        avTrace("Resampling decoded frame", *m_pavDecodedFrame);
#endif
        const auto swr_convert_frame_result = swr_convert_frame(
                m_pSwrContext, m_pavResampledFrame, m_pavDecodedFrame);
        if (swr_convert_frame_result != 0) {
            kLogger.warning().noquote()
                    << "swr_convert_frame() failed:"
                    << formatErrorString(swr_convert_frame_result);
            // Discard decoded frame and abort after unrecoverable error
            av_frame_unref(m_pavDecodedFrame);
            return nullptr;
        }
#if VERBOSE_DEBUG_LOG
        avTrace("Received resampled frame", *m_pavResampledFrame);
#endif
        DEBUG_ASSERT(m_pavResampledFrame->pts == AV_NOPTS_VALUE ||
                m_pavResampledFrame->pts == m_pavDecodedFrame->pts);
        DEBUG_ASSERT(m_pavResampledFrame->nb_samples == m_pavDecodedFrame->nb_samples);
        return reinterpret_cast<const CSAMPLE*>(
                m_pavResampledFrame->extended_data[0]);
    } else {
        return reinterpret_cast<const CSAMPLE*>(
                m_pavDecodedFrame->extended_data[0]);
    }
}

ReadableSampleFrames SoundSourceFFmpeg::readSampleFramesClamped(
        const WritableSampleFrames& originalWritableSampleFrames) {
    DEBUG_ASSERT(m_frameBuffer.signalInfo() == getSignalInfo());
    const SINT readableStartIndex =
            originalWritableSampleFrames.frameIndexRange().start();
    const CSAMPLE* readableData = originalWritableSampleFrames.writableData();

#if VERBOSE_DEBUG_LOG
    kLogger.debug() << "readSampleFramesClamped:"
                    << "originalWritableSampleFrames.frameIndexRange()"
                    << originalWritableSampleFrames.frameIndexRange();
#endif
    WritableSampleFrames writableSampleFrames = originalWritableSampleFrames;

    // Consume all buffered sample data before decoding any new data
    if (m_frameBuffer.isReady()) {
        writableSampleFrames = m_frameBuffer.drainBuffer(writableSampleFrames);
#if VERBOSE_DEBUG_LOG
        kLogger.debug() << "After consuming buffered sample data:"
                        << "writableSampleFrames.frameIndexRange()"
                        << writableSampleFrames.frameIndexRange();
#endif
    }

    // Skip decoding if all data has been read
    auto writableFrameRange = writableSampleFrames.frameIndexRange();
    DEBUG_ASSERT(writableFrameRange.isSubrangeOf(frameIndexRange()));
    if (writableFrameRange.empty()) {
        auto readableRange = IndexRange::between(
                readableStartIndex, writableFrameRange.start());
        DEBUG_ASSERT(readableRange.orientation() != IndexRange::Orientation::Backward);
        const auto readableSampleCount =
                getSignalInfo().frames2samples(readableRange.length());
        return ReadableSampleFrames(readableRange,
                SampleBuffer::ReadableSlice(readableData, readableSampleCount));
    }

    // Adjust the current position
    if (!adjustCurrentPosition(writableFrameRange.start())) {
        // Abort reading on seek errors
        return ReadableSampleFrames();
    }
    DEBUG_ASSERT(m_frameBuffer.isValid());

    // Start decoding into the output buffer from the current position
    CSAMPLE* pOutputSampleBuffer = writableSampleFrames.writableData();

    AVPacket* pavNextPacket = nullptr;
    while (m_frameBuffer.isValid() &&                         // no decoding error occurred
            (pavNextPacket || !writableFrameRange.empty()) && // not yet finished
            consumeNextAVPacket(&pavNextPacket)) {            // next packet consumed
        int avcodec_receive_frame_result;
        // One or more AV packets are required for decoding the next AV frame
        do {
#if VERBOSE_DEBUG_LOG
            kLogger.debug()
                    << "Before decoding next AVPacket:"
                    << "m_frameBuffer.bufferedRange()" << m_frameBuffer.bufferedRange()
                    << "writableFrameRange" << writableFrameRange;
#endif

            // This invariant is valid during the whole loop!
            DEBUG_ASSERT(writableFrameRange.empty() || m_frameBuffer.isEmpty());

            // Decode next frame
            IndexRange decodedFrameRange;
            avcodec_receive_frame_result =
                    avcodec_receive_frame(m_pavCodecContext, m_pavDecodedFrame);
            if (avcodec_receive_frame_result == 0) {
#if VERBOSE_DEBUG_LOG
                avTrace("Received decoded frame", *m_pavDecodedFrame);
#endif
                VERIFY_OR_DEBUG_ASSERT(
                        (m_pavDecodedFrame->flags &
                                (AV_FRAME_FLAG_CORRUPT |
                                        AV_FRAME_FLAG_DISCARD)) == 0) {
                    av_frame_unref(m_pavDecodedFrame);
                    continue;
                }
                const auto decodedFrameCount = m_pavDecodedFrame->nb_samples;
                DEBUG_ASSERT(decodedFrameCount > 0);
                auto streamFrameIndex =
                        convertStreamTimeToFrameIndex(
                                *m_pavStream, m_pavDecodedFrame->pts);
                // Only audible samples are counted, i.e. any inaudible aka
                // "priming" samples are not included in nb_samples!
                // https://bugs.launchpad.net/mixxx/+bug/1934785
                if (streamFrameIndex < kMinFrameIndex) {
#if VERBOSE_DEBUG_LOG
                    const auto inaudibleFrameCountUntilStartOfStream =
                            kMinFrameIndex - streamFrameIndex;
                    kLogger.debug()
                            << "Skipping"
                            << inaudibleFrameCountUntilStartOfStream
                            << "inaudible sample frames before the start of the stream";
#endif
                    streamFrameIndex = kMinFrameIndex;
                }
                DEBUG_ASSERT(streamFrameIndex >= kMinFrameIndex);
                decodedFrameRange = IndexRange::forward(
                        streamFrameIndex,
                        decodedFrameCount);
            } else if (avcodec_receive_frame_result == AVERROR(EAGAIN)) {
#if VERBOSE_DEBUG_LOG
                kLogger.debug()
                        << "No more frames available until decoder is fed with "
                           "more packets from stream";
#endif
                DEBUG_ASSERT(!pavNextPacket);
                break;
            } else if (avcodec_receive_frame_result == AVERROR_EOF) {
                // Due to the lead-in with a start_time > 0 some encoded
                // files are shorter then actually reported. This may vary
                // depending on the encoder version, because sometimes the
                // lead-in is included in the stream's duration and sometimes
                // not. Short periods of silence at the end of a track are
                // acceptable in favor of a consistent handling of the lead-in,
                // because they may affect only the position of the outro end
                // point and not any other position markers!
                if (m_frameBuffer.isReady()) {
                    // Current position is known
                    DEBUG_ASSERT(m_frameBuffer.isEmpty());
                    DEBUG_ASSERT(m_frameBuffer.writeIndex() < frameIndexRange().end());
                    kLogger.info()
                            << "Stream ends at sample frame"
                            << m_frameBuffer.writeIndex()
                            << "instead of"
                            << frameIndexRange().end();
                }
                if (!writableFrameRange.empty()) {
                    const auto clearSampleCount =
                            getSignalInfo().frames2samples(
                                    writableFrameRange.length());
                    kLogger.debug()
                            << "Padding remaining output buffer with silence"
                            << writableFrameRange;
                    if (pOutputSampleBuffer) {
                        SampleUtil::clear(
                                pOutputSampleBuffer, clearSampleCount);
                        pOutputSampleBuffer += clearSampleCount;
                    }
                    writableFrameRange.shrinkFront(writableFrameRange.length());
                }
                DEBUG_ASSERT(writableFrameRange.empty());
                DEBUG_ASSERT(!pavNextPacket);
                break;
            } else {
                kLogger.warning().noquote()
                        << "avcodec_receive_frame() failed:"
                        << formatErrorString(avcodec_receive_frame_result);
                // Invalidate the current position and abort reading
                m_frameBuffer.invalidate();
                break;
            }
            DEBUG_ASSERT(!decodedFrameRange.empty());

#if VERBOSE_DEBUG_LOG
            kLogger.debug()
                    << "After receiving decoded sample data:"
                    << "m_frameBuffer.bufferedRange()" << m_frameBuffer.bufferedRange()
                    << "writableFrameRange" << writableFrameRange
                    << "decodedFrameRange" << decodedFrameRange;
#endif

            const CSAMPLE* pDecodedSampleData = resampleDecodedAVFrame();
            if (!pDecodedSampleData) {
                // Invalidate current position and abort reading after unrecoverable error
                m_frameBuffer.invalidate();
                // Housekeeping before aborting to avoid memory leaks
                av_frame_unref(m_pavDecodedFrame);
                break;
            }

            // The decoder may provide some lead-in and lead-out frames
            // before the start position and after the end of the stream.
            // Those frames need to be cut-off before consumption.
            if (decodedFrameRange.start() < frameIndexRange().start()) {
                const auto leadinRange = IndexRange::between(
                        decodedFrameRange.start(),
                        math_min(frameIndexRange().start(), decodedFrameRange.end()));
                DEBUG_ASSERT(leadinRange.orientation() != IndexRange::Orientation::Backward);
                if (leadinRange.orientation() == IndexRange::Orientation::Forward) {
#if VERBOSE_DEBUG_LOG
                    kLogger.debug()
                            << "Cutting off lead-in"
                            << leadinRange
                            << "before"
                            << frameIndexRange();
#endif
                    pDecodedSampleData += getSignalInfo().frames2samples(leadinRange.length());
                    decodedFrameRange.shrinkFront(leadinRange.length());
                }
            }
            if (decodedFrameRange.end() > frameIndexRange().end()) {
                const auto leadoutRange = IndexRange::between(
                        math_max(frameIndexRange().end(), decodedFrameRange.start()),
                        decodedFrameRange.end());
                DEBUG_ASSERT(leadoutRange.orientation() != IndexRange::Orientation::Backward);
                if (leadoutRange.orientation() == IndexRange::Orientation::Forward) {
#if VERBOSE_DEBUG_LOG
                    kLogger.debug()
                            << "Cutting off lead-out"
                            << leadoutRange
                            << "beyond"
                            << frameIndexRange();
#endif
                    decodedFrameRange.shrinkBack(leadoutRange.length());
                }
            }

#if VERBOSE_DEBUG_LOG
            kLogger.debug()
                    << "Before consuming decoded sample data:"
                    << "m_frameBuffer.bufferedRange()" << m_frameBuffer.bufferedRange()
                    << "writableFrameRange" << writableFrameRange
                    << "decodedFrameRange" << decodedFrameRange;
#endif

            const auto decodedSampleFrames = ReadableSampleFrames(
                    decodedFrameRange,
                    SampleBuffer::ReadableSlice(
                            pDecodedSampleData,
                            getSignalInfo().frames2samples(decodedFrameRange.length())));
            auto outputSampleFrames = WritableSampleFrames(
                    writableFrameRange,
                    SampleBuffer::WritableSlice(
                            pOutputSampleBuffer,
                            getSignalInfo().frames2samples(writableFrameRange.length())));
            outputSampleFrames = m_frameBuffer.consumeAndFillBuffer(
                    decodedSampleFrames,
                    outputSampleFrames,
                    writableSampleFrames.frameIndexRange().start());
            pOutputSampleBuffer = outputSampleFrames.writableData();
            writableFrameRange = outputSampleFrames.frameIndexRange();

#if VERBOSE_DEBUG_LOG
            kLogger.debug()
                    << "After consuming decoded sample data:"
                    << "m_frameBuffer.bufferedRange()" << m_frameBuffer.bufferedRange()
                    << "writableFrameRange" << writableFrameRange;
#endif

            // Housekeeping before next decoding iteration
            av_frame_unref(m_pavDecodedFrame);
            av_frame_unref(m_pavResampledFrame);

            // The first loop condition (see below) should always be true
            // and has only been added to prevent infinite looping in case
            // of unexpected result values.
            DEBUG_ASSERT(avcodec_receive_frame_result == 0);
        } while (avcodec_receive_frame_result == 0 &&
                m_frameBuffer.isValid());
    }
    DEBUG_ASSERT(!pavNextPacket);

    auto readableRange =
            IndexRange::between(
                    readableStartIndex,
                    writableFrameRange.start());
    return ReadableSampleFrames(
            readableRange,
            SampleBuffer::ReadableSlice(
                    readableData,
                    getSignalInfo().frames2samples(readableRange.length())));
}

} // namespace mixxx<|MERGE_RESOLUTION|>--- conflicted
+++ resolved
@@ -353,15 +353,7 @@
 
 const QString SoundSourceProviderFFmpeg::kDisplayName = QStringLiteral("FFmpeg");
 
-<<<<<<< HEAD
-SoundSourceProviderFFmpeg::SoundSourceProviderFFmpeg() {
-    std::call_once(initFFmpegLibFlag, initFFmpegLib);
-}
-
-QStringList SoundSourceProviderFFmpeg::getSupportedFileTypes() const {
-=======
 QStringList SoundSourceProviderFFmpeg::getSupportedFileExtensions() const {
->>>>>>> 11d66086
     QStringList list;
     QStringList disabledInputFormats;
 
@@ -377,17 +369,19 @@
                 list.append("aac");
                 continue;
             } else if (!strcmp(pavInputFormat->name, "aiff")) {
+                list.append("aif");
                 list.append("aiff");
                 continue;
             } else if (!strcmp(pavInputFormat->name, "mp3")) {
                 list.append("mp3");
                 continue;
-            } else if (!strcmp(pavInputFormat->name, "mp4") ||
-                    !strcmp(pavInputFormat->name, "m4v")) {
+            } else if (!strcmp(pavInputFormat->name, "mp4")) {
                 list.append("mp4");
                 continue;
-            } else if (!strcmp(pavInputFormat->name,
-                               "mov,mp4,m4a,3gp,3g2,mj2")) {
+            } else if (!strcmp(pavInputFormat->name, "m4v")) {
+                list.append("m4v");
+                continue;
+            } else if (!strcmp(pavInputFormat->name, "mov,mp4,m4a,3gp,3g2,mj2")) {
                 list.append("mov");
                 list.append("mp4");
                 list.append("m4a");
