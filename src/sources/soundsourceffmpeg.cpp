#include "sources/soundsourceffmpeg.h"

<<<<<<< HEAD
#include "util/sample.h"

#include <limits>
#include <mutex>

Q_LOGGING_CATEGORY(mixxxLogSourceFFmpeg, MIXXX_LOGGING_CATEGORY_SOURCE_FFMPEG)
=======
#include <limits>
#include <mutex>

#include "util/logger.h"
#include "util/sample.h"

#define ENABLE_TRACING false
>>>>>>> 661e0c47

namespace mixxx {

namespace {

// FFmpeg constants

constexpr AVSampleFormat kavSampleFormat = AV_SAMPLE_FMT_FLT;

constexpr uint64_t kavChannelLayoutUndefined = 0;

constexpr int64_t kavStreamDefaultStartTime = 0;

// Use 0-based sample frame indexing
constexpr SINT kMinFrameIndex = 0;

constexpr SINT kFrameIndexInvalid = std::numeric_limits<SINT>::min();

constexpr SINT kFrameIndexUnknown = std::numeric_limits<SINT>::max();

constexpr SINT kSamplesPerMP3Frame = 1152;

// The minimum capacity for the internal sample buffer to
// store decoded data that has not been read/consumed yet.
// NOTE(2019-02-08, uklotzde): A capacity of 64 kB seem to
// be sufficient for most use cases when using FFmpeg 4.0.x.
constexpr SINT kMinSampleBufferCapacity = 65536;

// A stream packet may produce multiple stream frames when decoded.
// Buffering more than a few codec frames with samples in advance
// should be unlikely.
// NOTE(2019-09-08, uklotzde): This is just a best guess. If the
// number of 4 is too low it would only result in some extra loop
// iterations, because the same packet needs to fed multiple
// times into the decoder.
constexpr SINT kMaxDecodedFramesPerPacket = 4;

std::once_flag initFFmpegLibFlag;

// FFmpeg API Changes:
// https://github.com/FFmpeg/FFmpeg/blob/master/doc/APIchanges

// This function must be called once during startup.
void initFFmpegLib() {
#if LIBAVCODEC_VERSION_INT < AV_VERSION_INT(58, 9, 100)
    av_register_all();
#endif
#if LIBAVCODEC_VERSION_INT < AV_VERSION_INT(58, 10, 100)
    avcodec_register_all();
#endif
}

inline int64_t getStreamChannelLayout(const AVStream& avStream) {
    auto channel_layout = avStream.codecpar->channel_layout;
    if (channel_layout == kavChannelLayoutUndefined) {
        // Workaround: FFmpeg sometimes fails to determine the channel
        // layout, e.g. for a mono WAV files with a single channel!
        channel_layout = av_get_default_channel_layout(avStream.codecpar->channels);
        qCInfo(mixxxLogSourceFFmpeg)
                << "Unknown channel layout -> using default layout"
                << channel_layout
                << "for"
                << avStream.codecpar->channels
                << "channel(s)";
    }
    return channel_layout;
}

inline int64_t getStreamStartTime(const AVStream& avStream) {
    auto start_time = avStream.start_time;
    if (start_time == AV_NOPTS_VALUE) {
        // This case is not unlikely, e.g. happens when decoding WAV files.
#if VERBOSE_DEBUG_LOG
        qCDebug(mixxxLogSourceFFmpeg)
                << "Unknown start time -> using default value"
                << kavStreamDefaultStartTime;
#endif
<<<<<<< HEAD
        start_time = kavMinStartTime;
    }
    VERIFY_OR_DEBUG_ASSERT(start_time >= kavMinStartTime) {
        qCWarning(mixxxLogSourceFFmpeg)
                << "Adjusting start time:"
                << start_time
                << "->"
                << kavMinStartTime;
        return kavMinStartTime;
=======
        start_time = kavStreamDefaultStartTime;
>>>>>>> 661e0c47
    }
    return start_time;
}

inline int64_t getStreamEndTime(const AVStream& avStream) {
    // The "duration" contains actually the end time of the
    // stream.
    DEBUG_ASSERT(getStreamStartTime(avStream) <= avStream.duration);
    return avStream.duration;
}

inline SINT convertStreamTimeToFrameIndex(const AVStream& avStream, int64_t pts) {
    // getStreamStartTime(avStream) -> 1st audible frame at kMinFrameIndex
    return kMinFrameIndex +
            av_rescale_q(
                    pts - getStreamStartTime(avStream),
                    avStream.time_base,
                    (AVRational){1, avStream.codecpar->sample_rate});
}

inline int64_t convertFrameIndexToStreamTime(const AVStream& avStream, SINT frameIndex) {
    // Inverse mapping of convertStreamTimeToFrameIndex()
    return getStreamStartTime(avStream) +
            av_rescale_q(
                    frameIndex - kMinFrameIndex,
                    (AVRational){1, avStream.codecpar->sample_rate},
                    avStream.time_base);
}

IndexRange getStreamFrameIndexRange(const AVStream& avStream) {
    return IndexRange::between(
            convertStreamTimeToFrameIndex(avStream, getStreamStartTime(avStream)),
            convertStreamTimeToFrameIndex(avStream, getStreamEndTime(avStream)));
}

SINT getStreamSeekPrerollFrameCount(const AVStream& avStream) {
    // Stream might not provide an appropriate value that is
    // sufficient for sample accurate decoding
    const SINT defaultSeekPrerollFrameCount =
            avStream.codecpar->seek_preroll;
    DEBUG_ASSERT(defaultSeekPrerollFrameCount >= 0);
    switch (avStream.codecpar->codec_id) {
    case AV_CODEC_ID_MP3:
    case AV_CODEC_ID_MP3ON4: {
        // In the worst case up to 29 MP3 frames need to be prerolled
        // for accurate seeking:
        // http://www.mars.org/mailman/public/mad-dev/2002-May/000634.html
        // But that would require to (re-)decode many frames after each seek
        // operation, which increases the chance that dropouts may occur.
        // As a compromise we will preroll only 9 instead of 29 frames.
        // Those 9 frames should at least drain the bit reservoir.
        //
        // NOTE(2019-09-08): Executing the decoding test with various VBR/CBR
        // MP3 files always produced exact results with only 9 preroll frames.
        // Thus increasing this number is not required and would increase
        // the risk for drop outs when jumping to a new position within
        // the file. Audible drop outs are considered more harmful than
        // slight deviations from the exact signal!
        DEBUG_ASSERT(avStream.codecpar->channels <= 2);
        const SINT mp3SeekPrerollFrameCount =
                9 * (kSamplesPerMP3Frame / avStream.codecpar->channels);
        return math_max(mp3SeekPrerollFrameCount, defaultSeekPrerollFrameCount);
    }
    case AV_CODEC_ID_AAC:
    case AV_CODEC_ID_AAC_LATM: {
        // "AAC Audio - Encoder Delay and Synchronization: The 2112 Sample Assumption"
        // https://developer.apple.com/library/ios/technotes/tn2258/_index.html
        // "It must also be assumed that without an explicit value, the playback
        // system will trim 2112 samples from the AAC decoder output when starting
        // playback from any point in the bitsream."
        // See also: https://developer.apple.com/library/archive/documentation/QuickTime/QTFF/QTFFAppenG/QTFFAppenG.html
        const SINT aacSeekPrerollFrameCount = 2112;
        return math_max(aacSeekPrerollFrameCount, defaultSeekPrerollFrameCount);
    }
    default:
        return defaultSeekPrerollFrameCount;
    }
}

QString formatErrorMessage(int errnum) {
    char errbuf[256];
    if (av_strerror(errnum, errbuf, sizeof(errbuf) / sizeof(errbuf[0]) == 0)) {
        return QString("%1 (%2)").arg(errbuf, errnum);
    } else {
        return QString("No description for error code (%1) found").arg(errnum);
    }
}

#if VERBOSE_DEBUG_LOG
inline void avTrace(const char* preamble, const AVPacket& avPacket) {
<<<<<<< HEAD
    qCDebug(mixxxLogSourceFFmpeg) << preamble
                    << "{ stream_index" << avPacket.stream_index
                    << "| pos" << avPacket.pos
                    << "| size" << avPacket.size
                    << "| dst" << avPacket.dts
                    << "| pts" << avPacket.pts
                    << "| duration" << avPacket.duration
                    << '}';
}

inline void avTrace(const char* preamble, const AVFrame& avFrame) {
    qCDebug(mixxxLogSourceFFmpeg) << preamble
                    << "{ channels" << avFrame.channels
                    << "| channel_layout" << avFrame.channel_layout
                    << "| format" << avFrame.format
                    << "| sample_rate" << avFrame.sample_rate
                    << "| pkt_dts" << avFrame.pkt_dts
                    << "| pkt_duration" << avFrame.pkt_duration
                    << "| pts" << avFrame.pts
                    << "| nb_samples" << avFrame.nb_samples
                    << '}';
=======
    if (kLogger.traceEnabled()) {
        kLogger.trace()
                << preamble
                << "{ stream_index" << avPacket.stream_index
                << "| pos" << avPacket.pos
                << "| size" << avPacket.size
                << "| dst" << avPacket.dts
                << "| pts" << avPacket.pts
                << "| duration" << avPacket.duration
                << '}';
    }
}

inline void avTrace(const char* preamble, const AVFrame& avFrame) {
    if (kLogger.traceEnabled()) {
        kLogger.trace()
                << preamble
                << "{ channels" << avFrame.channels
                << "| channel_layout" << avFrame.channel_layout
                << "| format" << avFrame.format
                << "| sample_rate" << avFrame.sample_rate
                << "| pkt_dts" << avFrame.pkt_dts
                << "| pkt_duration" << avFrame.pkt_duration
                << "| pts" << avFrame.pts
                << "| nb_samples" << avFrame.nb_samples
                << '}';
    }
>>>>>>> 661e0c47
}
#endif // VERBOSE_DEBUG_LOG

AVFormatContext* openInputFile(
        const QString& fileName) {
    // Will be allocated implicitly when opening the input file
    AVFormatContext* pavInputFormatContext = nullptr;

    // Open input file and allocate/initialize AVFormatContext
    const int avformat_open_input_result =
            avformat_open_input(
                    &pavInputFormatContext, fileName.toLocal8Bit().constData(), nullptr, nullptr);
    if (avformat_open_input_result != 0) {
        DEBUG_ASSERT(avformat_open_input_result < 0);
        qCWarning(mixxxLogSourceFFmpeg)
                << "avformat_open_input() failed:"
                << formatErrorMessage(avformat_open_input_result).toLocal8Bit().constData();
        DEBUG_ASSERT(pavInputFormatContext == nullptr);
    }
    return pavInputFormatContext;
}

bool openDecodingContext(
        AVCodecContext* pavCodecContext) {
    DEBUG_ASSERT(pavCodecContext != nullptr);

    const int avcodec_open2_result = avcodec_open2(pavCodecContext, pavCodecContext->codec, nullptr);
    if (avcodec_open2_result != 0) {
        DEBUG_ASSERT(avcodec_open2_result < 0);
        qCWarning(mixxxLogSourceFFmpeg)
                << "avcodec_open2() failed:"
                << formatErrorMessage(avcodec_open2_result).toLocal8Bit().constData();
        return false;
    }
    return true;
}

} // anonymous namespace

void SoundSourceFFmpeg::InputAVFormatContextPtr::take(
        AVFormatContext** ppavInputFormatContext) {
    DEBUG_ASSERT(ppavInputFormatContext != nullptr);
    if (m_pavInputFormatContext != *ppavInputFormatContext) {
        close();
        m_pavInputFormatContext = *ppavInputFormatContext;
        *ppavInputFormatContext = nullptr;
    }
}

void SoundSourceFFmpeg::InputAVFormatContextPtr::close() {
    if (m_pavInputFormatContext != nullptr) {
        avformat_close_input(&m_pavInputFormatContext);
        DEBUG_ASSERT(m_pavInputFormatContext == nullptr);
    }
}

//static
SoundSourceFFmpeg::AVCodecContextPtr
SoundSourceFFmpeg::AVCodecContextPtr::alloc(
        const AVCodec* codec) {
    AVCodecContextPtr context(avcodec_alloc_context3(codec));
    if (!context) {
        qCWarning(mixxxLogSourceFFmpeg)
                << "avcodec_alloc_context3() failed for codec"
                << codec->name;
    }
    return context;
}

void SoundSourceFFmpeg::AVCodecContextPtr::take(AVCodecContext** ppavCodecContext) {
    DEBUG_ASSERT(ppavCodecContext != nullptr);
    if (m_pavCodecContext != *ppavCodecContext) {
        close();
        m_pavCodecContext = *ppavCodecContext;
        *ppavCodecContext = nullptr;
    }
}

void SoundSourceFFmpeg::AVCodecContextPtr::close() {
    if (m_pavCodecContext != nullptr) {
        avcodec_free_context(&m_pavCodecContext);
        m_pavCodecContext = nullptr;
    }
}

void SoundSourceFFmpeg::SwrContextPtr::take(
        SwrContext** ppSwrContext) {
    DEBUG_ASSERT(m_pSwrContext != nullptr);
    if (m_pSwrContext != *ppSwrContext) {
        close();
        m_pSwrContext = *ppSwrContext;
        *ppSwrContext = nullptr;
    }
}

void SoundSourceFFmpeg::SwrContextPtr::close() {
    if (m_pSwrContext != nullptr) {
        swr_free(&m_pSwrContext);
        DEBUG_ASSERT(m_pSwrContext == nullptr);
    }
}

SoundSourceProviderFFmpeg::SoundSourceProviderFFmpeg() {
    std::call_once(initFFmpegLibFlag, initFFmpegLib);
}

QStringList SoundSourceProviderFFmpeg::getSupportedFileExtensions() const {
    QStringList list;

    // Collect all supported formats (whitelist)
#if LIBAVCODEC_VERSION_INT < AV_VERSION_INT(58, 9, 100)
    AVInputFormat* pavInputFormat = nullptr;
    while ((pavInputFormat = av_iformat_next(pavInputFormat))) {
#else
    const AVInputFormat* pavInputFormat = nullptr;
    void* iInputFormat = 0;
    while ((pavInputFormat = av_demuxer_iterate(&iInputFormat))) {
#endif
        if (pavInputFormat->flags | AVFMT_SEEK_TO_PTS) {
            ///////////////////////////////////////////////////////////
            // Whitelist of tested codecs (including variants)
            ///////////////////////////////////////////////////////////
            if (!strcmp(pavInputFormat->name, "aac")) {
                list.append("aac");
                continue;
            } else if (!strcmp(pavInputFormat->name, "aiff")) {
                list.append("aif");
                list.append("aiff");
                continue;
            } else if (!strcmp(pavInputFormat->name, "mp3")) {
                list.append("mp3");
                continue;
            } else if (!strcmp(pavInputFormat->name, "mp4")) {
                list.append("mp4");
                continue;
            } else if (!strcmp(pavInputFormat->name, "m4v")) {
                list.append("m4v");
                continue;
            } else if (!strcmp(pavInputFormat->name, "mov,mp4,m4a,3gp,3g2,mj2")) {
                list.append("mov");
                list.append("mp4");
                list.append("m4a");
                list.append("3gp");
                list.append("3g2");
                list.append("mj2");
                continue;
            } else if (!strcmp(pavInputFormat->name, "opus") || !strcmp(pavInputFormat->name, "libopus")) {
                list.append("opus");
                continue;
            } else if (!strcmp(pavInputFormat->name, "wav")) {
                list.append("wav");
                continue;
            } else if (!strcmp(pavInputFormat->name, "wv")) {
                list.append("wv");
                continue;
                ///////////////////////////////////////////////////////////
                // Codecs with failing tests
                ///////////////////////////////////////////////////////////
                /*
            } else if (!strcmp(pavInputFormat->name, "flac")) {
                // FFmpeg failure causes test failure:
                // [flac @ 0x2ef2060] read_timestamp() failed in the middle
                // SoundSourceFFmpeg - av_seek_frame() failed: Operation not permitted
                list.append("flac");
                continue;
            } else if (!strcmp(pavInputFormat->name, "ogg")) {
                // Test failures that might be caused by FFmpeg bug:
                // https://trac.ffmpeg.org/ticket/3825
                list.append("ogg");
                continue;
            } else if (!strcmp(pavInputFormat->name, "wma") ||
                    !strcmp(pavInputFormat->name, "xwma")) {
                list.append("wma");
                continue;
            */
                ///////////////////////////////////////////////////////////
                // Untested codecs
                ///////////////////////////////////////////////////////////
                /*
            } else if (!strcmp(pavInputFormat->name, "ac3")) {
                list.append("ac3");
                continue;
            } else if (!strcmp(pavInputFormat->name, "caf")) {
                list.append("caf");
                continue;
            } else if (!strcmp(pavInputFormat->name, "mpc")) {
                list.append("mpc");
                continue;
            } else if (!strcmp(pavInputFormat->name, "mpeg")) {
                list.append("mpeg");
                continue;
            } else if (!strcmp(pavInputFormat->name, "tak")) {
                list.append("tak");
                continue;
            } else if (!strcmp(pavInputFormat->name, "tta")) {
                list.append("tta");
                continue;
            */
            }
        }
        qCInfo(mixxxLogSourceFFmpeg)
                << "Disabling untested input format:"
                << pavInputFormat->name;
        continue;
    }

    return list;
}

SoundSourceFFmpeg::SoundSourceFFmpeg(const QUrl& url)
        : SoundSource(url),
          m_pavStream(nullptr),
          m_pavDecodedFrame(nullptr),
          m_pavResampledFrame(nullptr),
          m_sampleBuffer(kMinSampleBufferCapacity),
          m_seekPrerollFrameCount(0),
          m_curFrameIndex(kFrameIndexInvalid) {
}

SoundSourceFFmpeg::~SoundSourceFFmpeg() {
    close();
}

SoundSource::OpenResult SoundSourceFFmpeg::tryOpen(
        OpenMode /*mode*/,
        const OpenParams& params) {
    // Open input
    {
        AVFormatContext* pavInputFormatContext =
                openInputFile(getLocalFileName());
        if (pavInputFormatContext == nullptr) {
            qCWarning(mixxxLogSourceFFmpeg)
                    << "Failed to open input file"
                    << getLocalFileName();
            return OpenResult::Failed;
        }
        m_pavInputFormatContext.take(&pavInputFormatContext);
    }

    // Retrieve stream information
    const int avformat_find_stream_info_result =
            avformat_find_stream_info(m_pavInputFormatContext, nullptr);
    if (avformat_find_stream_info_result != 0) {
        DEBUG_ASSERT(avformat_find_stream_info_result < 0);
        qCWarning(mixxxLogSourceFFmpeg)
                << "avformat_find_stream_info() failed:"
                << formatErrorMessage(avformat_find_stream_info_result).toLocal8Bit().constData();
        return OpenResult::Failed;
    }

    // Find the best stream
    AVCodec* pDecoder = nullptr;
    const int av_find_best_stream_result = av_find_best_stream(
            m_pavInputFormatContext,
            AVMEDIA_TYPE_AUDIO,
            /*wanted_stream_nb*/ -1,
            /*related_stream*/ -1,
            &pDecoder,
            /*flags*/ 0);
    if (av_find_best_stream_result < 0) {
        switch (av_find_best_stream_result) {
        case AVERROR_STREAM_NOT_FOUND:
            qCWarning(mixxxLogSourceFFmpeg)
                    << "av_find_best_stream() failed to find an audio stream";
            break;
        case AVERROR_DECODER_NOT_FOUND:
            qCWarning(mixxxLogSourceFFmpeg)
                    << "av_find_best_stream() failed to find a decoder for any audio stream";
            break;
        default:
            qCWarning(mixxxLogSourceFFmpeg)
                    << "av_find_best_stream() failed:"
                    << formatErrorMessage(av_find_best_stream_result).toLocal8Bit().constData();
        }
        return SoundSource::OpenResult::Aborted;
    }
    DEBUG_ASSERT(pDecoder);

    // Select audio stream for decoding
    AVStream* pavStream = m_pavInputFormatContext->streams[av_find_best_stream_result];
    DEBUG_ASSERT(pavStream != nullptr);
    DEBUG_ASSERT(pavStream->index == av_find_best_stream_result);

    // Allocate decoding context
    AVCodecContextPtr pavCodecContext = AVCodecContextPtr::alloc(pDecoder);
    if (!pavCodecContext) {
        return SoundSource::OpenResult::Aborted;
    }

    // Configure decoding context
    const int avcodec_parameters_to_context_result =
            avcodec_parameters_to_context(pavCodecContext, pavStream->codecpar);
    if (avcodec_parameters_to_context_result != 0) {
        DEBUG_ASSERT(avcodec_parameters_to_context_result < 0);
        qCWarning(mixxxLogSourceFFmpeg)
                << "avcodec_parameters_to_context() failed:"
                << formatErrorMessage(avcodec_parameters_to_context_result).toLocal8Bit().constData();
        return SoundSource::OpenResult::Aborted;
    }

#if LIBAVCODEC_VERSION_INT < AV_VERSION_INT(58, 18, 100)
    // Align the time base of the context with that of the selected stream
    av_codec_set_pkt_timebase(pavCodecContext, pavStream->time_base);
#endif

    // Request output format
    pavCodecContext->request_sample_fmt = kavSampleFormat;
    if (params.getSignalInfo().getChannelCount().isValid()) {
        // A dedicated number of channels for the output signal
        // has been requested. Forward this to FFmpeg to avoid
        // manual resampling or post-processing after decoding.
        pavCodecContext->request_channel_layout =
                av_get_default_channel_layout(params.getSignalInfo().getChannelCount());
    }

    // Open decoding context
    if (!openDecodingContext(pavCodecContext)) {
        // early exit on any error
        return SoundSource::OpenResult::Failed;
    }

    // Initialize members
    m_pavCodecContext = std::move(pavCodecContext);
    m_pavStream = pavStream;

    qCDebug(mixxxLogSourceFFmpeg)
            << "Opened stream for decoding"
            << "{ index" << m_pavStream->index
            << "| id" << m_pavStream->id
            << "| codec_type" << m_pavStream->codecpar->codec_type
            << "| codec_id" << m_pavStream->codecpar->codec_id
            << "| channels" << m_pavStream->codecpar->channels
            << "| channel_layout" << m_pavStream->codecpar->channel_layout
            << "| channel_layout (fixed)" << getStreamChannelLayout(*m_pavStream)
            << "| format" << m_pavStream->codecpar->format
            << "| sample_rate" << m_pavStream->codecpar->sample_rate
            << "| bit_rate" << m_pavStream->codecpar->bit_rate
            << "| frame_size" << m_pavStream->codecpar->frame_size
            << "| initial_padding" << m_pavStream->codecpar->initial_padding
            << "| trailing_padding" << m_pavStream->codecpar->trailing_padding
            << "| seek_preroll" << m_pavStream->codecpar->seek_preroll
            << "| start_time" << m_pavStream->start_time
            << "| duration" << m_pavStream->duration
            << "| nb_frames" << m_pavStream->nb_frames
            << "| time_base" << m_pavStream->time_base.num << '/' << m_pavStream->time_base.den
            << '}';

    audio::ChannelCount channelCount;
    audio::SampleRate sampleRate;
    if (!initResampling(&channelCount, &sampleRate)) {
        return OpenResult::Failed;
    }
    if (!initChannelCountOnce(channelCount)) {
        qCWarning(mixxxLogSourceFFmpeg)
                << "Failed to initialize number of channels"
                << channelCount;
        return OpenResult::Aborted;
    }
    if (!initSampleRateOnce(sampleRate)) {
        qCWarning(mixxxLogSourceFFmpeg)
                << "Failed to initialize sample rate"
                << sampleRate;
        return OpenResult::Aborted;
    }

    const auto streamBitrate =
            audio::Bitrate(m_pavStream->codecpar->bit_rate / 1000); // kbps
    if (streamBitrate.isValid() && !initBitrateOnce(streamBitrate)) {
        qCWarning(mixxxLogSourceFFmpeg)
                << "Failed to initialize bitrate"
                << streamBitrate;
        return OpenResult::Failed;
    }

    if (m_pavStream->duration == AV_NOPTS_VALUE) {
        // Streams with unknown or unlimited duration are
        // not (yet) supported.
        qCWarning(mixxxLogSourceFFmpeg)
                << "Unknown or unlimited stream duration";
        return OpenResult::Failed;
    }
    const auto streamFrameIndexRange =
            getStreamFrameIndexRange(*m_pavStream);
<<<<<<< HEAD
    // The nominal frame index range includes the lead-in that
    // is filled with silence during decoding. This is required
    // for both for backward compatibility and for interoperability
    // with external applications!
    // See also the discussion regarding cue point shift/offset:
    // https://mixxx.zulipchat.com/#narrow/stream/109171-development/topic/Cue.20shift.2Foffset
    VERIFY_OR_DEBUG_ASSERT(kMinFrameIndex <= streamFrameIndexRange.start()) {
        qCWarning(mixxxLogSourceFFmpeg)
=======
    VERIFY_OR_DEBUG_ASSERT(streamFrameIndexRange.start() <= streamFrameIndexRange.end()) {
        kLogger.warning()
>>>>>>> 661e0c47
                << "Stream with unsupported or invalid frame index range"
                << streamFrameIndexRange;
        return OpenResult::Failed;
    }
<<<<<<< HEAD
    if (kMinFrameIndex < streamFrameIndexRange.start()) {
        qCDebug(mixxxLogSourceFFmpeg)
                << "Lead-in frames"
                << IndexRange::between(kMinFrameIndex, streamFrameIndexRange.start());
    }
    const auto frameIndexRange = IndexRange::between(kMinFrameIndex, streamFrameIndexRange.end());
=======

    // Decoding MP3/AAC files manually into WAV using the ffmpeg CLI and
    // comparing the audio data revealed that we need to map the nominal
    // range of the stream onto our internal range starting at kMinFrameIndex.
    // See also the discussion regarding cue point shift/offset:
    // https://mixxx.zulipchat.com/#narrow/stream/109171-development/topic/Cue.20shift.2Foffset
    const auto frameIndexRange = IndexRange::forward(
            kMinFrameIndex,
            streamFrameIndexRange.length());
>>>>>>> 661e0c47
    if (!initFrameIndexRangeOnce(frameIndexRange)) {
        qCWarning(mixxxLogSourceFFmpeg)
                << "Failed to initialize frame index range"
                << frameIndexRange;
        return OpenResult::Failed;
    }

    DEBUG_ASSERT(!m_pavDecodedFrame);
    m_pavDecodedFrame = av_frame_alloc();

    // A stream packet may produce multiple stream frames when decoded.
    const SINT codecSampleBufferCapacity =
            kMaxDecodedFramesPerPacket * m_pavStream->codecpar->frame_size;
    if (m_sampleBuffer.capacity() < codecSampleBufferCapacity) {
        m_sampleBuffer.adjustCapacity(codecSampleBufferCapacity);
    }

    // FFmpeg does not provide sample-accurate decoding after random seeks
    // in the stream out of the box. Depending on the actual codec we need
    // to account for this and start decoding before the target position.
    m_seekPrerollFrameCount = getStreamSeekPrerollFrameCount(*m_pavStream);
#if VERBOSE_DEBUG_LOG
    qCDebug(mixxxLogSourceFFmpeg) << "Seek preroll frame count:" << m_seekPrerollFrameCount;
#endif

    m_curFrameIndex = kFrameIndexUnknown;

    return OpenResult::Succeeded;
}

bool SoundSourceFFmpeg::initResampling(
        audio::ChannelCount* pResampledChannelCount,
        audio::SampleRate* pResampledSampleRate) {
    const auto avStreamChannelLayout =
            getStreamChannelLayout(*m_pavStream);
    const auto streamChannelCount =
            audio::ChannelCount(m_pavStream->codecpar->channels);
    // NOTE(uklotzde, 2017-09-26): Resampling to a different number of
    // channels like upsampling a mono to stereo signal breaks various
    // tests in the EngineBufferE2ETest suite!! SoundSource decoding tests
    // are unaffected, because there we always compare two signals produced
    // by the same decoder instead of a decoded with a reference signal. As
    // a workaround we decode the stream's channels as is and let Mixxx decide
    // how to handle this later.
    const auto resampledChannelCount =
            /*config.getSignalInfo().getChannelCount().isValid() ? config.getSignalInfo().getChannelCount() :*/ streamChannelCount;
    const auto avResampledChannelLayout =
            av_get_default_channel_layout(resampledChannelCount);
    const auto avStreamSampleFormat =
            m_pavCodecContext->sample_fmt;
    const auto avResampledSampleFormat =
            kavSampleFormat;
    // NOTE(uklotzde): We prefer not to change adjust sample rate here, because
    // all the frame calculations while decoding use the frame information
    // from the underlying stream! We only need resampling for up-/downsampling
    // the channels and to transform the decoded audio data into the sample
    // format that is used by Mixxx.
    const auto streamSampleRate =
            audio::SampleRate(m_pavStream->codecpar->sample_rate);
    const auto resampledSampleRate = streamSampleRate;
    if ((resampledChannelCount != streamChannelCount) ||
            (avResampledChannelLayout != avStreamChannelLayout) ||
            (avResampledSampleFormat != avStreamSampleFormat)) {
#if VERBOSE_DEBUG_LOG
        qCDebug(mixxxLogSourceFFmpeg)
                << "Decoded stream needs to be resampled"
                << ": channel count =" << resampledChannelCount
                << "| channel layout =" << avResampledChannelLayout
                << "| sample format =" << av_get_sample_fmt_name(avResampledSampleFormat);
#endif
        m_pSwrContext = SwrContextPtr(swr_alloc_set_opts(
                nullptr,
                avResampledChannelLayout,
                avResampledSampleFormat,
                resampledSampleRate,
                avStreamChannelLayout,
                avStreamSampleFormat,
                streamSampleRate,
                0,
                nullptr));
        if (!m_pSwrContext) {
            qCWarning(mixxxLogSourceFFmpeg)
                    << "Failed to allocate resampling context";
            return false;
        }
        const auto swr_init_result =
                swr_init(m_pSwrContext);
        if (swr_init_result < 0) {
            qCWarning(mixxxLogSourceFFmpeg)
                    << "swr_init() failed:"
                    << formatErrorMessage(swr_init_result).toLocal8Bit().constData();
            return false;
        }
        DEBUG_ASSERT(!m_pavResampledFrame);
        m_pavResampledFrame = av_frame_alloc();
    }
    // Finish initialization
    m_avStreamChannelLayout = avStreamChannelLayout;
    m_avResampledChannelLayout = avResampledChannelLayout;
    // Write output parameters
    DEBUG_ASSERT(pResampledChannelCount);
    *pResampledChannelCount = resampledChannelCount;
    DEBUG_ASSERT(pResampledSampleRate);
    *pResampledSampleRate = resampledSampleRate;
    return true;
}

void SoundSourceFFmpeg::close() {
    av_frame_free(&m_pavResampledFrame);
    DEBUG_ASSERT(!m_pavResampledFrame);
    av_frame_free(&m_pavDecodedFrame);
    DEBUG_ASSERT(!m_pavDecodedFrame);
    m_pSwrContext.close();
    m_pavCodecContext.close();
    m_pavInputFormatContext.close();
}

namespace {
SINT readNextPacket(
        AVFormatContext* pavFormatContext,
        AVStream* pavStream,
        AVPacket* pavPacket,
        SINT flushFrameIndex) {
    while (true) {
        const auto av_read_frame_result =
                av_read_frame(
                        pavFormatContext,
                        pavPacket);
        if (av_read_frame_result < 0) {
            if (av_read_frame_result == AVERROR_EOF) {
                // Enter drain mode: Flush the decoder with a final empty packet
                qCDebug(mixxxLogSourceFFmpeg)
                        << "EOF: Entering drain mode";
                pavPacket->stream_index = pavStream->index;
                pavPacket->data = nullptr;
                pavPacket->size = 0;
                return flushFrameIndex;
            } else {
                qCWarning(mixxxLogSourceFFmpeg)
                        << "av_read_frame() failed:"
                        << formatErrorMessage(av_read_frame_result).toLocal8Bit().constData();
                return kFrameIndexInvalid;
            }
        }
#if VERBOSE_DEBUG_LOG
        avTrace("Packet read from stream", *pavPacket);
#endif
        DEBUG_ASSERT(pavPacket->data);
        DEBUG_ASSERT(pavPacket->size > 0);
        if (pavPacket->stream_index == pavStream->index) {
            // Found a packet for the stream
            break;
        } else {
            av_packet_unref(pavPacket);
        }
    }
    DEBUG_ASSERT(pavPacket->stream_index == pavStream->index);
    return (pavPacket->pts != AV_NOPTS_VALUE)
            ? convertStreamTimeToFrameIndex(*pavStream, pavPacket->pts)
            : kFrameIndexUnknown;
}
} // namespace

WritableSampleFrames SoundSourceFFmpeg::consumeSampleBuffer(
        WritableSampleFrames writableSampleFrames) {
    if (m_sampleBuffer.empty() ||
            writableSampleFrames.writableSlice().empty()) {
        return writableSampleFrames;
    }
    // The current position must be valid
    DEBUG_ASSERT(frameIndexRange().containsIndex(m_curFrameIndex));

    const auto bufferedRange =
            IndexRange::forward(
                    m_curFrameIndex,
                    getSignalInfo().samples2frames(m_sampleBuffer.readableLength()));
    DEBUG_ASSERT(m_curFrameIndex == bufferedRange.clampIndex(m_curFrameIndex));
    DEBUG_ASSERT(bufferedRange <= frameIndexRange());
    auto writableRange = writableSampleFrames.frameIndexRange();
    const auto consumableRange = intersect(bufferedRange, writableRange);
    DEBUG_ASSERT(consumableRange <= writableRange);
    if (consumableRange.empty() ||
            (consumableRange.start() != writableRange.start())) {
        // Discard (= skip) all buffered sample data
        m_curFrameIndex += bufferedRange.length();
        m_sampleBuffer.clear();
        return writableSampleFrames;
    }

    // Drop and skip preceding buffered samples
    DEBUG_ASSERT(m_curFrameIndex <= consumableRange.start());
    const auto skippableRange =
            IndexRange::between(
                    m_curFrameIndex,
                    consumableRange.start());
    m_sampleBuffer.shrinkForReading(
            getSignalInfo().frames2samples(skippableRange.length()));
    m_curFrameIndex += skippableRange.length();

    // Consume buffered samples
#if VERBOSE_DEBUG_LOG
    qCDebug(mixxxLogSourceFFmpeg) << "Consuming buffered samples" << consumableRange;
#endif
    DEBUG_ASSERT(m_curFrameIndex == consumableRange.start());
    const SampleBuffer::ReadableSlice consumableSlice =
            m_sampleBuffer.shrinkForReading(
                    getSignalInfo().frames2samples(consumableRange.length()));
    DEBUG_ASSERT(consumableSlice.length() == getSignalInfo().frames2samples(consumableRange.length()));
    CSAMPLE* pOutputSampleBuffer = writableSampleFrames.writableData();
    if (pOutputSampleBuffer) {
        SampleUtil::copy(
                pOutputSampleBuffer,
                consumableSlice.data(),
                consumableSlice.length());
        pOutputSampleBuffer += consumableSlice.length();
    }
    writableRange.shrinkFront(consumableRange.length());
    m_curFrameIndex += consumableRange.length();
    // Either the resulting output buffer or the sample buffer is
    // empty after returning from this function! Remaining data in
    // the sample buffer is kept until the next read operation.
    DEBUG_ASSERT(writableRange.empty() || m_sampleBuffer.empty());

    // Return the remaining output buffer for decoding
    return WritableSampleFrames(
            writableRange,
            SampleBuffer::WritableSlice(
                    pOutputSampleBuffer,
                    writableRange.length()));
}

bool SoundSourceFFmpeg::adjustCurrentPosition(
        SINT startIndex) {
    if (m_curFrameIndex == startIndex) {
        // Nothing to do
        return true;
    }

    // Need to seek to a valid start position before reading
    DEBUG_ASSERT(frameIndexRange().containsIndex(startIndex));
    VERIFY_OR_DEBUG_ASSERT(m_sampleBuffer.empty()) {
        // Should have been done while consuming the sample buffer
        m_sampleBuffer.clear();
    }

    auto seekFrameIndex =
            math_max(kMinFrameIndex, startIndex - m_seekPrerollFrameCount);
    // Seek to codec frame boundaries if the frame size is fixed and known
    if (m_pavStream->codecpar->frame_size > 0) {
        seekFrameIndex -= (seekFrameIndex - kMinFrameIndex) % m_pavCodecContext->frame_size;
    }
    DEBUG_ASSERT(seekFrameIndex >= kMinFrameIndex);
    DEBUG_ASSERT(seekFrameIndex <= startIndex);

    if ((m_curFrameIndex == kFrameIndexInvalid) ||
            (m_curFrameIndex > startIndex) ||
            (m_curFrameIndex < seekFrameIndex)) {
        // Flush internal decoder state
        avcodec_flush_buffers(m_pavCodecContext);
        // Invalidate current position
        m_curFrameIndex = kFrameIndexInvalid;
        // Seek to new position
        const int64_t seekTimestamp =
                convertFrameIndexToStreamTime(*m_pavStream, seekFrameIndex);
        int av_seek_frame_result = av_seek_frame(
                m_pavInputFormatContext,
                m_pavStream->index,
                seekTimestamp,
                AVSEEK_FLAG_BACKWARD);
        if (av_seek_frame_result < 0) {
            // Unrecoverable seek error: Invalidate the current position and abort
            qCWarning(mixxxLogSourceFFmpeg)
                    << "av_seek_frame() failed:"
                    << formatErrorMessage(av_seek_frame_result).toLocal8Bit().constData();
            m_curFrameIndex = kFrameIndexInvalid;
            return false;
        }
    }

    // The current position remains unknown until actually reading data
    // from the stream
    m_curFrameIndex = kFrameIndexUnknown;
    return true;
}

bool SoundSourceFFmpeg::consumeNextPacket(
        AVPacket* pavPacket,
        AVPacket** ppavNextPacket) {
    DEBUG_ASSERT(pavPacket);
    DEBUG_ASSERT(ppavNextPacket);
    if (!*ppavNextPacket) {
        // Read next packet from stream
        const SINT packetFrameIndex =
                readNextPacket(
                        m_pavInputFormatContext,
                        m_pavStream,
                        pavPacket,
                        m_curFrameIndex);
        if (packetFrameIndex == kFrameIndexInvalid) {
            // Invalidate current position and abort reading
            m_curFrameIndex = kFrameIndexInvalid;
            return false;
        }
        *ppavNextPacket = pavPacket;
    }
    auto pavNextPacket = *ppavNextPacket;

    // Consume raw packet data
#if VERBOSE_DEBUG_LOG
    avTrace("Sending packet to decoder", *pavNextPacket);
#endif
    const auto avcodec_send_packet_result =
            avcodec_send_packet(m_pavCodecContext, pavNextPacket);
    if (avcodec_send_packet_result == 0) {
        // Packet has been consumed completely
#if VERBOSE_DEBUG_LOG
        qCDebug(mixxxLogSourceFFmpeg) << "Packet has been consumed by decoder";
#endif
        // Release ownership on packet
        av_packet_unref(pavNextPacket);
        *ppavNextPacket = nullptr;
    } else {
        // Packet has not been consumed or only partially
        if (avcodec_send_packet_result == AVERROR(EAGAIN)) {
            // Keep and resend this packet to the decoder during the next round
#if VERBOSE_DEBUG_LOG
            qCDebug(mixxxLogSourceFFmpeg) << "Packet needs to be sent again to decoder";
#endif
        } else {
            qCWarning(mixxxLogSourceFFmpeg)
                    << "avcodec_send_packet() failed:"
                    << formatErrorMessage(avcodec_send_packet_result).toLocal8Bit().constData();
            // Release ownership on packet
            av_packet_unref(pavNextPacket);
            *ppavNextPacket = nullptr;
            // Invalidate current position and abort reading
            m_curFrameIndex = kFrameIndexInvalid;
            return false;
        }
    }
    return true;
}

const CSAMPLE* SoundSourceFFmpeg::resampleDecodedFrame() {
    if (m_pSwrContext) {
        // Decoded frame must be resampled before reading
        m_pavResampledFrame->channel_layout = m_avResampledChannelLayout;
        m_pavResampledFrame->sample_rate = getSignalInfo().getSampleRate();
        m_pavResampledFrame->format = kavSampleFormat;
        if (m_pavDecodedFrame->channel_layout == kavChannelLayoutUndefined) {
            // Sometimes the channel layout is undefined.
            m_pavDecodedFrame->channel_layout = m_avStreamChannelLayout;
        }
#if VERBOSE_DEBUG_LOG
        avTrace("Resampling decoded frame", *m_pavDecodedFrame);
#endif
        const auto swr_convert_frame_result =
                swr_convert_frame(
                        m_pSwrContext,
                        m_pavResampledFrame,
                        m_pavDecodedFrame);
        if (swr_convert_frame_result != 0) {
            qCWarning(mixxxLogSourceFFmpeg)
                    << "swr_convert_frame() failed:"
                    << formatErrorMessage(swr_convert_frame_result).toLocal8Bit().constData();
            // Discard decoded frame and abort after unrecoverable error
            av_frame_unref(m_pavDecodedFrame);
            return nullptr;
        }
#if VERBOSE_DEBUG_LOG
        avTrace("Received resampled frame", *m_pavResampledFrame);
#endif
        DEBUG_ASSERT(m_pavDecodedFrame->pts = m_pavResampledFrame->pts);
        DEBUG_ASSERT(m_pavDecodedFrame->nb_samples = m_pavResampledFrame->nb_samples);
        return reinterpret_cast<const CSAMPLE*>(
                m_pavResampledFrame->extended_data[0]);
    } else {
        return reinterpret_cast<const CSAMPLE*>(
                m_pavDecodedFrame->extended_data[0]);
    }
}

ReadableSampleFrames SoundSourceFFmpeg::readSampleFramesClamped(
        WritableSampleFrames writableSampleFrames) {
    const SINT readableStartIndex = writableSampleFrames.frameIndexRange().start();
    const CSAMPLE* readableData = writableSampleFrames.writableData();

    // Consume all buffered sample data before decoding any new data
    writableSampleFrames = consumeSampleBuffer(writableSampleFrames);

    // Skip decoding if all data has been read
    auto writableRange = writableSampleFrames.frameIndexRange();
    DEBUG_ASSERT(writableRange <= frameIndexRange());
    if (writableRange.empty()) {
        auto readableRange =
                IndexRange::between(
                        readableStartIndex,
                        writableRange.start());
        return ReadableSampleFrames(
                readableRange,
                SampleBuffer::ReadableSlice(
                        readableData,
                        getSignalInfo().frames2samples(readableRange.length())));
    }

    // Adjust the current position
    if (!adjustCurrentPosition(writableRange.start())) {
        // Abort reading on seek errors
        return ReadableSampleFrames();
    }

    // Start decoding into the output buffer from the current position
    CSAMPLE* pOutputSampleBuffer = writableSampleFrames.writableData();

    AVPacket avPacket;
    av_init_packet(&avPacket);
    avPacket.data = nullptr;
    avPacket.size = 0;
    AVPacket* pavNextPacket = nullptr;
    auto readFrameIndex = m_curFrameIndex;
    while ((m_curFrameIndex != kFrameIndexInvalid) &&
            (pavNextPacket || !writableRange.empty()) &&
            consumeNextPacket(&avPacket, &pavNextPacket)) {
        int avcodec_receive_frame_result;
        do {
#if VERBOSE_DEBUG_LOG
            qCDebug(mixxxLogSourceFFmpeg)
                    << "m_curFrameIndex" << m_curFrameIndex
                    << "readFrameIndex" << readFrameIndex
                    << "writableRange" << writableRange
                    << "m_sampleBuffer.readableLength()" << m_sampleBuffer.readableLength();
#endif

            DEBUG_ASSERT(writableRange.empty() || m_sampleBuffer.empty());

            SINT missingFrameCount = 0;

            // Decode next frame
            IndexRange decodedFrameRange;
            avcodec_receive_frame_result = avcodec_receive_frame(
                    m_pavCodecContext,
                    m_pavDecodedFrame);
            if (avcodec_receive_frame_result == 0) {
#if VERBOSE_DEBUG_LOG
                avTrace("Received decoded frame", *m_pavDecodedFrame);
#endif
                DEBUG_ASSERT(m_pavDecodedFrame->pts != AV_NOPTS_VALUE);
                const auto decodedFrameCount = m_pavDecodedFrame->nb_samples;
                DEBUG_ASSERT(decodedFrameCount > 0);
                const auto streamFrameIndex =
                        convertStreamTimeToFrameIndex(
                                *m_pavStream, m_pavDecodedFrame->pts);
                decodedFrameRange = IndexRange::forward(
                        streamFrameIndex,
                        decodedFrameCount);
                if (readFrameIndex == kFrameIndexUnknown) {
                    readFrameIndex = decodedFrameRange.start();
                }
            } else if (avcodec_receive_frame_result == AVERROR(EAGAIN)) {
#if VERBOSE_DEBUG_LOG
                qCDebug(mixxxLogSourceFFmpeg) << "No more frames available until decoder is fed with more packets from stream";
#endif
                DEBUG_ASSERT(!pavNextPacket);
                break;
            } else if (avcodec_receive_frame_result == AVERROR_EOF) {
                DEBUG_ASSERT(!pavNextPacket);
                if (!writableRange.empty()) {
                    DEBUG_ASSERT(readFrameIndex < writableRange.end());
                    DEBUG_ASSERT(m_sampleBuffer.empty());
                    // Due to the lead-in with a start_time > 0 some encoded
                    // files are shorter then actually reported. This may vary
                    // depending on the encoder version, because sometimes the
                    // lead-in is included in the stream's duration and sometimes
                    // not. Short periods of silence at the end of a track are
                    // acceptable in favor of a consistent handling of the lead-in,
                    // because they may affect only the position of the outro end
                    // point and not any other position markers!
                    qCInfo(mixxxLogSourceFFmpeg)
                            << "Stream ends at sample frame"
                            << readFrameIndex
                            << "instead of"
                            << frameIndexRange().end()
                            << "-> padding with silence";
                    const auto clearSampleCount =
                            getSignalInfo().frames2samples(writableRange.length());
                    if (pOutputSampleBuffer) {
                        SampleUtil::clear(
                                pOutputSampleBuffer,
                                clearSampleCount);
                        pOutputSampleBuffer += clearSampleCount;
                    }
                    writableRange.shrinkFront(writableRange.length());
                }
                // Invalidate current position and abort reading
                m_curFrameIndex = kFrameIndexInvalid;
                break;
            } else {
                qCWarning(mixxxLogSourceFFmpeg)
                        << "avcodec_receive_frame() failed:"
                        << formatErrorMessage(avcodec_receive_frame_result).toLocal8Bit().constData();
                // Invalidate current position and abort reading
                m_curFrameIndex = kFrameIndexInvalid;
                break;
            }

#if VERBOSE_DEBUG_LOG
            qCDebug(mixxxLogSourceFFmpeg)
                    << "After receiving decoded frame:"
                    << "m_curFrameIndex" << m_curFrameIndex
                    << "readFrameIndex" << readFrameIndex
                    << "decodedFrameRange" << decodedFrameRange
                    << "writableRange" << writableRange
                    << "missingFrameCount" << missingFrameCount;
#endif
            DEBUG_ASSERT(readFrameIndex != kFrameIndexInvalid);
            DEBUG_ASSERT(readFrameIndex != kFrameIndexUnknown);

            if (decodedFrameRange.start() < readFrameIndex) {
                // The next frame starts BEFORE the current position
                const auto overlapRange =
                        IndexRange::between(
                                decodedFrameRange.start(),
                                readFrameIndex);
                // NOTE(2019-02-08, uklotzde): Overlapping frames at the
                // beginning of an audio stream before the first readable
                // sample frame at kMinFrameIndex are expected. For example
                // this happens when decoding 320kbps MP3 files where
                // decoding starts at position -1105 and the first 1105
                // decoded samples need to be skipped.
                if (readFrameIndex > kMinFrameIndex) {
                    qCWarning(mixxxLogSourceFFmpeg)
                            << "Overlapping sample frames in the stream:"
                            << overlapRange;
                }
                const auto consumedRange =
                        IndexRange::between(
                                writableSampleFrames.frameIndexRange().start(),
                                // We might still be decoding samples in preroll mode, i.e.
                                // readFrameIndex < writableSampleFrames.frameIndexRange().start()
                                math_max(readFrameIndex, writableSampleFrames.frameIndexRange().start()));
                auto rewindRange =
                        intersect(overlapRange, consumedRange);
                if (!rewindRange.empty()) {
                    DEBUG_ASSERT(rewindRange.end() == readFrameIndex);
                    qCWarning(mixxxLogSourceFFmpeg)
                            << "Rewinding current position:"
                            << readFrameIndex
                            << "->"
                            << rewindRange.start();
                    // Rewind internally buffered samples first...
                    const auto rewindSampleLength =
                            m_sampleBuffer.shrinkAfterWriting(
                                    getSignalInfo().frames2samples(rewindRange.length()));
                    rewindRange.shrinkBack(
                            getSignalInfo().samples2frames(rewindSampleLength));
                    // ...then rewind remaining samples from the output buffer
                    if (pOutputSampleBuffer) {
                        pOutputSampleBuffer -= getSignalInfo().frames2samples(rewindRange.length());
                    }
                    writableRange = IndexRange::between(rewindRange.start(), writableRange.end());
                }
                // Adjust read position
                readFrameIndex = decodedFrameRange.start();
            } else if (decodedFrameRange.start() > readFrameIndex) {
                // The next frame starts AFTER the current position, i.e.
                // some frames before decodedFrameRange.start() are missing.
                missingFrameCount = decodedFrameRange.start() - readFrameIndex;
            }

#if VERBOSE_DEBUG_LOG
            qCDebug(mixxxLogSourceFFmpeg)
                    << "Before resampling:"
                    << "m_curFrameIndex" << m_curFrameIndex
                    << "readFrameIndex" << readFrameIndex
                    << "decodedFrameRange" << decodedFrameRange
                    << "writableRange" << writableRange
                    << "missingFrameCount" << missingFrameCount;
#endif
            // readFrameIndex
            //       |
            //       v
            //       | missingFrameCount |<- decodedFrameRange ->|
            DEBUG_ASSERT(readFrameIndex <= decodedFrameRange.start());
            if (readFrameIndex < decodedFrameRange.start()) {
                // The decoder has skipped some sample data that needs to
                // be filled with silence to continue decoding! This is supposed
                // to occur only at the beginning of a stream for the very first
                // decoded frame with a lead-in due to start_time > 0. But not all
                // encoded streams seem to account for this by correctly setting
                // the start_time property.
                qCWarning(mixxxLogSourceFFmpeg)
                        << "Generating silence for unavailable sample data"
                        << IndexRange::between(readFrameIndex, decodedFrameRange.start());
            }

            // NOTE: Decoding might start at a negative position for the first
            // frame of the file! In this case readFrameIndex < decodedFrameRange().start(),
            // i.e. the decoded frame starts outside of the track's valid range!
            // Consequently isValidFrameIndex(readFrameIndex) might return false.
            // This is expected behavior and will be compensated during 'preskip'
            // (see below).

            const CSAMPLE* pDecodedSampleData = resampleDecodedFrame();
            if (!pDecodedSampleData) {
                // Invalidate current position and abort reading after unrecoverable error
                m_curFrameIndex = kFrameIndexInvalid;
                break;
            }

            if (writableRange.start() < readFrameIndex) {
                const auto missingRange = IndexRange::between(
                        writableRange.start(),
                        readFrameIndex);
                const auto clearRange = intersect(missingRange, writableRange);
                if (clearRange.length() > 0) {
                    const auto clearSampleCount =
                            getSignalInfo().frames2samples(clearRange.length());
                    if (pOutputSampleBuffer) {
                        SampleUtil::clear(
                                pOutputSampleBuffer,
                                clearSampleCount);
                        pOutputSampleBuffer += clearSampleCount;
                    }
                    writableRange.shrinkFront(clearRange.length());
                }
            }

            // Skip all missing and decoded ranges that do not overlap
            // with writableRange, i.e. that precede writableRange.
            DEBUG_ASSERT(pDecodedSampleData);
            const auto preskipMissingFrameCount =
                    math_min(missingFrameCount, writableRange.start() - readFrameIndex);
            missingFrameCount -= preskipMissingFrameCount;
            readFrameIndex += preskipMissingFrameCount;
            const auto preskipDecodedFrameCount =
                    math_min(decodedFrameRange.length(), writableRange.start() - readFrameIndex);
            pDecodedSampleData += getSignalInfo().frames2samples(preskipDecodedFrameCount);
            decodedFrameRange.shrinkFront(preskipDecodedFrameCount);
            readFrameIndex += preskipDecodedFrameCount;
            m_curFrameIndex = readFrameIndex;

#if VERBOSE_DEBUG_LOG
            qCDebug(mixxxLogSourceFFmpeg)
                    << "Before writing:"
                    << "m_curFrameIndex" << m_curFrameIndex
                    << "readFrameIndex" << readFrameIndex
                    << "decodedFrameRange" << decodedFrameRange
                    << "writableRange" << writableRange
                    << "missingFrameCount" << missingFrameCount;
#endif

            // Consume all sample data from missing and decoded ranges
            // that overlap with writableRange.
            if (readFrameIndex == writableRange.start()) {
                const auto writeMissingFrameCount =
                        math_min(missingFrameCount, writableRange.length());
                if (writeMissingFrameCount > 0) {
                    // Fill the gap until the first decoded frame with silence
                    const auto clearSampleCount =
                            getSignalInfo().frames2samples(writeMissingFrameCount);
                    if (pOutputSampleBuffer) {
                        SampleUtil::clear(
                                pOutputSampleBuffer,
                                clearSampleCount);
                        pOutputSampleBuffer += clearSampleCount;
                    }
                    missingFrameCount -= writeMissingFrameCount;
                    writableRange.shrinkFront(writeMissingFrameCount);
                    readFrameIndex += writeMissingFrameCount;
                }
                DEBUG_ASSERT((missingFrameCount == 0) || writableRange.empty());
                const auto writeDecodedFrameCount =
                        math_min(decodedFrameRange.length(), writableRange.length());
                if (writeDecodedFrameCount > 0) {
                    // Copy the decoded samples into the output buffer
                    const auto copySampleCount =
                            getSignalInfo().frames2samples(writeDecodedFrameCount);
                    if (pOutputSampleBuffer) {
                        SampleUtil::copy(
                                pOutputSampleBuffer,
                                pDecodedSampleData,
                                copySampleCount);
                        pOutputSampleBuffer += copySampleCount;
                    }
                    pDecodedSampleData += copySampleCount;
                    decodedFrameRange.shrinkFront(writeDecodedFrameCount);
                    writableRange.shrinkFront(writeDecodedFrameCount);
                    readFrameIndex += writeDecodedFrameCount;
                }
                DEBUG_ASSERT(decodedFrameRange.empty() || writableRange.empty());
                DEBUG_ASSERT(readFrameIndex == writableRange.start());
                m_curFrameIndex = readFrameIndex;
            }

#if VERBOSE_DEBUG_LOG
            qCDebug(mixxxLogSourceFFmpeg)
                    << "Before buffering:"
                    << "m_curFrameIndex" << m_curFrameIndex
                    << "readFrameIndex" << readFrameIndex
                    << "decodedFrameRange" << decodedFrameRange
                    << "writableRange" << writableRange
                    << "missingFrameCount" << missingFrameCount;
#endif

            // Buffer remaining unread sample data from
            // missing and decoded ranges
            const auto sampleBufferWriteLength =
                    getSignalInfo().frames2samples(missingFrameCount + decodedFrameRange.length());
            if (m_sampleBuffer.writableLength() < sampleBufferWriteLength) {
                // Increase the pre-allocated capacity of the sample buffer
                const auto sampleBufferCapacity =
                        m_sampleBuffer.readableLength() +
                        sampleBufferWriteLength;
                qCWarning(mixxxLogSourceFFmpeg)
                        << "Adjusting capacity of internal sample buffer by reallocation:"
                        << m_sampleBuffer.capacity()
                        << "->"
                        << sampleBufferCapacity;
                m_sampleBuffer.adjustCapacity(sampleBufferCapacity);
            }
            DEBUG_ASSERT(m_sampleBuffer.writableLength() >= sampleBufferWriteLength);
            if (missingFrameCount > 0) {
                // Fill the gap until the first decoded frame with silence
                const auto clearSampleCount =
                        getSignalInfo().frames2samples(missingFrameCount);
                const SampleBuffer::WritableSlice writableSlice(
                        m_sampleBuffer.growForWriting(clearSampleCount));
                DEBUG_ASSERT(writableSlice.length() == clearSampleCount);
                SampleUtil::clear(
                        writableSlice.data(),
                        clearSampleCount);
                readFrameIndex += missingFrameCount;
            }
            if (!decodedFrameRange.empty()) {
                // Copy the decoded samples into the internal buffer
                const auto copySampleCount =
                        getSignalInfo().frames2samples(decodedFrameRange.length());
                const SampleBuffer::WritableSlice writableSlice(
                        m_sampleBuffer.growForWriting(copySampleCount));
                DEBUG_ASSERT(writableSlice.length() == copySampleCount);
                SampleUtil::copy(
                        writableSlice.data(),
                        pDecodedSampleData,
                        copySampleCount);
                readFrameIndex += decodedFrameRange.length();
            }
            DEBUG_ASSERT(m_curFrameIndex ==
                    frameIndexRange().clampIndex(m_curFrameIndex));
            const auto bufferedRange =
                    IndexRange::forward(
                            m_curFrameIndex,
                            getSignalInfo().samples2frames(m_sampleBuffer.readableLength()));
            if (frameIndexRange().end() < bufferedRange.end()) {
                // NOTE(2019-09-08, uklotzde): For some files (MP3 VBR) FFmpeg may
                // decode a few more samples than expected! Simply discard those
                // trailing samples.
                const auto overflowFrameCount =
                        bufferedRange.end() - frameIndexRange().end();
                qCInfo(mixxxLogSourceFFmpeg)
                        << "Discarding"
                        << overflowFrameCount
                        << "sample frames at the end of the audio stream";
                m_sampleBuffer.shrinkAfterWriting(
                        getSignalInfo().frames2samples(overflowFrameCount));
            }

            // Housekeeping before next decoding iteration
            av_frame_unref(m_pavDecodedFrame);
            av_frame_unref(m_pavResampledFrame);
        } while ((avcodec_receive_frame_result == 0) && (m_curFrameIndex != kFrameIndexInvalid));
    }
    DEBUG_ASSERT(!pavNextPacket);

    auto readableRange =
            IndexRange::between(
                    readableStartIndex,
                    writableRange.start());
    return ReadableSampleFrames(
            readableRange,
            SampleBuffer::ReadableSlice(
                    readableData,
                    getSignalInfo().frames2samples(readableRange.length())));
}

QString SoundSourceProviderFFmpeg::getName() const {
    return "FFmpeg";
}

SoundSourceProviderPriority SoundSourceProviderFFmpeg::getPriorityHint(
        const QString& /*supportedFileExtension*/) const {
    // TODO: Increase priority to HIGHER if FFmpeg should be used as the
    // default decoder instead of other SoundSources?
    // Currently it is only used as a fallback after all other SoundSources
    // failed to open a file or are otherwise unavailable.
    return SoundSourceProviderPriority::LOWEST;
}

} // namespace mixxx<|MERGE_RESOLUTION|>--- conflicted
+++ resolved
@@ -1,21 +1,11 @@
 #include "sources/soundsourceffmpeg.h"
-
-<<<<<<< HEAD
-#include "util/sample.h"
 
 #include <limits>
 #include <mutex>
 
+#include "util/sample.h"
+
 Q_LOGGING_CATEGORY(mixxxLogSourceFFmpeg, MIXXX_LOGGING_CATEGORY_SOURCE_FFMPEG)
-=======
-#include <limits>
-#include <mutex>
-
-#include "util/logger.h"
-#include "util/sample.h"
-
-#define ENABLE_TRACING false
->>>>>>> 661e0c47
 
 namespace mixxx {
 
@@ -93,19 +83,7 @@
                 << "Unknown start time -> using default value"
                 << kavStreamDefaultStartTime;
 #endif
-<<<<<<< HEAD
-        start_time = kavMinStartTime;
-    }
-    VERIFY_OR_DEBUG_ASSERT(start_time >= kavMinStartTime) {
-        qCWarning(mixxxLogSourceFFmpeg)
-                << "Adjusting start time:"
-                << start_time
-                << "->"
-                << kavMinStartTime;
-        return kavMinStartTime;
-=======
         start_time = kavStreamDefaultStartTime;
->>>>>>> 661e0c47
     }
     return start_time;
 }
@@ -196,57 +174,29 @@
 
 #if VERBOSE_DEBUG_LOG
 inline void avTrace(const char* preamble, const AVPacket& avPacket) {
-<<<<<<< HEAD
-    qCDebug(mixxxLogSourceFFmpeg) << preamble
-                    << "{ stream_index" << avPacket.stream_index
-                    << "| pos" << avPacket.pos
-                    << "| size" << avPacket.size
-                    << "| dst" << avPacket.dts
-                    << "| pts" << avPacket.pts
-                    << "| duration" << avPacket.duration
-                    << '}';
+    qCDebug(mixxxLogSourceFFmpeg)
+            << preamble
+            << "{ stream_index" << avPacket.stream_index
+            << "| pos" << avPacket.pos
+            << "| size" << avPacket.size
+            << "| dst" << avPacket.dts
+            << "| pts" << avPacket.pts
+            << "| duration" << avPacket.duration
+            << '}';
 }
 
 inline void avTrace(const char* preamble, const AVFrame& avFrame) {
-    qCDebug(mixxxLogSourceFFmpeg) << preamble
-                    << "{ channels" << avFrame.channels
-                    << "| channel_layout" << avFrame.channel_layout
-                    << "| format" << avFrame.format
-                    << "| sample_rate" << avFrame.sample_rate
-                    << "| pkt_dts" << avFrame.pkt_dts
-                    << "| pkt_duration" << avFrame.pkt_duration
-                    << "| pts" << avFrame.pts
-                    << "| nb_samples" << avFrame.nb_samples
-                    << '}';
-=======
-    if (kLogger.traceEnabled()) {
-        kLogger.trace()
-                << preamble
-                << "{ stream_index" << avPacket.stream_index
-                << "| pos" << avPacket.pos
-                << "| size" << avPacket.size
-                << "| dst" << avPacket.dts
-                << "| pts" << avPacket.pts
-                << "| duration" << avPacket.duration
-                << '}';
-    }
-}
-
-inline void avTrace(const char* preamble, const AVFrame& avFrame) {
-    if (kLogger.traceEnabled()) {
-        kLogger.trace()
-                << preamble
-                << "{ channels" << avFrame.channels
-                << "| channel_layout" << avFrame.channel_layout
-                << "| format" << avFrame.format
-                << "| sample_rate" << avFrame.sample_rate
-                << "| pkt_dts" << avFrame.pkt_dts
-                << "| pkt_duration" << avFrame.pkt_duration
-                << "| pts" << avFrame.pts
-                << "| nb_samples" << avFrame.nb_samples
-                << '}';
-    }
->>>>>>> 661e0c47
+    qCDebug(mixxxLogSourceFFmpeg)
+            << preamble
+            << "{ channels" << avFrame.channels
+            << "| channel_layout" << avFrame.channel_layout
+            << "| format" << avFrame.format
+            << "| sample_rate" << avFrame.sample_rate
+            << "| pkt_dts" << avFrame.pkt_dts
+            << "| pkt_duration" << avFrame.pkt_duration
+            << "| pts" << avFrame.pts
+            << "| nb_samples" << avFrame.nb_samples
+            << '}';
 }
 #endif // VERBOSE_DEBUG_LOG
 
@@ -630,31 +580,12 @@
     }
     const auto streamFrameIndexRange =
             getStreamFrameIndexRange(*m_pavStream);
-<<<<<<< HEAD
-    // The nominal frame index range includes the lead-in that
-    // is filled with silence during decoding. This is required
-    // for both for backward compatibility and for interoperability
-    // with external applications!
-    // See also the discussion regarding cue point shift/offset:
-    // https://mixxx.zulipchat.com/#narrow/stream/109171-development/topic/Cue.20shift.2Foffset
-    VERIFY_OR_DEBUG_ASSERT(kMinFrameIndex <= streamFrameIndexRange.start()) {
+    VERIFY_OR_DEBUG_ASSERT(streamFrameIndexRange.start() <= streamFrameIndexRange.end()) {
         qCWarning(mixxxLogSourceFFmpeg)
-=======
-    VERIFY_OR_DEBUG_ASSERT(streamFrameIndexRange.start() <= streamFrameIndexRange.end()) {
-        kLogger.warning()
->>>>>>> 661e0c47
                 << "Stream with unsupported or invalid frame index range"
                 << streamFrameIndexRange;
         return OpenResult::Failed;
     }
-<<<<<<< HEAD
-    if (kMinFrameIndex < streamFrameIndexRange.start()) {
-        qCDebug(mixxxLogSourceFFmpeg)
-                << "Lead-in frames"
-                << IndexRange::between(kMinFrameIndex, streamFrameIndexRange.start());
-    }
-    const auto frameIndexRange = IndexRange::between(kMinFrameIndex, streamFrameIndexRange.end());
-=======
 
     // Decoding MP3/AAC files manually into WAV using the ffmpeg CLI and
     // comparing the audio data revealed that we need to map the nominal
@@ -664,7 +595,6 @@
     const auto frameIndexRange = IndexRange::forward(
             kMinFrameIndex,
             streamFrameIndexRange.length());
->>>>>>> 661e0c47
     if (!initFrameIndexRangeOnce(frameIndexRange)) {
         qCWarning(mixxxLogSourceFFmpeg)
                 << "Failed to initialize frame index range"
