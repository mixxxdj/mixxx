--- conflicted
+++ resolved
@@ -802,11 +802,7 @@
                 << "Parsing missing"
                 << (splitArtistTitle ? "artist/title" : "title")
                 << "from file name:"
-<<<<<<< HEAD
-                << fileInfo;
-=======
-                << trackFile.location();
->>>>>>> c0f31df8
+                << fileInfo.location();
         if (trackMetadata.refTrackInfo().parseArtistTitleFromFileName(
                     fileInfo.fileName(), splitArtistTitle)) {
             // Pretend that metadata import succeeded
