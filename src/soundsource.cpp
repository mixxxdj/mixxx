/***************************************************************************
                          soundsource.cpp  -  description
                             -------------------
    begin                : Wed Feb 20 2002
    copyright            : (C) 2002 by Tue and Ken Haste Andersen
    email                :
***************************************************************************/

/***************************************************************************
*                                                                         *
*   This program is free software; you can redistribute it and/or modify  *
*   it under the terms of the GNU General Public License as published by  *
*   the Free Software Foundation; either version 2 of the License, or     *
*   (at your option) any later version.                                   *
*                                                                         *
***************************************************************************/

#include <QtDebug>

#include <taglib/attachedpictureframe.h>
#include <taglib/audioproperties.h>
#include <taglib/id3v1tag.h>
#include <taglib/id3v2frame.h>
#include <taglib/id3v2header.h>
#include <taglib/tag.h>
#include <taglib/textidentificationframe.h>
#include <taglib/tmap.h>
#include <taglib/tstringlist.h>
#include <taglib/vorbisfile.h>
#include <taglib/wavpackfile.h>

#include "soundsource.h"
#include "util/math.h"

namespace Mixxx
{

// static
const bool SoundSource::s_bDebugMetadata = false;

/*
   SoundSource is an Uber-class for the reading and decoding of audio-files.
   Each class must have the following member functions:
   initializer with a filename
   seek()
   read()
   length()
   In addition there must be a static member:
   int ParseHeader(TrackInfoObject *Track)
   which is used for parsing header information, like trackname,length etc. The
   return type is int: 0 for OK, -1 for an error.
 */
SoundSource::SoundSource(QString qFilename)
        : m_qFilename(qFilename),
          m_fReplayGain(0.0f),
          m_fBPM(0.0f),
          m_iDuration(0),
          m_iBitrate(0),
          m_iSampleRate(0),
          m_iChannels(0) {
}

SoundSource::~SoundSource() {
}

QList<long> *SoundSource::getCuePoints()
{
    return 0;
}

QString SoundSource::getFilename()
{
    return m_qFilename;
}

float SoundSource::str2bpm( QString sBpm ) {
  float bpm = sBpm.toFloat();
  if(bpm < 60) bpm = 0;
  while( bpm > 300 ) bpm = bpm / 10.;
  return bpm;
}

QString SoundSource::getArtist()
{
    return m_sArtist;
}
QString SoundSource::getTitle()
{
    return m_sTitle;
}
QString SoundSource::getAlbum()
{
    return m_sAlbum;
}
QString SoundSource::getAlbumArtist()
{
    return m_sAlbumArtist;
}
QString SoundSource::getType()
{
    return m_sType;
}
QString SoundSource::getComment()
{
    return m_sComment;
}
QString SoundSource::getYear()
{
    return m_sYear;
}
QString SoundSource::getGenre()
{
    return m_sGenre;
}
QString SoundSource::getComposer()
{
    return m_sComposer;
}
QString SoundSource::getGrouping()
{
    return m_sGrouping;
}
QString SoundSource::getTrackNumber()
{
    return m_sTrackNumber;
}
float SoundSource::getReplayGain()
{
    return m_fReplayGain;
}
float SoundSource::getBPM()
{
    return m_fBPM;
}
int SoundSource::getDuration()
{
    return m_iDuration;
}
int SoundSource::getBitrate()
{
    return m_iBitrate;
}
unsigned int SoundSource::getSampleRate()
{
    return m_iSampleRate;
}
int SoundSource::getChannels()
{
    return m_iChannels;
}
QImage SoundSource::getCoverArt()
{
    return m_coverArt;
}

void SoundSource::setArtist(QString artist)
{
    m_sArtist = artist;
}
void SoundSource::setTitle(QString title)
{
    m_sTitle = title;
}
void SoundSource::setAlbumArtist(QString albumArtist)
{
    m_sAlbumArtist = albumArtist;
}
void SoundSource::setAlbum(QString album)
{
    m_sAlbum = album;
}
void SoundSource::setComment(QString comment)
{
    m_sComment = comment;
}
void SoundSource::setType(QString type)
{
    m_sType = type;
}
void SoundSource::setYear(QString year)
{
    m_sYear = year;
}
void SoundSource::setGenre(QString genre)
{
    m_sGenre = genre;
}
void SoundSource::setComposer(QString composer)
{
    m_sComposer = composer;
}
void SoundSource::setGrouping(QString grouping)
{
    m_sGrouping = grouping;
}
void SoundSource::setTrackNumber(QString trackNumber)
{
    m_sTrackNumber = trackNumber;
}
void SoundSource::setReplayGain(float replaygain)
{
    m_fReplayGain = replaygain;
}
void SoundSource::setBPM(float bpm)
{
    m_fBPM = bpm;
}
void SoundSource::setDuration(int duration)
{
    m_iDuration = duration;
}
void SoundSource::setBitrate(int bitrate)
{
    m_iBitrate = bitrate;
}
void SoundSource::setSampleRate(unsigned int samplerate)
{
    m_iSampleRate = samplerate;
}
void SoundSource::setChannels(int channels)
{
    m_iChannels = channels;
}
void SoundSource::setCoverArt(QImage picture)
{
    m_coverArt = picture;
}
QString SoundSource::getKey(){
    return m_sKey;
}
void SoundSource::setKey(QString key){
    m_sKey = key;
}

QString SoundSource::toQString(TagLib::String tstring) const {
<<<<<<< HEAD
    if (tstring != TagLib::String::null) {
        return TStringToQString(tstring);
    }
    return  QString();
=======
    if (tstring == TagLib::String::null) {
        return QString();
    }
    return TStringToQString(tstring);
>>>>>>> db394845
}

bool SoundSource::processTaglibFile(TagLib::File& f) {
    if (s_bDebugMetadata)
        qDebug() << "Parsing" << getFilename();

    if (f.isValid()) {
        TagLib::Tag *tag = f.tag();
        if (tag) {
<<<<<<< HEAD

=======
>>>>>>> db394845
            QString title = toQString(tag->title());
            setTitle(title);

            QString artist = toQString(tag->artist());
            setArtist(artist);

            QString album = toQString(tag->album());
            setAlbum(album);

            QString comment = toQString(tag->comment());
            setComment(comment);

            QString genre = toQString(tag->genre());
            setGenre(genre);

            int iYear = tag->year();
            QString year = "";
            if (iYear > 0) {
                year = QString("%1").arg(iYear);
                setYear(year);
            }

            int iTrack = tag->track();
            QString trackNumber = "";
            if (iTrack > 0) {
                trackNumber = QString("%1").arg(iTrack);
                setTrackNumber(trackNumber);
            }

            if (s_bDebugMetadata)
                qDebug() << "TagLib" << "title" << title << "artist" << artist << "album" << album << "comment" << comment << "genre" << genre << "year" << year << "trackNumber" << trackNumber;
        }

        TagLib::AudioProperties *properties = f.audioProperties();
        if (properties) {
            int lengthSeconds = properties->length();
            int bitrate = properties->bitrate();
            int sampleRate = properties->sampleRate();
            int channels = properties->channels();

            if (s_bDebugMetadata)
                qDebug() << "TagLib" << "length" << lengthSeconds << "bitrate" << bitrate << "sampleRate" << sampleRate << "channels" << channels;

            setDuration(lengthSeconds);
            setBitrate(bitrate);
            setSampleRate(sampleRate);
            setChannels(channels);
        }

        // If we didn't get any audio properties, this was a failure.
        return (properties!=NULL);
    }
    return false;
}

void SoundSource::parseReplayGainString (QString sReplayGain) {
    QString ReplayGainstring = sReplayGain.remove( " dB" );
    float fReplayGain = db2ratio(ReplayGainstring.toFloat());
    // I found some mp3s of mine with replaygain tag set to 0dB even if not normalized.
    // This is because of Rapid Evolution 3, I suppose. I prefer to rescan them by setting value to 0 (i.e. rescan via analyserrg)
    if (fReplayGain == 1.0f) {
        fReplayGain = 0.0f;
    }
    setReplayGain(fReplayGain);
}

void SoundSource::processBpmString(QString tagName, QString sBpm) {
    if (s_bDebugMetadata)
        qDebug() << tagName << "BPM" << sBpm;
    if (sBpm.length() > 0) {
        float fBpm = str2bpm(sBpm);
        if (fBpm > 0)
            setBPM(fBpm);
    }
}

bool SoundSource::processID3v2Tag(TagLib::ID3v2::Tag* id3v2) {

    // Print every frame in the file.
    if (s_bDebugMetadata) {
        TagLib::ID3v2::FrameList::ConstIterator it = id3v2->frameList().begin();
        for(; it != id3v2->frameList().end(); it++) {
            qDebug() << "ID3V2" << (*it)->frameID().data() << "-"
                    << toQString((*it)->toString());
        }
    }

    TagLib::ID3v2::FrameList bpmFrame = id3v2->frameListMap()["TBPM"];
    if (!bpmFrame.isEmpty()) {
        QString sBpm = toQString(bpmFrame.front()->toString());
        processBpmString("ID3v2", sBpm);
    }

    TagLib::ID3v2::FrameList keyFrame = id3v2->frameListMap()["TKEY"];
    if (!keyFrame.isEmpty()) {
        QString sKey = toQString(keyFrame.front()->toString());
        setKey(sKey);
    }
    // Foobar2000-style ID3v2.3.0 tags
    // TODO: Check if everything is ok.
    TagLib::ID3v2::FrameList frames = id3v2->frameListMap()["TXXX"];
    for ( TagLib::ID3v2::FrameList::Iterator it = frames.begin(); it != frames.end(); ++it ) {
        TagLib::ID3v2::UserTextIdentificationFrame* ReplayGainframe =
                dynamic_cast<TagLib::ID3v2::UserTextIdentificationFrame*>( *it );
        if ( ReplayGainframe && ReplayGainframe->fieldList().size() >= 2 )
        {
            QString desc = toQString( ReplayGainframe->description() ).toLower();
            if ( desc == "replaygain_album_gain" ){
                QString sReplayGain = toQString( ReplayGainframe->fieldList()[1]);
                parseReplayGainString(sReplayGain);
            }
            if ( desc == "replaygain_track_gain" ){
                QString sReplayGain = toQString( ReplayGainframe->fieldList()[1]);
                parseReplayGainString(sReplayGain);
            }
        }
    }

    TagLib::ID3v2::FrameList albumArtistFrame = id3v2->frameListMap()["TPE2"];
    if (!albumArtistFrame.isEmpty()) {
        QString sAlbumArtist = toQString(albumArtistFrame.front()->toString());
        setAlbumArtist(sAlbumArtist);
    }
    TagLib::ID3v2::FrameList composerFrame = id3v2->frameListMap()["TCOM"];
    if (!composerFrame.isEmpty()) {
        QString sComposer = toQString(composerFrame.front()->toString());
        setComposer(sComposer);
    }
    TagLib::ID3v2::FrameList groupingFrame = id3v2->frameListMap()["TIT1"];
    if (!groupingFrame.isEmpty()) {
        QString sGrouping = toQString(groupingFrame.front()->toString());
        setGrouping(sGrouping);
    }

    // Get Cover Art
    TagLib::ID3v2::FrameList covertArtFrame = id3v2->frameListMap()["APIC"];
    if (!covertArtFrame.isEmpty()) {
        TagLib::ID3v2::AttachedPictureFrame* picframe = static_cast
                <TagLib::ID3v2::AttachedPictureFrame*>(covertArtFrame.front());
        TagLib::ByteVector data = picframe->picture();
        QImage picture = QImage::fromData(reinterpret_cast<const uchar *>(
                                              data.data()),
                                              data.size());
        setCoverArt(picture);
    }

    return true;
}

bool SoundSource::processAPETag(TagLib::APE::Tag* ape) {
    if (s_bDebugMetadata) {
        for(TagLib::APE::ItemListMap::ConstIterator it = ape->itemListMap().begin();
                it != ape->itemListMap().end(); ++it) {
                qDebug() << "APE" << toQString((*it).first) << "-" << toQString((*it).second.toString());
<<<<<<< HEAD
        }
    }

    // Get Cover Art
    if (ape->itemListMap().contains("COVER ART (FRONT)"))
    {
        const TagLib::ByteVector nullStringTerminator(1, 0);
        TagLib::ByteVector item = ape->itemListMap()["COVER ART (FRONT)"].value();
        int pos = item.find(nullStringTerminator);	// skip the filename
        if (++pos > 0) {
            const TagLib::ByteVector& data = item.mid(pos);
            QImage picture = QImage::fromData(reinterpret_cast<const uchar *>(
                                                  data.data()),
                                                  data.size());
            setCoverArt(picture);
=======
>>>>>>> db394845
        }
    }

    if (ape->itemListMap().contains("BPM")) {
        QString sBpm = toQString(ape->itemListMap()["BPM"].toString());
        processBpmString("APE", sBpm);
    }

    if (ape->itemListMap().contains("REPLAYGAIN_ALBUM_GAIN")) {
        QString sReplayGain = toQString(ape->itemListMap()["REPLAYGAIN_ALBUM_GAIN"].toString());
        parseReplayGainString(sReplayGain);
    }

    //Prefer track gain over album gain.
    if (ape->itemListMap().contains("REPLAYGAIN_TRACK_GAIN")) {
        QString sReplayGain = toQString(ape->itemListMap()["REPLAYGAIN_TRACK_GAIN"].toString());
        parseReplayGainString(sReplayGain);
    }

    if (ape->itemListMap().contains("Album Artist")) {
        m_sAlbumArtist = toQString(ape->itemListMap()["Album Artist"].toString());
    }

    if (ape->itemListMap().contains("Composer")) {
        m_sComposer = toQString(ape->itemListMap()["Composer"].toString());
    }

    if (ape->itemListMap().contains("Grouping")) {
        m_sGrouping = toQString(ape->itemListMap()["Grouping"].toString());
    }

    return true;
}

bool SoundSource::processXiphComment(TagLib::Ogg::XiphComment* xiph) {
    if (s_bDebugMetadata) {
        for (TagLib::Ogg::FieldListMap::ConstIterator it = xiph->fieldListMap().begin();
                it != xiph->fieldListMap().end(); ++it) {
            qDebug() << "XIPH" << toQString((*it).first) << "-" << toQString((*it).second.toString());
        }
    }

    // Get Cover Art
    if (xiph->fieldListMap().contains("COVERART")) {
        TagLib::ByteVector data = xiph->fieldListMap()["COVERART"]
                                    .front().data(TagLib::String::Latin1);
        QImage picture = QImage::fromData(reinterpret_cast<const uchar *>(
                                              data.data()),
                                              data.size());
        setCoverArt(picture);
    }

    // Some tags use "BPM" so check for that.
    if (xiph->fieldListMap().contains("BPM")) {
        TagLib::StringList bpmString = xiph->fieldListMap()["BPM"];
        QString sBpm = toQString(bpmString.toString());
        processBpmString("XIPH-BPM", sBpm);
    }

    // Give preference to the "TEMPO" tag which seems to be more standard
    if (xiph->fieldListMap().contains("TEMPO")) {
        TagLib::StringList bpmString = xiph->fieldListMap()["TEMPO"];
        QString sBpm = toQString(bpmString.toString());
        processBpmString("XIPH-TEMPO", sBpm);
    }

    if (xiph->fieldListMap().contains("REPLAYGAIN_ALBUM_GAIN")) {
        TagLib::StringList rgainString = xiph->fieldListMap()["REPLAYGAIN_ALBUM_GAIN"];
        QString sReplayGain = toQString(rgainString.toString());
        parseReplayGainString(sReplayGain);
    }

    if (xiph->fieldListMap().contains("REPLAYGAIN_TRACK_GAIN")) {
        TagLib::StringList rgainString = xiph->fieldListMap()["REPLAYGAIN_TRACK_GAIN"];
        QString sReplayGain = toQString(rgainString.toString());
        parseReplayGainString(sReplayGain);
    }

    /*
     * Reading key code information
     * Unlike, ID3 tags, there's no standard or recommendation on how to store 'key' code
     *
     * Luckily, there are only a few tools for that, e.g., Rapid Evolution (RE).
     * Assuming no distinction between start and end key, RE uses a "INITIALKEY"
     * or a "KEY" vorbis comment.
     */
    if (xiph->fieldListMap().contains("KEY")) {
        TagLib::StringList keyStr = xiph->fieldListMap()["KEY"];
        QString key = toQString(keyStr.toString());
        setKey(key);
    }
    if (getKey().isEmpty() && xiph->fieldListMap().contains("INITIALKEY")) {
        TagLib::StringList keyStr = xiph->fieldListMap()["INITIALKEY"];
        QString key = toQString(keyStr.toString());
        setKey(key);
    }

    if (xiph->fieldListMap().contains("ALBUMARTIST")) {
        TagLib::StringList albumArtistString = xiph->fieldListMap()["ALBUMARTIST"];
        m_sAlbumArtist = toQString(albumArtistString.toString());
    } else {
        // try alternative field name
        if (xiph->fieldListMap().contains("ALBUM_ARTIST")) {
            TagLib::StringList albumArtistString = xiph->fieldListMap()["ALBUM_ARTIST"];
            m_sAlbumArtist = toQString(albumArtistString.toString());
        }
    }

    if (xiph->fieldListMap().contains("COMPOSER")) {
        TagLib::StringList composerString = xiph->fieldListMap()["COMPOSER"];
        m_sComposer = toQString(composerString.toString());
    }

    if (xiph->fieldListMap().contains("GROUPING")) {
        TagLib::StringList groupingString = xiph->fieldListMap()["GROUPING"];
        m_sGrouping = toQString(groupingString.toString());
    }

    return true;
}

bool SoundSource::processMP4Tag(TagLib::MP4::Tag* mp4) {
    if (s_bDebugMetadata) {
        for(TagLib::MP4::ItemListMap::ConstIterator it = mp4->itemListMap().begin();
            it != mp4->itemListMap().end(); ++it) {
            qDebug() << "MP4" << toQString((*it).first) << "-"
                     << toQString((*it).second.toStringList().toString());
        }
    }

    // Get Cover Art
    if (mp4->itemListMap().contains("covr")) {
        TagLib::MP4::CoverArtList coverArtList = mp4->itemListMap()["covr"]
                                                        .toCoverArtList();
        TagLib::ByteVector data = coverArtList.front().data();
        QImage picture = QImage::fromData(reinterpret_cast<const uchar *>(
                                              data.data()),
                                              data.size());
        setCoverArt(picture);
    }

    // Get BPM
    if (mp4->itemListMap().contains("tmpo")) {
        QString sBpm = toQString(
            mp4->itemListMap()["tmpo"].toStringList().toString());
        processBpmString("MP4", sBpm);
    } else if (mp4->itemListMap().contains("----:com.apple.iTunes:BPM")) {
        // This is an alternate way of storing BPM.
        QString sBpm = toQString(mp4->itemListMap()[
            "----:com.apple.iTunes:BPM"].toStringList().toString());
        processBpmString("MP4", sBpm);
    }

    // Get Album Artist
    if (mp4->itemListMap().contains("aART")) {
        // this is technically a list of values -> concatenate into single string
        QString albumArtist = toQString(
            mp4->itemListMap()["aART"].toStringList().toString());
        setAlbumArtist(albumArtist);
    }

    // Get Composer
    if (mp4->itemListMap().contains("\251wrt")) {
        // rryan 1/2012 I believe this is technically a list of composers. We
        // don't support multiple composers in Mixxx, so just use them joined.
        QString composer = toQString(
            mp4->itemListMap()["\251wrt"].toStringList().toString());
        setComposer(composer);
    }

    // Get Grouping
    if (mp4->itemListMap().contains("\251grp")) {
        QString grouping = toQString(
            mp4->itemListMap()["\251grp"].toStringList().toString());
        setGrouping(grouping);
    }

    // Get KEY (conforms to Rapid Evolution)
    if (mp4->itemListMap().contains("----:com.apple.iTunes:KEY")) {
        QString key = toQString(
            mp4->itemListMap()["----:com.apple.iTunes:KEY"].toStringList().toString());
        setKey(key);
    }

    // Apparently iTunes stores replaygain in this property.
    if (mp4->itemListMap().contains(
        "----:com.apple.iTunes:replaygain_track_gain")) {
        // TODO(XXX) find tracks with this property and check what it looks
        // like.

        //QString replaygain = toQString(mp4->itemListMap()["----:com.apple.iTunes:replaygain_track_gain"].toStringList().toString());
    }

    return true;
}

} //namespace Mixxx<|MERGE_RESOLUTION|>--- conflicted
+++ resolved
@@ -233,17 +233,10 @@
 }
 
 QString SoundSource::toQString(TagLib::String tstring) const {
-<<<<<<< HEAD
-    if (tstring != TagLib::String::null) {
-        return TStringToQString(tstring);
-    }
-    return  QString();
-=======
     if (tstring == TagLib::String::null) {
         return QString();
     }
     return TStringToQString(tstring);
->>>>>>> db394845
 }
 
 bool SoundSource::processTaglibFile(TagLib::File& f) {
@@ -253,10 +246,6 @@
     if (f.isValid()) {
         TagLib::Tag *tag = f.tag();
         if (tag) {
-<<<<<<< HEAD
-
-=======
->>>>>>> db394845
             QString title = toQString(tag->title());
             setTitle(title);
 
@@ -411,7 +400,6 @@
         for(TagLib::APE::ItemListMap::ConstIterator it = ape->itemListMap().begin();
                 it != ape->itemListMap().end(); ++it) {
                 qDebug() << "APE" << toQString((*it).first) << "-" << toQString((*it).second.toString());
-<<<<<<< HEAD
         }
     }
 
@@ -427,8 +415,6 @@
                                                   data.data()),
                                                   data.size());
             setCoverArt(picture);
-=======
->>>>>>> db394845
         }
     }
 
