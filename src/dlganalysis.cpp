#include <QSqlTableModel>

#include "widget/wwidget.h"
#include "widget/wskincolor.h"
#include "transposeproxymodel.h"
#include "widget/wanalysislibrarytableview.h"
#include "library/trackcollection.h"
#include "dlganalysis.h"


DlgAnalysis::DlgAnalysis(QWidget* parent,
                       ConfigObject<ConfigValue>* pConfig,
                       TrackCollection* pTrackCollection)
        : QWidget(parent),
          m_pConfig(pConfig),
          m_pTrackCollection(pTrackCollection),
          m_bAnalysisActive(false),
          m_tracksInQueue(0),
          m_currentTrack(0) {
    setupUi(this);
    m_songsButtonGroup.addButton(radioButtonRecentlyAdded);
    m_songsButtonGroup.addButton(radioButtonAllSongs);

    m_pAnalysisLibraryTableView = new WAnalysisLibraryTableView(this, pConfig, pTrackCollection);
    connect(m_pAnalysisLibraryTableView, SIGNAL(loadTrack(TrackPointer)),
            this, SIGNAL(loadTrack(TrackPointer)));
    connect(m_pAnalysisLibraryTableView, SIGNAL(loadTrackToPlayer(TrackPointer, QString)),
            this, SIGNAL(loadTrackToPlayer(TrackPointer, QString)));

    QBoxLayout* box = dynamic_cast<QBoxLayout*>(layout());
    Q_ASSERT(box); // Assumes the form layout is a QVBox/QHBoxLayout!
    box->removeWidget(m_pTrackTablePlaceholder);
    m_pTrackTablePlaceholder->hide();
    box->insertWidget(1, m_pAnalysisLibraryTableView);

<<<<<<< HEAD
    m_pAnalysisLibraryTableModel =  new AnalysisLibraryTableModel(this, pTrackCollection);
    m_pAnalysisLibraryTableModel->init();

=======
    m_pAnalysisLibraryTableModel = new AnalysisLibraryTableModel(this, pTrackCollection);
>>>>>>> a23c71cb
    m_pAnalysisLibraryTableView->loadTrackModel(m_pAnalysisLibraryTableModel);

    connect(radioButtonRecentlyAdded, SIGNAL(clicked()),
            this,  SLOT(showRecentSongs()));
    connect(radioButtonAllSongs, SIGNAL(clicked()),
            this,  SLOT(showAllSongs()));

    radioButtonRecentlyAdded->click();

    labelProgress->setText("");
    pushButtonAnalyze->setEnabled(false);
    connect(pushButtonAnalyze, SIGNAL(clicked()),
            this, SLOT(analyze()));

    connect(pushButtonSelectAll, SIGNAL(clicked()),
            this, SLOT(selectAll()));

    connect(m_pAnalysisLibraryTableView->selectionModel(),
            SIGNAL(selectionChanged(const QItemSelection &, const QItemSelection&)),
            this,
            SLOT(tableSelectionChanged(const QItemSelection &, const QItemSelection&)));
}

DlgAnalysis::~DlgAnalysis() {
}

void DlgAnalysis::onShow() {
    // Refresh table
    // There might be new tracks dropped to other views
    // tro's lambda idea. This code calls asynchronously!
    m_pTrackCollection->callAsync(
            [this] (TrackCollectionPrivate* pTrackCollectionPrivate) {
        m_pAnalysisLibraryTableModel->select(pTrackCollectionPrivate);
    }, __PRETTY_FUNCTION__);
}

void DlgAnalysis::onSearch(const QString& text) {
    m_pAnalysisLibraryTableModel->search(text);
}

void DlgAnalysis::loadSelectedTrack() {
    m_pAnalysisLibraryTableView->loadSelectedTrack();
}

void DlgAnalysis::loadSelectedTrackToGroup(QString group, bool play) {
    m_pAnalysisLibraryTableView->loadSelectedTrackToGroup(group, play);
}

void DlgAnalysis::moveSelection(int delta) {
    m_pAnalysisLibraryTableView->moveSelection(delta);
}

void DlgAnalysis::tableSelectionChanged(const QItemSelection& selected,
                                       const QItemSelection& deselected) {
    Q_UNUSED(selected);
    Q_UNUSED(deselected);
    bool tracksSelected = m_pAnalysisLibraryTableView->selectionModel()->hasSelection();
    pushButtonAnalyze->setEnabled(tracksSelected || m_bAnalysisActive);
}

void DlgAnalysis::selectAll() {
    m_pAnalysisLibraryTableView->selectAll();
}

void DlgAnalysis::analyze() {
    //qDebug() << this << "analyze()";
    if (m_bAnalysisActive) {
        emit(stopAnalysis());
    } else {
        QList<int> trackIds;

        QModelIndexList selectedIndexes = m_pAnalysisLibraryTableView->selectionModel()->selectedRows();
        foreach(QModelIndex selectedIndex, selectedIndexes) {
            bool ok;
            int trackId = selectedIndex.sibling(
                selectedIndex.row(),
                m_pAnalysisLibraryTableModel->fieldIndex(LIBRARYTABLE_ID)).data().toInt(&ok);
            if (ok) {
                trackIds.append(trackId);
            }
        }
        m_currentTrack = 1;
        emit(analyzeTracks(trackIds));
    }
}

void DlgAnalysis::analysisActive(bool bActive) {
    qDebug() << this << "analysisActive" << bActive;
    m_bAnalysisActive = bActive;
    if (bActive) {
        pushButtonAnalyze->setEnabled(true);
        pushButtonAnalyze->setText(tr("Stop Analysis"));
    } else {
        pushButtonAnalyze->setText(tr("Analyze"));
        labelProgress->setText("");
    }
}

// slot
void DlgAnalysis::trackAnalysisFinished(int size) {
    qDebug() << "Analysis finished" << size << "tracks left";
    if (size > 0) {
        m_currentTrack = m_tracksInQueue - size + 1;
    }
}

// slot
void DlgAnalysis::trackAnalysisProgress(int progress) {
    if (m_bAnalysisActive) {
        QString text = tr("Analyzing %1/%2 %3%").arg(
                QString::number(m_currentTrack),
                QString::number(m_tracksInQueue),
                QString::number(progress));
        labelProgress->setText(text);
    }
}

void DlgAnalysis::trackAnalysisStarted(int size) {
    m_tracksInQueue = size;
}

void DlgAnalysis::showRecentSongs() {
    m_pAnalysisLibraryTableModel->showRecentSongs();
}

void DlgAnalysis::showAllSongs() {
    m_pAnalysisLibraryTableModel->showAllSongs();
}

void DlgAnalysis::installEventFilter(QObject* pFilter) {
    QWidget::installEventFilter(pFilter);
    m_pAnalysisLibraryTableView->installEventFilter(pFilter);
}<|MERGE_RESOLUTION|>--- conflicted
+++ resolved
@@ -33,13 +33,8 @@
     m_pTrackTablePlaceholder->hide();
     box->insertWidget(1, m_pAnalysisLibraryTableView);
 
-<<<<<<< HEAD
-    m_pAnalysisLibraryTableModel =  new AnalysisLibraryTableModel(this, pTrackCollection);
+    m_pAnalysisLibraryTableModel = new AnalysisLibraryTableModel(this, pTrackCollection);
     m_pAnalysisLibraryTableModel->init();
-
-=======
-    m_pAnalysisLibraryTableModel = new AnalysisLibraryTableModel(this, pTrackCollection);
->>>>>>> a23c71cb
     m_pAnalysisLibraryTableView->loadTrackModel(m_pAnalysisLibraryTableModel);
 
     connect(radioButtonRecentlyAdded, SIGNAL(clicked()),
