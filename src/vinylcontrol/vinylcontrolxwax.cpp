--- conflicted
+++ resolved
@@ -166,18 +166,14 @@
     // do this once across the VinylControlXwax instances.
     s_xwaxLUTMutex.lock();
 
-<<<<<<< HEAD
     const bool use_legacy_pitch_filter = strPitchEstimator == MIXXX_VINYL_PITCH_FILTER_LEGACY;
 
     timecoder_init(&timecoder,
             tc_def,
             speed,
-            sampleRate.value(),
+            sampleRate,
             /* phono */ false,
             use_legacy_pitch_filter);
-=======
-    timecoder_init(&timecoder, tc_def, speed, sampleRate, /* phono */ false);
->>>>>>> 45aca64a
     timecoder_monitor_init(&timecoder, MIXXX_VINYL_SCOPE_SIZE);
     //Note that timecoder_init will not double-malloc the LUTs, and after this we are guaranteed
     //that the LUT has been generated unless we ran out of memory.
