#ifndef VINYLCONTROL_H
#define VINYLCONTROL_H

#include <QString>

#include "defs.h"
#include "configobject.h"
#include "vinylcontrol/vinylsignalquality.h"

class ControlObjectThread;

class VinylControl : public QObject {
  public:
    VinylControl(ConfigObject<ConfigValue> *pConfig, QString group);
    virtual ~VinylControl();

    virtual void toggleVinylControl(bool enable);
    virtual bool isEnabled();
<<<<<<< HEAD
    virtual void analyzeSamples(CSAMPLE* pSamples, size_t nFrames) = 0;
    virtual float getSpeed();
=======
    virtual void analyzeSamples(const short* samples, size_t nFrames) = 0;
>>>>>>> 9a63fde4
    virtual bool writeQualityReport(VinylSignalQualityReport* qualityReportFifo) = 0;

  protected:
    virtual float getAngle() = 0;

    ConfigObject<ConfigValue>* m_pConfig;
    QString m_group;
<<<<<<< HEAD
    // The VC input gain preference.
    ControlObjectThread* m_pVinylControlInputGain;
=======
>>>>>>> 9a63fde4

    ControlObjectThread *playButton; //The ControlObject used to start/stop playback of the song.
    ControlObjectThread *playPos; //The ControlObject used to read the playback position in the song.
    ControlObjectThread *trackSamples;
    ControlObjectThread *trackSampleRate;
    ControlObjectThread *vinylSeek; //The ControlObject used to change the playback position in the song.
    ControlObjectThread *controlScratch; //The ControlObject used to seek when the record is spinning fast.
    ControlObjectThread *rateSlider; //The ControlObject used to change the speed/pitch of the song.
    ControlObjectThread *duration; //The ControlObject used to get the duration of the current song.
    ControlObjectThread *mode; //The ControlObject used to get the vinyl control mode (absolute/relative/scratch)
    ControlObjectThread *enabled; //The ControlObject used to get if the vinyl control is enabled or disabled.
    ControlObjectThread *wantenabled; //The ControlObject used to get if the vinyl control should try to enable itself
    ControlObjectThread *cueing; //Should cueing mode be active?
    ControlObjectThread *scratching; //Is pitch changing very quickly?
    ControlObjectThread *rateRange; //The ControlObject used to the get the pitch range from the prefs.
    ControlObjectThread *vinylStatus;
    ControlObjectThread *rateDir; //direction of rate
    ControlObjectThread *loopEnabled; //looping enabled?
    ControlObjectThread *signalenabled; //show the signal in the skin?

    // The lead-in time...
    int m_iLeadInTime;

    // The position of the needle on the record as read by the VinylControl
    // implementation.
    double m_dVinylPosition;

    // Used as a measure of the quality of the timecode signal.
    float m_fTimecodeQuality;

    // Whether this VinylControl instance is enabled.
    bool m_bIsEnabled;
};

#endif<|MERGE_RESOLUTION|>--- conflicted
+++ resolved
@@ -16,12 +16,7 @@
 
     virtual void toggleVinylControl(bool enable);
     virtual bool isEnabled();
-<<<<<<< HEAD
     virtual void analyzeSamples(CSAMPLE* pSamples, size_t nFrames) = 0;
-    virtual float getSpeed();
-=======
-    virtual void analyzeSamples(const short* samples, size_t nFrames) = 0;
->>>>>>> 9a63fde4
     virtual bool writeQualityReport(VinylSignalQualityReport* qualityReportFifo) = 0;
 
   protected:
@@ -29,11 +24,9 @@
 
     ConfigObject<ConfigValue>* m_pConfig;
     QString m_group;
-<<<<<<< HEAD
+
     // The VC input gain preference.
     ControlObjectThread* m_pVinylControlInputGain;
-=======
->>>>>>> 9a63fde4
 
     ControlObjectThread *playButton; //The ControlObject used to start/stop playback of the song.
     ControlObjectThread *playPos; //The ControlObject used to read the playback position in the song.
