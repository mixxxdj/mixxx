--- conflicted
+++ resolved
@@ -56,11 +56,7 @@
     static double get(const ConfigKey& key);
     // Sets the ControlObject value. May require confirmation by owner.
     void set(double value);
-<<<<<<< HEAD
-    // Sets the ControlObject value
-=======
     // Sets the ControlObject value and confirms it.
->>>>>>> 1be5156e
     void setAndConfirm(double value);
     // Instantly sets the value of the ControlObject
     static void set(const ConfigKey& key, const double& value);
@@ -76,15 +72,10 @@
         return m_pControl ? m_pControl->defaultValue() : 0.0;
     }
 
-<<<<<<< HEAD
-    bool connectValueChangeRequest(const QObject* receiver,
-            const char* method, Qt::ConnectionType type);
-=======
     // Connects a Qt slot to a signal that is delivered when a new value change
     // request arrives for this control.
     bool connectValueChangeRequest(const QObject* receiver,
                                    const char* method, Qt::ConnectionType type);
->>>>>>> 1be5156e
 
   signals:
     void valueChanged(double);
