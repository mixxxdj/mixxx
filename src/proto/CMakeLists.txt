--- conflicted
+++ resolved
@@ -1,16 +1,5 @@
 # Protobuf
 find_package(Protobuf)
-<<<<<<< HEAD
-protobuf_generate_cpp(
-  PROTO_SOURCES
-  PROTO_HEADERS
-  beats.proto
-  headers.proto
-  keys.proto
-  macro.proto
-  skin.proto
-  waveform.proto
-=======
 add_library(mixxx-proto OBJECT)
 protobuf_generate(
   LANGUAGE cpp
@@ -19,9 +8,9 @@
     beats.proto
     headers.proto
     keys.proto
+    macro.proto
     skin.proto
     waveform.proto
->>>>>>> aef1e1e2
 )
 
 if(TARGET protobuf::libprotobuf-lite)
