--- conflicted
+++ resolved
@@ -1,15 +1,4 @@
 # Protobuf
-<<<<<<< HEAD
-find_package(Protobuf REQUIRED)
-
-add_library(mixxx-proto OBJECT)
-
-include(IsStaticLibrary)
-if(TARGET protobuf::libprotobuf-lite)
-    target_link_libraries(mixxx-proto PRIVATE protobuf::libprotobuf-lite)
-elseif(TARGET protobuf::libprotobuf)
-    target_link_libraries(mixxx-proto PRIVATE protobuf::libprotobuf)
-=======
 
 # first try the package provided config
 find_package(Protobuf CONFIG)
@@ -24,7 +13,6 @@
     target_link_libraries(mixxx-proto PUBLIC protobuf::libprotobuf-lite)
 elseif(TARGET protobuf::libprotobuf)
     target_link_libraries(mixxx-proto PUBLIC protobuf::libprotobuf)
->>>>>>> d79df88b
 else()
     message(FATAL_ERROR "Protobuf or Protobuf-lite libraries are required to compile Mixxx.")
 endif()
