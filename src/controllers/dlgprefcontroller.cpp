--- conflicted
+++ resolved
@@ -546,16 +546,9 @@
     return m_ui.comboBoxMapping->itemData(index).toString();
 }
 
-<<<<<<< HEAD
 void DlgPrefController::slotMappingSelected(int chosenIndex) {
     QString mappingPath = mappingPathFromIndex(chosenIndex);
-    if (mappingPath.isEmpty()) {
-        // User picked "No Mapping" item
-=======
-void DlgPrefController::slotPresetSelected(int chosenIndex) {
-    QString presetPath = presetPathFromIndex(chosenIndex);
-    if (presetPath.isEmpty()) { // User picked "No Preset" item
->>>>>>> cd4fdf3a
+    if (mappingPath.isEmpty()) { // User picked "No Mapping" item
         m_ui.chkEnabledDevice->setEnabled(false);
 
         if (m_ui.chkEnabledDevice->isChecked()) {
@@ -564,12 +557,7 @@
                 setDirty(true);
             }
         }
-<<<<<<< HEAD
-    } else {
-        // User picked a mapping
-=======
-    } else { // User picked a preset
->>>>>>> cd4fdf3a
+    } else { // User picked a mapping
         m_ui.chkEnabledDevice->setEnabled(true);
 
         if (!m_ui.chkEnabledDevice->isChecked()) {
