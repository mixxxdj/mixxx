--- conflicted
+++ resolved
@@ -794,7 +794,7 @@
         // the preset combobox.
         enumerateMappings(mappingFilePath);
     }
-<<<<<<< HEAD
+    slotShowMapping(pMapping);
 
     // These tabs are only usable for MIDI controllers
     bool showMidiTabs = m_pController->getDataRepresentationProtocol() ==
@@ -824,9 +824,6 @@
         }
     }
     return -1;
-=======
-    slotShowMapping(pMapping);
->>>>>>> 8b0381c3
 }
 
 bool DlgPrefController::saveMapping() {
