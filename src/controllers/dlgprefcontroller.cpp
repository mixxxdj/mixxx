#include "controllers/dlgprefcontroller.h"

#include <QDesktopServices>
#include <QDir>
#include <QFileDialog>
#include <QFileInfo>
#include <QInputDialog>
#include <QStandardPaths>
#include <QTableWidget>
#include <QTableWidgetItem>
#include <QtDebug>

#include "controllers/controller.h"
#include "controllers/controllerlearningeventfilter.h"
#include "controllers/controllermanager.h"
#include "controllers/defs_controllers.h"
#include "controllers/midi/legacymidicontrollermapping.h"
#include "defs_urls.h"
#include "moc_dlgprefcontroller.cpp"
#include "preferences/usersettings.h"
#include "util/versionstore.h"

namespace {
const QString kMappingExt(".midi.xml");

QString mappingNameToPath(const QString& directory, const QString& mappingName) {
    // While / is allowed for the display name we can't use it for the file name.
    QString fileName = QString(mappingName).replace(QChar('/'), QChar('-'));
    return directory + fileName + kMappingExt;
}

} // namespace

DlgPrefController::DlgPrefController(
        QWidget* parent,
        Controller* controller,
        std::shared_ptr<ControllerManager> controllerManager,
        UserSettingsPointer pConfig)
        : DlgPreferencePage(parent),
          m_pConfig(pConfig),
          m_pUserDir(userMappingsPath(pConfig)),
          m_pControllerManager(controllerManager),
          m_pController(controller),
          m_pDlgControllerLearning(nullptr),
          m_pInputTableModel(nullptr),
          m_pInputProxyModel(nullptr),
          m_pOutputTableModel(nullptr),
          m_pOutputProxyModel(nullptr),
          m_bDirty(false) {
    m_ui.setupUi(this);
    // Create text color for the file and wiki links
    createLinkColor();

    initTableView(m_ui.m_pInputMappingTableView);
    initTableView(m_ui.m_pOutputMappingTableView);

    std::shared_ptr<LegacyControllerMapping> pMapping = m_pController->cloneMapping();
    slotShowMapping(pMapping);

    m_ui.labelDeviceName->setText(m_pController->getName());
    QString category = m_pController->getCategory();
    if (!category.isEmpty()) {
        m_ui.labelDeviceCategory->setText(category);
    } else {
        m_ui.labelDeviceCategory->hide();
    }

    m_ui.groupBoxWarning->hide();
    m_ui.labelWarning->setText(tr(
            "<font color='#BB0000'><b>If you use this mapping your controller "
            "may not work correctly. "
            "Please select another mapping or disable the "
            "controller.</b></font><br><br>"
            "This mapping was designed for a newer Mixxx Controller Engine "
            "and cannot be used on your current Mixxx installation.<br>"
            "Your Mixxx installation has Controller Engine version %1. "
            "This mapping requires a Controller Engine version >= %2.<br><br>"
            "For more information visit the wiki page on "
            "<a "
            "href='https://mixxx.org/wiki/doku.php/"
            "controller_engine_versions'>Controller Engine Versions</a>.")
                                       .arg("2", "1"));
    QIcon icon = style()->standardIcon(QStyle::SP_MessageBoxWarning);
    m_ui.labelWarningIcon->setPixmap(icon.pixmap(50));

    // When the user picks a mapping, load it.
    connect(m_ui.comboBoxMapping,
            QOverload<int>::of(&QComboBox::currentIndexChanged),
            this,
            &DlgPrefController::slotMappingSelected);

    // When the user toggles the Enabled checkbox, mark as dirty
    connect(m_ui.chkEnabledDevice, &QCheckBox::clicked, this, [this] { setDirty(true); });

    // Connect our signals to controller manager.
    connect(this,
            &DlgPrefController::applyMapping,
            m_pControllerManager.get(),
            &ControllerManager::slotApplyMapping);

    // Open script file links
    connect(m_ui.labelLoadedMappingScriptFileLinks,
            &QLabel::linkActivated,
            [](const QString& path) {
                QDesktopServices::openUrl(QUrl::fromLocalFile(path));
            });

    // Input mappings
    connect(m_ui.btnAddInputMapping,
            &QAbstractButton::clicked,
            this,
            &DlgPrefController::addInputMapping);
    connect(m_ui.btnRemoveInputMappings,
            &QAbstractButton::clicked,
            this,
            &DlgPrefController::removeInputMappings);
    connect(m_ui.btnLearningWizard,
            &QAbstractButton::clicked,
            this,
            &DlgPrefController::showLearningWizard);
    connect(m_ui.btnClearAllInputMappings,
            &QAbstractButton::clicked,
            this,
            &DlgPrefController::clearAllInputMappings);

    // Output mappings
    connect(m_ui.btnAddOutputMapping,
            &QAbstractButton::clicked,
            this,
            &DlgPrefController::addOutputMapping);
    connect(m_ui.btnRemoveOutputMappings,
            &QAbstractButton::clicked,
            this,
            &DlgPrefController::removeOutputMappings);
    connect(m_ui.btnClearAllOutputMappings,
            &QAbstractButton::clicked,
            this,
            &DlgPrefController::clearAllOutputMappings);
}

DlgPrefController::~DlgPrefController() {
}

void DlgPrefController::showLearningWizard() {
    if (isDirty()) {
        QMessageBox::StandardButton result = QMessageBox::question(this,
                tr("Apply device settings?"),
                tr("Your settings must be applied before starting the learning "
                   "wizard.\n"
                   "Apply settings and continue?"),
                QMessageBox::Ok |
                        QMessageBox::Cancel, // Buttons to be displayed
                QMessageBox::Ok);            // Default button
        // Stop if the user has not pressed the Ok button,
        // which could be the Cancel or the Close Button.
        if (result != QMessageBox::Ok) {
            return;
        }
    }
    slotApply();

    if (!m_pMapping) {
        m_pMapping = std::shared_ptr<LegacyControllerMapping>(new LegacyMidiControllerMapping());
        emit applyMapping(m_pController, m_pMapping, true);
    }

    // Note that DlgControllerLearning is set to delete itself on close using
    // the Qt::WA_DeleteOnClose attribute (so this "new" doesn't leak memory)
    m_pDlgControllerLearning = new DlgControllerLearning(this, m_pController);
    m_pDlgControllerLearning->show();
    ControllerLearningEventFilter* pControllerLearning =
            m_pControllerManager->getControllerLearningEventFilter();
    pControllerLearning->startListening();
    connect(pControllerLearning,
            &ControllerLearningEventFilter::controlClicked,
            m_pDlgControllerLearning,
            &DlgControllerLearning::controlClicked);
    connect(m_pDlgControllerLearning,
            &DlgControllerLearning::listenForClicks,
            pControllerLearning,
            &ControllerLearningEventFilter::startListening);
    connect(m_pDlgControllerLearning,
            &DlgControllerLearning::stopListeningForClicks,
            pControllerLearning,
            &ControllerLearningEventFilter::stopListening);
    connect(m_pDlgControllerLearning,
            &DlgControllerLearning::stopLearning,
            this,
            &DlgPrefController::show);
    connect(m_pDlgControllerLearning,
            &DlgControllerLearning::inputMappingsLearned,
            this,
            &DlgPrefController::midiInputMappingsLearned);

    emit mappingStarted();
    connect(m_pDlgControllerLearning,
            &DlgControllerLearning::stopLearning,
            this,
            &DlgPrefController::slotStopLearning);
}

void DlgPrefController::slotStopLearning() {
    VERIFY_OR_DEBUG_ASSERT(m_pMapping) {
        emit mappingEnded();
        return;
    }

    applyMappingChanges();
    if (m_pMapping->filePath().isEmpty()) {
        // This mapping was created when the learning wizard was started
        if (m_pMapping->isDirty()) {
            QString mappingName = askForMappingName();
            QString mappingPath = mappingNameToPath(m_pUserDir, mappingName);
            m_pMapping->setName(mappingName);
            if (m_pMapping->saveMapping(mappingPath)) {
                qDebug() << "Mapping saved as" << mappingPath;
                m_pMapping->setFilePath(mappingPath);
                m_pMapping->setDirty(false);
                emit applyMapping(m_pController, m_pMapping, true);
                enumerateMappings(mappingPath);
            } else {
                qDebug() << "Failed to save mapping as" << mappingPath;
                // Discard the new mapping and disable the controller
                m_pMapping.reset();
                emit applyMapping(m_pController, m_pMapping, false);
            }
        } else {
            // No changes made to the new mapping, discard it and disable the
            // controller
            m_pMapping.reset();
            emit applyMapping(m_pController, m_pMapping, false);
        }
    }

    emit mappingEnded();
}

void DlgPrefController::midiInputMappingsLearned(
        const MidiInputMappings& mappings) {
    // This is just a shortcut since doing a round-trip from Learning ->
    // Controller -> slotMappingLoaded -> setMapping is too heavyweight.
    if (m_pInputTableModel != nullptr) {
        m_pInputTableModel->addMappings(mappings);
    }
}

QString DlgPrefController::mappingShortName(
        const std::shared_ptr<LegacyControllerMapping> pMapping) const {
    QString mappingName = tr("None");
    if (pMapping) {
        QString name = pMapping->name();
        QString author = pMapping->author();
        if (name.length() > 0 && author.length() > 0) {
            mappingName = tr("%1 by %2").arg(pMapping->name(), pMapping->author());
        } else if (name.length() > 0) {
            mappingName = name;
        } else if (pMapping->filePath().length() > 0) {
            QFileInfo file(pMapping->filePath());
            mappingName = file.baseName();
        }
    }
    return mappingName;
}

QString DlgPrefController::mappingName(
        const std::shared_ptr<LegacyControllerMapping> pMapping) const {
    if (pMapping) {
        QString name = pMapping->name();
        if (name.length() > 0) {
            return name;
        }
    }
    return tr("No Name");
}

QString DlgPrefController::mappingDescription(
        const std::shared_ptr<LegacyControllerMapping> pMapping) const {
    if (pMapping) {
        QString description = pMapping->description();
        if (description.length() > 0) {
            return description;
        }
    }
    return tr("No Description");
}

QString DlgPrefController::mappingAuthor(
        const std::shared_ptr<LegacyControllerMapping> pMapping) const {
    if (pMapping) {
        QString author = pMapping->author();
        if (author.length() > 0) {
            return author;
        }
    }
    return tr("No Author");
}

QString DlgPrefController::mappingSupportLinks(
        const std::shared_ptr<LegacyControllerMapping> pMapping) const {
    if (!pMapping) {
        return QString();
    }

    QStringList linkList;

    QString forumLink = pMapping->forumlink();
    if (!forumLink.isEmpty()) {
        linkList << coloredLinkString(
                m_pLinkColor,
                "Mixxx Forums",
                forumLink);
    }

    QString wikiLink = pMapping->wikilink();
    if (!wikiLink.isEmpty()) {
        linkList << coloredLinkString(
                m_pLinkColor,
                "Mixxx Wiki",
                wikiLink);
    }

    QString manualLink = pMapping->manualLink();
    if (!manualLink.isEmpty()) {
        linkList << coloredLinkString(
                m_pLinkColor,
                "Mixxx Manual",
                manualLink);
    }

    // There is always at least one support link.
    // TODO(rryan): This is a horrible general support link for MIDI!
    linkList << coloredLinkString(
            m_pLinkColor,
            tr("Troubleshooting"),
            MIXXX_WIKI_MIDI_SCRIPTING_URL);

    return QString(linkList.join("&nbsp;&nbsp;"));
}

QString DlgPrefController::mappingFileLinks(
        const std::shared_ptr<LegacyControllerMapping> pMapping) const {
    if (!pMapping) {
        return QString();
    }

    const QString builtinFileSuffix = QStringLiteral(" (") + tr("built-in") + QStringLiteral(")");
    QString systemMappingPath = resourceMappingsPath(m_pConfig);
    QStringList linkList;
    QString xmlFileLink = coloredLinkString(
            m_pLinkColor,
            QFileInfo(pMapping->filePath()).fileName(),
            pMapping->filePath());
    if (pMapping->filePath().startsWith(systemMappingPath)) {
        xmlFileLink += builtinFileSuffix;
    }
    linkList << xmlFileLink;

    for (const auto& script : pMapping->getScriptFiles()) {
        QString scriptFileLink = coloredLinkString(
                m_pLinkColor,
                script.name,
                script.file.absoluteFilePath());
        if (!script.file.exists()) {
            scriptFileLink +=
                    QStringLiteral(" (") + tr("missing") + QStringLiteral(")");
        } else if (script.file.absoluteFilePath().startsWith(
                           systemMappingPath)) {
            scriptFileLink += builtinFileSuffix;
        }

        linkList << scriptFileLink;
    }
    return linkList.join("<br/>");
}

void DlgPrefController::enumerateMappings(const QString& selectedMappingPath) {
    m_ui.comboBoxMapping->blockSignals(true);
    m_ui.comboBoxMapping->clear();

    // qDebug() << "Enumerating mappings for controller" << m_pController->getName();

    // Check the text color of the palette for whether to use dark or light icons
    QDir iconsPath;
    if (!Color::isDimColor(palette().text().color())) {
        iconsPath.setPath(":/images/preferences/light/");
    } else {
        iconsPath.setPath(":/images/preferences/dark/");
    }

    // Insert a dummy item at the top to try to make it less confusing.
    // (We don't want the first found file showing up as the default item when a
    // user has their controller plugged in)
    QIcon noMappingIcon(iconsPath.filePath("ic_none.svg"));
    m_ui.comboBoxMapping->addItem(noMappingIcon, "No Mapping");

    MappingInfo match;
    // Enumerate user mappings
    QIcon userMappingIcon(iconsPath.filePath("ic_custom.svg"));

    // Reload user mappings to detect added, changed or removed mappings
    m_pControllerManager->getMainThreadUserMappingEnumerator()->loadSupportedMappings();

    MappingInfo userMappingsMatch = enumerateMappingsFromEnumerator(
            m_pControllerManager->getMainThreadUserMappingEnumerator(),
            userMappingIcon);
    if (userMappingsMatch.isValid()) {
        match = userMappingsMatch;
    }

    // Insert a separator between user mappings (+ dummy item) and system mappings
    m_ui.comboBoxMapping->insertSeparator(m_ui.comboBoxMapping->count());

    // Enumerate system mappings
    QIcon systemMappingIcon(iconsPath.filePath("ic_mixxx_symbolic.svg"));
    MappingInfo systemMappingsMatch = enumerateMappingsFromEnumerator(
            m_pControllerManager->getMainThreadSystemMappingEnumerator(),
            systemMappingIcon);
    if (systemMappingsMatch.isValid()) {
        match = systemMappingsMatch;
    }

    // Preselect configured or matching mapping
    int index = -1;
    if (!selectedMappingPath.isEmpty()) {
        index = m_ui.comboBoxMapping->findData(selectedMappingPath);
    } else if (match.isValid()) {
        index = m_ui.comboBoxMapping->findText(match.getName());
    }
    if (index == -1) {
        m_ui.chkEnabledDevice->setEnabled(false);
    } else {
        m_ui.comboBoxMapping->setCurrentIndex(index);
        m_ui.chkEnabledDevice->setEnabled(true);
    }
    m_ui.comboBoxMapping->blockSignals(false);
    slotMappingSelected(m_ui.comboBoxMapping->currentIndex());
}

MappingInfo DlgPrefController::enumerateMappingsFromEnumerator(
        QSharedPointer<MappingInfoEnumerator> pMappingEnumerator, const QIcon& icon) {
    MappingInfo match;

    // Check if enumerator is ready. Should be rare that it isn't. We will
    // re-enumerate on the next open of the preferences.
    if (!pMappingEnumerator.isNull()) {
        // Get a list of mappings in alphabetical order
        QList<MappingInfo> systemMappings =
                pMappingEnumerator->getMappingsByExtension(
                        m_pController->mappingExtension());

        for (const MappingInfo& mapping : systemMappings) {
            m_ui.comboBoxMapping->addItem(
                    icon, mapping.getName(), mapping.getPath());
            if (m_pController->matchMapping(mapping)) {
                match = mapping;
            }
        }
    }

    return match;
}

void DlgPrefController::slotUpdate() {
<<<<<<< HEAD
    // Check if the controller is open.
    bool deviceOpen = m_pController->isOpen();
    // Check/uncheck the "Enabled" box
    m_ui.chkEnabledDevice->setChecked(deviceOpen);

    enumerateMappings(m_pControllerManager->getConfiguredMappingFileForDevice(
=======
    enumeratePresets(m_pControllerManager->getConfiguredPresetFileForDevice(
>>>>>>> c8c0df49
            m_pController->getName()));

    // enumeratePresets will check the m_ui.chkEnabledDevice checkbox if
    // there is a valid mapping saved in the mixxx.cfg file. However, the
    // checkbox should only be checked if the device is currently enabled.
    m_ui.chkEnabledDevice->setChecked(m_pController->isOpen());

    // If the controller is not mappable, disable the input and output mapping
    // sections and the learning wizard button.
    bool isMappable = m_pController->isMappable();
    m_ui.btnLearningWizard->setEnabled(isMappable);
    m_ui.inputMappingsTab->setEnabled(isMappable);
    m_ui.outputMappingsTab->setEnabled(isMappable);
}

void DlgPrefController::slotResetToDefaults() {
    m_ui.chkEnabledDevice->setChecked(false);
    enumerateMappings(QString());
    slotMappingSelected(m_ui.comboBoxMapping->currentIndex());
}

void DlgPrefController::applyMappingChanges() {
    if (m_pInputTableModel) {
        m_pInputTableModel->apply();
    }

    if (m_pOutputTableModel) {
        m_pOutputTableModel->apply();
    }
}

void DlgPrefController::slotApply() {
    applyMappingChanges();

    // If no changes were made, do nothing
    if (!(isDirty() || (m_pMapping && m_pMapping->isDirty()))) {
        return;
    }

    bool bEnabled = false;
    if (m_pMapping) {
        bEnabled = m_ui.chkEnabledDevice->isChecked();

        if (m_pMapping->isDirty()) {
            saveMapping();
        }
    }
    m_ui.chkEnabledDevice->setChecked(bEnabled);

    // The shouldn't be dirty at this point because we already tried to save
    // it. If that failed, don't apply the mapping.
    if (m_pMapping && m_pMapping->isDirty()) {
        return;
    }

    QString mappingPath = mappingPathFromIndex(m_ui.comboBoxMapping->currentIndex());
    m_pMapping = LegacyControllerMappingFileHandler::loadMapping(
            mappingPath, QDir(resourceMappingsPath(m_pConfig)));

    // Load the resulting mapping (which has been mutated by the input/output
    // table models). The controller clones the mapping so we aren't touching
    // the same mapping.
    emit applyMapping(m_pController, m_pMapping, bEnabled);

    // Mark the dialog as not dirty
    setDirty(false);
}

QUrl DlgPrefController::helpUrl() const {
    return QUrl(MIXXX_MANUAL_CONTROLLERS_URL);
}

QString DlgPrefController::mappingPathFromIndex(int index) const {
    if (index == 0) {
        // "No Mapping" item
        return QString();
    }

    return m_ui.comboBoxMapping->itemData(index).toString();
}

void DlgPrefController::slotMappingSelected(int chosenIndex) {
    QString mappingPath = mappingPathFromIndex(chosenIndex);
    if (mappingPath.isEmpty()) {
        // User picked "No Mapping" item
        m_ui.chkEnabledDevice->setEnabled(false);

        if (m_ui.chkEnabledDevice->isChecked()) {
            m_ui.chkEnabledDevice->setChecked(false);
            setDirty(true);
        }
    } else {
        // User picked a mapping
        m_ui.chkEnabledDevice->setEnabled(true);

        if (!m_ui.chkEnabledDevice->isChecked()) {
            m_ui.chkEnabledDevice->setChecked(true);
            setDirty(true);
        }
    }

    // Check if the mapping is different from the configured mapping
    if (m_pControllerManager->getConfiguredMappingFileForDevice(
                m_pController->getName()) != mappingPath) {
        setDirty(true);
    }

    applyMappingChanges();
    if (m_pMapping && m_pMapping->isDirty()) {
        if (QMessageBox::question(this,
                    tr("Mapping has been edited"),
                    tr("Do you want to save the changes?")) ==
                QMessageBox::Yes) {
            saveMapping();
        }
    }

    std::shared_ptr<LegacyControllerMapping> pMapping =
            LegacyControllerMappingFileHandler::loadMapping(
                    mappingPath, QDir(resourceMappingsPath(m_pConfig)));

    if (pMapping) {
        DEBUG_ASSERT(!pMapping->isDirty());
    }

    slotShowMapping(pMapping);
}

void DlgPrefController::saveMapping() {
    VERIFY_OR_DEBUG_ASSERT(m_pMapping) {
        return;
    }

    if (!m_pMapping->isDirty()) {
        qDebug() << "Mapping is not dirty, no need to save it.";
        return;
    }

    QString oldFilePath = m_pMapping->filePath();
    QString newFilePath;
    QFileInfo fileInfo(oldFilePath);
    QString mappingName = m_pMapping->name();

    bool isUserMapping = fileInfo.absoluteDir().absolutePath().append("/") == m_pUserDir;
    bool saveAsNew = true;
    if (m_pOverwriteMappings.contains(oldFilePath) &&
            m_pOverwriteMappings.value(oldFilePath) == true) {
        saveAsNew = false;
    }

    // If this is a user mapping, ask whether to overwrite or save with new name.
    // Optionally, tick checkbox to always overwrite this mapping in the current session.
    if (isUserMapping && saveAsNew) {
        QString overwriteTitle = tr("Mapping already exists.");
        QString overwriteLabel = tr(
                "<b>%1</b> already exists in user mapping folder.<br>"
                "Overwrite or save with a new name?");
        QString overwriteCheckLabel = tr("Always overwrite during this session");

        QMessageBox overwriteMsgBox;
        overwriteMsgBox.setIcon(QMessageBox::Question);
        overwriteMsgBox.setWindowTitle(overwriteTitle);
        overwriteMsgBox.setText(overwriteLabel.arg(mappingName));
        QCheckBox overwriteCheckBox;
        overwriteCheckBox.setText(overwriteCheckLabel);
        overwriteCheckBox.blockSignals(true);
        overwriteCheckBox.setCheckState(Qt::Unchecked);
        overwriteMsgBox.addButton(&overwriteCheckBox, QMessageBox::ActionRole);
        QPushButton* pSaveAsNew = overwriteMsgBox.addButton(
                tr("Save As"), QMessageBox::AcceptRole);
        QPushButton* pOverwrite = overwriteMsgBox.addButton(
                tr("Overwrite"), QMessageBox::AcceptRole);
        overwriteMsgBox.setDefaultButton(pSaveAsNew);
        overwriteMsgBox.exec();

        if (overwriteMsgBox.clickedButton() == pOverwrite) {
            saveAsNew = false;
            if (overwriteCheckBox.checkState() == Qt::Checked) {
                m_pOverwriteMappings.insert(m_pMapping->filePath(), true);
            }
        } else if (overwriteMsgBox.close()) {
            return;
        }
    }

    // Ask for a mapping name when
    // * initially saving a modified Mixxx mapping to the user folder
    // * saving a user mapping with a new name.
    // The name will be used as display name and file name.
    if (!saveAsNew) {
        newFilePath = oldFilePath;
    } else {
        mappingName = askForMappingName(mappingName);
        newFilePath = mappingNameToPath(m_pUserDir, mappingName);
        m_pMapping->setName(mappingName);
        qDebug() << "Mapping renamed to" << m_pMapping->name();
    }

    if (!m_pMapping->saveMapping(newFilePath)) {
        qDebug() << "Failed to save mapping as" << newFilePath;
        return;
    }
    qDebug() << "Mapping saved as" << newFilePath;

    m_pMapping->setFilePath(newFilePath);
    m_pMapping->setDirty(false);

    enumerateMappings(m_pMapping->filePath());
}

QString DlgPrefController::askForMappingName(const QString& prefilledName) const {
    QString saveMappingTitle = tr("Save user mapping");
    QString saveMappingLabel = tr("Enter the name for saving the mapping to the user folder.");
    QString savingFailedTitle = tr("Saving mapping failed");
    QString invalidNameLabel =
            tr("A mapping cannot have a blank name and may not contain "
               "special characters.");
    QString fileExistsLabel = tr("A mapping file with that name already exists.");
    // Only allow the name to contain letters, numbers, whitespaces and _-+()/
    const QRegExp rxRemove = QRegExp("[^[(a-zA-Z0-9\\_\\-\\+\\(\\)\\/|\\s]");

    // Choose a new file (base) name
    bool validMappingName = false;
    QString mappingName = prefilledName;
    while (!validMappingName) {
        QString userDir = m_pUserDir;
        bool ok = false;
        mappingName = QInputDialog::getText(nullptr,
                saveMappingTitle,
                saveMappingLabel,
                QLineEdit::Normal,
                mappingName,
                &ok)
                              .remove(rxRemove)
                              .trimmed();
        if (!ok) {
            continue;
        }
        if (mappingName.isEmpty()) {
            QMessageBox::warning(nullptr,
                    savingFailedTitle,
                    invalidNameLabel);
            continue;
        }
        // While / is allowed for the display name we can't use it for the file name.
        QString newFilePath = mappingNameToPath(userDir, mappingName);
        if (QFile::exists(newFilePath)) {
            QMessageBox::warning(nullptr,
                    savingFailedTitle,
                    fileExistsLabel);
            continue;
        }
        validMappingName = true;
    }
    return mappingName;
}

void DlgPrefController::initTableView(QTableView* pTable) {
    // Enable selection by rows and extended selection (ctrl/shift click)
    pTable->setSelectionBehavior(QAbstractItemView::SelectRows);
    pTable->setSelectionMode(QAbstractItemView::ExtendedSelection);

    pTable->setWordWrap(false);
    pTable->setShowGrid(false);
    pTable->setCornerButtonEnabled(false);
    pTable->setSortingEnabled(true);

    //Work around a Qt bug that lets you make your columns so wide you
    //can't reach the divider to make them small again.
    pTable->setHorizontalScrollMode(QAbstractItemView::ScrollPerPixel);

    pTable->verticalHeader()->hide();
    pTable->verticalHeader()->setDefaultSectionSize(20);
    pTable->setVerticalScrollBarPolicy(Qt::ScrollBarAlwaysOn);
    pTable->setAlternatingRowColors(true);
}

void DlgPrefController::slotShowMapping(std::shared_ptr<LegacyControllerMapping> pMapping) {
    m_ui.labelLoadedMapping->setText(mappingName(pMapping));
    m_ui.labelLoadedMappingDescription->setText(mappingDescription(pMapping));
    m_ui.labelLoadedMappingAuthor->setText(mappingAuthor(pMapping));
    m_ui.labelLoadedMappingSupportLinks->setText(mappingSupportLinks(pMapping));
    m_ui.labelLoadedMappingScriptFileLinks->setText(mappingFileLinks(pMapping));

    // We mutate this mapping so keep a reference to it while we are using it.
    // TODO(rryan): Clone it? Technically a waste since nothing else uses this
    // copy but if someone did they might not expect it to change.
    m_pMapping = pMapping;

    ControllerInputMappingTableModel* pInputModel =
            new ControllerInputMappingTableModel(this);
    pInputModel->setMapping(pMapping);

    QSortFilterProxyModel* pInputProxyModel = new QSortFilterProxyModel(this);
    pInputProxyModel->setSortRole(Qt::UserRole);
    pInputProxyModel->setSourceModel(pInputModel);
    m_ui.m_pInputMappingTableView->setModel(pInputProxyModel);

    for (int i = 0; i < pInputModel->columnCount(); ++i) {
        QAbstractItemDelegate* pDelegate = pInputModel->delegateForColumn(
            i, m_ui.m_pInputMappingTableView);
        if (pDelegate != nullptr) {
            qDebug() << "Setting input delegate for column" << i << pDelegate;
            m_ui.m_pInputMappingTableView->setItemDelegateForColumn(i, pDelegate);
        }
    }

    // Now that we have set the new model our old model can be deleted.
    delete m_pInputProxyModel;
    m_pInputProxyModel = pInputProxyModel;
    delete m_pInputTableModel;
    m_pInputTableModel = pInputModel;

    ControllerOutputMappingTableModel* pOutputModel =
            new ControllerOutputMappingTableModel(this);
    pOutputModel->setMapping(pMapping);

    QSortFilterProxyModel* pOutputProxyModel = new QSortFilterProxyModel(this);
    pOutputProxyModel->setSortRole(Qt::UserRole);
    pOutputProxyModel->setSourceModel(pOutputModel);
    m_ui.m_pOutputMappingTableView->setModel(pOutputProxyModel);

    for (int i = 0; i < pOutputModel->columnCount(); ++i) {
        QAbstractItemDelegate* pDelegate = pOutputModel->delegateForColumn(
            i, m_ui.m_pOutputMappingTableView);
        if (pDelegate != nullptr) {
            qDebug() << "Setting output delegate for column" << i << pDelegate;
            m_ui.m_pOutputMappingTableView->setItemDelegateForColumn(i, pDelegate);
        }
    }

    // Now that we have set the new model our old model can be deleted.
    delete m_pOutputProxyModel;
    m_pOutputProxyModel = pOutputProxyModel;
    delete m_pOutputTableModel;
    m_pOutputTableModel = pOutputModel;
}

void DlgPrefController::addInputMapping() {
    if (m_pInputTableModel) {
        m_pInputTableModel->addEmptyMapping();
        // Ensure the added row is visible.
        QModelIndex left = m_pInputProxyModel->mapFromSource(
            m_pInputTableModel->index(m_pInputTableModel->rowCount() - 1, 0));
        QModelIndex right = m_pInputProxyModel->mapFromSource(
            m_pInputTableModel->index(m_pInputTableModel->rowCount() - 1,
                                       m_pInputTableModel->columnCount() - 1));
        m_ui.m_pInputMappingTableView->selectionModel()->select(
            QItemSelection(left, right), QItemSelectionModel::Clear | QItemSelectionModel::Select);
        m_ui.m_pInputMappingTableView->scrollTo(left);
    }
}

void DlgPrefController::removeInputMappings() {
    if (m_pInputProxyModel) {
        QItemSelection selection = m_pInputProxyModel->mapSelectionToSource(
            m_ui.m_pInputMappingTableView->selectionModel()->selection());
        QModelIndexList selectedIndices = selection.indexes();
        if (selectedIndices.size() > 0 && m_pInputTableModel) {
            m_pInputTableModel->removeMappings(selectedIndices);
        }
    }
}

void DlgPrefController::clearAllInputMappings() {
    if (QMessageBox::warning(
            this, tr("Clear Input Mappings"),
            tr("Are you sure you want to clear all input mappings?"),
            QMessageBox::Ok | QMessageBox::Cancel, QMessageBox::Cancel) != QMessageBox::Ok) {
        return;
    }
    if (m_pInputTableModel) {
        m_pInputTableModel->clear();
    }
}

void DlgPrefController::addOutputMapping() {
    if (m_pOutputTableModel) {
        m_pOutputTableModel->addEmptyMapping();
        // Ensure the added row is visible.
        QModelIndex left = m_pOutputProxyModel->mapFromSource(
            m_pOutputTableModel->index(m_pOutputTableModel->rowCount() - 1, 0));
        QModelIndex right = m_pOutputProxyModel->mapFromSource(
            m_pOutputTableModel->index(m_pOutputTableModel->rowCount() - 1,
                                       m_pOutputTableModel->columnCount() - 1));
        m_ui.m_pOutputMappingTableView->selectionModel()->select(
            QItemSelection(left, right), QItemSelectionModel::Clear | QItemSelectionModel::Select);
        m_ui.m_pOutputMappingTableView->scrollTo(left);
    }
}

void DlgPrefController::removeOutputMappings() {
    if (m_pOutputProxyModel) {
        QItemSelection selection = m_pOutputProxyModel->mapSelectionToSource(
            m_ui.m_pOutputMappingTableView->selectionModel()->selection());
        QModelIndexList selectedIndices = selection.indexes();
        if (selectedIndices.size() > 0 && m_pOutputTableModel) {
            m_pOutputTableModel->removeMappings(selectedIndices);
        }
    }
}

void DlgPrefController::clearAllOutputMappings() {
    if (QMessageBox::warning(
            this, tr("Clear Output Mappings"),
            tr("Are you sure you want to clear all output mappings?"),
            QMessageBox::Ok | QMessageBox::Cancel, QMessageBox::Cancel) != QMessageBox::Ok) {
        return;
    }
    if (m_pOutputTableModel) {
        m_pOutputTableModel->clear();
    }
}<|MERGE_RESOLUTION|>--- conflicted
+++ resolved
@@ -461,16 +461,7 @@
 }
 
 void DlgPrefController::slotUpdate() {
-<<<<<<< HEAD
-    // Check if the controller is open.
-    bool deviceOpen = m_pController->isOpen();
-    // Check/uncheck the "Enabled" box
-    m_ui.chkEnabledDevice->setChecked(deviceOpen);
-
     enumerateMappings(m_pControllerManager->getConfiguredMappingFileForDevice(
-=======
-    enumeratePresets(m_pControllerManager->getConfiguredPresetFileForDevice(
->>>>>>> c8c0df49
             m_pController->getName()));
 
     // enumeratePresets will check the m_ui.chkEnabledDevice checkbox if
