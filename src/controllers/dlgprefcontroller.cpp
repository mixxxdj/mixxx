--- conflicted
+++ resolved
@@ -14,25 +14,21 @@
 #include "controllers/controllerlearningeventfilter.h"
 #include "controllers/controllermanager.h"
 #include "controllers/defs_controllers.h"
-#include "controllers/midi/midicontrollerpreset.h"
+#include "controllers/midi/legacymidicontrollermapping.h"
 #include "defs_urls.h"
 #include "moc_dlgprefcontroller.cpp"
 #include "preferences/usersettings.h"
 #include "util/version.h"
 
 namespace {
-<<<<<<< HEAD
 const QString kMappingExt(".midi.xml");
-=======
-const QString kPresetExt(".midi.xml");
-
-QString presetNameToPath(const QString& directory, const QString& presetName) {
+
+QString mappingNameToPath(const QString& directory, const QString& mappingName) {
     // While / is allowed for the display name we can't use it for the file name.
-    QString fileName = QString(presetName).replace(QChar('/'), QChar('-'));
-    return directory + fileName + kPresetExt;
-}
-
->>>>>>> 31557b7d
+    QString fileName = QString(mappingName).replace(QChar('/'), QChar('-'));
+    return directory + fileName + kMappingExt;
+}
+
 } // namespace
 
 DlgPrefController::DlgPrefController(
@@ -163,9 +159,9 @@
     }
     slotApply();
 
-    if (!m_pPreset) {
-        m_pPreset = ControllerPresetPointer(new MidiControllerPreset());
-        emit applyPreset(m_pController, m_pPreset, true);
+    if (!m_pMapping) {
+        m_pMapping = std::shared_ptr<LegacyControllerMapping>(new LegacyMidiControllerMapping());
+        emit applyMapping(m_pController, m_pMapping, true);
     }
 
     // Note that DlgControllerLearning is set to delete itself on close using
@@ -204,35 +200,35 @@
 }
 
 void DlgPrefController::slotStopLearning() {
-    VERIFY_OR_DEBUG_ASSERT(m_pPreset) {
+    VERIFY_OR_DEBUG_ASSERT(m_pMapping) {
         emit mappingEnded();
         return;
     }
 
-    applyPresetChanges();
-    if (m_pPreset->filePath().isEmpty()) {
+    applyMappingChanges();
+    if (m_pMapping->filePath().isEmpty()) {
         // This mapping was created when the learning wizard was started
-        if (m_pPreset->isDirty()) {
-            QString presetName = askForPresetName();
-            QString presetPath = presetNameToPath(m_pUserDir, presetName);
-            m_pPreset->setName(presetName);
-            if (m_pPreset->savePreset(presetPath)) {
-                qDebug() << "Mapping saved as" << presetPath;
-                m_pPreset->setFilePath(presetPath);
-                m_pPreset->setDirty(false);
-                emit applyPreset(m_pController, m_pPreset, true);
-                enumeratePresets(presetPath);
+        if (m_pMapping->isDirty()) {
+            QString mappingName = askForMappingName();
+            QString mappingPath = mappingNameToPath(m_pUserDir, mappingName);
+            m_pMapping->setName(mappingName);
+            if (m_pMapping->saveMapping(mappingPath)) {
+                qDebug() << "Mapping saved as" << mappingPath;
+                m_pMapping->setFilePath(mappingPath);
+                m_pMapping->setDirty(false);
+                emit applyMapping(m_pController, m_pMapping, true);
+                enumerateMappings(mappingPath);
             } else {
-                qDebug() << "Failed to save mapping as" << presetPath;
+                qDebug() << "Failed to save mapping as" << mappingPath;
                 // Discard the new mapping and disable the controller
-                m_pPreset.reset();
-                emit applyPreset(m_pController, m_pPreset, false);
+                m_pMapping.reset();
+                emit applyMapping(m_pController, m_pMapping, false);
             }
         } else {
             // No changes made to the new mapping, discard it and disable the
             // controller
-            m_pPreset.reset();
-            emit applyPreset(m_pController, m_pPreset, false);
+            m_pMapping.reset();
+            emit applyMapping(m_pController, m_pMapping, false);
         }
     }
 
@@ -377,14 +373,9 @@
     return linkList.join("<br/>");
 }
 
-<<<<<<< HEAD
 void DlgPrefController::enumerateMappings(const QString& selectedMappingPath) {
+    m_ui.comboBoxMapping->blockSignals(true);
     m_ui.comboBoxMapping->clear();
-=======
-void DlgPrefController::enumeratePresets(const QString& selectedPresetPath) {
-    m_ui.comboBoxPreset->blockSignals(true);
-    m_ui.comboBoxPreset->clear();
->>>>>>> 31557b7d
 
     // qDebug() << "Enumerating mappings for controller" << m_pController->getName();
 
@@ -441,8 +432,8 @@
         m_ui.comboBoxMapping->setCurrentIndex(index);
         m_ui.chkEnabledDevice->setEnabled(true);
     }
-    m_ui.comboBoxPreset->blockSignals(false);
-    slotPresetSelected(m_ui.comboBoxPreset->currentIndex());
+    m_ui.comboBoxMapping->blockSignals(false);
+    slotMappingSelected(m_ui.comboBoxMapping->currentIndex());
 }
 
 MappingInfo DlgPrefController::enumerateMappingsFromEnumerator(
@@ -470,18 +461,12 @@
 }
 
 void DlgPrefController::slotUpdate() {
-<<<<<<< HEAD
-    enumerateMappings(m_pControllerManager->getConfiguredMappingFileForDevice(
-            m_pController->getName()));
-
-=======
->>>>>>> 31557b7d
     // Check if the controller is open.
     bool deviceOpen = m_pController->isOpen();
     // Check/uncheck the "Enabled" box
     m_ui.chkEnabledDevice->setChecked(deviceOpen);
 
-    enumeratePresets(m_pControllerManager->getConfiguredPresetFileForDevice(
+    enumerateMappings(m_pControllerManager->getConfiguredMappingFileForDevice(
             m_pController->getName()));
 
     // If the controller is not mappable, disable the input and output mapping
@@ -532,21 +517,14 @@
         return;
     }
 
-<<<<<<< HEAD
+    QString mappingPath = mappingPathFromIndex(m_ui.comboBoxMapping->currentIndex());
+    m_pMapping = LegacyControllerMappingFileHandler::loadMapping(
+            mappingPath, QDir(resourceMappingsPath(m_pConfig)));
+
     // Load the resulting mapping (which has been mutated by the input/output
     // table models). The controller clones the mapping so we aren't touching
     // the same mapping.
     emit applyMapping(m_pController, m_pMapping, bEnabled);
-=======
-    QString presetPath = presetPathFromIndex(m_ui.comboBoxPreset->currentIndex());
-    m_pPreset = ControllerPresetFileHandler::loadPreset(
-            presetPath, QDir(resourcePresetsPath(m_pConfig)));
-
-    // Load the resulting preset (which has been mutated by the input/output
-    // table models). The controller clones the preset so we aren't touching
-    // the same preset.
-    emit applyPreset(m_pController, m_pPreset, bEnabled);
->>>>>>> 31557b7d
 
     // Mark the dialog as not dirty
     setDirty(false);
@@ -556,26 +534,19 @@
     return QUrl(MIXXX_MANUAL_CONTROLLERS_URL);
 }
 
-<<<<<<< HEAD
+QString DlgPrefController::mappingPathFromIndex(int index) const {
+    if (index == 0) {
+        // "No Mapping" item
+        return QString();
+    }
+
+    return m_ui.comboBoxMapping->itemData(index).toString();
+}
+
 void DlgPrefController::slotMappingSelected(int chosenIndex) {
-    QString mappingPath;
-    if (chosenIndex == 0) {
+    QString mappingPath = mappingPathFromIndex(chosenIndex);
+    if (mappingPath.isEmpty()) {
         // User picked "No Mapping" item
-=======
-QString DlgPrefController::presetPathFromIndex(int index) const {
-    if (index == 0) {
-        // "No Preset" item
-        return QString();
-    }
-
-    return m_ui.comboBoxPreset->itemData(index).toString();
-}
-
-void DlgPrefController::slotPresetSelected(int chosenIndex) {
-    QString presetPath = presetPathFromIndex(chosenIndex);
-    if (presetPath.isEmpty()) {
-        // User picked "No Preset" item
->>>>>>> 31557b7d
         m_ui.chkEnabledDevice->setEnabled(false);
 
         if (m_ui.chkEnabledDevice->isChecked()) {
@@ -590,11 +561,6 @@
             m_ui.chkEnabledDevice->setChecked(true);
             setDirty(true);
         }
-<<<<<<< HEAD
-
-        mappingPath = m_ui.comboBoxMapping->itemData(chosenIndex).toString();
-=======
->>>>>>> 31557b7d
     }
 
     // Check if the mapping is different from the configured mapping
@@ -688,58 +654,10 @@
     if (!saveAsNew) {
         newFilePath = oldFilePath;
     } else {
-<<<<<<< HEAD
-        QString saveMappingTitle = tr("Save user mapping");
-        QString saveMappingLabel = tr("Enter the name for saving the mapping to the user folder.");
-        QString savingFailedTitle = tr("Saving mapping failed");
-        QString invalidNameLabel =
-                tr("A mapping cannot have a blank name and may not contain "
-                   "special characters.");
-        QString fileExistsLabel = tr("A mapping file with that name already exists.");
-        // Only allow the name to contain letters, numbers, whitespaces and _-+()/
-        const QRegExp rxRemove = QRegExp("[^[(a-zA-Z0-9\\_\\-\\+\\(\\)\\/|\\s]");
-
-        // Choose a new file (base) name
-        bool validMappingName = false;
-        while (!validMappingName) {
-            QString userDir = m_pUserDir;
-            bool ok = false;
-            mappingName = QInputDialog::getText(nullptr,
-                    saveMappingTitle,
-                    saveMappingLabel,
-                    QLineEdit::Normal,
-                    mappingName,
-                    &ok)
-                                  .remove(rxRemove)
-                                  .trimmed();
-            if (!ok) {
-                return;
-            }
-            if (mappingName.isEmpty()) {
-                QMessageBox::warning(nullptr,
-                        savingFailedTitle,
-                        invalidNameLabel);
-                continue;
-            }
-            // While / is allowed for the display name we can't use it for the file name.
-            QString fileName = mappingName.replace(QString("/"), QString("-"));
-            newFilePath = userDir + fileName + kMappingExt;
-            if (QFile::exists(newFilePath)) {
-                QMessageBox::warning(nullptr,
-                        savingFailedTitle,
-                        fileExistsLabel);
-                continue;
-            }
-            validMappingName = true;
-        }
+        mappingName = askForMappingName(mappingName);
+        newFilePath = mappingNameToPath(m_pUserDir, mappingName);
         m_pMapping->setName(mappingName);
         qDebug() << "Mapping renamed to" << m_pMapping->name();
-=======
-        presetName = askForPresetName(presetName);
-        newFilePath = presetNameToPath(m_pUserDir, presetName);
-        m_pPreset->setName(presetName);
-        qDebug() << "Mapping renamed to" << m_pPreset->name();
->>>>>>> 31557b7d
     }
 
     if (!m_pMapping->saveMapping(newFilePath)) {
@@ -754,9 +672,9 @@
     enumerateMappings(m_pMapping->filePath());
 }
 
-QString DlgPrefController::askForPresetName(const QString& prefilledName) const {
-    QString savePresetTitle = tr("Save user mapping");
-    QString savePresetLabel = tr("Enter the name for saving the mapping to the user folder.");
+QString DlgPrefController::askForMappingName(const QString& prefilledName) const {
+    QString saveMappingTitle = tr("Save user mapping");
+    QString saveMappingLabel = tr("Enter the name for saving the mapping to the user folder.");
     QString savingFailedTitle = tr("Saving mapping failed");
     QString invalidNameLabel =
             tr("A mapping cannot have a blank name and may not contain "
@@ -766,37 +684,39 @@
     const QRegExp rxRemove = QRegExp("[^[(a-zA-Z0-9\\_\\-\\+\\(\\)\\/|\\s]");
 
     // Choose a new file (base) name
-    bool validPresetName = false;
-    QString presetName = prefilledName;
-    while (!validPresetName) {
+    bool validMappingName = false;
+    QString mappingName = prefilledName;
+    while (!validMappingName) {
+        QString userDir = m_pUserDir;
         bool ok = false;
-        presetName = QInputDialog::getText(nullptr,
-                savePresetTitle,
-                savePresetLabel,
+        mappingName = QInputDialog::getText(nullptr,
+                saveMappingTitle,
+                saveMappingLabel,
                 QLineEdit::Normal,
-                presetName,
+                mappingName,
                 &ok)
-                             .remove(rxRemove)
-                             .trimmed();
+                              .remove(rxRemove)
+                              .trimmed();
         if (!ok) {
             continue;
         }
-        if (presetName.isEmpty()) {
+        if (mappingName.isEmpty()) {
             QMessageBox::warning(nullptr,
                     savingFailedTitle,
                     invalidNameLabel);
             continue;
         }
-        QString presetPath = presetNameToPath(m_pUserDir, presetName);
-        if (QFile::exists(presetPath)) {
+        // While / is allowed for the display name we can't use it for the file name.
+        QString newFilePath = mappingNameToPath(userDir, mappingName);
+        if (QFile::exists(newFilePath)) {
             QMessageBox::warning(nullptr,
                     savingFailedTitle,
                     fileExistsLabel);
             continue;
         }
-        validPresetName = true;
-    }
-    return presetName;
+        validMappingName = true;
+    }
+    return mappingName;
 }
 
 void DlgPrefController::initTableView(QTableView* pTable) {
