--- conflicted
+++ resolved
@@ -508,17 +508,12 @@
     if (m_pMapping) {
         bEnabled = m_ui.chkEnabledDevice->isChecked();
 
-<<<<<<< HEAD
         if (m_pMapping->isDirty()) {
-            saveMapping();
-=======
-        if (m_pPreset->isDirty()) {
-            if (savePreset()) {
-                // We might have saved the previous preset with a new name,
-                // so update the preset combobox.
-                enumeratePresets(m_pPreset->filePath());
+            if (saveMapping()) {
+                // We might have saved the previous mapping with a new name,
+                // so update the mapping combobox.
+                enumerateMappings(m_pMapping->filePath());
             }
->>>>>>> 89474217
         }
     }
     m_ui.chkEnabledDevice->setChecked(bEnabled);
@@ -583,23 +578,14 @@
         setDirty(true);
     }
 
-<<<<<<< HEAD
     applyMappingChanges();
+    bool previousMappingSaved = false;
     if (m_pMapping && m_pMapping->isDirty()) {
-=======
-    applyPresetChanges();
-    bool previousPresetSaved = false;
-    if (m_pPreset && m_pPreset->isDirty()) {
->>>>>>> 89474217
         if (QMessageBox::question(this,
                     tr("Mapping has been edited"),
                     tr("Do you want to save the changes?")) ==
                 QMessageBox::Yes) {
-<<<<<<< HEAD
-            saveMapping();
-=======
-            previousPresetSaved = savePreset();
->>>>>>> 89474217
+            previousMappingSaved = saveMapping();
         }
     }
 
@@ -611,27 +597,18 @@
         DEBUG_ASSERT(!pMapping->isDirty());
     }
 
-<<<<<<< HEAD
-    slotShowMapping(pMapping);
-}
-
-void DlgPrefController::saveMapping() {
-    VERIFY_OR_DEBUG_ASSERT(m_pMapping) {
-        return;
-=======
-    if (previousPresetSaved) {
+    if (previousMappingSaved) {
         // We might have saved the previous preset with a new name, so update
         // the preset combobox.
-        enumeratePresets(presetPath);
+        enumerateMappings(mappingPath);
     } else {
-        slotShowPreset(pPreset);
-    }
-}
-
-bool DlgPrefController::savePreset() {
-    VERIFY_OR_DEBUG_ASSERT(m_pPreset) {
+        slotShowMapping(pMapping);
+    }
+}
+
+bool DlgPrefController::saveMapping() {
+    VERIFY_OR_DEBUG_ASSERT(m_pMapping) {
         return false;
->>>>>>> 89474217
     }
 
     if (!m_pMapping->isDirty()) {
@@ -693,22 +670,15 @@
     if (!saveAsNew) {
         newFilePath = oldFilePath;
     } else {
-<<<<<<< HEAD
         mappingName = askForMappingName(mappingName);
         newFilePath = mappingNameToPath(m_pUserDir, mappingName);
-        m_pMapping->setName(mappingName);
-        qDebug() << "Mapping renamed to" << m_pMapping->name();
-=======
-        presetName = askForPresetName(presetName);
-        if (presetName.isEmpty()) {
+        if (mappingName.isEmpty()) {
             // QInputDialog was closed
             qDebug() << "Mapping not saved, new name is empty";
             return false;
         }
-        newFilePath = presetNameToPath(m_pUserDir, presetName);
-        m_pPreset->setName(presetName);
-        qDebug() << "Mapping renamed to" << m_pPreset->name();
->>>>>>> 89474217
+        m_pMapping->setName(mappingName);
+        qDebug() << "Mapping renamed to" << m_pMapping->name();
     }
 
     if (!m_pMapping->saveMapping(newFilePath)) {
@@ -720,11 +690,7 @@
     m_pMapping->setFilePath(newFilePath);
     m_pMapping->setDirty(false);
 
-<<<<<<< HEAD
-    enumerateMappings(m_pMapping->filePath());
-=======
     return true;
->>>>>>> 89474217
 }
 
 QString DlgPrefController::askForMappingName(const QString& prefilledName) const {
