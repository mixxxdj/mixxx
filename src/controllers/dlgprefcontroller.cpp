--- conflicted
+++ resolved
@@ -24,14 +24,10 @@
 #include "preferences/usersettings.h"
 #include "util/version.h"
 
-<<<<<<< HEAD
+const QString kPresetExt(".midi.xml");
+
 DlgPrefController::DlgPrefController(
         QWidget* parent,
-=======
-const QString kPresetExt(".midi.xml");
-
-DlgPrefController::DlgPrefController(QWidget* parent,
->>>>>>> 754c0b5e
         Controller* controller,
         ControllerManager* controllerManager,
         UserSettingsPointer pConfig)
