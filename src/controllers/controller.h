--- conflicted
+++ resolved
@@ -25,7 +25,7 @@
 class Controller : public QObject, ConstControllerPresetVisitor {
     Q_OBJECT
   public:
-    explicit Controller(UserSettingsPointer pConfig);
+    explicit Controller();
     ~Controller() override;  // Subclass should call close() at minimum.
 
     // The object that is exposed to the JS scripts as the "controller" object.
@@ -169,12 +169,7 @@
     bool m_bLearning;
     QElapsedTimer m_userActivityInhibitTimer;
 
-<<<<<<< HEAD
     friend class ControllerJSProxy;
-=======
-    UserSettingsPointer m_pConfig;
-
->>>>>>> 78a86408
     // accesses lots of our stuff, but in the same thread
     friend class ControllerManager;
     // For testing
