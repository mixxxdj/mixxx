--- conflicted
+++ resolved
@@ -108,11 +108,6 @@
     // function that is assumed to exist. (Sub-classes may want to reimplement
     // this if they have an alternate way of handling such data.)
     virtual void receive(const QByteArray& data, mixxx::Duration timestamp);
-<<<<<<< HEAD
-
-    virtual bool applyMapping(const QString& resourcePath);
-=======
->>>>>>> f1a90a09
     virtual void slotBeforeEngineShutdown();
 
     // Puts the controller in and out of learning mode.
@@ -120,7 +115,7 @@
     void stopLearning();
 
   protected:
-    virtual bool applyMapping();
+    virtual bool applyMapping(const QString& resourcePath);
 
     template<typename SpecificMappingType>
         requires(std::is_final_v<SpecificMappingType> == true)
@@ -178,8 +173,7 @@
     virtual bool sendBytes(const QByteArray& data) = 0;
 
   private: // but used by ControllerManager
-
-    virtual int open() = 0;
+    virtual int open(const QString& resourcePath) = 0;
     virtual int close() = 0;
     // Requests that the device poll if it is a polling device. Returns true
     // if events were handled.
