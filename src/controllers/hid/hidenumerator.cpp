--- conflicted
+++ resolved
@@ -12,21 +12,7 @@
 #include "controllers/hid/hidcontroller.h"
 #include "controllers/hid/hiddenylist.h"
 
-<<<<<<< HEAD
-HidEnumerator::HidEnumerator()
-        : ControllerEnumerator() {
-}
-
-HidEnumerator::~HidEnumerator() {
-    qDebug() << "Deleting HID devices...";
-    while (m_devices.size() > 0) {
-        delete m_devices.takeLast();
-    }
-    hid_exit();
-}
-=======
 namespace {
->>>>>>> 3a904807
 
 bool recognizeDevice(const hid_device_info& device_info) {
     bool interface_number_valid = device_info.interface_number != -1;
@@ -68,10 +54,6 @@
 }
 
 } // namespace
-
-HidEnumerator::HidEnumerator(UserSettingsPointer pConfig)
-        : m_pConfig(pConfig) {
-}
 
 HidEnumerator::~HidEnumerator() {
     qDebug() << "Deleting HID devices...";
