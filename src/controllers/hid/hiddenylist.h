#pragma once

typedef struct hid_denylist {
    unsigned short vendor_id;
    unsigned short product_id;
    unsigned short usage_page;
    unsigned short usage;
    int interface_number;
} hid_denylist_t;

/// USB HID device that should not be recognized as controllers
hid_denylist_t hid_denylisted[] = {
        {0x1157, 0x300, 0x1, 0x2, -1},   // EKS Otus mouse pad (OS/X,windows)
        {0x1157, 0x300, 0x0, 0x0, 0x3},  // EKS Otus mouse pad (linux)
<<<<<<< HEAD
};
=======
};

constexpr unsigned short kAppleVendorId = 0x5ac;

constexpr unsigned short kGenericDesktopUsagePage = 0x01;

constexpr unsigned short kGenericDesktopMouseUsage = 0x02;
constexpr unsigned short kGenericDesktopKeyboardUsage = 0x06;
>>>>>>> 8a93f365
<|MERGE_RESOLUTION|>--- conflicted
+++ resolved
@@ -12,15 +12,4 @@
 hid_denylist_t hid_denylisted[] = {
         {0x1157, 0x300, 0x1, 0x2, -1},   // EKS Otus mouse pad (OS/X,windows)
         {0x1157, 0x300, 0x0, 0x0, 0x3},  // EKS Otus mouse pad (linux)
-<<<<<<< HEAD
-};
-=======
-};
-
-constexpr unsigned short kAppleVendorId = 0x5ac;
-
-constexpr unsigned short kGenericDesktopUsagePage = 0x01;
-
-constexpr unsigned short kGenericDesktopMouseUsage = 0x02;
-constexpr unsigned short kGenericDesktopKeyboardUsage = 0x06;
->>>>>>> 8a93f365
+};