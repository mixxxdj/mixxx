/**
  * @file hidcontroller.h
  * @author Sean M. Pappalardo  spappalardo@mixxx.org
  * @date Sun May 1 2011
  * @brief HID controller backend
  */

#ifndef HIDCONTROLLER_H
#define HIDCONTROLLER_H

#include <hidapi.h>

#include <QAtomicInt>

#include "controllers/controller.h"
#include "controllers/hid/hidcontrollerpreset.h"
#include "controllers/hid/hidcontrollerpresetfilehandler.h"
#include "util/duration.h"

class HidController final : public Controller {
    Q_OBJECT
  public:
    HidController(const hid_device_info deviceInfo);
    ~HidController() override;

    ControllerJSProxy* jsProxy() override;

    QString presetExtension() override;

    ControllerPresetPointer getPreset() const override {
        HidControllerPreset* pClone = new HidControllerPreset();
        *pClone = m_preset;
        return ControllerPresetPointer(pClone);
    }

    bool savePreset(const QString fileName) const override;

    void visit(const MidiControllerPreset* preset) override;
    void visit(const HidControllerPreset* preset) override;

    void accept(ControllerVisitor* visitor) override {
        if (visitor) {
            visitor->visit(this);
        }
    }

    bool isMappable() const override {
        return m_preset.isMappable();
    }

    bool matchPreset(const PresetInfo& preset) override;

    static QString safeDecodeWideString(const wchar_t* pStr, size_t max_length);

  protected:
    using Controller::send;
    void send(QList<int> data, unsigned int length, unsigned int reportID = 0);

  private slots:
    int open() override;
    int close() override;

    bool poll() override;
    bool isPolling() const override;

  private:
    // For devices which only support a single report, reportID must be set to
    // 0x0.
    void send(QByteArray data) override;
    void virtual send(QByteArray data, unsigned int reportID);

    // Returns a pointer to the currently loaded controller preset. For internal
    // use only.
    ControllerPreset* preset() override {
        return &m_preset;
    }

    bool matchProductInfo(const ProductInfo& product);
    void guessDeviceCategory();

    // Local copies of things we need from hid_device_info
    int hid_interface_number;
    unsigned short hid_vendor_id;
    unsigned short hid_product_id;
    unsigned short hid_usage_page;
    unsigned short hid_usage;
    char* hid_path;
    wchar_t* hid_serial_raw;
    QString hid_serial;
    QString hid_manufacturer;
    QString hid_product;

    QString m_sUID;
    hid_device* m_pHidDevice;
    HidControllerPreset m_preset;

<<<<<<< HEAD
    friend class HidControllerJSProxy;
};

class HidControllerJSProxy : public ControllerJSProxy {
    Q_OBJECT
  public:
    HidControllerJSProxy(HidController* m_pController)
            : ControllerJSProxy(m_pController),
              m_pHidController(m_pController) {
    }

    Q_INVOKABLE void send(QList<int> data, unsigned int length = 0) override {
        send(data, length, 0);
    }

    Q_INVOKABLE void send(QList<int> data, unsigned int length, unsigned int reportID) {
        m_pHidController->send(data, length, reportID);
    }

  private:
    HidController* m_pHidController;
=======
    unsigned char m_pPollData[255];
>>>>>>> cc296d48
};

#endif<|MERGE_RESOLUTION|>--- conflicted
+++ resolved
@@ -94,7 +94,8 @@
     hid_device* m_pHidDevice;
     HidControllerPreset m_preset;
 
-<<<<<<< HEAD
+    unsigned char m_pPollData[255];
+    
     friend class HidControllerJSProxy;
 };
 
@@ -116,9 +117,6 @@
 
   private:
     HidController* m_pHidController;
-=======
-    unsigned char m_pPollData[255];
->>>>>>> cc296d48
 };
 
 #endif