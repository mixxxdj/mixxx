#pragma once

#include "controllers/controller.h"
#include "controllers/hid/hiddevice.h"
#include "controllers/hid/hidiothread.h"
#include "controllers/hid/legacyhidcontrollermapping.h"

/// HID controller backend
class HidController final : public Controller {
    Q_OBJECT
  public:
    explicit HidController(
            mixxx::hid::DeviceInfo&& deviceInfo);
    ~HidController() override;

    ControllerJSProxy* jsProxy() override;

    QString mappingExtension() override;

    void setMapping(std::shared_ptr<LegacyControllerMapping> pMapping) override;

<<<<<<< HEAD
    PhysicalTransportProtocol getPhysicalTransportProtocol() const override {
        return m_deviceInfo.getPhysicalTransportProtocol();
    }
    DataRepresentationProtocol getDataRepresentationProtocol() const override {
        return DataRepresentationProtocol::HID;
    }
    // Note, that for non-USB devices, the VendorString/ProductString can
    // contain the driver manufacturer, instead of the actual device
    // manufacturer. The VID/PID is a more reliable way to identify a HID
    // device.
    QString getVendorString() const override {
        return m_deviceInfo.getVendorString();
    }
    QString getProductString() const override {
        return m_deviceInfo.getProductString();
    }
    std::optional<uint16_t> getProductId() const override {
        return m_deviceInfo.getProductId();
    }
    std::optional<uint16_t> getVendorId() const override {
        return m_deviceInfo.getVendorId();
    }
    QString getSerialNumber() const override {
        return m_deviceInfo.getSerialNumber();
    }

    std::optional<uint8_t> getUsbInterfaceNumber() const override {
        return m_deviceInfo.getUsbInterfaceNumber();
    }
    uint16_t getUsagePage() const {
        return m_deviceInfo.getUsagePage();
    }

    uint16_t getUsage() const {
        return m_deviceInfo.getUsage();
    }

    QString getUsagePageDescription() const {
        return m_deviceInfo.getUsagePageDescription();
    }

    QString getUsageDescription() const {
        return m_deviceInfo.getUsageDescription();
    }
=======
    QList<LegacyControllerMapping::ScriptFileInfo> getMappingScriptFiles() override;
    QList<std::shared_ptr<AbstractLegacyControllerSetting>> getMappingSettings() override;

>>>>>>> f1a90a09
    bool isMappable() const override {
        if (!m_pMapping) {
            return false;
        }
        return m_pMapping->isMappable();
    }

    bool matchMapping(const MappingInfo& mapping) override;

  private:
    int open() override;
    int close() override;

    // For devices which only support a single report, reportID must be set to
    // 0x0.
    bool sendBytes(const QByteArray& data) override;

    const mixxx::hid::DeviceInfo m_deviceInfo;

    std::unique_ptr<HidIoThread> m_pHidIoThread;
    std::unique_ptr<LegacyHidControllerMapping> m_pMapping;

    friend class HidControllerJSProxy;
};

class HidControllerJSProxy : public ControllerJSProxy {
    Q_OBJECT
  public:
    HidControllerJSProxy(HidController* m_pController)
            : ControllerJSProxy(m_pController),
              m_pHidController(m_pController) {
    }

    /// @brief Sends HID OutputReport with hard coded ReportID 0 to HID device
    ///        This function only works with HID devices, which don't use ReportIDs
    /// @param dataList Data to send as list of bytes
    /// @param length Unused optional argument
    Q_INVOKABLE void send(const QList<int>& dataList, unsigned int length = 0) override {
        // This function is only for class compatibility with the (midi)controller
        Q_UNUSED(length);
        send(dataList, 0, 0);
    }

    /// @brief Sends HID OutputReport to HID device
    /// @param dataList Data to send as list of bytes
    /// @param length Unused but mandatory argument
    /// @param reportID 1...255 for HID devices that uses ReportIDs - or 0 for
    /// devices, which don't use ReportIDs
    /// @param useNonSkippingFIFO (optional)
    ///  Same as argument useNonSkippingFIFO of the sendOutputReport function,
    ///  which is documented below
    Q_INVOKABLE void send(const QList<int>& dataList,
            unsigned int length,
            quint8 reportID,
            bool useNonSkippingFIFO = false) {
        Q_UNUSED(length);
        QByteArray dataArray;
        dataArray.reserve(dataList.size());
        for (int datum : dataList) {
            dataArray.append(datum);
        }
        sendOutputReport(reportID, dataArray, useNonSkippingFIFO);
    }

    /// @brief Sends an OutputReport to HID device
    /// @param reportID 1...255 for HID devices that uses ReportIDs - or 0 for devices, which don't use ReportIDs
    /// @param dataArray Data to send as byte array (Javascript type Uint8Array)
    /// @param useNonSkippingFIFO (optional)
    ///  - False (default):
    ///    - Reports with identical data will be sent only once.
    ///    - If reports were superseded by newer data before they could be sent,
    ///      the oudated data will be skipped.
    ///    - This mode works for all USB HID class compatible reports,
    ///      in these each field represents the state of a control (e.g. an LED).
    ///    - This mode works best in overload situations, where more reports
    ///      are to be sent, than can be processed.
    ///  - True:
    ///    - The report will not be skipped under any circumstances,
    ///      except FIFO memory overflow.
    ///    - All reports with useNonSkippingFIFO set True will be send before
    ///      any cached report with useNonSkippingFIFO set False.
    ///    - All reports with useNonSkippingFIFO set True will be send in
    ///      strict First In / First Out (FIFO) order.
    ///    - Limit the use of this mode to the places, where it is really necessary.
    Q_INVOKABLE void sendOutputReport(quint8 reportID,
            const QByteArray& dataArray,
            bool useNonSkippingFIFO = false) {
        VERIFY_OR_DEBUG_ASSERT(m_pHidController->m_pHidIoThread) {
            return;
        }
        m_pHidController->m_pHidIoThread->updateCachedOutputReportData(
                reportID, dataArray, useNonSkippingFIFO);
    }

    /// @brief getInputReport receives an InputReport from the HID device on request.
    /// @details This can be used on startup to initialize the knob positions in Mixxx
    ///          to the physical position of the hardware knobs on the controller.
    ///          This is an optional command in the HID standard - not all devices support it.
    /// @param reportID 1...255 for HID devices that uses ReportIDs - or 0 for devices, which don't use
    /// @return Returns report data with ReportID byte as prefix
    Q_INVOKABLE QByteArray getInputReport(
            quint8 reportID) {
        VERIFY_OR_DEBUG_ASSERT(m_pHidController->m_pHidIoThread) {
            return {};
        }
        return m_pHidController->m_pHidIoThread->getInputReport(reportID);
    }

    /// @brief Sends a FeatureReport to HID device
    /// @param reportID 1...255 for HID devices that uses ReportIDs - or 0 for devices, which don't use
    /// @param reportData Data to send as byte array (Javascript type Uint8Array)
    Q_INVOKABLE void sendFeatureReport(
            quint8 reportID, const QByteArray& reportData) {
        VERIFY_OR_DEBUG_ASSERT(m_pHidController->m_pHidIoThread) {
            return;
        }
        m_pHidController->m_pHidIoThread->sendFeatureReport(reportID, reportData);
    }

    /// @brief getFeatureReport receives a FeatureReport from the HID device on request.
    /// @param reportID 1...255 for HID devices that uses ReportIDs - or 0 for devices, which don't use
    /// @return The returned array matches the input format of sendFeatureReport (Javascript type Uint8Array),
    ///         allowing it to be read, modified and sent it back to the controller.
    Q_INVOKABLE QByteArray getFeatureReport(
            quint8 reportID) {
        VERIFY_OR_DEBUG_ASSERT(m_pHidController->m_pHidIoThread) {
            return {};
        }
        return m_pHidController->m_pHidIoThread->getFeatureReport(reportID);
    }

  private:
    HidController* m_pHidController;
};<|MERGE_RESOLUTION|>--- conflicted
+++ resolved
@@ -19,7 +19,9 @@
 
     void setMapping(std::shared_ptr<LegacyControllerMapping> pMapping) override;
 
-<<<<<<< HEAD
+    QList<LegacyControllerMapping::ScriptFileInfo> getMappingScriptFiles() override;
+    QList<std::shared_ptr<AbstractLegacyControllerSetting>> getMappingSettings() override;
+
     PhysicalTransportProtocol getPhysicalTransportProtocol() const override {
         return m_deviceInfo.getPhysicalTransportProtocol();
     }
@@ -64,11 +66,6 @@
     QString getUsageDescription() const {
         return m_deviceInfo.getUsageDescription();
     }
-=======
-    QList<LegacyControllerMapping::ScriptFileInfo> getMappingScriptFiles() override;
-    QList<std::shared_ptr<AbstractLegacyControllerSetting>> getMappingSettings() override;
-
->>>>>>> f1a90a09
     bool isMappable() const override {
         if (!m_pMapping) {
             return false;
@@ -79,7 +76,7 @@
     bool matchMapping(const MappingInfo& mapping) override;
 
   private:
-    int open() override;
+    int open(const QString& resourcePath) override;
     int close() override;
 
     // For devices which only support a single report, reportID must be set to
