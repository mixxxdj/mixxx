--- conflicted
+++ resolved
@@ -65,10 +65,7 @@
     // 0x0.
     void sendBytes(const QByteArray& data) override;
     void sendBytesReport(QByteArray data, unsigned int reportID);
-<<<<<<< HEAD
-=======
     void sendFeatureReport(const QList<int>& dataList, unsigned int reportID);
->>>>>>> ecb457a0
 
     // Returns a pointer to the currently loaded controller preset. For internal
     // use only.
@@ -95,15 +92,11 @@
     hid_device* m_pHidDevice;
     HidControllerPreset m_preset;
 
-<<<<<<< HEAD
-    unsigned char m_pPollData[255];
-=======
     static constexpr int kNumBuffers = 2;
     static constexpr int kBufferSize = 255;
     unsigned char m_pPollData[kNumBuffers][kBufferSize];
     int m_iLastPollSize;
     int m_iPollingBufferIndex;
->>>>>>> ecb457a0
 
     friend class HidControllerJSProxy;
 };
@@ -124,14 +117,11 @@
         m_pHidController->sendReport(data, length, reportID);
     }
 
-<<<<<<< HEAD
-=======
     Q_INVOKABLE void sendFeatureReport(
             const QList<int>& dataList, unsigned int reportID) {
         m_pHidController->sendFeatureReport(dataList, reportID);
     }
 
->>>>>>> ecb457a0
   private:
     HidController* m_pHidController;
 };
