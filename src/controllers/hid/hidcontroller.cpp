<<<<<<< HEAD
#include <wchar.h>
#include <string.h>

#include "util/path.h" // for PATH_MAX on Windows
=======
/**
  * @file hidcontroller.cpp
  * @author Sean M. Pappalardo  spappalardo@mixxx.org
  * @date Sun May 1 2011
  * @brief HID controller backend
  *
  */

>>>>>>> 532b713e
#include "controllers/hid/hidcontroller.h"

#include <cstring>
#include <cwchar>

#include "controllers/controllerdebug.h"
#include "controllers/defs_controllers.h"
#include "util/path.h" // for PATH_MAX on Windows
#include "util/time.h"
#include "util/trace.h"

namespace {
constexpr size_t kHidPathBufferSize = PATH_MAX + 1;
constexpr size_t kHidSerialMaxLength = 512;
constexpr size_t kHidSerialBufferSize = kHidSerialMaxLength + 1;
} // namespace

HidController::HidController(const hid_device_info& deviceInfo, UserSettingsPointer pConfig)
        : Controller(pConfig),
          m_pHidDevice(nullptr),
          m_iPollingBufferIndex(0) {
    // Copy required variables from deviceInfo, which will be freed after
    // this class is initialized by caller.
    hid_vendor_id = deviceInfo.vendor_id;
    hid_product_id = deviceInfo.product_id;
    hid_interface_number = deviceInfo.interface_number;
    if (hid_interface_number == -1) {
        // OS/X and windows don't use interface numbers, but usage_page/usage
        hid_usage_page = deviceInfo.usage_page;
        hid_usage = deviceInfo.usage;
    } else {
        // Linux hidapi does not set value for usage_page or usage and uses
        // interface number to identify subdevices
        hid_usage_page = 0;
        hid_usage = 0;
    }

    // Don't trust path to be null terminated.
    hid_path = new char[kHidPathBufferSize];
    std::strncpy(hid_path, deviceInfo.path, PATH_MAX);
    hid_path[PATH_MAX] = '\0';

    hid_serial_raw = nullptr;
    if (deviceInfo.serial_number != nullptr) {
        hid_serial_raw = new wchar_t[kHidSerialBufferSize];
        std::wcsncpy(hid_serial_raw, deviceInfo.serial_number, kHidSerialMaxLength);
        hid_serial_raw[kHidSerialMaxLength] = '\0';
    }

    hid_serial = safeDecodeWideString(deviceInfo.serial_number, 512);
    hid_manufacturer = safeDecodeWideString(deviceInfo.manufacturer_string, 512);
    hid_product = safeDecodeWideString(deviceInfo.product_string, 512);

    guessDeviceCategory();

    // Set the Unique Identifier to the serial_number
    m_sUID = hid_serial;

    //Note: We include the last 4 digits of the serial number and the
    // interface number to allow the user (and Mixxx!) to keep track of
    // which is which
    if (hid_interface_number < 0) {
        setDeviceName(
                QString("%1 %2").arg(hid_product, hid_serial.right(4)));
    } else {
        setDeviceName(QString("%1 %2_%3")
                              .arg(hid_product,
                                      hid_serial.right(4),
                                      QString::number(hid_interface_number)));
        m_sUID.append(QString::number(hid_interface_number));
    }

    // All HID devices are full-duplex
    setInputDevice(true);
    setOutputDevice(true);
}

HidController::~HidController() {
    if (isOpen()) {
        close();
    }
    delete [] hid_path;
    delete [] hid_serial_raw;
}

QString HidController::presetExtension() {
    return HID_PRESET_EXTENSION;
}

void HidController::visit(const MidiControllerPreset* preset) {
    Q_UNUSED(preset);
    // TODO(XXX): throw a hissy fit.
    qWarning() << "ERROR: Attempting to load a MidiControllerPreset to an HidController!";
}

void HidController::visit(const HidControllerPreset* preset) {
    m_preset = *preset;
    // Emit presetLoaded with a clone of the preset.
    emit presetLoaded(getPreset());
}

bool HidController::matchPreset(const PresetInfo& preset) {
    const QList<ProductInfo>& products = preset.getProducts();
    for (const auto& product : products) {
        if (matchProductInfo(product))
            return true;
    }
    return false;
}

bool HidController::matchProductInfo(const ProductInfo& product) {
    int value;
    bool ok;
    // Product and vendor match is always required
    value = product.vendor_id.toInt(&ok,16);
    if (!ok || hid_vendor_id!=value) return false;
    value = product.product_id.toInt(&ok,16);
    if (!ok || hid_product_id!=value) return false;

    // Optionally check against interface_number / usage_page && usage
    if (hid_interface_number!=-1) {
        value = product.interface_number.toInt(&ok,16);
        if (!ok || hid_interface_number!=value) return false;
    } else {
        value = product.usage_page.toInt(&ok,16);
        if (!ok || hid_usage_page!=value) return false;

        value = product.usage.toInt(&ok,16);
        if (!ok || hid_usage!=value) return false;
    }
    // Match found
    return true;
}

void HidController::guessDeviceCategory() {
    // This should be done somehow else, I know. But at least we get started with
    // the idea of mapping this information
    QString info;
    if (hid_interface_number==-1) {
        if (hid_usage_page==0x1) {
            switch (hid_usage) {
                case 0x2: info = tr("Generic HID Mouse"); break;
                case 0x4: info = tr("Generic HID Joystick"); break;
                case 0x5: info = tr("Generic HID Gamepad"); break;
                case 0x6: info = tr("Generic HID Keyboard"); break;
                case 0x8: info = tr("Generic HID Multiaxis Controller"); break;
                default: info = tr("Unknown HID Desktop Device") +
                    QStringLiteral(" 0x") + QString::number(hid_usage_page, 16) +
                    QStringLiteral("/0x") + QString::number(hid_usage, 16);
                    break;
            }
        } else if (hid_vendor_id==0x5ac) {
            // Apple laptop special HID devices
            if (hid_product_id==0x8242) {
                info = tr("HID Infrared Control");
            } else {
                info = tr("Unknown Apple HID Device") +
                    QStringLiteral(" 0x") + QString::number(hid_usage_page, 16) +
                    QStringLiteral("/0x") + QString::number(hid_usage, 16);
            }
        } else {
            // Fill in the usage page and usage fields for debugging info
            info = tr("HID Unknown Device") +
                QStringLiteral(" 0x") + QString::number(hid_usage_page, 16) +
                QStringLiteral("/0x") + QString::number(hid_usage, 16);
        }
    } else {
        // Guess linux device types somehow as well. Or maybe just fill in the
        // interface number?
        info = tr("HID Interface Number") +
            QStringLiteral(" 0x") + QString::number(hid_usage_page, 16) +
            QStringLiteral("/0x") + QString::number(hid_usage, 16);
    }
    setDeviceCategory(info);
}

int HidController::open() {
    if (isOpen()) {
        qDebug() << "HID device" << getName() << "already open";
        return -1;
    }

    // Open device by path
    controllerDebug("Opening HID device" << getName() << "by HID path" << hid_path);

    m_pHidDevice = hid_open_path(hid_path);

    // If that fails, try to open device with vendor/product/serial #
    if (m_pHidDevice == NULL) {
        controllerDebug("Failed. Trying to open with make, model & serial no:"
                << hid_vendor_id << hid_product_id << hid_serial);
        m_pHidDevice = hid_open(hid_vendor_id, hid_product_id, hid_serial_raw);
    }

    // If it does fail, try without serial number WARNING: This will only open
    // one of multiple identical devices
    if (m_pHidDevice == NULL) {
        qWarning() << "Unable to open specific HID device" << getName()
                   << "Trying now with just make and model."
                   << "(This may only open the first of multiple identical devices.)";
        m_pHidDevice = hid_open(hid_vendor_id, hid_product_id, NULL);
    }

    // If that fails, we give up!
    if (m_pHidDevice == NULL) {
        qWarning()  << "Unable to open HID device" << getName();
        return -1;
    }

    // Set hid controller to non-blocking
    if (hid_set_nonblocking(m_pHidDevice, 1) != 0) {
        qWarning() << "Unable to set HID device " << getName() << " to non-blocking";
        return -1;
    }

    // This isn't strictly necessary but is good practice.
    for (int i = 0; i < kNumBuffers; i++) {
        memset(m_pPollData[i], 0, kBufferSize);
    }
    m_iLastPollSize = 0;

    setOpen(true);
    startEngine();

    return 0;
}

int HidController::close() {
    if (!isOpen()) {
        qDebug() << "HID device" << getName() << "already closed";
        return -1;
    }

    qDebug() << "Shutting down HID device" << getName();

    // Stop controller engine here to ensure it's done before the device is closed
    //  in case it has any final parting messages
    stopEngine();

    // Close device
    controllerDebug("  Closing device");
    hid_close(m_pHidDevice);
    setOpen(false);
    return 0;
}

bool HidController::poll() {
    Trace hidRead("HidController poll");

    // This loop risks becoming a high priority endless loop in case processing
    // the mapping JS code takes longer than the controller polling rate.
    // This could stall other low priority tasks.
    // There is no safety net for this because it has not been demonstrated to be
    // a problem in practice.
    while (true) {
        // Cycle between buffers so the memcmp below does not require deep copying to another buffer.
        unsigned char* pPreviousBuffer = m_pPollData[m_iPollingBufferIndex];
        const int currentBufferIndex = (m_iPollingBufferIndex + 1) % kNumBuffers;
        unsigned char* pCurrentBuffer = m_pPollData[currentBufferIndex];

        int bytesRead = hid_read(m_pHidDevice, pCurrentBuffer, kBufferSize);
        if (bytesRead < 0) {
            // -1 is the only error value according to hidapi documentation.
            DEBUG_ASSERT(bytesRead == -1);
            return false;
        } else if (bytesRead == 0) {
            return true;
        }

        Trace process("HidController process packet");
        // Some controllers such as the Gemini GMX continuously send input packets even if it
        // is identical to the previous packet. If this loop processed all those redundant
        // packets, it would be a big performance problem to run JS code for every packet and
        // would be unnecessary.
        // This assumes that the redundant packets all use the same report ID. In practice we
        // have not encountered any controllers that send redundant packets with different report
        // IDs. If any such devices exist, this may be changed to use a separate buffer to store
        // the last packet for each report ID.
        if (bytesRead == m_iLastPollSize &&
                memcmp(pCurrentBuffer, pPreviousBuffer, bytesRead) == 0) {
            continue;
        }
        m_iLastPollSize = bytesRead;
        m_iPollingBufferIndex = currentBufferIndex;
        auto incomingData = QByteArray::fromRawData(
                reinterpret_cast<char*>(pCurrentBuffer), bytesRead);
        receive(incomingData, mixxx::Time::elapsed());
    }
}

bool HidController::isPolling() const {
    return isOpen();
}

void HidController::send(QList<int> data, unsigned int length, unsigned int reportID) {
    Q_UNUSED(length);
    QByteArray temp;
    foreach (int datum, data) {
        temp.append(datum);
    }
    send(temp, reportID);
}

void HidController::send(const QByteArray& data) {
    send(data, 0);
}

void HidController::send(QByteArray data, unsigned int reportID) {
    // Append the Report ID to the beginning of data[] per the API..
    data.prepend(reportID);

    int result = hid_write(m_pHidDevice, (unsigned char*)data.constData(), data.size());
    if (result == -1) {
        if (ControllerDebug::enabled()) {
            qWarning() << "Unable to send data to" << getName()
                       << "serial #" << hid_serial << ":"
                       << safeDecodeWideString(hid_error(m_pHidDevice), 512);
        } else {
            qWarning() << "Unable to send data to" << getName() << ":"
                       << safeDecodeWideString(hid_error(m_pHidDevice), 512);
        }
    } else {
        controllerDebug(result << "bytes sent to" << getName()
                 << "serial #" << hid_serial
                 << "(including report ID of" << reportID << ")");
    }
}

//static
QString HidController::safeDecodeWideString(const wchar_t* pStr, size_t max_length) {
    if (pStr == NULL) {
        return QString();
    }
    // find a terminating 0 or take all chars
    int size = 0;
    while ((size < (int)max_length) && (pStr[size] != 0)) {
        ++size;
    }
    // inlining QString::fromWCharArray()
    // We cannot use Qts wchar_t functions, since they may work or not
    // depending on the '/Zc:wchar_t-' build flag in the Qt configs
    // on Windows build
    if (sizeof(wchar_t) == sizeof(QChar)) {
        return QString::fromUtf16((const ushort *)pStr, size);
    } else {
        return QString::fromUcs4((uint *)pStr, size);
    }
}<|MERGE_RESOLUTION|>--- conflicted
+++ resolved
@@ -1,18 +1,3 @@
-<<<<<<< HEAD
-#include <wchar.h>
-#include <string.h>
-
-#include "util/path.h" // for PATH_MAX on Windows
-=======
-/**
-  * @file hidcontroller.cpp
-  * @author Sean M. Pappalardo  spappalardo@mixxx.org
-  * @date Sun May 1 2011
-  * @brief HID controller backend
-  *
-  */
-
->>>>>>> 532b713e
 #include "controllers/hid/hidcontroller.h"
 
 #include <cstring>
