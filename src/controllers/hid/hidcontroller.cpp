--- conflicted
+++ resolved
@@ -20,12 +20,6 @@
     return new HidControllerJSProxy(this);
 }
 
-<<<<<<< HEAD
-HidController::HidController(const hid_device_info& deviceInfo)
-        : Controller(),
-          m_pHidDevice(NULL) {
-
-=======
 namespace {
 constexpr int kReportIdSize = 1;
 constexpr int kMaxHidErrorMessageSize = 512;
@@ -35,7 +29,6 @@
         : Controller(),
           m_pHidDevice(nullptr),
           m_iPollingBufferIndex(0) {
->>>>>>> ecb457a0
     // Copy required variables from deviceInfo, which will be freed after
     // this class is initialized by caller.
     hid_vendor_id = deviceInfo.vendor_id;
