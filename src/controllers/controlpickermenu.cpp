--- conflicted
+++ resolved
@@ -644,10 +644,7 @@
                tr("Add to Auto DJ Queue (replace)"),
                tr("Replace Auto DJ Queue with selected tracks"),
                libraryMenu, false, m_libraryStr);
-<<<<<<< HEAD
-=======
     libraryMenu->addSeparator();
->>>>>>> 864f4f7b
     addControl("[Library]",
             "search_history_next",
             tr("Select next search history"),
@@ -670,7 +667,6 @@
             libraryMenu,
             false,
             m_libraryStr);
-<<<<<<< HEAD
 
     // Load track (these can be loaded into any channel)
     addDeckAndSamplerControl("LoadSelectedTrack",
@@ -679,9 +675,7 @@
     addDeckAndSamplerAndPreviewDeckControl("LoadSelectedTrackAndPlay", tr("Track Load and Play"),
                                            tr("Load selected track and play"), libraryMenu);
 
-=======
     libraryMenu->addSeparator();
->>>>>>> 864f4f7b
     addControl("[Recording]", "toggle_recording",
                tr("Record Mix"),
                tr("Toggle mix recording"),
