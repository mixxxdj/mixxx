#include "controllers/controlpickermenu.h"

#include "effects/chains/equalizereffectchain.h"
#include "effects/chains/standardeffectchain.h"
#include "effects/defs.h"
#include "effects/effectslot.h"
#include "engine/controls/cuecontrol.h"
#include "engine/controls/loopingcontrol.h"
#include "mixer/playermanager.h"
#include "moc_controlpickermenu.cpp"
#include "recording/defs_recording.h"
#include "vinylcontrol/defs_vinylcontrol.h"

ControlPickerMenu::ControlPickerMenu(QWidget* pParent)
        : QMenu(pParent) {
    m_effectMasterOutputStr = tr("Main Output");
    m_effectHeadphoneOutputStr = tr("Headphone Output");
    m_deckStr = tr("Deck %1");
    m_samplerStr = tr("Sampler %1");
    m_previewdeckStr = tr("Preview Deck %1");
    m_microphoneStr = tr("Microphone %1");
    m_auxStr = tr("Auxiliary %1");
    m_resetStr = tr("Reset to default");
    m_effectRackStr = tr("Effect Rack %1");
    m_effectUnitStr = tr("Effect Unit %1");
    m_effectStr = tr("Slot %1");
    m_parameterStr = tr("Parameter %1");
    m_buttonParameterStr = tr("Button Parameter %1");
    m_libraryStr = tr("Library");

    // Mixer Controls
    QMenu* mixerMenu = addSubmenu(tr("Mixer"));
    // Crossfader / Orientation
    QMenu* crossfaderMenu = addSubmenu(tr("Crossfader / Orientation"), mixerMenu);
    addControl("[Master]",
            "crossfader",
            tr("Crossfader"),
            tr("Crossfader"),
            crossfaderMenu,
            true);
    addDeckAndSamplerControl("orientation",
            tr("Orientation"),
            tr("Mix orientation (e.g. left, right, center)"),
            crossfaderMenu);
    addDeckAndSamplerControl("orientation_left",
            tr("Orient Left"),
            tr("Set mix orientation to left"),
            crossfaderMenu);
    addDeckAndSamplerControl("orientation_center",
            tr("Orient Center"),
            tr("Set mix orientation to center"),
            crossfaderMenu);
    addDeckAndSamplerControl("orientation_right",
            tr("Orient Right"),
            tr("Set mix orientation to right"),
            crossfaderMenu);
    // Main Output
    QMenu* mainOutputMenu = addSubmenu(tr("Main Output"), mixerMenu);
    addControl("[Master]",
            "gain",
            tr("Main Output Gain"),
            tr("Main Output gain"),
            mainOutputMenu,
            true);
    addControl("[Master]",
            "balance",
            tr("Main Output Balance"),
            tr("Main Output balance"),
            mainOutputMenu,
            true);
    addControl("[Master]",
            "delay",
            tr("Main Output Delay"),
            tr("Main Output delay"),
            mainOutputMenu,
            true);
    // Headphone
    QMenu* headphoneMenu = addSubmenu(tr("Headphone"), mixerMenu);
    addControl("[Master]",
            "headGain",
            tr("Headphone Gain"),
            tr("Headphone gain"),
            headphoneMenu,
            true);
    addControl("[Master]",
            "headMix",
            tr("Headphone Mix"),
            tr("Headphone mix (pre/main)"),
            headphoneMenu,
            true);
    addControl("[Master]",
            "headSplit",
            tr("Headphone Split Cue"),
            tr("Toggle headphone split cueing"),
            headphoneMenu);
    addControl("[Master]",
            "headDelay",
            tr("Headphone Delay"),
            tr("Headphone delay"),
            headphoneMenu,
            true);
    mixerMenu->addSeparator();
    // EQs
    QMenu* eqMenu = addSubmenu(tr("Equalizers"), mixerMenu);
    constexpr int kNumEqRacks = 1;
    const int iNumDecks = static_cast<int>(ControlObject::get(ConfigKey("[Master]", "num_decks")));
    for (int iRackNumber = 0; iRackNumber < kNumEqRacks; ++iRackNumber) {
        // TODO: Although there is a mode with 4-band EQs, it's not feasible
        // right now to add support for learning both it and regular 3-band eqs.
        // Since 3-band is by far the most common, stick with that.
        const int kMaxEqs = 3;
        QList<QString> eqNames;
        eqNames.append(tr("Low EQ"));
        eqNames.append(tr("Mid EQ"));
        eqNames.append(tr("High EQ"));
        for (int deck = 1; deck <= iNumDecks; ++deck) {
            QMenu* deckMenu = addSubmenu(QString("Deck %1").arg(deck), eqMenu);
            for (int effect = kMaxEqs - 1; effect >= 0; --effect) {
                const QString group = EqualizerEffectChain::formatEffectSlotGroup(
                        QString("[Channel%1]").arg(deck));
                QMenu* bandMenu = addSubmenu(eqNames[effect], deckMenu);
                QString control = "parameter%1";
                addControl(group,
                        control.arg(effect + 1),
                        tr("Adjust %1").arg(eqNames[effect]),
                        tr("Adjust %1").arg(eqNames[effect]),
                        bandMenu,
                        true,
                        tr("Deck %1").arg(deck));

                control = "button_parameter%1";
                addControl(group,
                        control.arg(effect + 1),
                        tr("Kill %1").arg(eqNames[effect]),
                        tr("Kill %1").arg(eqNames[effect]),
                        bandMenu,
                        false,
                        tr("Deck %1").arg(deck));
            }
        }
    }
    mixerMenu->addSeparator();
    // Volume / Pfl controls
    addDeckAndSamplerControl("volume", tr("Volume"), tr("Volume Fader"), mixerMenu, true);
    addDeckAndSamplerControl("volume_set_one",
            tr("Full Volume"),
            tr("Set to full volume"),
            mixerMenu);
    addDeckAndSamplerControl("volume_set_zero",
            tr("Zero Volume"),
            tr("Set to zero volume"),
            mixerMenu);
    addDeckAndSamplerAndPreviewDeckControl("pregain",
            tr("Track Gain"),
            tr("Track Gain knob"),
            mixerMenu,
            true);
    addDeckAndSamplerControl("mute", tr("Mute"), tr("Mute button"), mixerMenu);
    mixerMenu->addSeparator();
    addDeckAndSamplerControl("pfl",
            tr("Headphone Listen"),
            tr("Headphone listen (pfl) button"),
            mixerMenu);

    addSeparator();

    // Transport
    QMenu* transportMenu = addSubmenu(tr("Transport"));
    addDeckAndSamplerAndPreviewDeckControl("play", tr("Play"), tr("Play button"), transportMenu);
    addDeckAndSamplerAndPreviewDeckControl("back", tr("Fast Rewind"), tr("Fast Rewind button"), transportMenu);
    addDeckAndSamplerAndPreviewDeckControl("fwd", tr("Fast Forward"), tr("Fast Forward button"), transportMenu);
    addDeckAndSamplerAndPreviewDeckControl("playposition",
            tr("Strip Search"),
            tr("Strip-search through track"),
            transportMenu);
    addDeckAndSamplerAndPreviewDeckControl("reverse", tr("Play Reverse"), tr("Play Reverse button"), transportMenu);
    addDeckAndSamplerAndPreviewDeckControl("reverseroll",
            tr("Reverse Roll (Censor)"),
            tr("Reverse roll (Censor) button"),
            transportMenu);
    addDeckAndSamplerAndPreviewDeckControl("start", tr("Jump To Start"), tr("Jumps to start of track"), transportMenu);
    addDeckAndSamplerAndPreviewDeckControl("start_play",
            tr("Play From Start"),
            tr("Jump to start of track and play"),
            transportMenu);
    addDeckAndSamplerAndPreviewDeckControl("stop", tr("Stop"), tr("Stop button"), transportMenu);
    addDeckAndSamplerAndPreviewDeckControl("start_stop",
            tr("Stop And Jump To Start"),
            tr("Stop playback and jump to start of track"),
            transportMenu);
    addDeckAndSamplerAndPreviewDeckControl("end", tr("Jump To End"), tr("Jump to end of track"), transportMenu);
    transportMenu->addSeparator();
    addDeckAndSamplerAndPreviewDeckControl("eject", tr("Eject"), tr("Eject track"), transportMenu);
    addDeckAndSamplerControl("repeat", tr("Repeat Mode"), tr("Toggle repeat mode"), transportMenu);
    addDeckAndSamplerControl("slip_enabled", tr("Slip Mode"), tr("Toggle slip mode"), transportMenu);

    // BPM / Beatgrid
    QMenu* bpmMenu = addSubmenu(tr("BPM / Beatgrid"));
    addDeckAndSamplerControl("bpm", tr("BPM"), tr("BPM"), bpmMenu, true);
    addDeckAndSamplerControl("bpm_up", tr("BPM +1"), tr("Increase BPM by 1"), bpmMenu);
    addDeckAndSamplerControl("bpm_down", tr("BPM -1"), tr("Decrease BPM by 1"), bpmMenu);
    addDeckAndSamplerControl("bpm_up_small", tr("BPM +0.1"), tr("Increase BPM by 0.1"), bpmMenu);
    addDeckAndSamplerControl("bpm_down_small", tr("BPM -0.1"), tr("Decrease BPM by 0.1"), bpmMenu);
    addDeckAndSamplerControl("bpm_tap", tr("BPM Tap"), tr("BPM tap button"), bpmMenu);
    bpmMenu->addSeparator();
    addDeckAndSamplerControl("beats_adjust_faster", tr("Adjust Beatgrid Faster +.01"), tr("Increase track's average BPM by 0.01"), bpmMenu);
    addDeckAndSamplerControl("beats_adjust_slower", tr("Adjust Beatgrid Slower -.01"), tr("Decrease track's average BPM by 0.01"), bpmMenu);
    addDeckAndSamplerControl("beats_translate_earlier", tr("Move Beatgrid Earlier"), tr("Adjust the beatgrid to the left"), bpmMenu);
    addDeckAndSamplerControl("beats_translate_later", tr("Move Beatgrid Later"), tr("Adjust the beatgrid to the right"), bpmMenu);
    addDeckControl("beats_translate_curpos",
            tr("Adjust Beatgrid"),
            tr("Align beatgrid to current position"),
            bpmMenu);
    addDeckControl("beats_translate_match_alignment",
            tr("Adjust Beatgrid - Match Alignment"),
            tr("Adjust beatgrid to match another playing deck."),
            bpmMenu);
    bpmMenu->addSeparator();
    addDeckAndSamplerControl("quantize", tr("Quantize Mode"), tr("Toggle quantize mode"), bpmMenu);

    QMenu* syncMenu = addSubmenu(tr("Sync"));
    addDeckAndSamplerControl("sync_enabled",
            tr("Sync / Sync Lock"),
            tr("Tap to sync tempo (and phase with quantize enabled), hold to "
               "enable permanent sync"),
            syncMenu);
    addDeckAndSamplerControl("beatsync",
            tr("Beat Sync One-Shot"),
            tr("One-time beat sync tempo (and phase with quantize enabled)"),
            syncMenu);
    addDeckAndSamplerControl("beatsync_tempo",
            tr("Sync Tempo One-Shot"),
            tr("One-time beat sync (tempo only)"),
            syncMenu);
    addDeckAndSamplerControl("beatsync_phase",
            tr("Sync Phase One-Shot"),
            tr("One-time beat sync (phase only)"),
            syncMenu);
    syncMenu->addSeparator();
    addControl("[InternalClock]",
            "sync_leader",
            tr("Internal Sync Leader"),
            tr("Toggle Internal Sync Leader"),
            syncMenu);
    addControl("[InternalClock]",
            "bpm",
            tr("Internal Leader BPM"),
            tr("Internal Leader BPM"),
            syncMenu);
    addControl("[InternalClock]",
            "bpm_up",
            tr("Internal Leader BPM +1"),
            tr("Increase internal Leader BPM by 1"),
            syncMenu);

    addControl("[InternalClock]",
            "bpm_down",
            tr("Internal Leader BPM -1"),
            tr("Decrease internal Leader BPM by 1"),
            syncMenu);

    addControl("[InternalClock]",
            "bpm_up_small",
            tr("Internal Leader BPM +0.1"),
            tr("Increase internal Leader BPM by 0.1"),
            syncMenu);
    addControl("[InternalClock]",
            "bpm_down_small",
            tr("Internal Leader BPM -0.1"),
            tr("Decrease internal Leader BPM by 0.1"),
            syncMenu);
    syncMenu->addSeparator();
    addDeckAndSamplerControl("sync_leader",
            tr("Sync Leader"),
            tr("Sync mode 3-state toggle / indicator (Off, Soft Leader, "
               "Explicit Leader)"),
            syncMenu);

    // Speed
    QMenu* speedMenu = addSubmenu(tr("Speed"));
    addDeckAndSamplerControl("rate",
            tr("Playback Speed"),
            tr("Playback speed control (Vinyl \"Pitch\" slider)"),
            speedMenu,
            true);
    speedMenu->addSeparator();
    addDeckAndSamplerControl("rate_perm_up",
            tr("Increase Speed"),
            tr("Adjust speed faster (coarse)"),
            speedMenu);
    addDeckAndSamplerControl("rate_perm_up_small",
            tr("Increase Speed (Fine)"),
            tr("Adjust speed faster (fine)"),
            speedMenu);
    addDeckAndSamplerControl("rate_perm_down",
            tr("Decrease Speed"),
            tr("Adjust speed slower (coarse)"),
            speedMenu);
    addDeckAndSamplerControl("rate_perm_down_small",
<<<<<<< HEAD
            tr("Increase Speed (Fine)"),
=======
            tr("Decrease Speed (Fine)"),
>>>>>>> c3f7387e
            tr("Adjust speed slower (fine)"),
            speedMenu);
    speedMenu->addSeparator();
    addDeckAndSamplerControl("rate_temp_up",
            tr("Temporarily Increase Speed"),
            tr("Temporarily increase speed (coarse)"),
            speedMenu);
    addDeckAndSamplerControl("rate_temp_up_small",
            tr("Temporarily Increase Speed (Fine)"),
            tr("Temporarily increase speed (fine)"),
            speedMenu);
    addDeckAndSamplerControl("rate_temp_down",
            tr("Temporarily Decrease Speed"),
            tr("Temporarily decrease speed (coarse)"),
            speedMenu);
    addDeckAndSamplerControl("rate_temp_down_small",
            tr("Temporarily Decrease Speed (Fine)"),
            tr("Temporarily decrease speed (fine)"),
            speedMenu);
    // Pitch (Musical Key)
    QMenu* pitchMenu = addSubmenu(tr("Pitch (Musical Key)"));
    addDeckAndSamplerControl("pitch",
            tr("Pitch (Musical key)"),
            tr("Pitch control (does not affect tempo), center is original "
               "pitch"),
            pitchMenu,
            true);
    addDeckAndSamplerControl("pitch_up",
            tr("Increase Pitch"),
            tr("Increases the pitch by one semitone"),
            pitchMenu);
    addDeckAndSamplerControl("pitch_up_small",
            tr("Increase Pitch (Fine)"),
            tr("Increases the pitch by 10 cents"),
            pitchMenu);
    addDeckAndSamplerControl("pitch_down",
            tr("Decrease Pitch"),
            tr("Decreases the pitch by one semitone"),
            pitchMenu);
    addDeckAndSamplerControl("pitch_down_small",
            tr("Decrease Pitch (Fine)"),
            tr("Decreases the pitch by 10 cents"),
            pitchMenu);
    addDeckAndSamplerControl("pitch_adjust",
            tr("Pitch Adjust"),
            tr("Adjust pitch from speed slider pitch"),
            pitchMenu,
            true);
    pitchMenu->addSeparator();
    addDeckAndSamplerControl("sync_key", tr("Match Key"), tr("Match musical key"), pitchMenu);
    addDeckAndSamplerControl("reset_key", tr("Reset Key"), tr("Resets key to original"), pitchMenu);
    addDeckAndSamplerControl("keylock", tr("Keylock"), tr("Toggle keylock mode"), pitchMenu);

    // Vinyl Control
    QMenu* vinylControlMenu = addSubmenu(tr("Vinyl Control"));
    addDeckControl("vinylcontrol_enabled",
            tr("Toggle Vinyl Control"),
            tr("Toggle Vinyl Control (ON/OFF)"),
            vinylControlMenu);
    addDeckControl("vinylcontrol_mode",
            tr("Vinyl Control Mode"),
            tr("Toggle vinyl-control mode (ABS/REL/CONST)"),
            vinylControlMenu);
    addDeckControl("vinylcontrol_cueing",
            tr("Vinyl Control Cueing Mode"),
            tr("Toggle vinyl-control cueing mode (OFF/ONE/HOT)"),
            vinylControlMenu);
    addDeckControl("passthrough",
            tr("Vinyl Control Passthrough"),
            tr("Pass through external audio into the internal mixer"),
            vinylControlMenu);
    addControl(VINYL_PREF_KEY,
            "Toggle",
            tr("Vinyl Control Next Deck"),
            tr("Single deck mode - Switch vinyl control to next deck"),
            vinylControlMenu);

    // Cues
    QMenu* cueMenu = addSubmenu(tr("Cues"));
    addDeckControl("cue_default", tr("Cue"), tr("Cue button"), cueMenu);
    addDeckControl("cue_set", tr("Set Cue"), tr("Set cue point"), cueMenu);
    addDeckControl("cue_goto", tr("Go-To Cue"), tr("Go to cue point"), cueMenu);
    addDeckAndSamplerAndPreviewDeckControl("cue_gotoandplay",
            tr("Go-To Cue And Play"),
            tr("Go to cue point and play"),
            cueMenu);
    addDeckControl("cue_gotoandstop",
            tr("Go-To Cue And Stop"),
            tr("Go to cue point and stop"),
            cueMenu);
    addDeckControl("cue_preview", tr("Preview Cue"), tr("Preview from cue point"), cueMenu);
    addDeckControl("cue_cdj", tr("Cue (CDJ Mode)"), tr("Cue button (CDJ mode)"), cueMenu);
    addDeckControl("play_stutter", tr("Stutter Cue"), tr("Stutter cue"), cueMenu);
    addDeckControl("cue_play",
            tr("CUP (Cue + Play)"),
            tr("Go to cue point and play after release"),
            cueMenu);

    // Hotcues
    QMenu* hotcueMainMenu = addSubmenu(tr("Hotcues"));
    QString hotcueActivateTitle = tr("Hotcue %1");
    QString hotcueClearTitle = tr("Clear Hotcue %1");
    QString hotcueSetTitle = tr("Set Hotcue %1");
    QString hotcueGotoTitle = tr("Jump To Hotcue %1");
    QString hotcueGotoAndStopTitle = tr("Jump To Hotcue %1 And Stop");
    QString hotcueGotoAndPlayTitle = tr("Jump To Hotcue %1 And Play");
    QString hotcuePreviewTitle = tr("Preview Hotcue %1");
    QString hotcueActivateDescription = tr("Set, preview from or jump to hotcue %1");
    QString hotcueClearDescription = tr("Clear hotcue %1");
    QString hotcueSetDescription = tr("Set hotcue %1");
    QString hotcueGotoDescription = tr("Jump to hotcue %1");
    QString hotcueGotoAndStopDescription = tr("Jump to hotcue %1 and stop");
    QString hotcueGotoAndPlayDescription = tr("Jump to hotcue %1 and play");
    QString hotcuePreviewDescription = tr("Preview from hotcue %1");
    addDeckControl("shift_cues_earlier",
            tr("Shift cue points earlier"),
            tr("Shift cue points 10 milliseconds earlier"),
            hotcueMainMenu);
    addDeckControl("shift_cues_earlier_small",
            tr("Shift cue points earlier (fine)"),
            tr("Shift cue points 1 millisecond earlier"),
            hotcueMainMenu);
    addDeckControl("shift_cues_later",
            tr("Shift cue points later"),
            tr("Shift cue points 10 milliseconds later"),
            hotcueMainMenu);
    addDeckControl("shift_cues_later_small",
            tr("Shift cue points later (fine)"),
            tr("Shift cue points 1 millisecond later"),
            hotcueMainMenu);
    // add menus for hotcues 1-16.
    // though, keep the menu small put additional hotcues in a separate menu,
    // but don't create that submenu for less than 4 additional hotcues.
    int preferredHotcuesVisible = 16;
    int moreMenuThreshold = 4;
    QMenu* parentMenu = hotcueMainMenu;
    QMenu* hotcueMoreMenu = nullptr;
    bool moreHotcues = NUM_HOT_CUES >= preferredHotcuesVisible + moreMenuThreshold;
    if (moreHotcues) {
        // populate menu here, add it below #preferredHotcuesVisible
        hotcueMoreMenu = new QMenu(
                tr("Hotcues %1-%2").arg(preferredHotcuesVisible + 1).arg(NUM_HOT_CUES),
                hotcueMainMenu);
    }
    for (int i = 1; i <= NUM_HOT_CUES; ++i) {
        if (moreHotcues && i > preferredHotcuesVisible) {
            parentMenu = hotcueMoreMenu;
        }
        QMenu* hotcueSubMenu = addSubmenu(tr("Hotcue %1").arg(QString::number(i)), parentMenu);
        addDeckAndSamplerControl(QString("hotcue_%1_activate").arg(i),
                hotcueActivateTitle.arg(QString::number(i)),
                hotcueActivateDescription.arg(QString::number(i)),
                hotcueSubMenu);
        addDeckAndSamplerControl(QString("hotcue_%1_clear").arg(i),
                hotcueClearTitle.arg(QString::number(i)),
                hotcueClearDescription.arg(QString::number(i)),
                hotcueSubMenu);
        addDeckAndSamplerControl(QString("hotcue_%1_set").arg(i),
                hotcueSetTitle.arg(QString::number(i)),
                hotcueSetDescription.arg(QString::number(i)),
                hotcueSubMenu);
        addDeckAndSamplerControl(QString("hotcue_%1_goto").arg(i),
                hotcueGotoTitle.arg(QString::number(i)),
                hotcueGotoDescription.arg(QString::number(i)),
                hotcueSubMenu);
        addDeckAndSamplerControl(QString("hotcue_%1_gotoandstop").arg(i),
                hotcueGotoAndStopTitle.arg(QString::number(i)),
                hotcueGotoAndStopDescription.arg(QString::number(i)),
                hotcueSubMenu);
        addDeckAndSamplerControl(QString("hotcue_%1_gotoandplay").arg(i),
                hotcueGotoAndPlayTitle.arg(QString::number(i)),
                hotcueGotoAndPlayDescription.arg(QString::number(i)),
                hotcueSubMenu);
        addDeckAndSamplerControl(QString("hotcue_%1_activate_preview").arg(i),
                hotcuePreviewTitle.arg(QString::number(i)),
                hotcuePreviewDescription.arg(QString::number(i)),
                hotcueSubMenu);
    }
    if (moreHotcues) {
        hotcueMainMenu->addSeparator();
        hotcueMainMenu->addMenu(hotcueMoreMenu);
    }

    // Intro/outro range markers
    QMenu* introOutroMenu = addSubmenu(tr("Intro / Outro Markers"));
    const QStringList markerTitles = {
            tr("Intro Start Marker"),
            tr("Intro End Marker"),
            tr("Outro Start Marker"),
            tr("Outro End Marker")};
    const QStringList markerNames = {
            tr("intro start marker"),
            tr("intro end marker"),
            tr("outro start marker"),
            tr("outro end marker")};
    const QStringList markerCOs = {
            "intro_start",
            "intro_end",
            "outro_start",
            "outro_end"};

    for (int i = 0; i < markerTitles.size(); ++i) {
        QMenu* tempMenu = addSubmenu(markerTitles[i], introOutroMenu);
        addDeckAndSamplerAndPreviewDeckControl(
                QString("%1_activate").arg(markerCOs[i]),
                tr("Activate %1", "[intro/outro marker").arg(markerTitles[i]),
                tr("Jump to or set the %1", "[intro/outro marker").arg(markerNames[i]),
                tempMenu);
        addDeckAndSamplerAndPreviewDeckControl(
                QString("%1_set").arg(markerCOs[i]),
                tr("Set %1", "[intro/outro marker").arg(markerTitles[i]),
                tr("Set or jump to the %1", "[intro/outro marker").arg(markerNames[i]),
                tempMenu);
        addDeckAndSamplerAndPreviewDeckControl(
                QString("%1_clear").arg(markerCOs[i]),
                tr("Clear %1", "[intro/outro marker").arg(markerTitles[i]),
                tr("Clear the %1", "[intro/outro marker").arg(markerNames[i]),
                tempMenu);
    }

    // Loops
    QMenu* loopMenu = addSubmenu(tr("Looping"));
    // add beatloop_activate and beatlooproll_activate to both the
    // Loop and Beat-Loop menus to make sure users can find them.
    QString beatloopActivateTitle = tr("Loop Selected Beats");
    QString beatloopActivateDescription = tr("Create a beat loop of selected beat size");
    QString beatloopRollActivateTitle = tr("Loop Roll Selected Beats");
    QString beatloopRollActivateDescription = tr("Create a rolling beat loop of selected beat size");
    QString beatLoopTitle = tr("Loop %1 Beats");
    QString beatLoopRollTitle = tr("Loop Roll %1 Beats");
    QString beatLoopDescription = tr("Create %1-beat loop");
    QString beatLoopRollDescription = tr("Create temporary %1-beat loop roll");

    QList<double> beatSizes = LoopingControl::getBeatSizes();

    QMap<double, QString> humanBeatSizes;
    humanBeatSizes[0.03125] = tr("1/32");
    humanBeatSizes[0.0625] = tr("1/16");
    humanBeatSizes[0.125] = tr("1/8");
    humanBeatSizes[0.25] = tr("1/4");
    humanBeatSizes[0.5] = tr("1/2");
    humanBeatSizes[1] = tr("1");
    humanBeatSizes[2] = tr("2");
    humanBeatSizes[4] = tr("4");
    humanBeatSizes[8] = tr("8");
    humanBeatSizes[16] = tr("16");
    humanBeatSizes[32] = tr("32");
    humanBeatSizes[64] = tr("64");

    // Beatloops
    addDeckControl("beatloop_activate",
            beatloopActivateTitle,
            beatloopActivateDescription,
            loopMenu);
    QMenu* loopActivateMenu = addSubmenu(tr("Loop Beats"), loopMenu);
    foreach (double beats, beatSizes) {
        QString humanBeats = humanBeatSizes.value(beats, QString::number(beats));
        addDeckControl(QString("beatloop_%1_toggle").arg(beats),
                beatLoopTitle.arg(humanBeats),
                beatLoopDescription.arg(humanBeats),
                loopActivateMenu);
    }
    loopMenu->addSeparator();

    addDeckControl("beatlooproll_activate",
            beatloopRollActivateTitle,
            beatloopRollActivateDescription,
            loopMenu);
    QMenu* looprollActivateMenu = addSubmenu(tr("Loop Roll Beats"), loopMenu);
    foreach (double beats, beatSizes) {
        QString humanBeats = humanBeatSizes.value(beats, QString::number(beats));
        addDeckControl(QString("beatlooproll_%1_activate").arg(beats),
                beatLoopRollTitle.arg(humanBeats),
                beatLoopRollDescription.arg(humanBeats),
                looprollActivateMenu);
    }
    loopMenu->addSeparator();

    addDeckControl("loop_in", tr("Loop In"), tr("Loop In button"), loopMenu);
    addDeckControl("loop_in_goto", tr("Go To Loop In"), tr("Go to Loop In button"), loopMenu);
    addDeckControl("loop_out", tr("Loop Out"), tr("Loop Out button"), loopMenu);
    addDeckControl("loop_out_goto", tr("Go To Loop Out"), tr("Go to Loop Out button"), loopMenu);
    addDeckControl("loop_exit", tr("Loop Exit"), tr("Loop Exit button"), loopMenu);
    addDeckControl("reloop_toggle",
            tr("Reloop/Exit Loop"),
            tr("Toggle loop on/off and jump to Loop In point if loop is behind "
               "play position"),
            loopMenu);
    addDeckControl("reloop_andstop",
            tr("Reloop And Stop"),
            tr("Enable loop, jump to Loop In point, and stop"),
            loopMenu);
    addDeckControl("loop_halve", tr("Loop Halve"), tr("Halve the loop length"), loopMenu);
    addDeckControl("loop_double", tr("Loop Double"), tr("Double the loop length"), loopMenu);

    // Beat Jump / Loop Move
    QMenu* beatJumpMenu = addSubmenu(tr("Beat Jump / Loop Move"));
    QString beatJumpForwardTitle = tr("Jump / Move Loop Forward %1 Beats");
    QString beatJumpBackwardTitle = tr("Jump / Move Loop Backward %1 Beats");
    QString beatJumpForwardDescription = tr("Jump forward by %1 beats, or if a loop is enabled, move the loop forward %1 beats");
    QString beatJumpBackwardDescription = tr("Jump backward by %1 beats, or if a loop is enabled, move the loop backward %1 beats");
    addDeckControl("beatjump_forward", tr("Beat Jump / Loop Move Forward Selected Beats"), tr("Jump forward by the selected number of beats, or if a loop is enabled, move the loop forward by the selected number of beats"), beatJumpMenu);
    addDeckControl("beatjump_backward", tr("Beat Jump / Loop Move Backward Selected Beats"), tr("Jump backward by the selected number of beats, or if a loop is enabled, move the loop backward by the selected number of beats"), beatJumpMenu);
    beatJumpMenu->addSeparator();

    QMenu* beatjumpFwdSubmenu = addSubmenu(tr("Beat Jump / Loop Move Forward"), beatJumpMenu);
    foreach (double beats, beatSizes) {
        QString humanBeats = humanBeatSizes.value(beats, QString::number(beats));
        addDeckControl(QString("beatjump_%1_forward").arg(beats),
                beatJumpForwardTitle.arg(humanBeats),
                beatJumpForwardDescription.arg(humanBeats),
                beatjumpFwdSubmenu);
    }

    QMenu* beatjumpBwdSubmenu = addSubmenu(tr("Beat Jump / Loop Move Backward"), beatJumpMenu);
    foreach (double beats, beatSizes) {
        QString humanBeats = humanBeatSizes.value(beats, QString::number(beats));
        addDeckControl(QString("beatjump_%1_backward").arg(beats),
                beatJumpBackwardTitle.arg(humanBeats),
                beatJumpBackwardDescription.arg(humanBeats),
                beatjumpBwdSubmenu);
    }

    // Loop moving
    QString loopMoveForwardTitle = tr("Move Loop +%1 Beats");
    QString loopMoveBackwardTitle = tr("Move Loop -%1 Beats");
    QString loopMoveForwardDescription = tr("Move loop forward by %1 beats");
    QString loopMoveBackwardDescription = tr("Move loop backward by %1 beats");

    QMenu* loopmoveFwdSubmenu = addSubmenu(tr("Loop Move Forward"), beatJumpMenu);
    foreach (double beats, beatSizes) {
        QString humanBeats = humanBeatSizes.value(beats, QString::number(beats));
        addDeckControl(QString("loop_move_%1_forward").arg(beats),
                loopMoveForwardTitle.arg(humanBeats),
                loopMoveForwardDescription.arg(humanBeats),
                loopmoveFwdSubmenu);
    }

    QMenu* loopmoveBwdSubmenu = addSubmenu(tr("Loop Move Backward"), beatJumpMenu);
    foreach (double beats, beatSizes) {
        QString humanBeats = humanBeatSizes.value(beats, QString::number(beats));
        addDeckControl(QString("loop_move_%1_backward").arg(beats),
                loopMoveBackwardTitle.arg(humanBeats),
                loopMoveBackwardDescription.arg(humanBeats),
                loopmoveBwdSubmenu);
    }

    addSeparator();

    // Library Controls
    QMenu* libraryMenu = addSubmenu(tr("Library"));
    QMenu* navigationMenu = addSubmenu(tr("Navigation"), libraryMenu);
    addControl("[Library]",
            "MoveUp",
            tr("Move up"),
            tr("Equivalent to pressing the UP key on the keyboard"),
            navigationMenu,
            false,
            m_libraryStr);
    addControl("[Library]",
            "MoveDown",
            tr("Move down"),
            tr("Equivalent to pressing the DOWN key on the keyboard"),
            navigationMenu,
            false,
            m_libraryStr);
    addControl("[Library]",
            "MoveVertical",
            tr("Move up/down"),
            tr("Move vertically in either direction using a knob, as if "
               "pressing UP/DOWN keys"),
            navigationMenu,
            false,
            m_libraryStr);
    addControl("[Library]",
            "ScrollUp",
            tr("Scroll Up"),
            tr("Equivalent to pressing the PAGE UP key on the keyboard"),
            navigationMenu,
            false,
            m_libraryStr);
    addControl("[Library]",
            "ScrollDown",
            tr("Scroll Down"),
            tr("Equivalent to pressing the PAGE DOWN key on the keyboard"),
            navigationMenu,
            false,
            m_libraryStr);
    addControl("[Library]",
            "ScrollVertical",
            tr("Scroll up/down"),
            tr("Scroll vertically in either direction using a knob, as if "
               "pressing PGUP/PGDOWN keys"),
            navigationMenu,
            false,
            m_libraryStr);
    addControl("[Library]",
            "MoveLeft",
            tr("Move left"),
            tr("Equivalent to pressing the LEFT key on the keyboard"),
            navigationMenu,
            false,
            m_libraryStr);
    addControl("[Library]",
            "MoveRight",
            tr("Move right"),
            tr("Equivalent to pressing the RIGHT key on the keyboard"),
            navigationMenu,
            false,
            m_libraryStr);
    addControl("[Library]",
            "MoveHorizontal",
            tr("Move left/right"),
            tr("Move horizontally in either direction using a knob, as if "
               "pressing LEFT/RIGHT keys"),
            navigationMenu,
            false,
            m_libraryStr);
    navigationMenu->addSeparator();
    addControl("[Library]",
            "MoveFocusForward",
            tr("Move focus to right pane"),
            tr("Equivalent to pressing the TAB key on the keyboard"),
            navigationMenu,
            false,
            m_libraryStr);
    addControl("[Library]",
            "MoveFocusBackward",
            tr("Move focus to left pane"),
            tr("Equivalent to pressing the SHIFT+TAB key on the keyboard"),
            navigationMenu,
            false,
            m_libraryStr);
    addControl("[Library]",
            "MoveFocus",
            tr("Move focus to right/left pane"),
            tr("Move focus one pane to right or left using a knob, as if "
               "pressing TAB/SHIFT+TAB keys"),
            navigationMenu,
            false,
            m_libraryStr);
    addControl("[Library]",
            "sort_focused_column",
            tr("Sort focused column"),
            tr("Sort the column of the cell that is currently focused, "
               "equivalent to clicking on its header"),
            navigationMenu,
            false,
            m_libraryStr);

    libraryMenu->addSeparator();
    addControl("[Library]",
            "GoToItem",
            tr("Go to the currently selected item"),
            tr("Choose the currently selected item and advance forward one "
               "pane if appropriate"),
            libraryMenu,
            false,
            m_libraryStr);
    // Load track (these can be loaded into any channel)
    addDeckAndSamplerControl("LoadSelectedTrack",
            tr("Load Track"),
            tr("Load selected track"),
            libraryMenu);
    addDeckAndSamplerAndPreviewDeckControl("LoadSelectedTrackAndPlay",
            tr("Load Track and Play"),
            tr("Load selected track and play"),
            libraryMenu);
    libraryMenu->addSeparator();
    // Auto DJ
    addControl("[Library]",
            "AutoDjAddBottom",
            tr("Add to Auto DJ Queue (bottom)"),
            tr("Append the selected track to the Auto DJ Queue"),
            libraryMenu,
            false,
            m_libraryStr);
    addControl("[Library]",
            "AutoDjAddTop",
            tr("Add to Auto DJ Queue (top)"),
            tr("Prepend selected track to the Auto DJ Queue"),
            libraryMenu,
            false,
            m_libraryStr);
    addControl("[Library]",
            "AutoDjAddReplace",
            tr("Add to Auto DJ Queue (replace)"),
            tr("Replace Auto DJ Queue with selected tracks"),
            libraryMenu,
            false,
            m_libraryStr);
    libraryMenu->addSeparator();
    // Search box
    addControl("[Library]",
            "search_history_next",
            tr("Select next search history"),
            tr("Selects the next search history entry"),
            libraryMenu,
            false,
            m_libraryStr);
    addControl("[Library]",
            "search_history_prev",
            tr("Select previous search history"),
            tr("Selects the previous search history entry"),
            libraryMenu,
            false,
            m_libraryStr);
    addControl("[Library]",
            "search_history_selector",
            tr("Move selected search entry"),
            tr("Moves the selected search history item into given direction "
               "and steps"),
            libraryMenu,
            false,
            m_libraryStr);
    addControl("[Library]",
            "clear_search",
            tr("Clear search"),
            tr("Clears the search query"),
            libraryMenu,
            false,
            m_libraryStr);

    libraryMenu->addSeparator();
    addControl("[Recording]",
            "toggle_recording",
            tr("Record Mix"),
            tr("Toggle mix recording"),
            libraryMenu,
            false,
            m_libraryStr);

    // Effect Controls
    QMenu* effectsMenu = addSubmenu(tr("Effects"));

    // Quick Effect Rack COs
    QMenu* quickEffectMenu = addSubmenu(tr("Quick Effects"), effectsMenu);
    for (int i = 1; i <= iNumDecks; ++i) {
        addControl(QString("[QuickEffectRack1_[Channel%1]]").arg(i),
                "super1",
                tr("Deck %1 Quick Effect Super Knob").arg(i),
                tr("Quick Effect Super Knob (control linked effect "
                   "parameters)"),
                quickEffectMenu,
                false,
                tr("Quick Effect"));
        addControl(QString("[QuickEffectRack1_[Channel%1]_Effect1]").arg(i),
                "enabled",
                tr("Deck %1 Quick Effect Enable Button").arg(i),
                tr("Quick Effect Enable Button"),
                quickEffectMenu,
                false,
                tr("Quick Effect"));
    }

    effectsMenu->addSeparator();

    for (int iEffectUnitNumber = 1; iEffectUnitNumber <= kNumStandardEffectUnits;
            ++iEffectUnitNumber) {
        const QString effectUnitGroup =
                StandardEffectChain::formatEffectChainGroup(iEffectUnitNumber - 1);

        const QString descriptionPrefix = QString("%1").arg(m_effectUnitStr.arg(iEffectUnitNumber));

        QMenu* effectUnitMenu = addSubmenu(m_effectUnitStr.arg(iEffectUnitNumber),
                effectsMenu);
        addControl(effectUnitGroup,
                "clear",
                tr("Clear Unit"),
                tr("Clear effect unit"),
                effectUnitMenu,
                false,
                descriptionPrefix);
        addControl(effectUnitGroup,
                "enabled",
                tr("Toggle Unit"),
                tr("Enable or disable effect processing"),
                effectUnitMenu,
                false,
                descriptionPrefix);
        addControl(effectUnitGroup,
                "mix",
                tr("Dry/Wet"),
                tr("Adjust the balance between the original (dry) and "
                   "processed (wet) signal."),
                effectUnitMenu,
                true,
                descriptionPrefix);
        addControl(effectUnitGroup,
                "super1",
                tr("Super Knob"),
                tr("Super Knob (control effects' Meta Knobs)"),
                effectUnitMenu,
                true,
                descriptionPrefix);
        addControl(effectUnitGroup,
                "mix_mode",
                tr("Mix Mode Toggle"),
                tr("Toggle effect unit between D/W and D+W modes"),
                effectUnitMenu,
                false,
                descriptionPrefix);
        addControl(effectUnitGroup,
                "next_chain",
                tr("Next Chain"),
                tr("Next chain preset"),
                effectUnitMenu,
                false,
                descriptionPrefix);
        addControl(effectUnitGroup,
                "prev_chain",
                tr("Previous Chain"),
                tr("Previous chain preset"),
                effectUnitMenu,
                false,
                descriptionPrefix);
        addControl(effectUnitGroup,
                "chain_selector",
                tr("Next/Previous Chain"),
                tr("Next or previous chain preset"),
                effectUnitMenu,
                false,
                descriptionPrefix);
        addControl(effectUnitGroup,
                "show_parameters",
                tr("Show Effect Parameters"),
                tr("Show Effect Parameters"),
                effectUnitMenu,
                false,
                descriptionPrefix);

        QString assignMenuTitle = tr("Effect Unit Assignment");
        QString assignString = tr("Assign ");
        QMenu* effectUnitGroups = addSubmenu(assignMenuTitle,
                effectUnitMenu);

        QString groupDescriptionPrefix = QString("%1").arg(
                m_effectUnitStr.arg(iEffectUnitNumber));

        addControl(effectUnitGroup, "group_[Master]_enable",
                assignString + m_effectMasterOutputStr, // in ComboBox
                assignString + m_effectMasterOutputStr, // description below
                effectUnitGroups,
                false,
                groupDescriptionPrefix);
        addControl(effectUnitGroup,
                "group_[Headphone]_enable",
                assignString + m_effectHeadphoneOutputStr,
                assignString + m_effectHeadphoneOutputStr,
                effectUnitGroups,
                false,
                groupDescriptionPrefix);

        for (int iDeckNumber = 1; iDeckNumber <= iNumDecks; ++iDeckNumber) {
            // PlayerManager::groupForDeck is 0-indexed.
            QString playerGroup = PlayerManager::groupForDeck(iDeckNumber - 1);
            // TODO(owen): Fix bad i18n here.
            addControl(effectUnitGroup,
                    QString("group_%1_enable").arg(playerGroup),
                    assignString + m_deckStr.arg(iDeckNumber),
                    assignString + m_deckStr.arg(iDeckNumber),
                    effectUnitGroups,
                    false,
                    groupDescriptionPrefix);
        }

        const int iNumSamplers = static_cast<int>(ControlObject::get(
                ConfigKey("[Master]", "num_samplers")));
        for (int iSamplerNumber = 1; iSamplerNumber <= iNumSamplers;
                ++iSamplerNumber) {
            // PlayerManager::groupForSampler is 0-indexed.
            QString playerGroup = PlayerManager::groupForSampler(iSamplerNumber - 1);
            // TODO(owen): Fix bad i18n here.
            addControl(effectUnitGroup,
                    QString("group_%1_enable").arg(playerGroup),
                    assignString + m_samplerStr.arg(iSamplerNumber),
                    assignString + m_samplerStr.arg(iSamplerNumber),
                    effectUnitGroups,
                    false,
                    groupDescriptionPrefix);
        }

        const int iNumMicrophones = static_cast<int>(ControlObject::get(
                ConfigKey("[Master]", "num_microphones")));
        for (int iMicrophoneNumber = 1; iMicrophoneNumber <= iNumMicrophones;
                ++iMicrophoneNumber) {
            QString micGroup = PlayerManager::groupForMicrophone(iMicrophoneNumber - 1);
            // TODO(owen): Fix bad i18n here.
            addControl(effectUnitGroup,
                    QString("group_%1_enable").arg(micGroup),
                    assignString + m_microphoneStr.arg(iMicrophoneNumber),
                    assignString + m_microphoneStr.arg(iMicrophoneNumber),
                    effectUnitGroups,
                    false,
                    groupDescriptionPrefix);
        }

        const int iNumAuxiliaries = static_cast<int>(ControlObject::get(
                ConfigKey("[Master]", "num_auxiliaries")));
        for (int iAuxiliaryNumber = 1; iAuxiliaryNumber <= iNumAuxiliaries;
                ++iAuxiliaryNumber) {
            QString auxGroup = PlayerManager::groupForAuxiliary(iAuxiliaryNumber - 1);
            // TODO(owen): Fix bad i18n here.
            addControl(effectUnitGroup,
                    QString("group_%1_enable").arg(auxGroup),
                    assignString + m_auxStr.arg(iAuxiliaryNumber),
                    assignString + m_auxStr.arg(iAuxiliaryNumber),
                    effectUnitGroups,
                    false,
                    groupDescriptionPrefix);
        }

        const int numEffectSlots = static_cast<int>(ControlObject::get(
                ConfigKey(effectUnitGroup, "num_effectslots")));
        for (int iEffectSlotNumber = 1; iEffectSlotNumber <= numEffectSlots;
                ++iEffectSlotNumber) {
            const QString effectSlotGroup =
                    StandardEffectChain::formatEffectSlotGroup(
                            iEffectUnitNumber - 1, iEffectSlotNumber - 1);

            QMenu* effectSlotMenu = addSubmenu(m_effectStr.arg(iEffectSlotNumber),
                    effectUnitMenu);

            QString slotDescriptionPrefix =
                    QString("%1, %2").arg(descriptionPrefix,
                            m_effectStr.arg(iEffectSlotNumber));

            addControl(effectSlotGroup,
                    "clear",
                    tr("Clear"),
                    tr("Clear the current effect"),
                    effectSlotMenu,
                    false,
                    slotDescriptionPrefix);
            addControl(effectSlotGroup,
                    "meta",
                    tr("Meta Knob"),
                    tr("Effect Meta Knob (control linked effect parameters)"),
                    effectSlotMenu,
                    false,
                    slotDescriptionPrefix);
            addControl(effectSlotGroup,
                    "enabled",
                    tr("Toggle"),
                    tr("Toggle the current effect"),
                    effectSlotMenu,
                    false,
                    slotDescriptionPrefix);
            addControl(effectSlotGroup,
                    "next_effect",
                    tr("Next"),
                    tr("Switch to next effect"),
                    effectSlotMenu,
                    false,
                    slotDescriptionPrefix);
            addControl(effectSlotGroup,
                    "prev_effect",
                    tr("Previous"),
                    tr("Switch to the previous effect"),
                    effectSlotMenu,
                    false,
                    slotDescriptionPrefix);
            addControl(effectSlotGroup,
                    "effect_selector",
                    tr("Next or Previous"),
                    tr("Switch to either next or previous effect"),
                    effectSlotMenu,
                    false,
                    slotDescriptionPrefix);

            // Effect parameter knobs
            const int numParameterSlots = static_cast<int>(ControlObject::get(
                    ConfigKey(effectSlotGroup, "num_parameterslots")));
            for (int iParameterSlotNumber = 1; iParameterSlotNumber <= numParameterSlots;
                    ++iParameterSlotNumber) {
                // The parameter slot group is the same as the effect slot
                // group on a standard effect rack.
                const QString parameterSlotGroup =
                        StandardEffectChain::formatEffectSlotGroup(
                                iEffectUnitNumber - 1, iEffectSlotNumber - 1);
                const QString parameterSlotItemPrefix = EffectKnobParameterSlot::formatItemPrefix(
                        iParameterSlotNumber - 1);
                QMenu* parameterSlotMenu = addSubmenu(
                        m_parameterStr.arg(iParameterSlotNumber),
                        effectSlotMenu);

                QString parameterDescriptionPrefix =
                        QString("%1, %2").arg(slotDescriptionPrefix,
                                m_parameterStr.arg(iParameterSlotNumber));

                // Likely to change soon.
                addControl(parameterSlotGroup,
                        parameterSlotItemPrefix,
                        tr("Parameter Value"),
                        tr("Parameter Value"),
                        parameterSlotMenu,
                        true,
                        parameterDescriptionPrefix);
                addControl(parameterSlotGroup,
                        parameterSlotItemPrefix + "_link_type",
                        tr("Meta Knob Mode"),
                        tr("Set how linked effect parameters change when "
                           "turning the Meta Knob."),
                        parameterSlotMenu,
                        false,
                        parameterDescriptionPrefix);
                addControl(parameterSlotGroup,
                        parameterSlotItemPrefix + "_link_inverse",
                        tr("Meta Knob Mode Invert"),
                        tr("Invert how linked effect parameters change when "
                           "turning the Meta Knob."),
                        parameterSlotMenu,
                        false,
                        parameterDescriptionPrefix);
            }

            // Effect parameter buttons
            const int numButtonParameterSlots = static_cast<int>(ControlObject::get(
                    ConfigKey(effectSlotGroup, "num_button_parameterslots")));
            for (int iParameterSlotNumber = 1; iParameterSlotNumber <= numButtonParameterSlots;
                    ++iParameterSlotNumber) {
                // The parameter slot group is the same as the effect slot
                // group on a standard effect rack.
                const QString parameterSlotGroup =
                        StandardEffectChain::formatEffectSlotGroup(
                                iEffectUnitNumber - 1, iEffectSlotNumber - 1);
                const QString parameterSlotItemPrefix =
                        EffectButtonParameterSlot::formatItemPrefix(
                                iParameterSlotNumber - 1);
                QMenu* parameterSlotMenu = addSubmenu(
                        m_buttonParameterStr.arg(iParameterSlotNumber),
                        effectSlotMenu);

                QString parameterDescriptionPrefix =
                        QString("%1, %2").arg(slotDescriptionPrefix,
                                m_buttonParameterStr.arg(iParameterSlotNumber));

                // Likely to change soon.
                addControl(parameterSlotGroup,
                        parameterSlotItemPrefix,
                        tr("Button Parameter Value"),
                        tr("Button Parameter Value"),
                        parameterSlotMenu,
                        true,
                        parameterDescriptionPrefix);
            }
        }
    }

    // Microphone Controls
    QMenu* microphoneMenu = addSubmenu(tr("Microphone / Auxiliary"));

    addMicrophoneAndAuxControl("talkover",
            tr("Microphone On/Off"),
            tr("Microphone on/off"),
            microphoneMenu,
            true,
            false);
    addControl("[Master]",
            "duckStrength",
            tr("Microphone Ducking Strength"),
            tr("Microphone Ducking Strength"),
            microphoneMenu,
            true);
    addControl("[Master]",
            "talkoverDucking",
            tr("Microphone Ducking Mode"),
            tr("Toggle microphone ducking mode (OFF, AUTO, MANUAL)"),
            microphoneMenu);
    addMicrophoneAndAuxControl("passthrough",
            tr("Auxiliary On/Off"),
            tr("Auxiliary on/off"),
            microphoneMenu,
            false,
            true);
    microphoneMenu->addSeparator();
    addMicrophoneAndAuxControl("pregain",
            tr("Gain"),
            tr("Gain knob"),
            microphoneMenu,
            true,
            true,
            true);
    addMicrophoneAndAuxControl("volume",
            tr("Volume Fader"),
            tr("Volume Fader"),
            microphoneMenu,
            true,
            true,
            true);
    addMicrophoneAndAuxControl("volume_set_one",
            tr("Full Volume"),
            tr("Set to full volume"),
            microphoneMenu,
            true,
            true);
    addMicrophoneAndAuxControl("volume_set_zero",
            tr("Zero Volume"),
            tr("Set to zero volume"),
            microphoneMenu,
            true,
            true);
    addMicrophoneAndAuxControl("mute",
            tr("Mute"),
            tr("Mute button"),
            microphoneMenu,
            true,
            true);
    addMicrophoneAndAuxControl("pfl",
            tr("Headphone Listen"),
            tr("Headphone listen button"),
            microphoneMenu,
            true,
            true);
    microphoneMenu->addSeparator();
    addMicrophoneAndAuxControl("orientation",
            tr("Orientation"),
            tr("Mix orientation (e.g. left, right, center)"),
            microphoneMenu,
            true,
            true);
    addMicrophoneAndAuxControl("orientation_left",
            tr("Orient Left"),
            tr("Set mix orientation to left"),
            microphoneMenu,
            true,
            true);
    addMicrophoneAndAuxControl("orientation_center",
            tr("Orient Center"),
            tr("Set mix orientation to center"),
            microphoneMenu,
            true,
            true);
    addMicrophoneAndAuxControl("orientation_right",
            tr("Orient Right"),
            tr("Set mix orientation to right"),
            microphoneMenu,
            true,
            true);

    // AutoDJ Controls
    QMenu* autodjMenu = addSubmenu(tr("Auto DJ"));
    addControl("[AutoDJ]",
            "shuffle_playlist",
            tr("Auto DJ Shuffle"),
            tr("Shuffle the content of the Auto DJ queue"),
            autodjMenu);
    addControl("[AutoDJ]",
            "skip_next",
            tr("Auto DJ Skip Next"),
            tr("Skip the next track in the Auto DJ queue"),
            autodjMenu);
    addControl("[AutoDJ]",
            "add_random_track",
            tr("Auto DJ Add Random Track"),
            tr("Add a random track to the Auto DJ queue"),
            autodjMenu);
    addControl("[AutoDJ]",
            "fade_now",
            tr("Auto DJ Fade To Next"),
            tr("Trigger the transition to the next track"),
            autodjMenu);
    addControl("[AutoDJ]",
            "enabled",
            tr("Auto DJ Toggle"),
            tr("Toggle Auto DJ On/Off"),
            autodjMenu);

    // Skin Controls
    QMenu* guiMenu = addSubmenu(tr("User Interface"));
    addControl("[Samplers]",
            "show_samplers",
            tr("Samplers Show/Hide"),
            tr("Show/hide the sampler section"),
            guiMenu);
    addControl("[Microphone]",
            "show_microphone",
            tr("Microphone & Auxiliary Show/Hide"),
            tr("Show/hide the microphone & auxiliary section"),
            guiMenu);
    addControl("[PreviewDeck]",
            "show_previewdeck",
            tr("Preview Deck Show/Hide"),
            tr("Show/hide the preview deck"),
            guiMenu);
    addControl("[EffectRack1]",
            "show",
            tr("Effect Rack Show/Hide"),
            tr("Show/hide the effect rack"),
            guiMenu);
    addControl("[Skin]",
            "show_4effectunits",
            tr("4 Effect Units Show/Hide"),
            tr("Switches between showing 2 and 4 effect units"),
            guiMenu);
    addControl("[Master]",
            "show_mixer",
            tr("Mixer Show/Hide"),
            tr("Show or hide the mixer."),
            guiMenu);
    addControl("[Library]",
            "show_coverart",
            tr("Cover Art Show/Hide (Library)"),
            tr("Show/hide cover art in the library"),
            guiMenu);
    addControl("[Master]",
            "maximize_library",
            tr("Library Maximize/Restore"),
            tr("Maximize the track library to take up all the available screen "
               "space."),
            guiMenu);

    guiMenu->addSeparator();

    addControl("[Skin]",
            "show_4decks",
            tr("Toggle 4 Decks"),
            tr("Switches between showing 2 decks and 4 decks."),
            guiMenu);
    addControl("[Skin]",
            "show_coverart",
            tr("Cover Art Show/Hide (Decks)"),
            tr("Show/hide cover art in the main decks"),
            guiMenu);
    addControl(VINYL_PREF_KEY,
            "show_vinylcontrol",
            tr("Vinyl Control Show/Hide"),
            tr("Show/hide the vinyl control section"),
            guiMenu);

    QString spinnyTitle = tr("Vinyl Spinner Show/Hide");
    QString spinnyDescription = tr("Show/hide spinning vinyl widget");
    QMenu* spinnyMenu = addSubmenu(spinnyTitle, guiMenu);
    guiMenu->addSeparator();
    addControl("[Skin]",
            "show_spinnies",
            tr("Vinyl Spinners Show/Hide (All Decks)"),
            tr("Show/Hide all spinnies"),
            spinnyMenu);
    // TODO(ronso0) Add hint that this currently only affects the Shade skin
    for (int i = 1; i <= iNumDecks; ++i) {
        addControl(QString("[Spinny%1]").arg(i),
                "show_spinny",
                QString("%1: %2").arg(m_deckStr.arg(i), spinnyTitle),
                QString("%1: %2").arg(m_deckStr.arg(i), spinnyDescription),
                spinnyMenu);
    }

    guiMenu->addSeparator();

    addControl("[Skin]",
            "show_waveforms",
            tr("Toggle Waveforms"),
            tr("Show/hide the scrolling waveforms."),
            guiMenu);
    addDeckControl("waveform_zoom", tr("Waveform Zoom"), tr("Waveform zoom"), guiMenu);
    addDeckControl("waveform_zoom_down", tr("Waveform Zoom In"), tr("Zoom waveform in"), guiMenu);
    addDeckControl("waveform_zoom_up", tr("Waveform Zoom Out"), tr("Zoom waveform out"), guiMenu);

    guiMenu->addSeparator();

    // Controls to change a deck's star rating
    addDeckAndPreviewDeckControl("stars_up",
            tr("Star Rating Up"),
            tr("Increase the track rating by one star"),
            guiMenu);
    addDeckAndPreviewDeckControl("stars_down",
            tr("Star Rating Down"),
            tr("Decrease the track rating by one star"),
            guiMenu);

    // Misc. controls
    addControl("[Shoutcast]",
            "enabled",
            tr("Start/Stop Live Broadcasting"),
            tr("Stream your mix over the Internet."),
            guiMenu);
    addControl(RECORDING_PREF_KEY,
            "toggle_recording",
            tr("Record Mix"),
            tr("Start/stop recording your mix."),
            guiMenu);
}

ControlPickerMenu::~ControlPickerMenu() {
}

void ControlPickerMenu::addSingleControl(const QString& group,
        const QString& control,
        const QString& title,
        const QString& description,
        QMenu* pMenu,
        const QString& prefix,
        const QString& actionTitle) {
    int controlIndex;

    if (prefix.isEmpty()) {
        controlIndex = addAvailableControl(ConfigKey(group, control), title, description);
    } else {
        QString prefixedTitle = QString("%1: %2").arg(prefix, title);
        QString prefixedDescription = QString("%1: %2").arg(prefix, description);
        controlIndex = addAvailableControl(ConfigKey(group, control), prefixedTitle, prefixedDescription);
    }

    auto pAction = make_parented<QAction>(actionTitle.isEmpty() ? title : actionTitle, pMenu);
    connect(pAction, &QAction::triggered, this, [this, controlIndex] {
        controlChosen(controlIndex);
    });
    pMenu->addAction(pAction);
}

void ControlPickerMenu::addControl(const QString& group,
        const QString& control,
        const QString& title,
        const QString& description,
        QMenu* pMenu,
        bool addReset,
        const QString& prefix) {
    addSingleControl(group, control, title, description, pMenu, prefix);

    if (addReset) {
        QString resetTitle = QString("%1 (%2)").arg(title, m_resetStr);
        QString resetDescription = QString("%1 (%2)").arg(description, m_resetStr);
        QString resetControl = QString("%1_set_default").arg(control);

        addSingleControl(group, resetControl, resetTitle, resetDescription, pMenu, prefix);
    }
}

void ControlPickerMenu::addPlayerControl(const QString& control,
        const QString& controlTitle,
        const QString& controlDescription,
        QMenu* pMenu,
        bool deckControls,
        bool samplerControls,
        bool previewdeckControls,
        bool addReset) {
    const int iNumSamplers = static_cast<int>(
            ControlObject::get(ConfigKey("[Master]", "num_samplers")));
    const int iNumDecks = static_cast<int>(ControlObject::get(ConfigKey("[Master]", "num_decks")));
    const int iNumPreviewDecks = static_cast<int>(
            ControlObject::get(ConfigKey("[Master]", "num_preview_decks")));

    parented_ptr<QMenu> controlMenu = make_parented<QMenu>(controlTitle, pMenu);
    pMenu->addMenu(controlMenu);

    parented_ptr<QMenu> resetControlMenu = nullptr;
    QString resetControl = QString("%1_set_default").arg(control);
    if (addReset) {
        QString resetMenuTitle = QString("%1 (%2)").arg(controlTitle, m_resetStr);
        resetControlMenu = make_parented<QMenu>(resetMenuTitle, pMenu);
        pMenu->addMenu(resetControlMenu);
    }

    for (int i = 1; deckControls && i <= iNumDecks; ++i) {
        // PlayerManager::groupForDeck is 0-indexed.
        QString prefix = m_deckStr.arg(i);
        QString group = PlayerManager::groupForDeck(i - 1);
        addSingleControl(group,
                control,
                controlTitle,
                controlDescription,
                controlMenu,
                prefix,
                prefix);

        if (resetControlMenu) {
            QString resetTitle = QString("%1 (%2)").arg(controlTitle, m_resetStr);
            QString resetDescription = QString("%1 (%2)").arg(controlDescription, m_resetStr);
            addSingleControl(group,
                    resetControl,
                    resetTitle,
                    resetDescription,
                    resetControlMenu,
                    prefix,
                    prefix);
        }
    }

    for (int i = 1; previewdeckControls && i <= iNumPreviewDecks; ++i) {
        // PlayerManager::groupForPreviewDeck is 0-indexed.
        QString prefix;
        if (iNumPreviewDecks == 1) {
            prefix = m_previewdeckStr.arg("");
        } else {
            prefix = m_previewdeckStr.arg(i);
        }
        QString group = PlayerManager::groupForPreviewDeck(i - 1);
        addSingleControl(group,
                control,
                controlTitle,
                controlDescription,
                controlMenu,
                prefix,
                prefix);

        if (resetControlMenu) {
            QString resetTitle = QString("%1 (%2)").arg(controlTitle, m_resetStr);
            QString resetDescription = QString("%1 (%2)").arg(controlDescription, m_resetStr);
            addSingleControl(group,
                    resetControl,
                    resetTitle,
                    resetDescription,
                    resetControlMenu,
                    prefix,
                    prefix);
        }
    }

    if (samplerControls) {
        QMenu* samplerControlMenu = new QMenu(tr("Samplers"), controlMenu);
        controlMenu->addMenu(samplerControlMenu);
        QMenu* samplerResetControlMenu = nullptr;
        if (resetControlMenu) {
            samplerResetControlMenu = new QMenu(tr("Samplers"), resetControlMenu);
            resetControlMenu->addMenu(samplerResetControlMenu);
        }
        for (int i = 1; i <= iNumSamplers; ++i) {
            // PlayerManager::groupForSampler is 0-indexed.
            QString prefix = m_samplerStr.arg(i);
            QString group = PlayerManager::groupForSampler(i - 1);
            addSingleControl(group,
                    control,
                    controlTitle,
                    controlDescription,
                    samplerControlMenu,
                    prefix,
                    prefix);

            if (resetControlMenu) {
                QString resetTitle = QString("%1 (%2)").arg(controlTitle, m_resetStr);
                QString resetDescription = QString("%1 (%2)").arg(controlDescription, m_resetStr);
                addSingleControl(group,
                        resetControl,
                        resetTitle,
                        resetDescription,
                        samplerResetControlMenu,
                        prefix,
                        prefix);
            }
        }
    }
}

void ControlPickerMenu::addMicrophoneAndAuxControl(const QString& control,
        const QString& controlTitle,
        const QString& controlDescription,
        QMenu* pMenu,
        bool microphoneControls,
        bool auxControls,
        bool addReset) {
    parented_ptr<QMenu> controlMenu = make_parented<QMenu>(controlTitle, pMenu);
    pMenu->addMenu(controlMenu);

    parented_ptr<QMenu> resetControlMenu = nullptr;
    QString resetControl = QString("%1_set_default").arg(control);
    if (addReset) {
        QString resetHelpText = QString("%1 (%2)").arg(controlTitle, m_resetStr);
        resetControlMenu = make_parented<QMenu>(resetHelpText, pMenu);
        pMenu->addMenu(resetControlMenu);
    }

    if (microphoneControls) {
        const int kNumMicrophones = static_cast<int>(
                ControlObject::get(ConfigKey("[Master]", "num_microphones")));
        for (int i = 1; i <= kNumMicrophones; ++i) {
            QString prefix = m_microphoneStr.arg(i);
            QString group = PlayerManager::groupForMicrophone(i - 1);
            addSingleControl(group,
                    control,
                    controlTitle,
                    controlDescription,
                    controlMenu,
                    prefix,
                    prefix);

            if (resetControlMenu) {
                QString resetTitle = QString("%1 (%2)").arg(controlTitle, m_resetStr);
                QString resetDescription = QString("%1 (%2)").arg(controlDescription, m_resetStr);
                addSingleControl(group,
                        resetControl,
                        resetTitle,
                        resetDescription,
                        resetControlMenu,
                        prefix,
                        prefix);
            }
        }
    }

    const int kNumAuxiliaries = static_cast<int>(
            ControlObject::get(ConfigKey("[Master]", "num_auxiliaries")));
    if (auxControls) {
        for (int i = 1; i <= kNumAuxiliaries; ++i) {
            QString prefix = m_auxStr.arg(i);
            QString group = PlayerManager::groupForAuxiliary(i - 1);
            addSingleControl(group,
                    control,
                    controlTitle,
                    controlDescription,
                    controlMenu,
                    prefix,
                    prefix);

            if (resetControlMenu) {
                QString resetTitle = QString("%1 (%2)").arg(controlTitle, m_resetStr);
                QString resetDescription = QString("%1 (%2)").arg(controlDescription, m_resetStr);
                addSingleControl(group,
                        resetControl,
                        resetTitle,
                        resetDescription,
                        resetControlMenu,
                        prefix,
                        prefix);
            }
        }
    }
}

void ControlPickerMenu::addDeckAndSamplerControl(const QString& control,
        const QString& title,
        const QString& controlDescription,
        QMenu* pMenu,
        bool addReset) {
    addPlayerControl(control, title, controlDescription, pMenu, true, true, false, addReset);
}

void ControlPickerMenu::addDeckAndPreviewDeckControl(const QString& control,
        const QString& title,
        const QString& controlDescription,
        QMenu* pMenu,
        bool addReset) {
    addPlayerControl(control, title, controlDescription, pMenu, true, false, true, addReset);
}

void ControlPickerMenu::addDeckAndSamplerAndPreviewDeckControl(const QString& control,
        const QString& title,
        const QString& controlDescription,
        QMenu* pMenu,
        bool addReset) {
    addPlayerControl(control, title, controlDescription, pMenu, true, true, true, addReset);
}

void ControlPickerMenu::addDeckControl(const QString& control,
        const QString& title,
        const QString& controlDescription,
        QMenu* pMenu,
        bool addReset) {
    addPlayerControl(control, title, controlDescription, pMenu, true, false, false, addReset);
}

void ControlPickerMenu::addSamplerControl(const QString& control,
        const QString& title,
        const QString& controlDescription,
        QMenu* pMenu,
        bool addReset) {
    addPlayerControl(control, title, controlDescription, pMenu, false, true, false, addReset);
}

void ControlPickerMenu::addPreviewDeckControl(const QString& control,
        const QString& title,
        const QString& controlDescription,
        QMenu* pMenu,
        bool addReset) {
    addPlayerControl(control, title, controlDescription, pMenu, false, false, true, addReset);
}

QMenu* ControlPickerMenu::addSubmenu(QString title, QMenu* pParent) {
    if (pParent == nullptr) {
        pParent = this;
    }
    auto subMenu = make_parented<QMenu>(title, pParent);
    pParent->addMenu(subMenu);
    return subMenu;
}

void ControlPickerMenu::controlChosen(int controlIndex) {
    if (controlIndex < 0 || controlIndex >= m_controlsAvailable.size()) {
        return;
    }
    emit controlPicked(m_controlsAvailable[controlIndex]);
}

int ControlPickerMenu::addAvailableControl(const ConfigKey& key,
        const QString& title,
        const QString& description) {
    m_controlsAvailable.append(key);
    m_descriptionsByKey.insert(key, description);
    m_titlesByKey.insert(key, title);
    // return the index of the control which will be connected to the index
    // of the respective action in the menu
    return m_controlsAvailable.size() - 1;
}

bool ControlPickerMenu::controlExists(const ConfigKey& key) const {
    return m_titlesByKey.contains(key);
}

QString ControlPickerMenu::descriptionForConfigKey(const ConfigKey& key) const {
    return m_descriptionsByKey.value(key, QString());
}

QString ControlPickerMenu::controlTitleForConfigKey(const ConfigKey& key) const {
    return m_titlesByKey.value(key, QString());
}<|MERGE_RESOLUTION|>--- conflicted
+++ resolved
@@ -297,11 +297,7 @@
             tr("Adjust speed slower (coarse)"),
             speedMenu);
     addDeckAndSamplerControl("rate_perm_down_small",
-<<<<<<< HEAD
-            tr("Increase Speed (Fine)"),
-=======
             tr("Decrease Speed (Fine)"),
->>>>>>> c3f7387e
             tr("Adjust speed slower (fine)"),
             speedMenu);
     speedMenu->addSeparator();
