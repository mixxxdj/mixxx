--- conflicted
+++ resolved
@@ -29,13 +29,6 @@
 
     // Mixer Controls
     QMenu* mixerMenu = addSubmenu(tr("Mixer"));
-<<<<<<< HEAD
-    addControl("[Master]",
-            "balance",
-            tr("Main Output Balance"),
-            tr("Main output balance"),
-            mixerMenu,
-=======
     // Crossfader / Orientation
     QMenu* crossfaderMenu = addSubmenu(tr("Crossfader / Orientation"), mixerMenu);
     addControl("[Master]",
@@ -73,30 +66,10 @@
             tr("Main Output Balance"),
             tr("Main Output balance"),
             mainOutputMenu,
->>>>>>> 5cb823e5
             true);
     addControl("[Master]",
             "delay",
             tr("Main Output Delay"),
-<<<<<<< HEAD
-            tr("Main output delay"),
-            mixerMenu,
-            true);
-    addControl("[Master]", "crossfader", tr("Crossfader"), tr("Crossfader"), mixerMenu, true);
-    addControl("[Master]", "gain", tr("Main Output Gain"), tr("Main output gain"), mixerMenu, true);
-    addControl("[Master]", "headGain", tr("Headphone Gain"), tr("Headphone gain"), mixerMenu, true);
-    addControl("[Master]", "headMix", tr("Headphone Mix"), tr("Headphone mix (pre/main)"), mixerMenu, true);
-    addControl("[Master]", "headSplit", tr("Headphone Split Cue"), tr("Toggle headphone split cueing"), mixerMenu);
-    addControl("[Master]", "headDelay", tr("Headphone Delay"), tr("Headphone delay"), mixerMenu, true);
-    addDeckAndSamplerControl("orientation", tr("Orientation"),
-                             tr("Mix orientation (e.g. left, right, center)"), mixerMenu);
-    addDeckAndSamplerControl("orientation_left", tr("Orient Left"),
-                             tr("Set mix orientation to left"), mixerMenu);
-    addDeckAndSamplerControl("orientation_center", tr("Orient Center"),
-                             tr("Set mix orientation to center"), mixerMenu);
-    addDeckAndSamplerControl("orientation_right", tr("Orient Right"),
-                             tr("Set mix orientation to right"), mixerMenu);
-=======
             tr("Main Output delay"),
             mainOutputMenu,
             true);
@@ -189,7 +162,6 @@
             mixerMenu);
 
     addSeparator();
->>>>>>> 5cb823e5
 
     // Transport
     QMenu* transportMenu = addSubmenu(tr("Transport"));
@@ -275,32 +247,7 @@
     QMenu* speedMenu = addSubmenu(tr("Speed"));
     addDeckAndSamplerControl("rate", tr("Playback Speed"),
                              tr("Playback speed control (Vinyl \"Pitch\" slider)"), speedMenu, true);
-<<<<<<< HEAD
-    addDeckAndSamplerControl("pitch", tr("Pitch (Musical key)"),
-                             tr("Pitch control (does not affect tempo), center is original pitch"), speedMenu, true);
-    addDeckAndSamplerControl("pitch_up",
-            tr("Increase Pitch"),
-            tr("Increases the pitch by one semitone"),
-            speedMenu);
-    addDeckAndSamplerControl("pitch_up_small",
-            tr("Increase Pitch (Fine)"),
-            tr("Increases the pitch by 10 cents"),
-            speedMenu);
-    addDeckAndSamplerControl("pitch_down",
-            tr("Decrease Pitch"),
-            tr("Decreases the pitch by one semitone"),
-            speedMenu);
-    addDeckAndSamplerControl("pitch_down_small",
-            tr("Decrease Pitch (Fine)"),
-            tr("Decreases the pitch by 10 cents"),
-            speedMenu);
-    addDeckAndSamplerControl("pitch_adjust", tr("Pitch Adjust"),
-                             tr("Adjust pitch from speed slider pitch"), speedMenu, true);
-    addDeckAndSamplerControl("sync_key", tr("Match Key"), tr("Match musical key"), speedMenu);
-    addDeckAndSamplerControl("reset_key", tr("Reset Key"), tr("Resets key to original"), speedMenu);
-=======
     speedMenu->addSeparator();
->>>>>>> 5cb823e5
     addDeckAndSamplerControl("rate_perm_up", tr("Increase Speed"),
                              tr("Adjust speed faster (coarse)"), speedMenu);
     addDeckAndSamplerControl("rate_perm_up_small", tr("Increase Speed (Fine)"),
@@ -1375,17 +1322,6 @@
         controlMenu->addMenu(samplerControlMenu);
         QMenu* samplerResetControlMenu = nullptr;
         if (resetControlMenu) {
-<<<<<<< HEAD
-            QString resetTitle = QString("%1 (%2)").arg(controlTitle, m_resetStr);
-            QString resetDescription = QString("%1 (%2)").arg(controlDescription, m_resetStr);
-            addSingleControl(group,
-                    resetControl,
-                    resetTitle,
-                    resetDescription,
-                    resetControlMenu,
-                    prefix,
-                    prefix);
-=======
             samplerResetControlMenu = new QMenu(tr("Samplers"), resetControlMenu);
             resetControlMenu->addMenu(samplerResetControlMenu);
         }
@@ -1412,7 +1348,6 @@
                         prefix,
                         prefix);
             }
->>>>>>> 5cb823e5
         }
     }
 }
