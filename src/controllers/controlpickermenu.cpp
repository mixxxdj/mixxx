--- conflicted
+++ resolved
@@ -402,17 +402,13 @@
             tr("Playback speed control (Vinyl \"Pitch\" slider)"),
             pSpeedMenu,
             true);
-<<<<<<< HEAD
     addDeckAndSamplerControl("rate_ultra",
             tr("Wide Range Playback Speed"),
             tr("Playback speed control with a wide range (Vinyl "
                "\"Ultra-Pitch\" slider)"),
-            speedMenu,
-            true);
-    speedMenu->addSeparator();
-=======
+            pSpeedMenu,
+            true);
     pSpeedMenu->addSeparator();
->>>>>>> ffe31e36
     addDeckAndSamplerControl("rate_perm_up",
             tr("Increase Speed"),
             tr("Adjust speed faster (coarse)"),
