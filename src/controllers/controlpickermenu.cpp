--- conflicted
+++ resolved
@@ -644,7 +644,7 @@
                tr("Add to Auto DJ Queue (replace)"),
                tr("Replace Auto DJ Queue with selected tracks"),
                libraryMenu, false, m_libraryStr);
-<<<<<<< HEAD
+    libraryMenu->addSeparator();
     addControl("[Library]",
             "search_history_next",
             tr("Select next search history"),
@@ -667,17 +667,7 @@
             libraryMenu,
             false,
             m_libraryStr);
-
-    // Load track (these can be loaded into any channel)
-    addDeckAndSamplerControl("LoadSelectedTrack",
-                             tr("Load Track"),
-                             tr("Load selected track"), libraryMenu);
-    addDeckAndSamplerAndPreviewDeckControl("LoadSelectedTrackAndPlay", tr("Track Load and Play"),
-                                           tr("Load selected track and play"), libraryMenu);
-
-=======
     libraryMenu->addSeparator();
->>>>>>> ecb457a0
     addControl("[Recording]", "toggle_recording",
                tr("Record Mix"),
                tr("Toggle mix recording"),
