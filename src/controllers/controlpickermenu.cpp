#include "controllers/controlpickermenu.h"

#include "control/controlobject.h"
#include "effects/chains/equalizereffectchain.h"
#include "effects/chains/standardeffectchain.h"
#include "effects/defs.h"
#include "effects/effectbuttonparameterslot.h"
#include "effects/effectknobparameterslot.h"
#include "engine/controls/cuecontrol.h"
#include "engine/controls/loopingcontrol.h"
#include "mixer/playermanager.h"
#include "moc_controlpickermenu.cpp"
#include "recording/defs_recording.h"
#include "vinylcontrol/defs_vinylcontrol.h"

namespace {
const QString kAppGroup = QStringLiteral("[App]");
} // namespace

ControlPickerMenu::ControlPickerMenu(QWidget* pParent)
        : QMenu(pParent) {
    m_effectMainOutputStr = tr("Main Output");
    m_effectHeadphoneOutputStr = tr("Headphone Output");
    m_deckStr = tr("Deck %1");
    m_samplerStr = tr("Sampler %1");
    m_previewdeckStr = tr("Preview Deck %1");
    m_microphoneStr = tr("Microphone %1");
    m_auxStr = tr("Auxiliary %1");
    m_resetStr = tr("Reset to default");
    m_effectRackStr = tr("Effect Rack %1");
    m_effectUnitStr = tr("Effect Unit %1");
    m_effectStr = tr("Slot %1");
    m_parameterStr = tr("Parameter %1");
    m_buttonParameterStr = tr("Button Parameter %1");
    m_libraryStr = tr("Library");

    m_numGroupsTrMap.insert("Channel", m_deckStr);
    m_numGroupsTrMap.insert("Sampler", m_samplerStr);
    m_numGroupsTrMap.insert("PreviewDeck", m_previewdeckStr);
    m_numGroupsTrMap.insert("Microphone", m_microphoneStr);
    m_numGroupsTrMap.insert("Auxiliary", m_auxStr);
    m_numGroupsTrMap.insert("EffectRack", m_effectRackStr);

    m_otherGroupsTrMap.insert("Skin", tr("Skin"));
    m_otherGroupsTrMap.insert("Library", m_libraryStr);
    m_otherGroupsTrMap.insert("Controller", tr("Controller"));
    // TODO(ronso0) "translate" legacy 'Master' to 'Main' in main branch?
    m_otherGroupsTrMap.insert("Master", "Master");

    // Mixer Controls
    QMenu* pMixerMenu = addSubmenu(tr("Mixer"));
    // Crossfader / Orientation
    QMenu* pCrossfaderMenu = addSubmenu(tr("Crossfader / Orientation"), pMixerMenu);
    addControl("[Master]",
            "crossfader",
            tr("Crossfader"),
            tr("Crossfader"),
            pCrossfaderMenu,
            true);
    addDeckAndSamplerControl("orientation",
            tr("Orientation"),
            tr("Mix orientation (e.g. left, right, center)"),
            pCrossfaderMenu);
    addDeckAndSamplerControl("orientation_left",
            tr("Orient Left"),
            tr("Set mix orientation to left"),
            pCrossfaderMenu);
    addDeckAndSamplerControl("orientation_center",
            tr("Orient Center"),
            tr("Set mix orientation to center"),
            pCrossfaderMenu);
    addDeckAndSamplerControl("orientation_right",
            tr("Orient Right"),
            tr("Set mix orientation to right"),
            pCrossfaderMenu);
    // Main Output
    QMenu* pMainOutputMenu = addSubmenu(tr("Main Output"), pMixerMenu);
    addControl("[Master]",
            "gain",
            tr("Main Output Gain"),
            tr("Main Output gain"),
            pMainOutputMenu,
            true);
    addControl("[Master]",
            "balance",
            tr("Main Output Balance"),
            tr("Main Output balance"),
            pMainOutputMenu,
            true);
    addControl("[Master]",
            "delay",
            tr("Main Output Delay"),
            tr("Main Output delay"),
            pMainOutputMenu,
            true);
    // Headphone
    QMenu* pHeadphoneMenu = addSubmenu(tr("Headphone"), pMixerMenu);
    addControl("[Master]",
            "headGain",
            tr("Headphone Gain"),
            tr("Headphone gain"),
            pHeadphoneMenu,
            true);
    addControl("[Master]",
            "headMix",
            tr("Headphone Mix"),
            tr("Headphone mix (pre/main)"),
            pHeadphoneMenu,
            true);
    addControl("[Master]",
            "headSplit",
            tr("Headphone Split Cue"),
            tr("Toggle headphone split cueing"),
            pHeadphoneMenu);
    addControl("[Master]",
            "headDelay",
            tr("Headphone Delay"),
            tr("Headphone delay"),
            pHeadphoneMenu,
            true);
    pMixerMenu->addSeparator();
    // EQs
    QMenu* pEqMenu = addSubmenu(tr("Equalizers"), pMixerMenu);
    constexpr int kNumEqRacks = 1;
    const int iNumDecks = static_cast<int>(ControlObject::get(
            ConfigKey(kAppGroup, QStringLiteral("num_decks"))));
    QList<QString> eqNames = {tr("Low EQ"), tr("Mid EQ"), tr("High EQ")};
    for (int iRackNumber = 0; iRackNumber < kNumEqRacks; ++iRackNumber) {
        // TODO: Although there is a mode with 4-band EQs, it's not feasible
        // right now to add support for learning both it and regular 3-band eqs.
        // Since 3-band is by far the most common, stick with that.
        const int kMaxEqs = 3;
        for (int deck = 1; deck <= iNumDecks; ++deck) {
            QMenu* pDeckMenu = addSubmenu(QString("Deck %1").arg(deck), pEqMenu);
            for (int effect = kMaxEqs - 1; effect >= 0; --effect) {
                const QString group = EqualizerEffectChain::formatEffectSlotGroup(
                        QString("[Channel%1]").arg(deck));
                QMenu* pBandMenu = addSubmenu(eqNames[effect], pDeckMenu);
                QString control = "parameter%1";
                addControl(group,
                        control.arg(effect + 1),
                        tr("Adjust %1").arg(eqNames[effect]),
                        tr("Adjust %1").arg(eqNames[effect]),
                        pBandMenu,
                        true,
                        tr("Deck %1").arg(deck));

                control = "button_parameter%1";
                addControl(group,
                        control.arg(effect + 1),
                        tr("Kill %1").arg(eqNames[effect]),
                        tr("Kill %1").arg(eqNames[effect]),
                        pBandMenu,
                        false,
                        tr("Deck %1").arg(deck));
            }
        }
    }
    pMixerMenu->addSeparator();
    // Volume / Pfl controls
    addDeckAndSamplerControl("volume", tr("Volume"), tr("Volume Fader"), pMixerMenu, true);
    addDeckAndSamplerControl("volume_set_one",
            tr("Full Volume"),
            tr("Set to full volume"),
            pMixerMenu);
    addDeckAndSamplerControl("volume_set_zero",
            tr("Zero Volume"),
            tr("Set to zero volume"),
            pMixerMenu);
    addDeckAndSamplerAndPreviewDeckControl("pregain",
            tr("Track Gain"),
            tr("Track Gain knob"),
            pMixerMenu,
            true);
    addDeckAndSamplerControl("mute", tr("Mute"), tr("Mute button"), pMixerMenu);
    pMixerMenu->addSeparator();
    addDeckAndSamplerControl("pfl",
            tr("Headphone Listen"),
            tr("Headphone listen (pfl) button"),
            pMixerMenu);

    addSeparator();

    // Transport
    QMenu* pTransportMenu = addSubmenu(tr("Transport"));
    addDeckAndSamplerAndPreviewDeckControl("play", tr("Play"), tr("Play button"), pTransportMenu);
    addDeckAndSamplerAndPreviewDeckControl("back",
            tr("Fast Rewind"),
            tr("Fast Rewind button"),
            pTransportMenu);
    addDeckAndSamplerAndPreviewDeckControl("fwd",
            tr("Fast Forward"),
            tr("Fast Forward button"),
            pTransportMenu);
    addDeckAndSamplerAndPreviewDeckControl("playposition",
            tr("Strip Search"),
            tr("Strip-search through track"),
            pTransportMenu);
    addDeckAndSamplerAndPreviewDeckControl("reverse",
            tr("Play Reverse"),
            tr("Play Reverse button"),
            pTransportMenu);
    addDeckAndSamplerAndPreviewDeckControl("reverseroll",
            tr("Reverse Roll (Censor)"),
            tr("Reverse roll (Censor) button"),
            pTransportMenu);
    addDeckAndSamplerAndPreviewDeckControl("start",
            tr("Jump To Start"),
            tr("Jumps to start of track"),
            pTransportMenu);
    addDeckAndSamplerAndPreviewDeckControl("start_play",
            tr("Play From Start"),
            tr("Jump to start of track and play"),
            pTransportMenu);
    addDeckAndSamplerAndPreviewDeckControl("stop", tr("Stop"), tr("Stop button"), pTransportMenu);
    addDeckAndSamplerAndPreviewDeckControl("start_stop",
            tr("Stop And Jump To Start"),
            tr("Stop playback and jump to start of track"),
            pTransportMenu);
    addDeckAndSamplerAndPreviewDeckControl("end",
            tr("Jump To End"),
            tr("Jump to end of track"),
            pTransportMenu);
    pTransportMenu->addSeparator();
    addDeckAndSamplerAndPreviewDeckControl("eject",
            tr("Eject"),
            tr("Eject or un-eject track, i.e. reload the last-ejected track "
               "(of any deck)<br>"
               "Double-press to reload the last replaced track. In empty decks "
               "it reloads the second-last ejected track."),
            pTransportMenu);
    addDeckAndSamplerControl("repeat", tr("Repeat Mode"), tr("Toggle repeat mode"), pTransportMenu);
    addDeckAndSamplerControl("slip_enabled",
            tr("Slip Mode"),
            tr("Toggle slip mode"),
            pTransportMenu);

    // BPM / Beatgrid
<<<<<<< HEAD
    QMenu* bpmMenu = addSubmenu(tr("BPM / Beatgrid"));
    addDeckAndSamplerControl("bpm", tr("BPM"), tr("BPM"), bpmMenu, true);
    addDeckAndSamplerControl("bpm_up", tr("BPM +1"), tr("Increase BPM by 1"), bpmMenu);
    addDeckAndSamplerControl("bpm_down", tr("BPM -1"), tr("Decrease BPM by 1"), bpmMenu);
    addDeckAndSamplerControl("bpm_up_small", tr("BPM +0.1"), tr("Increase BPM by 0.1"), bpmMenu);
    addDeckAndSamplerControl("bpm_down_small", tr("BPM -0.1"), tr("Decrease BPM by 0.1"), bpmMenu);
    addDeckAndSamplerControl("bpm_tap", tr("BPM Tap"), tr("BPM tap button"), bpmMenu);
    bpmMenu->addSeparator();
    addDeckAndSamplerControl("beats_adjust_faster", tr("Adjust Beatgrid Faster +.01"), tr("Increase track's average BPM by 0.01"), bpmMenu);
    addDeckAndSamplerControl("beats_adjust_slower", tr("Adjust Beatgrid Slower -.01"), tr("Decrease track's average BPM by 0.01"), bpmMenu);
    addDeckAndSamplerControl("beats_translate_earlier", tr("Move Beatgrid Earlier"), tr("Adjust the beatgrid to the left"), bpmMenu);
    addDeckAndSamplerControl("beats_translate_later", tr("Move Beatgrid Later"), tr("Adjust the beatgrid to the right"), bpmMenu);
    addDeckAndSamplerControl("beats_translate_move",
            tr("Move Beatgrid"),
            tr("Adjust the beatgrid to the left or right"),
            bpmMenu);
=======
    QMenu* pBpmMenu = addSubmenu(tr("BPM / Beatgrid"));
    addDeckAndSamplerControl("bpm", tr("BPM"), tr("BPM"), pBpmMenu, true);
    addDeckAndSamplerControl("bpm_up", tr("BPM +1"), tr("Increase BPM by 1"), pBpmMenu);
    addDeckAndSamplerControl("bpm_down", tr("BPM -1"), tr("Decrease BPM by 1"), pBpmMenu);
    addDeckAndSamplerControl("bpm_up_small", tr("BPM +0.1"), tr("Increase BPM by 0.1"), pBpmMenu);
    addDeckAndSamplerControl("bpm_down_small", tr("BPM -0.1"), tr("Decrease BPM by 0.1"), pBpmMenu);
    addDeckAndSamplerControl("bpm_tap", tr("BPM Tap"), tr("BPM tap button"), pBpmMenu);
    pBpmMenu->addSeparator();
    addDeckAndSamplerControl("beats_adjust_faster",
            tr("Adjust Beatgrid Faster +.01"),
            tr("Increase track's average BPM by 0.01"),
            pBpmMenu);
    addDeckAndSamplerControl("beats_adjust_slower",
            tr("Adjust Beatgrid Slower -.01"),
            tr("Decrease track's average BPM by 0.01"),
            pBpmMenu);
    addDeckAndSamplerControl("beats_translate_earlier",
            tr("Move Beatgrid Earlier"),
            tr("Adjust the beatgrid to the left"),
            pBpmMenu);
    addDeckAndSamplerControl("beats_translate_later",
            tr("Move Beatgrid Later"),
            tr("Adjust the beatgrid to the right"),
            pBpmMenu);
>>>>>>> 40be3fe2
    addDeckControl("beats_translate_curpos",
            tr("Adjust Beatgrid"),
            tr("Align beatgrid to current position"),
            pBpmMenu);
    addDeckControl("beats_translate_match_alignment",
            tr("Adjust Beatgrid - Match Alignment"),
            tr("Adjust beatgrid to match another playing deck."),
            pBpmMenu);
    pBpmMenu->addSeparator();
    addDeckAndSamplerControl("quantize", tr("Quantize Mode"), tr("Toggle quantize mode"), pBpmMenu);

    QMenu* pSyncMenu = addSubmenu(tr("Sync"));
    addDeckAndSamplerControl("sync_enabled",
            tr("Sync / Sync Lock"),
            tr("Tap to sync tempo (and phase with quantize enabled), hold to "
               "enable permanent sync"),
            pSyncMenu);
    addDeckAndSamplerControl("beatsync",
            tr("Beat Sync One-Shot"),
            tr("One-time beat sync tempo (and phase with quantize enabled)"),
            pSyncMenu);
    addDeckAndSamplerControl("beatsync_tempo",
            tr("Sync Tempo One-Shot"),
            tr("One-time beat sync (tempo only)"),
            pSyncMenu);
    addDeckAndSamplerControl("beatsync_phase",
            tr("Sync Phase One-Shot"),
            tr("One-time beat sync (phase only)"),
            pSyncMenu);
    pSyncMenu->addSeparator();
    addControl("[InternalClock]",
            "sync_leader",
            tr("Internal Sync Leader"),
            tr("Toggle Internal Sync Leader"),
            pSyncMenu);
    addControl("[InternalClock]",
            "bpm",
            tr("Internal Leader BPM"),
            tr("Internal Leader BPM"),
            pSyncMenu);
    addControl("[InternalClock]",
            "bpm_up",
            tr("Internal Leader BPM +1"),
            tr("Increase internal Leader BPM by 1"),
            pSyncMenu);

    addControl("[InternalClock]",
            "bpm_down",
            tr("Internal Leader BPM -1"),
            tr("Decrease internal Leader BPM by 1"),
            pSyncMenu);

    addControl("[InternalClock]",
            "bpm_up_small",
            tr("Internal Leader BPM +0.1"),
            tr("Increase internal Leader BPM by 0.1"),
            pSyncMenu);
    addControl("[InternalClock]",
            "bpm_down_small",
            tr("Internal Leader BPM -0.1"),
            tr("Decrease internal Leader BPM by 0.1"),
            pSyncMenu);
    pSyncMenu->addSeparator();
    addDeckAndSamplerControl("sync_leader",
            tr("Sync Leader"),
            tr("Sync mode 3-state toggle / indicator (Off, Soft Leader, "
               "Explicit Leader)"),
            pSyncMenu);

    // Speed
    QMenu* pSpeedMenu = addSubmenu(tr("Speed"));
    addDeckAndSamplerControl("rate",
            tr("Playback Speed"),
            tr("Playback speed control (Vinyl \"Pitch\" slider)"),
            pSpeedMenu,
            true);
    pSpeedMenu->addSeparator();
    addDeckAndSamplerControl("rate_perm_up",
            tr("Increase Speed"),
            tr("Adjust speed faster (coarse)"),
            pSpeedMenu);
    addDeckAndSamplerControl("rate_perm_up_small",
            tr("Increase Speed (Fine)"),
            tr("Adjust speed faster (fine)"),
            pSpeedMenu);
    addDeckAndSamplerControl("rate_perm_down",
            tr("Decrease Speed"),
            tr("Adjust speed slower (coarse)"),
            pSpeedMenu);
    addDeckAndSamplerControl("rate_perm_down_small",
            tr("Decrease Speed (Fine)"),
            tr("Adjust speed slower (fine)"),
            pSpeedMenu);
    pSpeedMenu->addSeparator();
    addDeckAndSamplerControl("rate_temp_up",
            tr("Temporarily Increase Speed"),
            tr("Temporarily increase speed (coarse)"),
            pSpeedMenu);
    addDeckAndSamplerControl("rate_temp_up_small",
            tr("Temporarily Increase Speed (Fine)"),
            tr("Temporarily increase speed (fine)"),
            pSpeedMenu);
    addDeckAndSamplerControl("rate_temp_down",
            tr("Temporarily Decrease Speed"),
            tr("Temporarily decrease speed (coarse)"),
            pSpeedMenu);
    addDeckAndSamplerControl("rate_temp_down_small",
            tr("Temporarily Decrease Speed (Fine)"),
            tr("Temporarily decrease speed (fine)"),
            pSpeedMenu);
    // Pitch (Musical Key)
    QMenu* pPitchMenu = addSubmenu(tr("Pitch (Musical Key)"));
    addDeckAndSamplerControl("pitch",
            tr("Pitch (Musical key)"),
            tr("Pitch control (does not affect tempo), center is original "
               "pitch"),
            pPitchMenu,
            true);
    addDeckAndSamplerControl("pitch_up",
            tr("Increase Pitch"),
            tr("Increases the pitch by one semitone"),
            pPitchMenu);
    addDeckAndSamplerControl("pitch_up_small",
            tr("Increase Pitch (Fine)"),
            tr("Increases the pitch by 10 cents"),
            pPitchMenu);
    addDeckAndSamplerControl("pitch_down",
            tr("Decrease Pitch"),
            tr("Decreases the pitch by one semitone"),
            pPitchMenu);
    addDeckAndSamplerControl("pitch_down_small",
            tr("Decrease Pitch (Fine)"),
            tr("Decreases the pitch by 10 cents"),
            pPitchMenu);
    addDeckAndSamplerControl("pitch_adjust",
            tr("Pitch Adjust"),
            tr("Adjust pitch from speed slider pitch"),
            pPitchMenu,
            true);
    pPitchMenu->addSeparator();
    addDeckAndSamplerControl("sync_key", tr("Match Key"), tr("Match musical key"), pPitchMenu);
    addDeckAndSamplerControl("reset_key",
            tr("Reset Key"),
            tr("Resets key to original"),
            pPitchMenu);
    addDeckAndSamplerControl("keylock", tr("Keylock"), tr("Toggle keylock mode"), pPitchMenu);

    // Vinyl Control
    QMenu* pVinylControlMenu = addSubmenu(tr("Vinyl Control"));
    addDeckControl("vinylcontrol_enabled",
            tr("Toggle Vinyl Control"),
            tr("Toggle Vinyl Control (ON/OFF)"),
            pVinylControlMenu);
    addDeckControl("vinylcontrol_mode",
            tr("Vinyl Control Mode"),
            tr("Toggle vinyl-control mode (ABS/REL/CONST)"),
            pVinylControlMenu);
    addDeckControl("vinylcontrol_cueing",
            tr("Vinyl Control Cueing Mode"),
            tr("Toggle vinyl-control cueing mode (OFF/ONE/HOT)"),
            pVinylControlMenu);
    addDeckControl("passthrough",
            tr("Vinyl Control Passthrough"),
            tr("Pass through external audio into the internal mixer"),
            pVinylControlMenu);
    addControl(VINYL_PREF_KEY,
            "Toggle",
            tr("Vinyl Control Next Deck"),
            tr("Single deck mode - Switch vinyl control to next deck"),
            pVinylControlMenu);

    // Cues
    QMenu* pCueMenu = addSubmenu(tr("Cues"));
    addDeckControl("cue_default", tr("Cue"), tr("Cue button"), pCueMenu);
    addDeckControl("cue_set", tr("Set Cue"), tr("Set cue point"), pCueMenu);
    addDeckControl("cue_goto", tr("Go-To Cue"), tr("Go to cue point"), pCueMenu);
    addDeckAndSamplerAndPreviewDeckControl("cue_gotoandplay",
            tr("Go-To Cue And Play"),
            tr("Go to cue point and play"),
            pCueMenu);
    addDeckControl("cue_gotoandstop",
            tr("Go-To Cue And Stop"),
            tr("Go to cue point and stop"),
            pCueMenu);
    addDeckControl("cue_preview", tr("Preview Cue"), tr("Preview from cue point"), pCueMenu);
    addDeckControl("cue_cdj", tr("Cue (CDJ Mode)"), tr("Cue button (CDJ mode)"), pCueMenu);
    addDeckControl("play_stutter", tr("Stutter Cue"), tr("Stutter cue"), pCueMenu);
    addDeckControl("cue_play",
            tr("CUP (Cue + Play)"),
            tr("Go to cue point and play after release"),
            pCueMenu);

    // Hotcues
    QMenu* pHotcueMainMenu = addSubmenu(tr("Hotcues"));
    QString hotcueActivateTitle = tr("Hotcue %1");
    QString hotcueClearTitle = tr("Clear Hotcue %1");
    QString hotcueSetTitle = tr("Set Hotcue %1");
    QString hotcueGotoTitle = tr("Jump To Hotcue %1");
    QString hotcueGotoAndStopTitle = tr("Jump To Hotcue %1 And Stop");
    QString hotcueGotoAndPlayTitle = tr("Jump To Hotcue %1 And Play");
    QString hotcuePreviewTitle = tr("Preview Hotcue %1");
    QString hotcueActivateDescription = tr("Set, preview from or jump to hotcue %1");
    QString hotcueClearDescription = tr("Clear hotcue %1");
    QString hotcueSetDescription = tr("Set hotcue %1");
    QString hotcueGotoDescription = tr("Jump to hotcue %1");
    QString hotcueGotoAndStopDescription = tr("Jump to hotcue %1 and stop");
    QString hotcueGotoAndPlayDescription = tr("Jump to hotcue %1 and play");
    QString hotcuePreviewDescription = tr("Preview from hotcue %1");
    addDeckControl("shift_cues_earlier",
            tr("Shift cue points earlier"),
            tr("Shift cue points 10 milliseconds earlier"),
            pHotcueMainMenu);
    addDeckControl("shift_cues_earlier_small",
            tr("Shift cue points earlier (fine)"),
            tr("Shift cue points 1 millisecond earlier"),
            pHotcueMainMenu);
    addDeckControl("shift_cues_later",
            tr("Shift cue points later"),
            tr("Shift cue points 10 milliseconds later"),
            pHotcueMainMenu);
    addDeckControl("shift_cues_later_small",
            tr("Shift cue points later (fine)"),
            tr("Shift cue points 1 millisecond later"),
            pHotcueMainMenu);
    // add menus for hotcues 1-16.
    // though, keep the menu small put additional hotcues in a separate menu,
    // but don't create that submenu for less than 4 additional hotcues.
    int preferredHotcuesVisible = 16;
    int moreMenuThreshold = 4;
    QMenu* pParentMenu = pHotcueMainMenu;
    QMenu* pHotcueMoreMenu = nullptr;
    bool moreHotcues = NUM_HOT_CUES >= preferredHotcuesVisible + moreMenuThreshold;
    if (moreHotcues) {
        // populate menu here, add it below #preferredHotcuesVisible
        pHotcueMoreMenu = new QMenu(
                tr("Hotcues %1-%2").arg(preferredHotcuesVisible + 1).arg(NUM_HOT_CUES),
                pHotcueMainMenu);
    }
    for (int i = 1; i <= NUM_HOT_CUES; ++i) {
        if (moreHotcues && i > preferredHotcuesVisible) {
            pParentMenu = pHotcueMoreMenu;
        }
        QMenu* pHotcueSubMenu = addSubmenu(tr("Hotcue %1").arg(QString::number(i)), pParentMenu);
        addDeckAndSamplerControl(QString("hotcue_%1_activate").arg(i),
                hotcueActivateTitle.arg(QString::number(i)),
                hotcueActivateDescription.arg(QString::number(i)),
                pHotcueSubMenu);
        addDeckAndSamplerControl(QString("hotcue_%1_clear").arg(i),
                hotcueClearTitle.arg(QString::number(i)),
                hotcueClearDescription.arg(QString::number(i)),
                pHotcueSubMenu);
        addDeckAndSamplerControl(QString("hotcue_%1_set").arg(i),
                hotcueSetTitle.arg(QString::number(i)),
                hotcueSetDescription.arg(QString::number(i)),
                pHotcueSubMenu);
        addDeckAndSamplerControl(QString("hotcue_%1_goto").arg(i),
                hotcueGotoTitle.arg(QString::number(i)),
                hotcueGotoDescription.arg(QString::number(i)),
                pHotcueSubMenu);
        addDeckAndSamplerControl(QString("hotcue_%1_gotoandstop").arg(i),
                hotcueGotoAndStopTitle.arg(QString::number(i)),
                hotcueGotoAndStopDescription.arg(QString::number(i)),
                pHotcueSubMenu);
        addDeckAndSamplerControl(QString("hotcue_%1_gotoandplay").arg(i),
                hotcueGotoAndPlayTitle.arg(QString::number(i)),
                hotcueGotoAndPlayDescription.arg(QString::number(i)),
                pHotcueSubMenu);
        addDeckAndSamplerControl(QString("hotcue_%1_activate_preview").arg(i),
                hotcuePreviewTitle.arg(QString::number(i)),
                hotcuePreviewDescription.arg(QString::number(i)),
                pHotcueSubMenu);
    }
    if (moreHotcues) {
        pHotcueMainMenu->addSeparator();
        pHotcueMainMenu->addMenu(pHotcueMoreMenu);
    }

    // Intro/outro range markers
    QMenu* pIntroOutroMenu = addSubmenu(tr("Intro / Outro Markers"));
    const QStringList markerTitles = {
            tr("Intro Start Marker"),
            tr("Intro End Marker"),
            tr("Outro Start Marker"),
            tr("Outro End Marker")};
    const QStringList markerNames = {
            tr("intro start marker"),
            tr("intro end marker"),
            tr("outro start marker"),
            tr("outro end marker")};
    const QStringList markerCOs = {
            "intro_start",
            "intro_end",
            "outro_start",
            "outro_end"};

    for (int i = 0; i < markerTitles.size(); ++i) {
        QMenu* pTempMenu = addSubmenu(markerTitles[i], pIntroOutroMenu);
        addDeckAndSamplerAndPreviewDeckControl(
                QString("%1_activate").arg(markerCOs[i]),
                tr("Activate %1", "[intro/outro marker").arg(markerTitles[i]),
                tr("Jump to or set the %1", "[intro/outro marker").arg(markerNames[i]),
                pTempMenu);
        addDeckAndSamplerAndPreviewDeckControl(
                QString("%1_set").arg(markerCOs[i]),
                tr("Set %1", "[intro/outro marker").arg(markerTitles[i]),
                tr("Set or jump to the %1", "[intro/outro marker").arg(markerNames[i]),
                pTempMenu);
        addDeckAndSamplerAndPreviewDeckControl(
                QString("%1_clear").arg(markerCOs[i]),
                tr("Clear %1", "[intro/outro marker").arg(markerTitles[i]),
                tr("Clear the %1", "[intro/outro marker").arg(markerNames[i]),
                pTempMenu);
    }

    // Loops
    QMenu* pLoopMenu = addSubmenu(tr("Looping"));
    // add beatloop_activate and beatlooproll_activate to both the
    // Loop and Beat-Loop menus to make sure users can find them.
    QString beatloopActivateTitle = tr("Loop Selected Beats");
    QString beatloopActivateDescription = tr("Create a beat loop of selected beat size");
    QString beatloopRollActivateTitle = tr("Loop Roll Selected Beats");
    QString beatloopRollActivateDescription = tr("Create a rolling beat loop of selected beat size");
    QString beatLoopTitle = tr("Loop %1 Beats");
    QString beatLoopRollTitle = tr("Loop Roll %1 Beats");
    QString beatLoopDescription = tr("Create %1-beat loop");
    QString beatLoopRollDescription = tr("Create temporary %1-beat loop roll");

    QList<double> beatSizes = LoopingControl::getBeatSizes();

    QMap<double, QString> humanBeatSizes;
    humanBeatSizes[0.03125] = tr("1/32");
    humanBeatSizes[0.0625] = tr("1/16");
    humanBeatSizes[0.125] = tr("1/8");
    humanBeatSizes[0.25] = tr("1/4");
    humanBeatSizes[0.5] = tr("1/2");
    humanBeatSizes[1] = tr("1");
    humanBeatSizes[2] = tr("2");
    humanBeatSizes[4] = tr("4");
    humanBeatSizes[8] = tr("8");
    humanBeatSizes[16] = tr("16");
    humanBeatSizes[32] = tr("32");
    humanBeatSizes[64] = tr("64");

    // Beatloops
    addDeckControl("beatloop_activate",
            beatloopActivateTitle,
            beatloopActivateDescription,
            pLoopMenu);
    QMenu* pLoopActivateMenu = addSubmenu(tr("Loop Beats"), pLoopMenu);
    foreach (double beats, beatSizes) {
        QString humanBeats = humanBeatSizes.value(beats, QString::number(beats));
        addDeckControl(QString("beatloop_%1_toggle").arg(beats),
                beatLoopTitle.arg(humanBeats),
                beatLoopDescription.arg(humanBeats),
                pLoopActivateMenu);
    }
    pLoopMenu->addSeparator();

    addDeckControl("beatlooproll_activate",
            beatloopRollActivateTitle,
            beatloopRollActivateDescription,
            pLoopMenu);
    QMenu* pLooprollActivateMenu = addSubmenu(tr("Loop Roll Beats"), pLoopMenu);
    foreach (double beats, beatSizes) {
        QString humanBeats = humanBeatSizes.value(beats, QString::number(beats));
        addDeckControl(QString("beatlooproll_%1_activate").arg(beats),
                beatLoopRollTitle.arg(humanBeats),
                beatLoopRollDescription.arg(humanBeats),
                pLooprollActivateMenu);
    }
    pLoopMenu->addSeparator();

    addDeckControl("loop_in", tr("Loop In"), tr("Loop In button"), pLoopMenu);
    addDeckControl("loop_in_goto", tr("Go To Loop In"), tr("Go to Loop In button"), pLoopMenu);
    addDeckControl("loop_out", tr("Loop Out"), tr("Loop Out button"), pLoopMenu);
    addDeckControl("loop_out_goto", tr("Go To Loop Out"), tr("Go to Loop Out button"), pLoopMenu);
    addDeckControl("loop_exit", tr("Loop Exit"), tr("Loop Exit button"), pLoopMenu);
    addDeckControl("reloop_toggle",
            tr("Reloop/Exit Loop"),
            tr("Toggle loop on/off and jump to Loop In point if loop is behind "
               "play position"),
            pLoopMenu);
    addDeckControl("reloop_andstop",
            tr("Reloop And Stop"),
            tr("Enable loop, jump to Loop In point, and stop"),
            pLoopMenu);
    addDeckControl("loop_halve", tr("Loop Halve"), tr("Halve the loop length"), pLoopMenu);
    addDeckControl("loop_double", tr("Loop Double"), tr("Double the loop length"), pLoopMenu);

    // Beat Jump / Loop Move
    QMenu* pBeatJumpMenu = addSubmenu(tr("Beat Jump / Loop Move"));
    QString beatJumpForwardTitle = tr("Jump / Move Loop Forward %1 Beats");
    QString beatJumpBackwardTitle = tr("Jump / Move Loop Backward %1 Beats");
    QString beatJumpForwardDescription = tr("Jump forward by %1 beats, or if a loop is enabled, move the loop forward %1 beats");
    QString beatJumpBackwardDescription = tr("Jump backward by %1 beats, or if a loop is enabled, move the loop backward %1 beats");
    addDeckControl("beatjump_forward",
            tr("Beat Jump / Loop Move Forward Selected Beats"),
            tr("Jump forward by the selected number of beats, or if a loop is "
               "enabled, move the loop forward by the selected number of "
               "beats"),
            pBeatJumpMenu);
    addDeckControl("beatjump_backward",
            tr("Beat Jump / Loop Move Backward Selected Beats"),
            tr("Jump backward by the selected number of beats, or if a loop is "
               "enabled, move the loop backward by the selected number of "
               "beats"),
            pBeatJumpMenu);
    pBeatJumpMenu->addSeparator();

    QMenu* beatjumpFwdSubmenu = addSubmenu(tr("Beat Jump / Loop Move Forward"), pBeatJumpMenu);
    foreach (double beats, beatSizes) {
        QString humanBeats = humanBeatSizes.value(beats, QString::number(beats));
        addDeckControl(QString("beatjump_%1_forward").arg(beats),
                beatJumpForwardTitle.arg(humanBeats),
                beatJumpForwardDescription.arg(humanBeats),
                beatjumpFwdSubmenu);
    }

    QMenu* beatjumpBwdSubmenu = addSubmenu(tr("Beat Jump / Loop Move Backward"), pBeatJumpMenu);
    foreach (double beats, beatSizes) {
        QString humanBeats = humanBeatSizes.value(beats, QString::number(beats));
        addDeckControl(QString("beatjump_%1_backward").arg(beats),
                beatJumpBackwardTitle.arg(humanBeats),
                beatJumpBackwardDescription.arg(humanBeats),
                beatjumpBwdSubmenu);
    }

    // Loop moving
    QString loopMoveForwardTitle = tr("Move Loop +%1 Beats");
    QString loopMoveBackwardTitle = tr("Move Loop -%1 Beats");
    QString loopMoveForwardDescription = tr("Move loop forward by %1 beats");
    QString loopMoveBackwardDescription = tr("Move loop backward by %1 beats");

    QMenu* pLoopmoveFwdSubmenu = addSubmenu(tr("Loop Move Forward"), pBeatJumpMenu);
    foreach (double beats, beatSizes) {
        QString humanBeats = humanBeatSizes.value(beats, QString::number(beats));
        addDeckControl(QString("loop_move_%1_forward").arg(beats),
                loopMoveForwardTitle.arg(humanBeats),
                loopMoveForwardDescription.arg(humanBeats),
                pLoopmoveFwdSubmenu);
    }

    QMenu* pLoopmoveBwdSubmenu = addSubmenu(tr("Loop Move Backward"), pBeatJumpMenu);
    foreach (double beats, beatSizes) {
        QString humanBeats = humanBeatSizes.value(beats, QString::number(beats));
        addDeckControl(QString("loop_move_%1_backward").arg(beats),
                loopMoveBackwardTitle.arg(humanBeats),
                loopMoveBackwardDescription.arg(humanBeats),
                pLoopmoveBwdSubmenu);
    }

    addDeckControl("loop_remove",
            tr("Remove Temporary Loop"),
            tr("Remove the temporary loop"),
            pLoopMenu);

    addSeparator();

    // Library Controls
    QMenu* pLibraryMenu = addSubmenu(m_libraryStr);
    QMenu* pNavigationMenu = addSubmenu(tr("Navigation"), pLibraryMenu);
    addLibraryControl("MoveUp",
            tr("Move up"),
            tr("Equivalent to pressing the UP key on the keyboard"),
            pNavigationMenu);
    addLibraryControl("MoveDown",
            tr("Move down"),
            tr("Equivalent to pressing the DOWN key on the keyboard"),
            pNavigationMenu);
    addLibraryControl("MoveVertical",
            tr("Move up/down"),
            tr("Move vertically in either direction using a knob, as if "
               "pressing UP/DOWN keys"),
            pNavigationMenu);
    addLibraryControl("ScrollUp",
            tr("Scroll Up"),
            tr("Equivalent to pressing the PAGE UP key on the keyboard"),
            pNavigationMenu);
    addLibraryControl("ScrollDown",
            tr("Scroll Down"),
            tr("Equivalent to pressing the PAGE DOWN key on the keyboard"),
            pNavigationMenu);
    addLibraryControl("ScrollVertical",
            tr("Scroll up/down"),
            tr("Scroll vertically in either direction using a knob, as if "
               "pressing PGUP/PGDOWN keys"),
            pNavigationMenu);
    addLibraryControl("MoveLeft",
            tr("Move left"),
            tr("Equivalent to pressing the LEFT key on the keyboard"),
            pNavigationMenu);
    addLibraryControl("MoveRight",
            tr("Move right"),
            tr("Equivalent to pressing the RIGHT key on the keyboard"),
            pNavigationMenu);
    addLibraryControl("MoveHorizontal",
            tr("Move left/right"),
            tr("Move horizontally in either direction using a knob, as if "
               "pressing LEFT/RIGHT keys"),
            pNavigationMenu);
    pNavigationMenu->addSeparator();
    addLibraryControl("MoveFocusForward",
            tr("Move focus to right pane"),
            tr("Equivalent to pressing the TAB key on the keyboard"),
            pNavigationMenu);
    addLibraryControl("MoveFocusBackward",
            tr("Move focus to left pane"),
            tr("Equivalent to pressing the SHIFT+TAB key on the keyboard"),
            pNavigationMenu);
    addLibraryControl("MoveFocus",
            tr("Move focus to right/left pane"),
            tr("Move focus one pane to right or left using a knob, as if "
               "pressing TAB/SHIFT+TAB keys"),
            pNavigationMenu);
    addLibraryControl("sort_focused_column",
            tr("Sort focused column"),
            tr("Sort the column of the cell that is currently focused, "
               "equivalent to clicking on its header"),
            pNavigationMenu);

    pLibraryMenu->addSeparator();
    addLibraryControl("GoToItem",
            tr("Go to the currently selected item"),
            tr("Choose the currently selected item and advance forward one "
               "pane if appropriate"),
            pLibraryMenu);
    // Load track (these can be loaded into any channel)
    addDeckAndSamplerControl("LoadSelectedTrack",
            tr("Load Track"),
            tr("Load selected track"),
            pLibraryMenu);
    addDeckAndSamplerAndPreviewDeckControl("LoadSelectedTrackAndPlay",
            tr("Load Track and Play"),
            tr("Load selected track and play"),
            pLibraryMenu);
    pLibraryMenu->addSeparator();
    // Auto DJ
    addLibraryControl("AutoDjAddBottom",
            tr("Add to Auto DJ Queue (bottom)"),
            tr("Append the selected track to the Auto DJ Queue"),
            pLibraryMenu);
    addLibraryControl("AutoDjAddTop",
            tr("Add to Auto DJ Queue (top)"),
            tr("Prepend selected track to the Auto DJ Queue"),
            pLibraryMenu);
    addLibraryControl("AutoDjAddReplace",
            tr("Add to Auto DJ Queue (replace)"),
            tr("Replace Auto DJ Queue with selected tracks"),
            pLibraryMenu);
    pLibraryMenu->addSeparator();
    // Search box
    addLibraryControl("search_history_next",
            tr("Select next search history"),
            tr("Selects the next search history entry"),
            pLibraryMenu);
    addLibraryControl("search_history_prev",
            tr("Select previous search history"),
            tr("Selects the previous search history entry"),
            pLibraryMenu);
    addLibraryControl("search_history_selector",
            tr("Move selected search entry"),
            tr("Moves the selected search history item into given direction "
               "and steps"),
            pLibraryMenu);
    addLibraryControl("clear_search",
            tr("Clear search"),
            tr("Clears the search query"),
            pLibraryMenu);

    pLibraryMenu->addSeparator();
    addControl("[Recording]",
            "toggle_recording",
            tr("Record Mix"),
            tr("Toggle mix recording"),
            pLibraryMenu,
            false,
            m_libraryStr);

    // Effect Controls
    QMenu* pEffectsMenu = addSubmenu(tr("Effects"));

    // Quick Effect Rack COs
    QMenu* pQuickEffectMenu = addSubmenu(tr("Quick Effects"), pEffectsMenu);
    for (int i = 1; i <= iNumDecks; ++i) {
        addControl(QString("[QuickEffectRack1_[Channel%1]]").arg(i),
                "super1",
                tr("Deck %1 Quick Effect Super Knob").arg(i),
                tr("Quick Effect Super Knob (control linked effect "
                   "parameters)"),
                pQuickEffectMenu,
                false,
                tr("Quick Effect"));
        addControl(QString("[QuickEffectRack1_[Channel%1]_Effect1]").arg(i),
                "enabled",
                tr("Deck %1 Quick Effect Enable Button").arg(i),
                tr("Quick Effect Enable Button"),
                pQuickEffectMenu,
                false,
                tr("Quick Effect"));
    }

    pEffectsMenu->addSeparator();

    for (int iEffectUnitNumber = 1; iEffectUnitNumber <= kNumStandardEffectUnits;
            ++iEffectUnitNumber) {
        const QString effectUnitGroup =
                StandardEffectChain::formatEffectChainGroup(iEffectUnitNumber - 1);

        const QString descriptionPrefix = QString("%1").arg(m_effectUnitStr.arg(iEffectUnitNumber));

        QMenu* pEffectUnitMenu = addSubmenu(m_effectUnitStr.arg(iEffectUnitNumber),
                pEffectsMenu);
        addControl(effectUnitGroup,
                "clear",
                tr("Clear Unit"),
                tr("Clear effect unit"),
                pEffectUnitMenu,
                false,
                descriptionPrefix);
        addControl(effectUnitGroup,
                "enabled",
                tr("Toggle Unit"),
                tr("Enable or disable effect processing"),
                pEffectUnitMenu,
                false,
                descriptionPrefix);
        addControl(effectUnitGroup,
                "mix",
                tr("Dry/Wet"),
                tr("Adjust the balance between the original (dry) and "
                   "processed (wet) signal."),
                pEffectUnitMenu,
                true,
                descriptionPrefix);
        addControl(effectUnitGroup,
                "super1",
                tr("Super Knob"),
                tr("Super Knob (control effects' Meta Knobs)"),
                pEffectUnitMenu,
                true,
                descriptionPrefix);
        addControl(effectUnitGroup,
                "mix_mode",
                tr("Mix Mode Toggle"),
                tr("Toggle effect unit between D/W and D+W modes"),
                pEffectUnitMenu,
                false,
                descriptionPrefix);
        addControl(effectUnitGroup,
                "next_chain",
                tr("Next Chain"),
                tr("Next chain preset"),
                pEffectUnitMenu,
                false,
                descriptionPrefix);
        addControl(effectUnitGroup,
                "prev_chain",
                tr("Previous Chain"),
                tr("Previous chain preset"),
                pEffectUnitMenu,
                false,
                descriptionPrefix);
        addControl(effectUnitGroup,
                "chain_selector",
                tr("Next/Previous Chain"),
                tr("Next or previous chain preset"),
                pEffectUnitMenu,
                false,
                descriptionPrefix);
        addControl(effectUnitGroup,
                "show_parameters",
                tr("Show Effect Parameters"),
                tr("Show Effect Parameters"),
                pEffectUnitMenu,
                false,
                descriptionPrefix);

        QString assignMenuTitle = tr("Effect Unit Assignment");
        QString assignString = tr("Assign ");
        QMenu* pEffectUnitGroupsMenu = addSubmenu(assignMenuTitle,
                pEffectUnitMenu);

        QString groupDescriptionPrefix = QString("%1").arg(
                m_effectUnitStr.arg(iEffectUnitNumber));

        addControl(effectUnitGroup, "group_[Master]_enable",
                assignString + m_effectMainOutputStr, // in ComboBox
                assignString + m_effectMainOutputStr, // description below
                pEffectUnitGroupsMenu,
                false,
                groupDescriptionPrefix);
        addControl(effectUnitGroup,
                "group_[Headphone]_enable",
                assignString + m_effectHeadphoneOutputStr,
                assignString + m_effectHeadphoneOutputStr,
                pEffectUnitGroupsMenu,
                false,
                groupDescriptionPrefix);

        for (int iDeckNumber = 1; iDeckNumber <= iNumDecks; ++iDeckNumber) {
            // PlayerManager::groupForDeck is 0-indexed.
            QString playerGroup = PlayerManager::groupForDeck(iDeckNumber - 1);
            // TODO(owen): Fix bad i18n here.
            addControl(effectUnitGroup,
                    QString("group_%1_enable").arg(playerGroup),
                    assignString + m_deckStr.arg(iDeckNumber),
                    assignString + m_deckStr.arg(iDeckNumber),
                    pEffectUnitGroupsMenu,
                    false,
                    groupDescriptionPrefix);
        }

        const int iNumSamplers = static_cast<int>(ControlObject::get(
                ConfigKey(kAppGroup, QStringLiteral("num_samplers"))));
        for (int iSamplerNumber = 1; iSamplerNumber <= iNumSamplers;
                ++iSamplerNumber) {
            // PlayerManager::groupForSampler is 0-indexed.
            QString playerGroup = PlayerManager::groupForSampler(iSamplerNumber - 1);
            // TODO(owen): Fix bad i18n here.
            addControl(effectUnitGroup,
                    QString("group_%1_enable").arg(playerGroup),
                    assignString + m_samplerStr.arg(iSamplerNumber),
                    assignString + m_samplerStr.arg(iSamplerNumber),
                    pEffectUnitGroupsMenu,
                    false,
                    groupDescriptionPrefix);
        }

        const int iNumMicrophones = static_cast<int>(ControlObject::get(
                ConfigKey(kAppGroup, QStringLiteral("num_microphones"))));
        for (int iMicrophoneNumber = 1; iMicrophoneNumber <= iNumMicrophones;
                ++iMicrophoneNumber) {
            QString micGroup = PlayerManager::groupForMicrophone(iMicrophoneNumber - 1);
            // TODO(owen): Fix bad i18n here.
            addControl(effectUnitGroup,
                    QString("group_%1_enable").arg(micGroup),
                    assignString + m_microphoneStr.arg(iMicrophoneNumber),
                    assignString + m_microphoneStr.arg(iMicrophoneNumber),
                    pEffectUnitGroupsMenu,
                    false,
                    groupDescriptionPrefix);
        }

        const int iNumAuxiliaries = static_cast<int>(ControlObject::get(
                ConfigKey(kAppGroup, QStringLiteral("num_auxiliaries"))));
        for (int iAuxiliaryNumber = 1; iAuxiliaryNumber <= iNumAuxiliaries;
                ++iAuxiliaryNumber) {
            QString auxGroup = PlayerManager::groupForAuxiliary(iAuxiliaryNumber - 1);
            // TODO(owen): Fix bad i18n here.
            addControl(effectUnitGroup,
                    QString("group_%1_enable").arg(auxGroup),
                    assignString + m_auxStr.arg(iAuxiliaryNumber),
                    assignString + m_auxStr.arg(iAuxiliaryNumber),
                    pEffectUnitGroupsMenu,
                    false,
                    groupDescriptionPrefix);
        }

        const int numEffectSlots = static_cast<int>(ControlObject::get(
                ConfigKey(effectUnitGroup, "num_effectslots")));
        for (int iEffectSlotNumber = 1; iEffectSlotNumber <= numEffectSlots;
                ++iEffectSlotNumber) {
            const QString effectSlotGroup =
                    StandardEffectChain::formatEffectSlotGroup(
                            iEffectUnitNumber - 1, iEffectSlotNumber - 1);

            QMenu* pEffectSlotMenu = addSubmenu(m_effectStr.arg(iEffectSlotNumber),
                    pEffectUnitMenu);

            QString slotDescriptionPrefix =
                    QString("%1, %2").arg(descriptionPrefix,
                            m_effectStr.arg(iEffectSlotNumber));

            addControl(effectSlotGroup,
                    "clear",
                    tr("Clear"),
                    tr("Clear the current effect"),
                    pEffectSlotMenu,
                    false,
                    slotDescriptionPrefix);
            addControl(effectSlotGroup,
                    "meta",
                    tr("Meta Knob"),
                    tr("Effect Meta Knob (control linked effect parameters)"),
                    pEffectSlotMenu,
                    false,
                    slotDescriptionPrefix);
            addControl(effectSlotGroup,
                    "enabled",
                    tr("Toggle"),
                    tr("Toggle the current effect"),
                    pEffectSlotMenu,
                    false,
                    slotDescriptionPrefix);
            addControl(effectSlotGroup,
                    "next_effect",
                    tr("Next"),
                    tr("Switch to next effect"),
                    pEffectSlotMenu,
                    false,
                    slotDescriptionPrefix);
            addControl(effectSlotGroup,
                    "prev_effect",
                    tr("Previous"),
                    tr("Switch to the previous effect"),
                    pEffectSlotMenu,
                    false,
                    slotDescriptionPrefix);
            addControl(effectSlotGroup,
                    "effect_selector",
                    tr("Next or Previous"),
                    tr("Switch to either next or previous effect"),
                    pEffectSlotMenu,
                    false,
                    slotDescriptionPrefix);

            // Effect parameter knobs
            const int numParameterSlots = static_cast<int>(ControlObject::get(
                    ConfigKey(effectSlotGroup, "num_parameterslots")));
            for (int iParameterSlotNumber = 1; iParameterSlotNumber <= numParameterSlots;
                    ++iParameterSlotNumber) {
                // The parameter slot group is the same as the effect slot
                // group on a standard effect rack.
                const QString parameterSlotGroup =
                        StandardEffectChain::formatEffectSlotGroup(
                                iEffectUnitNumber - 1, iEffectSlotNumber - 1);
                const QString parameterSlotItemPrefix = EffectKnobParameterSlot::formatItemPrefix(
                        iParameterSlotNumber - 1);
                QMenu* pParameterSlotMenu = addSubmenu(
                        m_parameterStr.arg(iParameterSlotNumber),
                        pEffectSlotMenu);

                QString parameterDescriptionPrefix =
                        QString("%1, %2").arg(slotDescriptionPrefix,
                                m_parameterStr.arg(iParameterSlotNumber));

                // Likely to change soon.
                addControl(parameterSlotGroup,
                        parameterSlotItemPrefix,
                        tr("Parameter Value"),
                        tr("Parameter Value"),
                        pParameterSlotMenu,
                        true,
                        parameterDescriptionPrefix);
                addControl(parameterSlotGroup,
                        parameterSlotItemPrefix + "_link_type",
                        tr("Meta Knob Mode"),
                        tr("Set how linked effect parameters change when "
                           "turning the Meta Knob."),
                        pParameterSlotMenu,
                        false,
                        parameterDescriptionPrefix);
                addControl(parameterSlotGroup,
                        parameterSlotItemPrefix + "_link_inverse",
                        tr("Meta Knob Mode Invert"),
                        tr("Invert how linked effect parameters change when "
                           "turning the Meta Knob."),
                        pParameterSlotMenu,
                        false,
                        parameterDescriptionPrefix);
            }

            // Effect parameter buttons
            const int numButtonParameterSlots = static_cast<int>(ControlObject::get(
                    ConfigKey(effectSlotGroup, "num_button_parameterslots")));
            for (int iParameterSlotNumber = 1; iParameterSlotNumber <= numButtonParameterSlots;
                    ++iParameterSlotNumber) {
                // The parameter slot group is the same as the effect slot
                // group on a standard effect rack.
                const QString parameterSlotGroup =
                        StandardEffectChain::formatEffectSlotGroup(
                                iEffectUnitNumber - 1, iEffectSlotNumber - 1);
                const QString parameterSlotItemPrefix =
                        EffectButtonParameterSlot::formatItemPrefix(
                                iParameterSlotNumber - 1);
                QMenu* pParameterSlotMenu = addSubmenu(
                        m_buttonParameterStr.arg(iParameterSlotNumber),
                        pEffectSlotMenu);

                QString parameterDescriptionPrefix =
                        QString("%1, %2").arg(slotDescriptionPrefix,
                                m_buttonParameterStr.arg(iParameterSlotNumber));

                // Likely to change soon.
                addControl(parameterSlotGroup,
                        parameterSlotItemPrefix,
                        tr("Button Parameter Value"),
                        tr("Button Parameter Value"),
                        pParameterSlotMenu,
                        true,
                        parameterDescriptionPrefix);
            }
        }
    }

    // Microphone Controls
    QMenu* pMicrophoneMenu = addSubmenu(tr("Microphone / Auxiliary"));

    addMicrophoneAndAuxControl("talkover",
            tr("Microphone On/Off"),
            tr("Microphone on/off"),
            pMicrophoneMenu,
            true,
            false);
    addControl("[Master]",
            "duckStrength",
            tr("Microphone Ducking Strength"),
            tr("Microphone Ducking Strength"),
            pMicrophoneMenu,
            true);
    addControl("[Master]",
            "talkoverDucking",
            tr("Microphone Ducking Mode"),
            tr("Toggle microphone ducking mode (OFF, AUTO, MANUAL)"),
            pMicrophoneMenu);
    addMicrophoneAndAuxControl("passthrough",
            tr("Auxiliary On/Off"),
            tr("Auxiliary on/off"),
            pMicrophoneMenu,
            false,
            true);
    pMicrophoneMenu->addSeparator();
    addMicrophoneAndAuxControl("pregain",
            tr("Gain"),
            tr("Gain knob"),
            pMicrophoneMenu,
            true,
            true,
            true);
    addMicrophoneAndAuxControl("volume",
            tr("Volume Fader"),
            tr("Volume Fader"),
            pMicrophoneMenu,
            true,
            true,
            true);
    addMicrophoneAndAuxControl("volume_set_one",
            tr("Full Volume"),
            tr("Set to full volume"),
            pMicrophoneMenu,
            true,
            true);
    addMicrophoneAndAuxControl("volume_set_zero",
            tr("Zero Volume"),
            tr("Set to zero volume"),
            pMicrophoneMenu,
            true,
            true);
    addMicrophoneAndAuxControl("mute",
            tr("Mute"),
            tr("Mute button"),
            pMicrophoneMenu,
            true,
            true);
    addMicrophoneAndAuxControl("pfl",
            tr("Headphone Listen"),
            tr("Headphone listen button"),
            pMicrophoneMenu,
            true,
            true);
    pMicrophoneMenu->addSeparator();
    addMicrophoneAndAuxControl("orientation",
            tr("Orientation"),
            tr("Mix orientation (e.g. left, right, center)"),
            pMicrophoneMenu,
            true,
            true);
    addMicrophoneAndAuxControl("orientation_left",
            tr("Orient Left"),
            tr("Set mix orientation to left"),
            pMicrophoneMenu,
            true,
            true);
    addMicrophoneAndAuxControl("orientation_center",
            tr("Orient Center"),
            tr("Set mix orientation to center"),
            pMicrophoneMenu,
            true,
            true);
    addMicrophoneAndAuxControl("orientation_right",
            tr("Orient Right"),
            tr("Set mix orientation to right"),
            pMicrophoneMenu,
            true,
            true);

    // AutoDJ Controls
    QMenu* pAutodjMenu = addSubmenu(tr("Auto DJ"));
    addControl("[AutoDJ]",
            "shuffle_playlist",
            tr("Auto DJ Shuffle"),
            tr("Shuffle the content of the Auto DJ queue"),
            pAutodjMenu);
    addControl("[AutoDJ]",
            "skip_next",
            tr("Auto DJ Skip Next"),
            tr("Skip the next track in the Auto DJ queue"),
            pAutodjMenu);
    addControl("[AutoDJ]",
            "add_random_track",
            tr("Auto DJ Add Random Track"),
            tr("Add a random track to the Auto DJ queue"),
            pAutodjMenu);
    addControl("[AutoDJ]",
            "fade_now",
            tr("Auto DJ Fade To Next"),
            tr("Trigger the transition to the next track"),
            pAutodjMenu);
    addControl("[AutoDJ]",
            "enabled",
            tr("Auto DJ Toggle"),
            tr("Toggle Auto DJ On/Off"),
            pAutodjMenu);

    // Skin Controls
    QMenu* pGuiMenu = addSubmenu(tr("User Interface"));
    addControl("[Samplers]",
            "show_samplers",
            tr("Samplers Show/Hide"),
            tr("Show/hide the sampler section"),
            pGuiMenu);
    addControl("[Microphone]",
            "show_microphone",
            tr("Microphone & Auxiliary Show/Hide"),
            tr("Show/hide the microphone & auxiliary section"),
            pGuiMenu);
    addControl("[PreviewDeck]",
            "show_previewdeck",
            tr("Preview Deck Show/Hide"),
            tr("Show/hide the preview deck"),
            pGuiMenu);
    addControl("[EffectRack1]",
            "show",
            tr("Effect Rack Show/Hide"),
            tr("Show/hide the effect rack"),
            pGuiMenu);
    addControl("[Skin]",
            "show_4effectunits",
            tr("4 Effect Units Show/Hide"),
            tr("Switches between showing 2 and 4 effect units"),
            pGuiMenu);
    addControl("[Skin]",
            "show_mixer",
            tr("Mixer Show/Hide"),
            tr("Show or hide the mixer."),
            pGuiMenu);
    addControl("[Library]",
            "show_coverart",
            tr("Cover Art Show/Hide (Library)"),
            tr("Show/hide cover art in the library"),
            pGuiMenu);
    addControl("[Skin]",
            "show_maximized_library",
            tr("Library Maximize/Restore"),
            tr("Maximize the track library to take up all the available screen "
               "space."),
            pGuiMenu);

    pGuiMenu->addSeparator();

    addControl("[Skin]",
            "show_4decks",
            tr("Toggle 4 Decks"),
            tr("Switches between showing 2 decks and 4 decks."),
            pGuiMenu);
    addControl("[Skin]",
            "show_coverart",
            tr("Cover Art Show/Hide (Decks)"),
            tr("Show/hide cover art in the main decks"),
            pGuiMenu);
    addControl(VINYL_PREF_KEY,
            "show_vinylcontrol",
            tr("Vinyl Control Show/Hide"),
            tr("Show/hide the vinyl control section"),
            pGuiMenu);

    QString spinnyTitle = tr("Vinyl Spinner Show/Hide");
    QString spinnyDescription = tr("Show/hide spinning vinyl widget");
    QMenu* pSpinnyMenu = addSubmenu(spinnyTitle, pGuiMenu);
    pGuiMenu->addSeparator();
    addControl("[Skin]",
            "show_spinnies",
            tr("Vinyl Spinners Show/Hide (All Decks)"),
            tr("Show/Hide all spinnies"),
            pSpinnyMenu);
    // TODO(ronso0) Add hint that this currently only affects the Shade skin
    for (int i = 1; i <= iNumDecks; ++i) {
        addControl(QString("[Spinny%1]").arg(i),
                "show_spinny",
                QString("%1: %2").arg(m_deckStr.arg(i), spinnyTitle),
                QString("%1: %2").arg(m_deckStr.arg(i), spinnyDescription),
                pSpinnyMenu);
    }

    pGuiMenu->addSeparator();

    addControl("[Skin]",
            "show_waveforms",
            tr("Toggle Waveforms"),
            tr("Show/hide the scrolling waveforms."),
            pGuiMenu);
    addDeckControl("waveform_zoom", tr("Waveform Zoom"), tr("Waveform zoom"), pGuiMenu);
    addDeckControl("waveform_zoom_down", tr("Waveform Zoom In"), tr("Zoom waveform in"), pGuiMenu);
    addDeckControl("waveform_zoom_up", tr("Waveform Zoom Out"), tr("Zoom waveform out"), pGuiMenu);
    addDeckControl("waveform_zoom_set_default",
            tr("Waveform Zoom Reset To Default"),
            tr("Reset the waveform zoom level to the default value selected in "
               "Preferences -> Waveforms"),
            pGuiMenu);

    pGuiMenu->addSeparator();

    // Controls to change a deck's star rating
    addDeckAndPreviewDeckControl("stars_up",
            tr("Star Rating Up"),
            tr("Increase the track rating by one star"),
            pGuiMenu);
    addDeckAndPreviewDeckControl("stars_down",
            tr("Star Rating Down"),
            tr("Decrease the track rating by one star"),
            pGuiMenu);

    // Misc. controls
    addControl("[Shoutcast]",
            "enabled",
            tr("Start/Stop Live Broadcasting"),
            tr("Stream your mix over the Internet."),
            pGuiMenu);
    addControl(RECORDING_PREF_KEY,
            "toggle_recording",
            tr("Record Mix"),
            tr("Start/stop recording your mix."),
            pGuiMenu);
}

ControlPickerMenu::~ControlPickerMenu() {
}

void ControlPickerMenu::addSingleControl(const QString& group,
        const QString& control,
        const QString& title,
        const QString& description,
        QMenu* pMenu,
        const QString& prefix,
        const QString& actionTitle) {
    int controlIndex;

    if (prefix.isEmpty()) {
        controlIndex = addAvailableControl(ConfigKey(group, control), title, description);
    } else {
        QString prefixedTitle = QString("%1: %2").arg(prefix, title);
        QString prefixedDescription = QString("%1: %2").arg(prefix, description);
        controlIndex = addAvailableControl(ConfigKey(group, control), prefixedTitle, prefixedDescription);
    }

    auto pAction = make_parented<QAction>(actionTitle.isEmpty() ? title : actionTitle, pMenu);
    connect(pAction, &QAction::triggered, this, [this, controlIndex] {
        controlChosen(controlIndex);
    });
    pMenu->addAction(pAction);
}

void ControlPickerMenu::addControl(const QString& group,
        const QString& control,
        const QString& title,
        const QString& description,
        QMenu* pMenu,
        bool addReset,
        const QString& prefix) {
    addSingleControl(group, control, title, description, pMenu, prefix);

    if (addReset) {
        QString resetTitle = QString("%1 (%2)").arg(title, m_resetStr);
        QString resetDescription = QString("%1 (%2)").arg(description, m_resetStr);
        QString resetControl = QString("%1_set_default").arg(control);

        addSingleControl(group, resetControl, resetTitle, resetDescription, pMenu, prefix);
    }
}

void ControlPickerMenu::addPlayerControl(const QString& control,
        const QString& controlTitle,
        const QString& controlDescription,
        QMenu* pMenu,
        bool deckControls,
        bool samplerControls,
        bool previewdeckControls,
        bool addReset) {
    const int iNumSamplers = static_cast<int>(
            ControlObject::get(ConfigKey(kAppGroup, QStringLiteral("num_samplers"))));
    const int iNumDecks = static_cast<int>(ControlObject::get(
            ConfigKey(kAppGroup, QStringLiteral("num_decks"))));
    const int iNumPreviewDecks = static_cast<int>(
            ControlObject::get(ConfigKey(kAppGroup, QStringLiteral("num_preview_decks"))));

    parented_ptr<QMenu> pControlMenu = make_parented<QMenu>(controlTitle, pMenu);
    pMenu->addMenu(pControlMenu);

    parented_ptr<QMenu> pResetControlMenu = nullptr;
    QString resetControl = QString("%1_set_default").arg(control);
    if (addReset) {
        QString resetMenuTitle = QString("%1 (%2)").arg(controlTitle, m_resetStr);
        pResetControlMenu = make_parented<QMenu>(resetMenuTitle, pMenu);
        pMenu->addMenu(pResetControlMenu);
    }

    for (int i = 1; deckControls && i <= iNumDecks; ++i) {
        // PlayerManager::groupForDeck is 0-indexed.
        QString prefix = m_deckStr.arg(i);
        QString group = PlayerManager::groupForDeck(i - 1);
        addSingleControl(group,
                control,
                controlTitle,
                controlDescription,
                pControlMenu,
                prefix,
                prefix);

        if (pResetControlMenu) {
            QString resetTitle = QString("%1 (%2)").arg(controlTitle, m_resetStr);
            QString resetDescription = QString("%1 (%2)").arg(controlDescription, m_resetStr);
            addSingleControl(group,
                    resetControl,
                    resetTitle,
                    resetDescription,
                    pResetControlMenu,
                    prefix,
                    prefix);
        }
    }

    for (int i = 1; previewdeckControls && i <= iNumPreviewDecks; ++i) {
        // PlayerManager::groupForPreviewDeck is 0-indexed.
        QString prefix;
        if (iNumPreviewDecks == 1) {
            prefix = m_previewdeckStr.arg("");
        } else {
            prefix = m_previewdeckStr.arg(i);
        }
        QString group = PlayerManager::groupForPreviewDeck(i - 1);
        addSingleControl(group,
                control,
                controlTitle,
                controlDescription,
                pControlMenu,
                prefix,
                prefix);

        if (pResetControlMenu) {
            QString resetTitle = QString("%1 (%2)").arg(controlTitle, m_resetStr);
            QString resetDescription = QString("%1 (%2)").arg(controlDescription, m_resetStr);
            addSingleControl(group,
                    resetControl,
                    resetTitle,
                    resetDescription,
                    pResetControlMenu,
                    prefix,
                    prefix);
        }
    }

    if (samplerControls) {
        QMenu* pSamplerControlMainMenu = addSubmenu(tr("Samplers"), pControlMenu);
        QMenu* pSamplerControlMenu = pSamplerControlMainMenu;
        QMenu* pSamplerResetControlMainMenu = nullptr;
        QMenu* pSamplerResetControlMenu = nullptr;
        if (pResetControlMenu) {
            pSamplerResetControlMainMenu = addSubmenu(tr("Samplers"), pResetControlMenu);
            pSamplerResetControlMenu = pSamplerResetControlMainMenu;
        }
        const int maxSamplersPerMenu = 16;
        int samplersInMenu = 0;
        QString submenuLabel;
        for (int i = 1; i <= iNumSamplers; ++i) {
            if (samplersInMenu == maxSamplersPerMenu) {
                int limit = iNumSamplers > i + 15 ? i + 15 : iNumSamplers;
                submenuLabel = m_samplerStr.arg(i) + QStringLiteral("- %1").arg(limit);
                pSamplerControlMenu = addSubmenu(submenuLabel, pSamplerControlMainMenu);
            }
            // PlayerManager::groupForSampler is 0-indexed.
            QString prefix = m_samplerStr.arg(i);
            QString group = PlayerManager::groupForSampler(i - 1);
            addSingleControl(group,
                    control,
                    controlTitle,
                    controlDescription,
                    pSamplerControlMenu,
                    prefix,
                    prefix);

            if (pResetControlMenu) {
                if (samplersInMenu == maxSamplersPerMenu) {
                    pSamplerResetControlMenu = addSubmenu(
                            submenuLabel, pSamplerResetControlMainMenu);
                }
                QString resetTitle = QString("%1 (%2)").arg(controlTitle, m_resetStr);
                QString resetDescription = QString("%1 (%2)").arg(controlDescription, m_resetStr);
                addSingleControl(group,
                        resetControl,
                        resetTitle,
                        resetDescription,
                        pSamplerResetControlMenu,
                        prefix,
                        prefix);
            }
            if (samplersInMenu == maxSamplersPerMenu) {
                samplersInMenu = 0;
            }
            samplersInMenu++;
        }
    }
}

void ControlPickerMenu::addMicrophoneAndAuxControl(const QString& control,
        const QString& controlTitle,
        const QString& controlDescription,
        QMenu* pMenu,
        bool microphoneControls,
        bool auxControls,
        bool addReset) {
    parented_ptr<QMenu> pControlMenu = make_parented<QMenu>(controlTitle, pMenu);
    pMenu->addMenu(pControlMenu);

    parented_ptr<QMenu> pResetControlMenu = nullptr;
    QString resetControl = QString("%1_set_default").arg(control);
    if (addReset) {
        QString resetHelpText = QString("%1 (%2)").arg(controlTitle, m_resetStr);
        pResetControlMenu = make_parented<QMenu>(resetHelpText, pMenu);
        pMenu->addMenu(pResetControlMenu);
    }

    if (microphoneControls) {
        const int kNumMicrophones = static_cast<int>(
                ControlObject::get(ConfigKey(kAppGroup, QStringLiteral("num_microphones"))));
        for (int i = 1; i <= kNumMicrophones; ++i) {
            QString prefix = m_microphoneStr.arg(i);
            QString group = PlayerManager::groupForMicrophone(i - 1);
            addSingleControl(group,
                    control,
                    controlTitle,
                    controlDescription,
                    pControlMenu,
                    prefix,
                    prefix);

            if (pResetControlMenu) {
                QString resetTitle = QString("%1 (%2)").arg(controlTitle, m_resetStr);
                QString resetDescription = QString("%1 (%2)").arg(controlDescription, m_resetStr);
                addSingleControl(group,
                        resetControl,
                        resetTitle,
                        resetDescription,
                        pResetControlMenu,
                        prefix,
                        prefix);
            }
        }
    }

    const int kNumAuxiliaries = static_cast<int>(
            ControlObject::get(ConfigKey(kAppGroup, QStringLiteral("num_auxiliaries"))));
    if (auxControls) {
        for (int i = 1; i <= kNumAuxiliaries; ++i) {
            QString prefix = m_auxStr.arg(i);
            QString group = PlayerManager::groupForAuxiliary(i - 1);
            addSingleControl(group,
                    control,
                    controlTitle,
                    controlDescription,
                    pControlMenu,
                    prefix,
                    prefix);

            if (pResetControlMenu) {
                QString resetTitle = QString("%1 (%2)").arg(controlTitle, m_resetStr);
                QString resetDescription = QString("%1 (%2)").arg(controlDescription, m_resetStr);
                addSingleControl(group,
                        resetControl,
                        resetTitle,
                        resetDescription,
                        pResetControlMenu,
                        prefix,
                        prefix);
            }
        }
    }
}

void ControlPickerMenu::addDeckAndSamplerControl(const QString& control,
        const QString& title,
        const QString& controlDescription,
        QMenu* pMenu,
        bool addReset) {
    addPlayerControl(control, title, controlDescription, pMenu, true, true, false, addReset);
}

void ControlPickerMenu::addDeckAndPreviewDeckControl(const QString& control,
        const QString& title,
        const QString& controlDescription,
        QMenu* pMenu,
        bool addReset) {
    addPlayerControl(control, title, controlDescription, pMenu, true, false, true, addReset);
}

void ControlPickerMenu::addDeckAndSamplerAndPreviewDeckControl(const QString& control,
        const QString& title,
        const QString& controlDescription,
        QMenu* pMenu,
        bool addReset) {
    addPlayerControl(control, title, controlDescription, pMenu, true, true, true, addReset);
}

void ControlPickerMenu::addDeckControl(const QString& control,
        const QString& title,
        const QString& controlDescription,
        QMenu* pMenu,
        bool addReset) {
    addPlayerControl(control, title, controlDescription, pMenu, true, false, false, addReset);
}

void ControlPickerMenu::addSamplerControl(const QString& control,
        const QString& title,
        const QString& controlDescription,
        QMenu* pMenu,
        bool addReset) {
    addPlayerControl(control, title, controlDescription, pMenu, false, true, false, addReset);
}

void ControlPickerMenu::addPreviewDeckControl(const QString& control,
        const QString& title,
        const QString& controlDescription,
        QMenu* pMenu,
        bool addReset) {
    addPlayerControl(control, title, controlDescription, pMenu, false, false, true, addReset);
}

void ControlPickerMenu::addLibraryControl(const QString& control,
        const QString& title,
        const QString& description,
        QMenu* pMenu) {
    addSingleControl("[Library]", control, title, description, pMenu, m_libraryStr);
}

QMenu* ControlPickerMenu::addSubmenu(QString title, QMenu* pParent) {
    if (pParent == nullptr) {
        pParent = this;
    }
    auto pSubMenu = make_parented<QMenu>(title, pParent);
    pParent->addMenu(pSubMenu);
    return pSubMenu;
}

void ControlPickerMenu::controlChosen(int controlIndex) {
    if (controlIndex < 0 || controlIndex >= m_controlsAvailable.size()) {
        return;
    }
    emit controlPicked(m_controlsAvailable[controlIndex]);
}

int ControlPickerMenu::addAvailableControl(const ConfigKey& key,
        const QString& title,
        const QString& description) {
    m_controlsAvailable.append(key);
    m_descriptionsByKey.insert(key, description);
    m_titlesByKey.insert(key, title);
    // return the index of the control which will be connected to the index
    // of the respective action in the menu
    return m_controlsAvailable.size() - 1;
}

bool ControlPickerMenu::controlExists(const ConfigKey& key) const {
    return m_titlesByKey.contains(key);
}

QString ControlPickerMenu::descriptionForConfigKey(const ConfigKey& key) const {
    return m_descriptionsByKey.value(key, QString());
}

QString ControlPickerMenu::controlTitleForConfigKey(const ConfigKey& key) const {
    return m_titlesByKey.value(key, QString());
}<|MERGE_RESOLUTION|>--- conflicted
+++ resolved
@@ -236,24 +236,6 @@
             pTransportMenu);
 
     // BPM / Beatgrid
-<<<<<<< HEAD
-    QMenu* bpmMenu = addSubmenu(tr("BPM / Beatgrid"));
-    addDeckAndSamplerControl("bpm", tr("BPM"), tr("BPM"), bpmMenu, true);
-    addDeckAndSamplerControl("bpm_up", tr("BPM +1"), tr("Increase BPM by 1"), bpmMenu);
-    addDeckAndSamplerControl("bpm_down", tr("BPM -1"), tr("Decrease BPM by 1"), bpmMenu);
-    addDeckAndSamplerControl("bpm_up_small", tr("BPM +0.1"), tr("Increase BPM by 0.1"), bpmMenu);
-    addDeckAndSamplerControl("bpm_down_small", tr("BPM -0.1"), tr("Decrease BPM by 0.1"), bpmMenu);
-    addDeckAndSamplerControl("bpm_tap", tr("BPM Tap"), tr("BPM tap button"), bpmMenu);
-    bpmMenu->addSeparator();
-    addDeckAndSamplerControl("beats_adjust_faster", tr("Adjust Beatgrid Faster +.01"), tr("Increase track's average BPM by 0.01"), bpmMenu);
-    addDeckAndSamplerControl("beats_adjust_slower", tr("Adjust Beatgrid Slower -.01"), tr("Decrease track's average BPM by 0.01"), bpmMenu);
-    addDeckAndSamplerControl("beats_translate_earlier", tr("Move Beatgrid Earlier"), tr("Adjust the beatgrid to the left"), bpmMenu);
-    addDeckAndSamplerControl("beats_translate_later", tr("Move Beatgrid Later"), tr("Adjust the beatgrid to the right"), bpmMenu);
-    addDeckAndSamplerControl("beats_translate_move",
-            tr("Move Beatgrid"),
-            tr("Adjust the beatgrid to the left or right"),
-            bpmMenu);
-=======
     QMenu* pBpmMenu = addSubmenu(tr("BPM / Beatgrid"));
     addDeckAndSamplerControl("bpm", tr("BPM"), tr("BPM"), pBpmMenu, true);
     addDeckAndSamplerControl("bpm_up", tr("BPM +1"), tr("Increase BPM by 1"), pBpmMenu);
@@ -278,7 +260,10 @@
             tr("Move Beatgrid Later"),
             tr("Adjust the beatgrid to the right"),
             pBpmMenu);
->>>>>>> 40be3fe2
+    addDeckAndSamplerControl("beats_translate_move",
+            tr("Move Beatgrid"),
+            tr("Adjust the beatgrid to the left or right"),
+            pBpmMenu);
     addDeckControl("beats_translate_curpos",
             tr("Adjust Beatgrid"),
             tr("Align beatgrid to current position"),
