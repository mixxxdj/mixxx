#include "controllers/controlpickermenu.h"

<<<<<<< HEAD
#include "vinylcontrol/defs_vinylcontrol.h"
#include "mixer/playermanager.h"
#include "engine/controls/cuecontrol.h"
#include "engine/controls/loopingcontrol.h"
#include "effects/specialeffectchains.h"
=======
#include "effects/effectchainslot.h"
#include "effects/effectparameterslot.h"
#include "effects/effectrack.h"
#include "effects/effectslot.h"
#include "engine/controls/cuecontrol.h"
#include "engine/controls/loopingcontrol.h"
#include "mixer/playermanager.h"
#include "recording/defs_recording.h"
#include "vinylcontrol/defs_vinylcontrol.h"
>>>>>>> f9725638

ControlPickerMenu::ControlPickerMenu(QWidget* pParent)
        : QMenu(pParent) {
    m_effectMasterOutputStr = tr("Main Output");
    m_effectHeadphoneOutputStr = tr("Headphone Output");
    m_deckStr = tr("Deck %1");
    m_samplerStr = tr("Sampler %1");
    m_previewdeckStr = tr("Preview Deck %1");
    m_microphoneStr = tr("Microphone %1");
    m_auxStr = tr("Auxiliary %1");
    m_resetStr = tr("Reset to default");
    m_effectUnitStr = tr("Effect Unit %1");
    m_effectStr = tr("Slot %1");
    m_parameterStr = tr("Parameter %1");
    m_libraryStr = tr("Library");

    // Mixer Controls
    QMenu* mixerMenu = addSubmenu(tr("Mixer"));
    // Crossfader / Orientation
    QMenu* crossfaderMenu = addSubmenu(tr("Crossfader / Orientation"), mixerMenu);
    addControl("[Master]",
            "crossfader",
            tr("Crossfader"),
            tr("Crossfader"),
            crossfaderMenu,
            true);
    addDeckAndSamplerControl("orientation",
            tr("Orientation"),
            tr("Mix orientation (e.g. left, right, center)"),
            crossfaderMenu);
    addDeckAndSamplerControl("orientation_left",
            tr("Orient Left"),
            tr("Set mix orientation to left"),
            crossfaderMenu);
    addDeckAndSamplerControl("orientation_center",
            tr("Orient Center"),
            tr("Set mix orientation to center"),
            crossfaderMenu);
    addDeckAndSamplerControl("orientation_right",
            tr("Orient Right"),
            tr("Set mix orientation to right"),
            crossfaderMenu);
    // Main Output
    QMenu* mainOutputMenu = addSubmenu(tr("Main Output"), mixerMenu);
    addControl("[Master]",
            "gain",
            tr("Main Output Gain"),
            tr("Main Output gain"),
            mainOutputMenu,
            true);
    addControl("[Master]",
            "balance",
            tr("Main Output Balance"),
            tr("Main Output balance"),
            mainOutputMenu,
            true);
    addControl("[Master]",
            "delay",
            tr("Main Output Delay"),
            tr("Main Output delay"),
            mainOutputMenu,
            true);
    // Headphone
    QMenu* headphoneMenu = addSubmenu(tr("Headphone"), mixerMenu);
    addControl("[Master]",
            "headGain",
            tr("Headphone Gain"),
            tr("Headphone gain"),
            headphoneMenu,
            true);
    addControl("[Master]",
            "headMix",
            tr("Headphone Mix"),
            tr("Headphone mix (pre/main)"),
            headphoneMenu,
            true);
    addControl("[Master]",
            "headSplit",
            tr("Headphone Split Cue"),
            tr("Toggle headphone split cueing"),
            headphoneMenu);
    addControl("[Master]",
            "headDelay",
            tr("Headphone Delay"),
            tr("Headphone delay"),
            headphoneMenu,
            true);
    mixerMenu->addSeparator();
    // EQs
    QMenu* eqMenu = addSubmenu(tr("Equalizers"), mixerMenu);
    constexpr int kNumEqRacks = 1;
    const int iNumDecks = static_cast<int>(ControlObject::get(ConfigKey("[Master]", "num_decks")));
    for (int iRackNumber = 0; iRackNumber < kNumEqRacks; ++iRackNumber) {
        // TODO: Although there is a mode with 4-band EQs, it's not feasible
        // right now to add support for learning both it and regular 3-band eqs.
        // Since 3-band is by far the most common, stick with that.
        const int kMaxEqs = 3;
        QList<QString> eqNames;
        eqNames.append(tr("Low EQ"));
        eqNames.append(tr("Mid EQ"));
        eqNames.append(tr("High EQ"));
        for (int deck = 1; deck <= iNumDecks; ++deck) {
            QMenu* deckMenu = addSubmenu(QString("Deck %1").arg(deck), eqMenu);
            for (int effect = kMaxEqs - 1; effect >= 0; --effect) {
                const QString group = EqualizerEffectChain::formatEffectChainGroup(
                        QString("[Channel%1]").arg(deck));
                QMenu* bandMenu = addSubmenu(eqNames[effect], deckMenu);
                QString control = "parameter%1";
                addControl(group,
                        control.arg(effect + 1),
                        tr("Adjust %1").arg(eqNames[effect]),
                        tr("Adjust %1").arg(eqNames[effect]),
                        bandMenu,
                        true,
                        tr("Deck %1").arg(deck));

                control = "button_parameter%1";
                addControl(group,
                        control.arg(effect + 1),
                        tr("Kill %1").arg(eqNames[effect]),
                        tr("Kill %1").arg(eqNames[effect]),
                        bandMenu,
                        false,
                        tr("Deck %1").arg(deck));
            }
        }
    }
    mixerMenu->addSeparator();
    // Volume / Pfl controls
    addDeckAndSamplerControl("volume", tr("Volume"), tr("Volume Fader"), mixerMenu, true);
    addDeckAndSamplerControl("volume_set_one",
            tr("Full Volume"),
            tr("Set to full volume"),
            mixerMenu);
    addDeckAndSamplerControl("volume_set_zero",
            tr("Zero Volume"),
            tr("Set to zero volume"),
            mixerMenu);
    addDeckAndSamplerAndPreviewDeckControl("pregain",
            tr("Track Gain"),
            tr("Track Gain knob"),
            mixerMenu,
            true);
    addDeckAndSamplerControl("mute", tr("Mute"), tr("Mute button"), mixerMenu);
    mixerMenu->addSeparator();
    addDeckAndSamplerControl("pfl",
            tr("Headphone Listen"),
            tr("Headphone listen (pfl) button"),
            mixerMenu);

    addSeparator();

    // Transport
    QMenu* transportMenu = addSubmenu(tr("Transport"));
    addDeckAndSamplerAndPreviewDeckControl("play", tr("Play"), tr("Play button"), transportMenu);
    addDeckAndSamplerAndPreviewDeckControl("back", tr("Fast Rewind"), tr("Fast Rewind button"), transportMenu);
    addDeckAndSamplerAndPreviewDeckControl("fwd", tr("Fast Forward"), tr("Fast Forward button"), transportMenu);
    addDeckAndSamplerAndPreviewDeckControl("playposition", tr("Strip Search"),
                                           tr("Strip-search through track"), transportMenu);
    addDeckAndSamplerAndPreviewDeckControl("reverse", tr("Play Reverse"), tr("Play Reverse button"), transportMenu);
    addDeckAndSamplerAndPreviewDeckControl("reverseroll", tr("Reverse Roll (Censor)"),
                                           tr("Reverse roll (Censor) button"), transportMenu);
    addDeckAndSamplerAndPreviewDeckControl("start", tr("Jump To Start"), tr("Jumps to start of track"), transportMenu);
    addDeckAndSamplerAndPreviewDeckControl("start_play", tr("Play From Start"),
                                           tr("Jump to start of track and play"), transportMenu);
    addDeckAndSamplerAndPreviewDeckControl("stop", tr("Stop"), tr("Stop button"), transportMenu);
    addDeckAndSamplerAndPreviewDeckControl("start_stop", tr("Stop And Jump To Start"),
                                           tr("Stop playback and jump to start of track"), transportMenu);
    addDeckAndSamplerAndPreviewDeckControl("end", tr("Jump To End"), tr("Jump to end of track"), transportMenu);
    transportMenu->addSeparator();
    addDeckAndSamplerAndPreviewDeckControl("eject", tr("Eject"), tr("Eject track"), transportMenu);
    addDeckAndSamplerControl("repeat", tr("Repeat Mode"), tr("Toggle repeat mode"), transportMenu);
    addDeckAndSamplerControl("slip_enabled", tr("Slip Mode"), tr("Toggle slip mode"), transportMenu);

    // BPM / Beatgrid
    QMenu* bpmMenu = addSubmenu(tr("BPM / Beatgrid"));
    addDeckAndSamplerControl("bpm", tr("BPM"), tr("BPM"), bpmMenu, true);
    addDeckAndSamplerControl("bpm_up", tr("BPM +1"), tr("Increase BPM by 1"), bpmMenu);
    addDeckAndSamplerControl("bpm_down", tr("BPM -1"), tr("Decrease BPM by 1"), bpmMenu);
    addDeckAndSamplerControl("bpm_up_small", tr("BPM +0.1"), tr("Increase BPM by 0.1"), bpmMenu);
    addDeckAndSamplerControl("bpm_down_small", tr("BPM -0.1"), tr("Decrease BPM by 0.1"), bpmMenu);
    addDeckAndSamplerControl("bpm_tap", tr("BPM Tap"), tr("BPM tap button"), bpmMenu);
    bpmMenu->addSeparator();
    addDeckAndSamplerControl("beats_adjust_faster", tr("Adjust Beatgrid Faster +.01"), tr("Increase track's average BPM by 0.01"), bpmMenu);
    addDeckAndSamplerControl("beats_adjust_slower", tr("Adjust Beatgrid Slower -.01"), tr("Decrease track's average BPM by 0.01"), bpmMenu);
    addDeckAndSamplerControl("beats_translate_earlier", tr("Move Beatgrid Earlier"), tr("Adjust the beatgrid to the left"), bpmMenu);
    addDeckAndSamplerControl("beats_translate_later", tr("Move Beatgrid Later"), tr("Adjust the beatgrid to the right"), bpmMenu);
    addDeckControl("beats_translate_curpos", tr("Adjust Beatgrid"),
                   tr("Align beatgrid to current position"), bpmMenu);
    addDeckControl("beats_translate_match_alignment", tr("Adjust Beatgrid - Match Alignment"),
                   tr("Adjust beatgrid to match another playing deck."), bpmMenu);
    bpmMenu->addSeparator();
    addDeckAndSamplerControl("quantize", tr("Quantize Mode"), tr("Toggle quantize mode"), bpmMenu);

    QMenu* syncMenu = addSubmenu(tr("Sync"));
    addDeckAndSamplerControl("sync_enabled",
            tr("Sync / Sync Lock"),
            tr("Tap to sync tempo (and phase with quantize enabled), hold to "
               "enable permanent sync"),
            syncMenu);
    addDeckAndSamplerControl("beatsync",
            tr("Beat Sync One-Shot"),
            tr("One-time beat sync tempo (and phase with quantize enabled)"),
            syncMenu);
    addDeckAndSamplerControl("beatsync_tempo",
            tr("Sync Tempo One-Shot"),
            tr("One-time beat sync (tempo only)"),
            syncMenu);
    addDeckAndSamplerControl("beatsync_phase",
            tr("Sync Phase One-Shot"),
            tr("One-time beat sync (phase only)"),
            syncMenu);
    syncMenu->addSeparator();
    addControl("[InternalClock]", "sync_master", tr("Internal Sync Master"),
               tr("Toggle Internal Sync Master"), syncMenu);
    addControl("[InternalClock]", "bpm", tr("Internal Master BPM"),
               tr("Internal Master BPM"), syncMenu);
    addControl("[InternalClock]", "bpm_up", tr("Internal Master BPM +1"),
               tr("Increase internal master BPM by 1"), syncMenu);

    addControl("[InternalClock]", "bpm_down", tr("Internal Master BPM -1"),
               tr("Decrease internal master BPM by 1"), syncMenu);

    addControl("[InternalClock]", "bpm_up_small", tr("Internal Master BPM +0.1"),
               tr("Increase internal master BPM by 0.1"), syncMenu);
    addControl("[InternalClock]", "bpm_down_small", tr("Internal Master BPM -0.1"),
               tr("Decrease internal master BPM by 0.1"), syncMenu);
    syncMenu->addSeparator();
    addDeckAndSamplerControl("sync_master", tr("Sync Master"), tr("Toggle sync master"), syncMenu);
    addDeckAndSamplerControl("sync_mode", tr("Sync Mode"),
                             tr("Sync mode 3-state toggle (OFF, FOLLOWER, MASTER)"), syncMenu);

    // Speed
    QMenu* speedMenu = addSubmenu(tr("Speed"));
    addDeckAndSamplerControl("rate", tr("Playback Speed"),
                             tr("Playback speed control (Vinyl \"Pitch\" slider)"), speedMenu, true);
    speedMenu->addSeparator();
    addDeckAndSamplerControl("rate_perm_up", tr("Increase Speed"),
                             tr("Adjust speed faster (coarse)"), speedMenu);
    addDeckAndSamplerControl("rate_perm_up_small", tr("Increase Speed (Fine)"),
                             tr("Adjust speed faster (fine)"), speedMenu);
    addDeckAndSamplerControl("rate_perm_down", tr("Decrease Speed"),
                             tr("Adjust speed slower (coarse)"), speedMenu);
    addDeckAndSamplerControl("rate_perm_down_small", tr("Increase Speed (Fine)"),
                             tr("Adjust speed slower (fine)"), speedMenu);
    speedMenu->addSeparator();
    addDeckAndSamplerControl("rate_temp_up", tr("Temporarily Increase Speed"),
                             tr("Temporarily increase speed (coarse)"), speedMenu);
    addDeckAndSamplerControl("rate_temp_up_small", tr("Temporarily Increase Speed (Fine)"),
                             tr("Temporarily increase speed (fine)"), speedMenu);
    addDeckAndSamplerControl("rate_temp_down", tr("Temporarily Decrease Speed"),
                             tr("Temporarily decrease speed (coarse)"), speedMenu);
    addDeckAndSamplerControl("rate_temp_down_small", tr("Temporarily Decrease Speed (Fine)"),
                             tr("Temporarily decrease speed (fine)"), speedMenu);
    // Pitch (Musical Key)
    QMenu* pitchMenu = addSubmenu(tr("Pitch (Musical Key)"));
    addDeckAndSamplerControl("pitch",
            tr("Pitch (Musical key)"),
            tr("Pitch control (does not affect tempo), center is original "
               "pitch"),
            pitchMenu,
            true);
    addDeckAndSamplerControl("pitch_up",
            tr("Increase Pitch"),
            tr("Increases the pitch by one semitone"),
            pitchMenu);
    addDeckAndSamplerControl("pitch_up_small",
            tr("Increase Pitch (Fine)"),
            tr("Increases the pitch by 10 cents"),
            pitchMenu);
    addDeckAndSamplerControl("pitch_down",
            tr("Decrease Pitch"),
            tr("Decreases the pitch by one semitone"),
            pitchMenu);
    addDeckAndSamplerControl("pitch_down_small",
            tr("Decrease Pitch (Fine)"),
            tr("Decreases the pitch by 10 cents"),
            pitchMenu);
    addDeckAndSamplerControl("pitch_adjust",
            tr("Pitch Adjust"),
            tr("Adjust pitch from speed slider pitch"),
            pitchMenu,
            true);
    pitchMenu->addSeparator();
    addDeckAndSamplerControl("sync_key", tr("Match Key"), tr("Match musical key"), pitchMenu);
    addDeckAndSamplerControl("reset_key", tr("Reset Key"), tr("Resets key to original"), pitchMenu);
    addDeckAndSamplerControl("keylock", tr("Keylock"), tr("Toggle keylock mode"), pitchMenu);

    // Vinyl Control
    QMenu* vinylControlMenu = addSubmenu(tr("Vinyl Control"));
    addDeckControl("vinylcontrol_enabled", tr("Toggle Vinyl Control"),
                   tr("Toggle Vinyl Control (ON/OFF)"), vinylControlMenu);
    addDeckControl("vinylcontrol_mode", tr("Vinyl Control Mode"),
                   tr("Toggle vinyl-control mode (ABS/REL/CONST)"), vinylControlMenu);
    addDeckControl("vinylcontrol_cueing", tr("Vinyl Control Cueing Mode"),
                   tr("Toggle vinyl-control cueing mode (OFF/ONE/HOT)"), vinylControlMenu);
    addDeckControl("passthrough", tr("Vinyl Control Passthrough"),
                   tr("Pass through external audio into the internal mixer"), vinylControlMenu);
    addControl(VINYL_PREF_KEY, "Toggle", tr("Vinyl Control Next Deck"),
               tr("Single deck mode - Switch vinyl control to next deck"), vinylControlMenu);

    // Cues
    QMenu* cueMenu = addSubmenu(tr("Cues"));
    addDeckControl("cue_default", tr("Cue"), tr("Cue button"), cueMenu);
    addDeckControl("cue_set", tr("Set Cue"), tr("Set cue point"), cueMenu);
    addDeckControl("cue_goto", tr("Go-To Cue"), tr("Go to cue point"), cueMenu);
    addDeckAndSamplerAndPreviewDeckControl("cue_gotoandplay", tr("Go-To Cue And Play"),
                   tr("Go to cue point and play"), cueMenu);
    addDeckControl("cue_gotoandstop", tr("Go-To Cue And Stop"),
                   tr("Go to cue point and stop"), cueMenu);
    addDeckControl("cue_preview", tr("Preview Cue"),
                   tr("Preview from cue point"), cueMenu);
    addDeckControl("cue_cdj", tr("Cue (CDJ Mode)"),
                   tr("Cue button (CDJ mode)"), cueMenu);
    addDeckControl("play_stutter", tr("Stutter Cue"),
                   tr("Stutter cue"), cueMenu);
    addDeckControl("cue_play", tr("CUP (Cue + Play)"),
                       tr("Go to cue point and play after release"), cueMenu);

    // Hotcues
    QMenu* hotcueMainMenu = addSubmenu(tr("Hotcues"));
    QString hotcueActivateTitle = tr("Hotcue %1");
    QString hotcueClearTitle = tr("Clear Hotcue %1");
    QString hotcueSetTitle = tr("Set Hotcue %1");
    QString hotcueGotoTitle = tr("Jump To Hotcue %1");
    QString hotcueGotoAndStopTitle = tr("Jump To Hotcue %1 And Stop");
    QString hotcueGotoAndPlayTitle = tr("Jump To Hotcue %1 And Play");
    QString hotcuePreviewTitle = tr("Preview Hotcue %1");
    QString hotcueActivateDescription = tr("Set, preview from or jump to hotcue %1");
    QString hotcueClearDescription = tr("Clear hotcue %1");
    QString hotcueSetDescription = tr("Set hotcue %1");
    QString hotcueGotoDescription = tr("Jump to hotcue %1");
    QString hotcueGotoAndStopDescription = tr("Jump to hotcue %1 and stop");
    QString hotcueGotoAndPlayDescription = tr("Jump to hotcue %1 and play");
    QString hotcuePreviewDescription = tr("Preview from hotcue %1");
    addDeckControl("shift_cues_earlier",
            tr("Shift cue points earlier"),
            tr("Shift cue points 10 milliseconds earlier"),
            hotcueMainMenu);
    addDeckControl("shift_cues_earlier_small",
            tr("Shift cue points earlier (fine)"),
            tr("Shift cue points 1 millisecond earlier"),
            hotcueMainMenu);
    addDeckControl("shift_cues_later",
            tr("Shift cue points later"),
            tr("Shift cue points 10 milliseconds later"),
            hotcueMainMenu);
    addDeckControl("shift_cues_later_small",
            tr("Shift cue points later (fine)"),
            tr("Shift cue points 1 millisecond later"),
            hotcueMainMenu);
    // add menus for hotcues 1-16.
    // though, keep the menu small put additional hotcues in a separate menu,
    // but don't create that submenu for less than 4 additional hotcues.
    int preferredHotcuesVisible = 16;
    int moreMenuThreshold = 4;
    QMenu* parentMenu = hotcueMainMenu;
    QMenu* hotcueMoreMenu = nullptr;
    bool moreHotcues = NUM_HOT_CUES >= preferredHotcuesVisible + moreMenuThreshold;
    if (moreHotcues) {
        // populate menu here, add it below #preferredHotcuesVisible
        hotcueMoreMenu = new QMenu(
                tr("Hotcues %1-%2").arg(preferredHotcuesVisible + 1).arg(NUM_HOT_CUES),
                hotcueMainMenu);
    }
    for (int i = 1; i <= NUM_HOT_CUES; ++i) {
        if (moreHotcues && i > preferredHotcuesVisible) {
            parentMenu = hotcueMoreMenu;
        }
        QMenu* hotcueSubMenu = addSubmenu(tr("Hotcue %1").arg(QString::number(i)), parentMenu);
        addDeckAndSamplerControl(QString("hotcue_%1_activate").arg(i),
                                 hotcueActivateTitle.arg(QString::number(i)),
                                 hotcueActivateDescription.arg(QString::number(i)),
                                 hotcueSubMenu);
        addDeckAndSamplerControl(QString("hotcue_%1_clear").arg(i),
                                 hotcueClearTitle.arg(QString::number(i)),
                                 hotcueClearDescription.arg(QString::number(i)),
                                 hotcueSubMenu);
        addDeckAndSamplerControl(QString("hotcue_%1_set").arg(i),
                                 hotcueSetTitle.arg(QString::number(i)),
                                 hotcueSetDescription.arg(QString::number(i)),
                                 hotcueSubMenu);
        addDeckAndSamplerControl(QString("hotcue_%1_goto").arg(i),
                                 hotcueGotoTitle.arg(QString::number(i)),
                                 hotcueGotoDescription.arg(QString::number(i)),
                                 hotcueSubMenu);
        addDeckAndSamplerControl(QString("hotcue_%1_gotoandstop").arg(i),
                                 hotcueGotoAndStopTitle.arg(QString::number(i)),
                                 hotcueGotoAndStopDescription.arg(QString::number(i)),
                                 hotcueSubMenu);
        addDeckAndSamplerControl(QString("hotcue_%1_gotoandplay").arg(i),
                                 hotcueGotoAndPlayTitle.arg(QString::number(i)),
                                 hotcueGotoAndPlayDescription.arg(QString::number(i)),
                                 hotcueSubMenu);
        addDeckAndSamplerControl(QString("hotcue_%1_activate_preview").arg(i),
                                 hotcuePreviewTitle.arg(QString::number(i)),
                                 hotcuePreviewDescription.arg(QString::number(i)),
                                 hotcueSubMenu);
    }
    if (moreHotcues) {
        hotcueMainMenu->addSeparator();
        hotcueMainMenu->addMenu(hotcueMoreMenu);
    }

    // Loops
    QMenu* loopMenu = addSubmenu(tr("Looping"));
    // add beatloop_activate and beatlooproll_activate to both the
    // Loop and Beat-Loop menus to make sure users can find them.
    QString beatloopActivateTitle = tr("Loop Selected Beats");
    QString beatloopActivateDescription = tr("Create a beat loop of selected beat size");
    QString beatloopRollActivateTitle = tr("Loop Roll Selected Beats");
    QString beatloopRollActivateDescription = tr("Create a rolling beat loop of selected beat size");
    QString beatLoopTitle = tr("Loop %1 Beats");
    QString beatLoopRollTitle = tr("Loop Roll %1 Beats");
    QString beatLoopDescription = tr("Create %1-beat loop");
    QString beatLoopRollDescription = tr("Create temporary %1-beat loop roll");

    QList<double> beatSizes = LoopingControl::getBeatSizes();

    QMap<double, QString> humanBeatSizes;
    humanBeatSizes[0.03125] = tr("1/32");
    humanBeatSizes[0.0625] = tr("1/16");
    humanBeatSizes[0.125] = tr("1/8");
    humanBeatSizes[0.25] = tr("1/4");
    humanBeatSizes[0.5] = tr("1/2");
    humanBeatSizes[1] = tr("1");
    humanBeatSizes[2] = tr("2");
    humanBeatSizes[4] = tr("4");
    humanBeatSizes[8] = tr("8");
    humanBeatSizes[16] = tr("16");
    humanBeatSizes[32] = tr("32");
    humanBeatSizes[64] = tr("64");

    // Beatloops
    addDeckControl("beatloop_activate",
            beatloopActivateTitle,
            beatloopActivateDescription,
            loopMenu);
    QMenu* loopActivateMenu = addSubmenu(tr("Loop Beats"), loopMenu);
    foreach (double beats, beatSizes) {
        QString humanBeats = humanBeatSizes.value(beats, QString::number(beats));
        addDeckControl(QString("beatloop_%1_toggle").arg(beats),
                beatLoopTitle.arg(humanBeats),
                beatLoopDescription.arg(humanBeats),
                loopActivateMenu);
    }
    loopMenu->addSeparator();

    addDeckControl("beatlooproll_activate",
            beatloopRollActivateTitle,
            beatloopRollActivateDescription,
            loopMenu);
    QMenu* looprollActivateMenu = addSubmenu(tr("Loop Roll Beats"), loopMenu);
    foreach (double beats, beatSizes) {
        QString humanBeats = humanBeatSizes.value(beats, QString::number(beats));
        addDeckControl(QString("beatlooproll_%1_activate").arg(beats),
                beatLoopRollTitle.arg(humanBeats),
                beatLoopRollDescription.arg(humanBeats),
                looprollActivateMenu);
    }
    loopMenu->addSeparator();

    addDeckControl("loop_in", tr("Loop In"), tr("Loop In button"), loopMenu);
    addDeckControl("loop_out", tr("Loop Out"), tr("Loop Out button"), loopMenu);
    addDeckControl("loop_exit", tr("Loop Exit"), tr("Loop Exit button"), loopMenu);
    addDeckControl("reloop_toggle",
            tr("Reloop/Exit Loop"),
            tr("Toggle loop on/off and jump to Loop In point if loop is behind "
               "play position"),
            loopMenu);
    addDeckControl("reloop_andstop",
            tr("Reloop And Stop"),
            tr("Enable loop, jump to Loop In point, and stop"),
            loopMenu);
    addDeckControl("loop_halve", tr("Loop Halve"), tr("Halve the loop length"), loopMenu);
    addDeckControl("loop_double", tr("Loop Double"), tr("Double the loop length"), loopMenu);

    // Beat Jump / Loop Move
    QMenu* beatJumpMenu = addSubmenu(tr("Beat Jump / Loop Move"));
    QString beatJumpForwardTitle = tr("Jump / Move Loop Forward %1 Beats");
    QString beatJumpBackwardTitle = tr("Jump / Move Loop Backward %1 Beats");
    QString beatJumpForwardDescription = tr("Jump forward by %1 beats, or if a loop is enabled, move the loop forward %1 beats");
    QString beatJumpBackwardDescription = tr("Jump backward by %1 beats, or if a loop is enabled, move the loop backward %1 beats");
    addDeckControl("beatjump_forward", tr("Beat Jump / Loop Move Forward Selected Beats"), tr("Jump forward by the selected number of beats, or if a loop is enabled, move the loop forward by the selected number of beats"), beatJumpMenu);
    addDeckControl("beatjump_backward", tr("Beat Jump / Loop Move Backward Selected Beats"), tr("Jump backward by the selected number of beats, or if a loop is enabled, move the loop backward by the selected number of beats"), beatJumpMenu);
    beatJumpMenu->addSeparator();

    QMenu* beatjumpFwdSubmenu = addSubmenu(tr("Beat Jump / Loop Move Forward"), beatJumpMenu);
    foreach (double beats, beatSizes) {
        QString humanBeats = humanBeatSizes.value(beats, QString::number(beats));
        addDeckControl(QString("beatjump_%1_forward").arg(beats),
                beatJumpForwardTitle.arg(humanBeats),
                beatJumpForwardDescription.arg(humanBeats),
                beatjumpFwdSubmenu);
    }

    QMenu* beatjumpBwdSubmenu = addSubmenu(tr("Beat Jump / Loop Move Backward"), beatJumpMenu);
    foreach (double beats, beatSizes) {
        QString humanBeats = humanBeatSizes.value(beats, QString::number(beats));
        addDeckControl(QString("beatjump_%1_backward").arg(beats),
                beatJumpBackwardTitle.arg(humanBeats),
                beatJumpBackwardDescription.arg(humanBeats),
                beatjumpBwdSubmenu);
    }

    // Loop moving
    QString loopMoveForwardTitle = tr("Move Loop +%1 Beats");
    QString loopMoveBackwardTitle = tr("Move Loop -%1 Beats");
    QString loopMoveForwardDescription = tr("Move loop forward by %1 beats");
    QString loopMoveBackwardDescription = tr("Move loop backward by %1 beats");

    QMenu* loopmoveFwdSubmenu = addSubmenu(tr("Loop Move Forward"), beatJumpMenu);
    foreach (double beats, beatSizes) {
        QString humanBeats = humanBeatSizes.value(beats, QString::number(beats));
        addDeckControl(QString("loop_move_%1_forward").arg(beats),
                loopMoveForwardTitle.arg(humanBeats),
                loopMoveForwardDescription.arg(humanBeats),
                loopmoveFwdSubmenu);
    }

    QMenu* loopmoveBwdSubmenu = addSubmenu(tr("Loop Move Backward"), beatJumpMenu);
    foreach (double beats, beatSizes) {
        QString humanBeats = humanBeatSizes.value(beats, QString::number(beats));
        addDeckControl(QString("loop_move_%1_backward").arg(beats),
                loopMoveBackwardTitle.arg(humanBeats),
                loopMoveBackwardDescription.arg(humanBeats),
                loopmoveBwdSubmenu);
    }

    addSeparator();

    // Library Controls
    QMenu* libraryMenu = addSubmenu(tr("Library"));
    QMenu* navigationMenu = addSubmenu(tr("Navigation"), libraryMenu);
    addControl("[Library]",
            "MoveUp",
            tr("Move up"),
            tr("Equivalent to pressing the UP key on the keyboard"),
            navigationMenu,
            false,
            m_libraryStr);
    addControl("[Library]",
            "MoveDown",
            tr("Move down"),
            tr("Equivalent to pressing the DOWN key on the keyboard"),
            navigationMenu,
            false,
            m_libraryStr);
    addControl("[Library]",
            "MoveVertical",
            tr("Move up/down"),
            tr("Move vertically in either direction using a knob, as if "
               "pressing UP/DOWN keys"),
            navigationMenu,
            false,
            m_libraryStr);
    addControl("[Library]",
            "ScrollUp",
            tr("Scroll Up"),
            tr("Equivalent to pressing the PAGE UP key on the keyboard"),
            navigationMenu,
            false,
            m_libraryStr);
    addControl("[Library]",
            "ScrollDown",
            tr("Scroll Down"),
            tr("Equivalent to pressing the PAGE DOWN key on the keyboard"),
            navigationMenu,
            false,
            m_libraryStr);
    addControl("[Library]",
            "ScrollVertical",
            tr("Scroll up/down"),
            tr("Scroll vertically in either direction using a knob, as if "
               "pressing PGUP/PGDOWN keys"),
            navigationMenu,
            false,
            m_libraryStr);
    addControl("[Library]",
            "MoveLeft",
            tr("Move left"),
            tr("Equivalent to pressing the LEFT key on the keyboard"),
            navigationMenu,
            false,
            m_libraryStr);
    addControl("[Library]",
            "MoveRight",
            tr("Move right"),
            tr("Equivalent to pressing the RIGHT key on the keyboard"),
            navigationMenu,
            false,
            m_libraryStr);
    addControl("[Library]",
            "MoveHorizontal",
            tr("Move left/right"),
            tr("Move horizontally in either direction using a knob, as if "
               "pressing LEFT/RIGHT keys"),
            navigationMenu,
            false,
            m_libraryStr);
    navigationMenu->addSeparator();
    addControl("[Library]",
            "MoveFocusForward",
            tr("Move focus to right pane"),
            tr("Equivalent to pressing the TAB key on the keyboard"),
            navigationMenu,
            false,
            m_libraryStr);
    addControl("[Library]",
            "MoveFocusBackward",
            tr("Move focus to left pane"),
            tr("Equivalent to pressing the SHIFT+TAB key on the keyboard"),
            navigationMenu,
            false,
            m_libraryStr);
    addControl("[Library]",
            "MoveFocus",
            tr("Move focus to right/left pane"),
            tr("Move focus one pane to right or left using a knob, as if "
               "pressing TAB/SHIFT+TAB keys"),
            navigationMenu,
            false,
            m_libraryStr);
    libraryMenu->addSeparator();
    addControl("[Library]", "GoToItem",
               tr("Go to the currently selected item"),
               tr("Choose the currently selected item and advance forward one pane if appropriate"),
               libraryMenu, false, m_libraryStr);
    // Load track (these can be loaded into any channel)
    addDeckAndSamplerControl("LoadSelectedTrack",
            tr("Load Track"),
            tr("Load selected track"),
            libraryMenu);
    addDeckAndSamplerAndPreviewDeckControl("LoadSelectedTrackAndPlay",
            tr("Load Track and Play"),
            tr("Load selected track and play"),
            libraryMenu);
    libraryMenu->addSeparator();
    // Auto DJ
    addControl("[Library]", "AutoDjAddBottom",
               tr("Add to Auto DJ Queue (bottom)"),
               tr("Append the selected track to the Auto DJ Queue"),
               libraryMenu, false, m_libraryStr);
    addControl("[Library]", "AutoDjAddTop",
               tr("Add to Auto DJ Queue (top)"),
               tr("Prepend selected track to the Auto DJ Queue"),
               libraryMenu, false, m_libraryStr);
    addControl("[Library]", "AutoDjAddReplace",
               tr("Add to Auto DJ Queue (replace)"),
               tr("Replace Auto DJ Queue with selected tracks"),
               libraryMenu, false, m_libraryStr);
    libraryMenu->addSeparator();
    addControl("[Library]",
            "search_history_next",
            tr("Select next search history"),
            tr("Selects the next search history entry"),
            libraryMenu,
            false,
            m_libraryStr);
    addControl("[Library]",
            "search_history_prev",
            tr("Select previous search history"),
            tr("Selects the previous search history entry"),
            libraryMenu,
            false,
            m_libraryStr);
    addControl("[Library]",
            "search_history_selector",
            tr("Move selected search entry"),
            tr("Moves the selected search history item into given direction "
               "and steps"),
            libraryMenu,
            false,
            m_libraryStr);

    libraryMenu->addSeparator();
    addControl("[Recording]", "toggle_recording",
               tr("Record Mix"),
               tr("Toggle mix recording"),
               libraryMenu, false, m_libraryStr);

    // Effect Controls
    QMenu* effectsMenu = addSubmenu(tr("Effects"));

    // Quick Effect Rack COs
    QMenu* quickEffectMenu = addSubmenu(tr("Quick Effects"), effectsMenu);
    for (int i = 1; i <= iNumDecks; ++i) {
        addControl(QString("[QuickEffectRack1_[Channel%1]]").arg(i), "super1",
                   tr("Deck %1 Quick Effect Super Knob").arg(i),
                   tr("Quick Effect Super Knob (control linked effect parameters)"),
                   quickEffectMenu, false, tr("Quick Effect"));
        addControl(QString("[QuickEffectRack1_[Channel%1]_Effect1]").arg(i), "enabled",
                   tr("Deck %1 Quick Effect Enable Button").arg(i),
                   tr("Quick Effect Enable Button"),
                   quickEffectMenu, false, tr("Quick Effect"));
    }

    effectsMenu->addSeparator();

<<<<<<< HEAD
    for (int iEffectUnitNumber = 1; iEffectUnitNumber <= kNumStandardEffectUnits;
            ++iEffectUnitNumber) {
        const QString effectUnitGroup =
                StandardEffectChain::formatEffectChainGroup(
                    iEffectUnitNumber - 1);

        QString descriptionPrefix = QString("%1").arg(m_effectUnitStr.arg(iEffectUnitNumber));

        QMenu* effectUnitMenu = addSubmenu(m_effectUnitStr.arg(iEffectUnitNumber),
                effectsMenu);
        addControl(effectUnitGroup, "clear",
                    tr("Clear Unit"),
                    tr("Clear effect unit"),
                    effectUnitMenu, false, descriptionPrefix);
        addControl(effectUnitGroup, "enabled",
                    tr("Toggle Unit"),
                    tr("Enable or disable effect processing"),
                    effectUnitMenu, false, descriptionPrefix);
        addControl(effectUnitGroup, "mix",
                    tr("Dry/Wet"),
                    tr("Adjust the balance between the original (dry) and processed (wet) signal."),
                    effectUnitMenu, true, descriptionPrefix);
        addControl(effectUnitGroup, "super1",
                    tr("Super Knob"),
                    tr("Super Knob (control effects' Meta Knobs)"),
                    effectUnitMenu, true, descriptionPrefix);
        addControl(effectUnitGroup, "Mix Mode",
                    tr("Mix Mode Toggle"),
                    tr("Toggle effect unit between D/W and D+W modes"),
                    effectUnitMenu, false, descriptionPrefix);
        addControl(effectUnitGroup, "next_chain",
                    tr("Next Chain"),
                    tr("Next chain preset"),
                    effectUnitMenu, false, descriptionPrefix);
        addControl(effectUnitGroup, "prev_chain",
                    tr("Previous Chain"),
                    tr("Previous chain preset"),
                    effectUnitMenu, false, descriptionPrefix);
        addControl(effectUnitGroup, "chain_selector",
                    tr("Next/Previous Chain"),
                    tr("Next or previous chain preset"),
                    effectUnitMenu, false, descriptionPrefix);
        addControl(effectUnitGroup, "show_parameters",
                    tr("Show Effect Parameters"),
                    tr("Show Effect Parameters"),
                    effectUnitMenu, false, descriptionPrefix);

        QString assignMenuTitle = tr("Effect Unit Assignment");
        QString assignString = tr("Assign ");
        QMenu* effectUnitGroups = addSubmenu(assignMenuTitle,
                effectUnitMenu);

        QString groupDescriptionPrefix = QString("%1").arg(
                m_effectUnitStr.arg(iEffectUnitNumber));

        addControl(effectUnitGroup, "group_[Master]_enable",
                assignString + m_effectMasterOutputStr, // in ComboBox
                assignString + m_effectMasterOutputStr, // description below
                effectUnitGroups,
                false,
                groupDescriptionPrefix);
        addControl(effectUnitGroup,
                "group_[Headphone]_enable",
                assignString + m_effectHeadphoneOutputStr,
                assignString + m_effectHeadphoneOutputStr,
                effectUnitGroups,
                false,
                groupDescriptionPrefix);

        for (int iDeckNumber = 1; iDeckNumber <= iNumDecks; ++iDeckNumber) {
            // PlayerManager::groupForDeck is 0-indexed.
            QString playerGroup = PlayerManager::groupForDeck(iDeckNumber - 1);
            // TODO(owen): Fix bad i18n here.
            addControl(effectUnitGroup,
                    QString("group_%1_enable").arg(playerGroup),
                    assignString + m_deckStr.arg(iDeckNumber),
                    assignString + m_deckStr.arg(iDeckNumber),
=======
    // When kNumEffectRacks is changed to >1 put effect unit actions into
    // separate "Effect Rack N" submenus.
    const int kNumEffectRacks = 1;
    for (int iRackNumber = 1; iRackNumber <= kNumEffectRacks; ++iRackNumber) {
        const QString rackGroup = StandardEffectRack::formatGroupString(
                iRackNumber - 1);
        QString descriptionPrefix = m_effectRackStr.arg(iRackNumber);

        const int numEffectUnits = static_cast<int>(ControlObject::get(
                ConfigKey(rackGroup, "num_effectunits")));
        for (int iEffectUnitNumber = 1; iEffectUnitNumber <= numEffectUnits;
             ++iEffectUnitNumber) {
            const QString effectUnitGroup =
                    StandardEffectRack::formatEffectChainSlotGroupString(
                        iRackNumber - 1, iEffectUnitNumber - 1);

            descriptionPrefix = QString("%1").arg(m_effectUnitStr.arg(iEffectUnitNumber));

            QMenu* effectUnitMenu = addSubmenu(m_effectUnitStr.arg(iEffectUnitNumber),
                    effectsMenu);
            addControl(effectUnitGroup, "clear",
                       tr("Clear Unit"),
                       tr("Clear effect unit"),
                       effectUnitMenu, false, descriptionPrefix);
            addControl(effectUnitGroup, "enabled",
                       tr("Toggle Unit"),
                       tr("Enable or disable effect processing"),
                       effectUnitMenu, false, descriptionPrefix);
            addControl(effectUnitGroup, "mix",
                       tr("Dry/Wet"),
                       tr("Adjust the balance between the original (dry) and processed (wet) signal."),
                       effectUnitMenu, true, descriptionPrefix);
            addControl(effectUnitGroup, "super1",
                       tr("Super Knob"),
                       tr("Super Knob (control effects' Meta Knobs)"),
                       effectUnitMenu, true, descriptionPrefix);
            addControl(effectUnitGroup,
                    "mix_mode",
                    tr("Mix Mode Toggle"),
                    tr("Toggle effect unit between D/W and D+W modes"),
                    effectUnitMenu,
                    false,
                    descriptionPrefix);
            addControl(effectUnitGroup, "next_chain",
                       tr("Next Chain"),
                       tr("Next chain preset"),
                       effectUnitMenu, false, descriptionPrefix);
            addControl(effectUnitGroup, "prev_chain",
                       tr("Previous Chain"),
                       tr("Previous chain preset"),
                       effectUnitMenu, false, descriptionPrefix);
            addControl(effectUnitGroup, "chain_selector",
                       tr("Next/Previous Chain"),
                       tr("Next or previous chain preset"),
                       effectUnitMenu, false, descriptionPrefix);
            addControl(effectUnitGroup, "show_parameters",
                       tr("Show Effect Parameters"),
                       tr("Show Effect Parameters"),
                       effectUnitMenu, false, descriptionPrefix);

            QString assignMenuTitle = tr("Effect Unit Assignment");
            QString assignString = tr("Assign ");
            QMenu* effectUnitGroups = addSubmenu(assignMenuTitle,
                    effectUnitMenu);

            QString groupDescriptionPrefix = QString("%1").arg(
                    m_effectUnitStr.arg(iEffectUnitNumber));

            addControl(effectUnitGroup, "group_[Master]_enable",
                    assignString + m_effectMasterOutputStr, // in ComboBox
                    assignString + m_effectMasterOutputStr, // description below
>>>>>>> f9725638
                    effectUnitGroups,
                    false,
                    groupDescriptionPrefix);
        }

        const int iNumSamplers = static_cast<int>(ControlObject::get(
                ConfigKey("[Master]", "num_samplers")));
        for (int iSamplerNumber = 1; iSamplerNumber <= iNumSamplers;
                ++iSamplerNumber) {
            // PlayerManager::groupForSampler is 0-indexed.
            QString playerGroup = PlayerManager::groupForSampler(iSamplerNumber - 1);
            // TODO(owen): Fix bad i18n here.
            addControl(effectUnitGroup,
                    QString("group_%1_enable").arg(playerGroup),
                    assignString + m_samplerStr.arg(iSamplerNumber),
                    assignString + m_samplerStr.arg(iSamplerNumber),
                    effectUnitGroups,
                    false,
                    groupDescriptionPrefix);
        }

        const int iNumMicrophones = static_cast<int>(ControlObject::get(
                ConfigKey("[Master]", "num_microphones")));
        for (int iMicrophoneNumber = 1; iMicrophoneNumber <= iNumMicrophones;
                ++iMicrophoneNumber) {
            QString micGroup = PlayerManager::groupForMicrophone(iMicrophoneNumber - 1);
            // TODO(owen): Fix bad i18n here.
            addControl(effectUnitGroup,
                    QString("group_%1_enable").arg(micGroup),
                    assignString + m_microphoneStr.arg(iMicrophoneNumber),
                    assignString + m_microphoneStr.arg(iMicrophoneNumber),
                    effectUnitGroups,
                    false,
                    groupDescriptionPrefix);
        }

        const int iNumAuxiliaries = static_cast<int>(ControlObject::get(
                ConfigKey("[Master]", "num_auxiliaries")));
        for (int iAuxiliaryNumber = 1; iAuxiliaryNumber <= iNumAuxiliaries;
                ++iAuxiliaryNumber) {
            QString auxGroup = PlayerManager::groupForAuxiliary(iAuxiliaryNumber - 1);
            // TODO(owen): Fix bad i18n here.
            addControl(effectUnitGroup,
                    QString("group_%1_enable").arg(auxGroup),
                    assignString + m_auxStr.arg(iAuxiliaryNumber),
                    assignString + m_auxStr.arg(iAuxiliaryNumber),
                    effectUnitGroups,
                    false,
                    groupDescriptionPrefix);
        }

<<<<<<< HEAD
        const int numEffectSlots = static_cast<int>(ControlObject::get(
                ConfigKey(effectUnitGroup, "num_effectslots")));
        for (int iEffectSlotNumber = 1; iEffectSlotNumber <= numEffectSlots;
                    ++iEffectSlotNumber) {
            const QString effectSlotGroup =
                    StandardEffectChain::formatEffectSlotGroup(
                        iEffectUnitNumber - 1, iEffectSlotNumber - 1);

            QMenu* effectSlotMenu = addSubmenu(m_effectStr.arg(iEffectSlotNumber),
                                                effectUnitMenu);

            QString slotDescriptionPrefix =
                    QString("%1, %2").arg(descriptionPrefix,
                                            m_effectStr.arg(iEffectSlotNumber));

            addControl(effectSlotGroup, "clear",
                        tr("Clear"), tr("Clear the current effect"),
                        effectSlotMenu, false, slotDescriptionPrefix);
            addControl(effectSlotGroup, "meta",
                        tr("Meta Knob"), tr("Effect Meta Knob (control linked effect parameters)"),
                        effectSlotMenu, false, slotDescriptionPrefix);
            addControl(effectSlotGroup, "enabled",
                        tr("Toggle"), tr("Toggle the current effect"),
                        effectSlotMenu, false, slotDescriptionPrefix);
            addControl(effectSlotGroup, "next_effect",
                        tr("Next"), tr("Switch to next effect"),
                        effectSlotMenu, false, slotDescriptionPrefix);
            addControl(effectSlotGroup, "prev_effect",
                        tr("Previous"), tr("Switch to the previous effect"),
                        effectSlotMenu, false, slotDescriptionPrefix);
            addControl(effectSlotGroup, "effect_selector",
                        tr("Next or Previous"),
                        tr("Switch to either next or previous effect"),
                        effectSlotMenu, false, slotDescriptionPrefix);

            const int numParameterSlots = static_cast<int>(ControlObject::get(
                    ConfigKey(effectSlotGroup, "num_parameterslots")));
            for (int iParameterSlotNumber = 1; iParameterSlotNumber <= numParameterSlots;
                    ++iParameterSlotNumber) {
                // The parameter slot group is the same as the effect slot
                // group on a standard effect rack.
                const QString parameterSlotGroup =
                        StandardEffectChain::formatEffectSlotGroup(
                            iEffectUnitNumber - 1, iEffectSlotNumber - 1);
                const QString parameterSlotItemPrefix = EffectKnobParameterSlot::formatItemPrefix(
                        iParameterSlotNumber - 1);
                QMenu* parameterSlotMenu = addSubmenu(
                    m_parameterStr.arg(iParameterSlotNumber),
                    effectSlotMenu);

                QString parameterDescriptionPrefix =
                        QString("%1, %2").arg(slotDescriptionPrefix,
                                                m_parameterStr.arg(iParameterSlotNumber));

                // Likely to change soon.
                addControl(parameterSlotGroup, parameterSlotItemPrefix,
                            tr("Parameter Value"),
                            tr("Parameter Value"),
                            parameterSlotMenu, true,
                            parameterDescriptionPrefix);
                addControl(parameterSlotGroup, parameterSlotItemPrefix + "_link_type",
                            tr("Meta Knob Mode"),
                            tr("Set how linked effect parameters change when turning the Meta Knob."),
                            parameterSlotMenu, false,
                            parameterDescriptionPrefix);
                addControl(parameterSlotGroup, parameterSlotItemPrefix + "_link_inverse",
                            tr("Meta Knob Mode Invert"),
                            tr("Invert how linked effect parameters change when turning the Meta Knob."),
                            parameterSlotMenu, false,
                            parameterDescriptionPrefix);
=======
            const int numEffectSlots = static_cast<int>(ControlObject::get(
                    ConfigKey(effectUnitGroup, "num_effectslots")));
            for (int iEffectSlotNumber = 1; iEffectSlotNumber <= numEffectSlots;
                     ++iEffectSlotNumber) {
                const QString effectSlotGroup =
                        StandardEffectRack::formatEffectSlotGroupString(
                            iRackNumber - 1, iEffectUnitNumber - 1,
                            iEffectSlotNumber - 1);

                QMenu* effectSlotMenu = addSubmenu(m_effectStr.arg(iEffectSlotNumber),
                                                   effectUnitMenu);

                QString slotDescriptionPrefix =
                        QString("%1, %2").arg(descriptionPrefix,
                                              m_effectStr.arg(iEffectSlotNumber));

                addControl(effectSlotGroup, "clear",
                           tr("Clear"), tr("Clear the current effect"),
                           effectSlotMenu, false, slotDescriptionPrefix);
                addControl(effectSlotGroup, "meta",
                           tr("Meta Knob"), tr("Effect Meta Knob (control linked effect parameters)"),
                           effectSlotMenu, false, slotDescriptionPrefix);
                addControl(effectSlotGroup, "enabled",
                           tr("Toggle"), tr("Toggle the current effect"),
                           effectSlotMenu, false, slotDescriptionPrefix);
                addControl(effectSlotGroup, "next_effect",
                           tr("Next"), tr("Switch to next effect"),
                           effectSlotMenu, false, slotDescriptionPrefix);
                addControl(effectSlotGroup, "prev_effect",
                           tr("Previous"), tr("Switch to the previous effect"),
                           effectSlotMenu, false, slotDescriptionPrefix);
                addControl(effectSlotGroup, "effect_selector",
                           tr("Next or Previous"),
                           tr("Switch to either next or previous effect"),
                           effectSlotMenu, false, slotDescriptionPrefix);

                // Effect parameter knobs
                const int numParameterSlots = static_cast<int>(ControlObject::get(
                        ConfigKey(effectSlotGroup, "num_parameterslots")));
                for (int iParameterSlotNumber = 1; iParameterSlotNumber <= numParameterSlots;
                     ++iParameterSlotNumber) {
                    // The parameter slot group is the same as the effect slot
                    // group on a standard effect rack.
                    const QString parameterSlotGroup =
                            StandardEffectRack::formatEffectSlotGroupString(
                                iRackNumber - 1, iEffectUnitNumber - 1,
                                iEffectSlotNumber - 1);
                    const QString parameterSlotItemPrefix = EffectParameterSlot::formatItemPrefix(
                            iParameterSlotNumber - 1);
                    QMenu* parameterSlotMenu = addSubmenu(
                        m_parameterStr.arg(iParameterSlotNumber),
                        effectSlotMenu);

                    QString parameterDescriptionPrefix =
                            QString("%1, %2").arg(slotDescriptionPrefix,
                                                  m_parameterStr.arg(iParameterSlotNumber));

                    // Likely to change soon.
                    addControl(parameterSlotGroup, parameterSlotItemPrefix,
                               tr("Parameter Value"),
                               tr("Parameter Value"),
                               parameterSlotMenu, true,
                               parameterDescriptionPrefix);
                    addControl(parameterSlotGroup, parameterSlotItemPrefix + "_link_type",
                               tr("Meta Knob Mode"),
                               tr("Set how linked effect parameters change when turning the Meta Knob."),
                               parameterSlotMenu, false,
                               parameterDescriptionPrefix);
                    addControl(parameterSlotGroup, parameterSlotItemPrefix + "_link_inverse",
                               tr("Meta Knob Mode Invert"),
                               tr("Invert how linked effect parameters change when turning the Meta Knob."),
                               parameterSlotMenu, false,
                               parameterDescriptionPrefix);
                }

                // Effect parameter buttons
                const int numButtonParameterSlots = static_cast<int>(ControlObject::get(
                        ConfigKey(effectSlotGroup, "num_button_parameterslots")));
                for (int iParameterSlotNumber = 1; iParameterSlotNumber <= numButtonParameterSlots;
                        ++iParameterSlotNumber) {
                    // The parameter slot group is the same as the effect slot
                    // group on a standard effect rack.
                    const QString parameterSlotGroup =
                            StandardEffectRack::formatEffectSlotGroupString(
                                    iRackNumber - 1, iEffectUnitNumber - 1, iEffectSlotNumber - 1);
                    const QString parameterSlotItemPrefix =
                            EffectButtonParameterSlot::formatItemPrefix(
                                    iParameterSlotNumber - 1);
                    QMenu* parameterSlotMenu = addSubmenu(
                            m_parameterStr.arg(iParameterSlotNumber),
                            effectSlotMenu);

                    QString parameterDescriptionPrefix =
                            QString("%1, %2").arg(slotDescriptionPrefix,
                                    m_parameterStr.arg(iParameterSlotNumber));

                    // Likely to change soon.
                    addControl(parameterSlotGroup,
                            parameterSlotItemPrefix,
                            tr("Button Parameter Value"),
                            tr("Button Parameter Value"),
                            parameterSlotMenu,
                            true,
                            parameterDescriptionPrefix);
                }
>>>>>>> f9725638
            }
        }
    }

    // Microphone Controls
    QMenu* microphoneMenu = addSubmenu(tr("Microphone / Auxiliary"));

    addMicrophoneAndAuxControl("talkover",
                               tr("Microphone On/Off"),
                               tr("Microphone on/off"), microphoneMenu,
                               true, false);
    addControl("[Master]", "duckStrength",
               tr("Microphone Ducking Strength"),
               tr("Microphone Ducking Strength"),
               microphoneMenu, true);
    addControl("[Master]", "talkoverDucking",
               tr("Microphone Ducking Mode"),
               tr("Toggle microphone ducking mode (OFF, AUTO, MANUAL)"),
               microphoneMenu);
    addMicrophoneAndAuxControl("passthrough",
                               tr("Auxiliary On/Off"),
                               tr("Auxiliary on/off"),
                               microphoneMenu,
                               false, true);
    microphoneMenu->addSeparator();
    addMicrophoneAndAuxControl("pregain",
                               tr("Gain"),
                               tr("Gain knob"), microphoneMenu,
                               true, true, true);
    addMicrophoneAndAuxControl("volume",
                               tr("Volume Fader"),
                               tr("Volume Fader"), microphoneMenu,
                               true, true, true);
    addMicrophoneAndAuxControl("volume_set_one",
                               tr("Full Volume"),
                               tr("Set to full volume"), microphoneMenu,
                               true, true);
    addMicrophoneAndAuxControl("volume_set_zero",
                               tr("Zero Volume"),
                               tr("Set to zero volume"), microphoneMenu,
                               true, true);
    addMicrophoneAndAuxControl("mute",
                               tr("Mute"),
                               tr("Mute button"), microphoneMenu,
                               true, true);
    addMicrophoneAndAuxControl("pfl",
            tr("Headphone Listen"),
            tr("Headphone listen button"),
            microphoneMenu,
            true,
            true);
    microphoneMenu->addSeparator();
    addMicrophoneAndAuxControl("orientation",
                               tr("Orientation"),
                               tr("Mix orientation (e.g. left, right, center)"),
                               microphoneMenu, true, true);
    addMicrophoneAndAuxControl("orientation_left",
                               tr("Orient Left"),
                               tr("Set mix orientation to left"),
                               microphoneMenu,
                               true, true);
    addMicrophoneAndAuxControl("orientation_center",
                               tr("Orient Center"),
                               tr("Set mix orientation to center"), microphoneMenu,
                               true, true);
    addMicrophoneAndAuxControl("orientation_right",
                               tr("Orient Right"),
                               tr("Set mix orientation to right"), microphoneMenu,
                               true, true);

    // AutoDJ Controls
    QMenu* autodjMenu = addSubmenu(tr("Auto DJ"));
    addControl("[AutoDJ]", "shuffle_playlist",
               tr("Auto DJ Shuffle"),
               tr("Shuffle the content of the Auto DJ queue"), autodjMenu);
    addControl("[AutoDJ]", "skip_next",
               tr("Auto DJ Skip Next"),
               tr("Skip the next track in the Auto DJ queue"), autodjMenu);
    addControl("[AutoDJ]",
            "add_random_track",
            tr("Auto DJ Add Random Track"),
            tr("Add a random track to the Auto DJ queue"),
            autodjMenu);
    addControl("[AutoDJ]", "fade_now",
               tr("Auto DJ Fade To Next"),
               tr("Trigger the transition to the next track"), autodjMenu);
    addControl("[AutoDJ]", "enabled",
               tr("Auto DJ Toggle"),
               tr("Toggle Auto DJ On/Off"), autodjMenu);

    // Skin Controls
    QMenu* guiMenu = addSubmenu(tr("User Interface"));
    addControl("[Samplers]",
            "show_samplers",
            tr("Samplers Show/Hide"),
            tr("Show/hide the sampler section"),
            guiMenu);
    addControl("[Microphone]",
            "show_microphone",
            tr("Microphone & Auxiliary Show/Hide"),
            tr("Show/hide the microphone & auxiliary section"),
            guiMenu);
    addControl("[PreviewDeck]",
            "show_previewdeck",
            tr("Preview Deck Show/Hide"),
            tr("Show/hide the preview deck"),
            guiMenu);
    addControl("[EffectRack1]",
            "show",
            tr("Effect Rack Show/Hide"),
            tr("Show/hide the effect rack"),
            guiMenu);
    addControl("[Skin]",
            "show_4effectunits",
            tr("4 Effect Units Show/Hide"),
            tr("Switches between showing 2 and 4 effect units"),
            guiMenu);
    addControl("[Master]",
            "show_mixer",
            tr("Mixer Show/Hide"),
            tr("Show or hide the mixer."),
            guiMenu);
    addControl("[Library]",
            "show_coverart",
            tr("Cover Art Show/Hide (Library)"),
            tr("Show/hide cover art in the library"),
            guiMenu);
    addControl("[Master]",
            "maximize_library",
            tr("Library Maximize/Restore"),
            tr("Maximize the track library to take up all the available screen "
               "space."),
            guiMenu);

    guiMenu->addSeparator();

    addControl("[Skin]",
            "show_4decks",
            tr("Toggle 4 Decks"),
            tr("Switches between showing 2 decks and 4 decks."),
            guiMenu);
    addControl("[Skin]",
            "show_coverart",
            tr("Cover Art Show/Hide (Decks)"),
            tr("Show/hide cover art in the main decks"),
            guiMenu);
    addControl(VINYL_PREF_KEY,
            "show_vinylcontrol",
            tr("Vinyl Control Show/Hide"),
            tr("Show/hide the vinyl control section"),
            guiMenu);

    QString spinnyTitle = tr("Vinyl Spinner Show/Hide");
    QString spinnyDescription = tr("Show/hide spinning vinyl widget");
    QMenu* spinnyMenu = addSubmenu(spinnyTitle, guiMenu);
    guiMenu->addSeparator();
    addControl("[Skin]",
            "show_spinnies",
            tr("Vinyl Spinners Show/Hide (All Decks)"),
            tr("Show/Hide all spinnies"),
            spinnyMenu);
    // TODO(ronso0) Add hint that this currently only affects the Shade skin
    for (int i = 1; i <= iNumDecks; ++i) {
        addControl(QString("[Spinny%1]").arg(i),
                "show_spinny",
                QString("%1: %2").arg(m_deckStr.arg(i), spinnyTitle),
                QString("%1: %2").arg(m_deckStr.arg(i), spinnyDescription),
                spinnyMenu);
    }

    guiMenu->addSeparator();

    addControl("[Skin]",
            "show_waveforms",
            tr("Toggle Waveforms"),
            tr("Show/hide the scrolling waveforms."),
            guiMenu);
    addDeckControl("waveform_zoom", tr("Waveform Zoom"), tr("Waveform zoom"), guiMenu);
    addDeckControl("waveform_zoom_down", tr("Waveform Zoom In"), tr("Zoom waveform in"), guiMenu);
    addDeckControl("waveform_zoom_up", tr("Waveform Zoom Out"), tr("Zoom waveform out"), guiMenu);

    guiMenu->addSeparator();

    // Controls to change a deck's star rating
    addDeckAndPreviewDeckControl("stars_up", tr("Star Rating Up"),
        tr("Increase the track rating by one star"), guiMenu);
    addDeckAndPreviewDeckControl("stars_down", tr("Star Rating Down"),
        tr("Decrease the track rating by one star"), guiMenu);

    // Misc. controls
    addControl("[Shoutcast]",
            "enabled",
            tr("Start/Stop Live Broadcasting"),
            tr("Stream your mix over the Internet."),
            guiMenu);
    addControl(RECORDING_PREF_KEY,
            "toggle_recording",
            tr("Record Mix"),
            tr("Start/stop recording your mix."),
            guiMenu);
}

ControlPickerMenu::~ControlPickerMenu() {
}

void ControlPickerMenu::addSingleControl(const QString& group,
        const QString& control,
        const QString& title,
        const QString& description,
        QMenu* pMenu,
        const QString& prefix,
        const QString& actionTitle) {
    int controlIndex;

    if (prefix.isEmpty()) {
        controlIndex = addAvailableControl(ConfigKey(group, control), title, description);
    } else {
        QString prefixedTitle = QString("%1: %2").arg(prefix, title);
        QString prefixedDescription = QString("%1: %2").arg(prefix, description);
        controlIndex = addAvailableControl(ConfigKey(group, control), prefixedTitle, prefixedDescription);
    }

    auto pAction = make_parented<QAction>(actionTitle.isEmpty() ? title : actionTitle, pMenu);
    connect(pAction, &QAction::triggered,
            this, [this, controlIndex] { controlChosen(controlIndex); });
    pMenu->addAction(pAction);
}

void ControlPickerMenu::addControl(const QString& group,
        const QString& control,
        const QString& title,
        const QString& description,
        QMenu* pMenu,
        bool addReset,
        const QString& prefix) {
    addSingleControl(group, control, title, description, pMenu, prefix);

    if (addReset) {
        QString resetTitle = QString("%1 (%2)").arg(title, m_resetStr);
        QString resetDescription = QString("%1 (%2)").arg(description, m_resetStr);
        QString resetControl = QString("%1_set_default").arg(control);

        addSingleControl(group, resetControl, resetTitle, resetDescription, pMenu, prefix);
    }
}

void ControlPickerMenu::addPlayerControl(const QString& control,
        const QString& controlTitle,
        const QString& controlDescription,
        QMenu* pMenu,
        bool deckControls,
        bool samplerControls,
        bool previewdeckControls,
        bool addReset) {
    const int iNumSamplers = static_cast<int>(
            ControlObject::get(ConfigKey("[Master]", "num_samplers")));
    const int iNumDecks = static_cast<int>(ControlObject::get(ConfigKey("[Master]", "num_decks")));
    const int iNumPreviewDecks = static_cast<int>(
            ControlObject::get(ConfigKey("[Master]", "num_preview_decks")));

    parented_ptr<QMenu> controlMenu = make_parented<QMenu>(controlTitle, pMenu);
    pMenu->addMenu(controlMenu);

    parented_ptr<QMenu> resetControlMenu = nullptr;
    QString resetControl = QString("%1_set_default").arg(control);
    if (addReset) {
        QString resetMenuTitle = QString("%1 (%2)").arg(controlTitle, m_resetStr);
        resetControlMenu = make_parented<QMenu>(resetMenuTitle, pMenu);
        pMenu->addMenu(resetControlMenu);
    }

    for (int i = 1; deckControls && i <= iNumDecks; ++i) {
        // PlayerManager::groupForDeck is 0-indexed.
        QString prefix = m_deckStr.arg(i);
        QString group = PlayerManager::groupForDeck(i - 1);
        addSingleControl(group, control, controlTitle, controlDescription,
                         controlMenu, prefix, prefix);

        if (resetControlMenu) {
            QString resetTitle = QString("%1 (%2)").arg(controlTitle, m_resetStr);
            QString resetDescription = QString("%1 (%2)").arg(controlDescription, m_resetStr);
            addSingleControl(group, resetControl, resetTitle, resetDescription,
                    resetControlMenu, prefix, prefix);
        }
    }

    for (int i = 1; previewdeckControls && i <= iNumPreviewDecks; ++i) {
        // PlayerManager::groupForPreviewDeck is 0-indexed.
        QString prefix;
        if (iNumPreviewDecks == 1) {
            prefix = m_previewdeckStr.arg("");
        } else {
            prefix = m_previewdeckStr.arg(i);
        }
        QString group = PlayerManager::groupForPreviewDeck(i - 1);
        addSingleControl(group, control, controlTitle, controlDescription,
                         controlMenu, prefix, prefix);

        if (resetControlMenu) {
            QString resetTitle = QString("%1 (%2)").arg(controlTitle, m_resetStr);
            QString resetDescription = QString("%1 (%2)").arg(controlDescription, m_resetStr);
            addSingleControl(group, resetControl, resetTitle, resetDescription,
                    resetControlMenu, prefix, prefix);
        }
    }

    if (samplerControls) {
        QMenu* samplerControlMenu = new QMenu(tr("Samplers"), controlMenu);
        controlMenu->addMenu(samplerControlMenu);
        QMenu* samplerResetControlMenu = nullptr;
        if (resetControlMenu) {
            samplerResetControlMenu = new QMenu(tr("Samplers"), resetControlMenu);
            resetControlMenu->addMenu(samplerResetControlMenu);
        }
        for (int i = 1; i <= iNumSamplers; ++i) {
            // PlayerManager::groupForSampler is 0-indexed.
            QString prefix = m_samplerStr.arg(i);
            QString group = PlayerManager::groupForSampler(i - 1);
            addSingleControl(group,
                    control,
                    controlTitle,
                    controlDescription,
                    samplerControlMenu,
                    prefix,
                    prefix);

            if (resetControlMenu) {
                QString resetTitle = QString("%1 (%2)").arg(controlTitle, m_resetStr);
                QString resetDescription = QString("%1 (%2)").arg(controlDescription, m_resetStr);
                addSingleControl(group,
                        resetControl,
                        resetTitle,
                        resetDescription,
                        samplerResetControlMenu,
                        prefix,
                        prefix);
            }
        }
    }
}

void ControlPickerMenu::addMicrophoneAndAuxControl(const QString& control,
        const QString& controlTitle,
        const QString& controlDescription,
        QMenu* pMenu,
        bool microphoneControls,
        bool auxControls,
        bool addReset) {
    parented_ptr<QMenu> controlMenu = make_parented<QMenu>(controlTitle, pMenu);
    pMenu->addMenu(controlMenu);

    parented_ptr<QMenu> resetControlMenu = nullptr;
    QString resetControl = QString("%1_set_default").arg(control);
    if (addReset) {
        QString resetHelpText = QString("%1 (%2)").arg(controlTitle, m_resetStr);
        resetControlMenu = make_parented<QMenu>(resetHelpText, pMenu);
        pMenu->addMenu(resetControlMenu);
    }

    if (microphoneControls) {
        const int kNumMicrophones = static_cast<int>(
                ControlObject::get(ConfigKey("[Master]", "num_microphones")));
        for (int i = 1; i <= kNumMicrophones; ++i) {
            QString prefix = m_microphoneStr.arg(i);
            QString group = PlayerManager::groupForMicrophone(i - 1);
            addSingleControl(group, control, controlTitle, controlDescription,
                             controlMenu, prefix, prefix);

            if (resetControlMenu) {
                QString resetTitle = QString("%1 (%2)").arg(controlTitle, m_resetStr);
                QString resetDescription = QString("%1 (%2)").arg(controlDescription, m_resetStr);
                addSingleControl(group, resetControl, resetTitle, resetDescription,
                        resetControlMenu, prefix, prefix);
            }
        }
    }

    const int kNumAuxiliaries = static_cast<int>(
            ControlObject::get(ConfigKey("[Master]", "num_auxiliaries")));
    if (auxControls) {
        for (int i = 1; i <= kNumAuxiliaries; ++i) {
            QString prefix = m_auxStr.arg(i);
            QString group = PlayerManager::groupForAuxiliary(i - 1);
            addSingleControl(group, control, controlTitle, controlDescription,
                             controlMenu, prefix, prefix);

            if (resetControlMenu) {
                QString resetTitle = QString("%1 (%2)").arg(controlTitle, m_resetStr);
                QString resetDescription = QString("%1 (%2)").arg(controlDescription, m_resetStr);
                addSingleControl(group, resetControl, resetTitle, resetDescription,
                        resetControlMenu, prefix, prefix);
            }
        }
    }
}

void ControlPickerMenu::addDeckAndSamplerControl(const QString& control,
        const QString& title,
        const QString& controlDescription,
        QMenu* pMenu,
        bool addReset) {
    addPlayerControl(control, title, controlDescription, pMenu, true, true, false, addReset);
}

void ControlPickerMenu::addDeckAndPreviewDeckControl(const QString& control,
        const QString& title,
        const QString& controlDescription,
        QMenu* pMenu,
        bool addReset) {
    addPlayerControl(control, title, controlDescription, pMenu, true, false, true, addReset);
}

void ControlPickerMenu::addDeckAndSamplerAndPreviewDeckControl(const QString& control,
        const QString& title,
        const QString& controlDescription,
        QMenu* pMenu,
        bool addReset) {
    addPlayerControl(control, title, controlDescription, pMenu, true, true, true, addReset);
}

void ControlPickerMenu::addDeckControl(const QString& control,
        const QString& title,
        const QString& controlDescription,
        QMenu* pMenu,
        bool addReset) {
    addPlayerControl(control, title, controlDescription, pMenu, true, false, false, addReset);
}

void ControlPickerMenu::addSamplerControl(const QString& control,
        const QString& title,
        const QString& controlDescription,
        QMenu* pMenu,
        bool addReset) {
    addPlayerControl(control, title, controlDescription, pMenu, false, true, false, addReset);
}

void ControlPickerMenu::addPreviewDeckControl(const QString& control,
        const QString& title,
        const QString& controlDescription,
        QMenu* pMenu,
        bool addReset) {
    addPlayerControl(control, title, controlDescription, pMenu, false, false, true, addReset);
}

QMenu* ControlPickerMenu::addSubmenu(QString title, QMenu* pParent) {
    if (pParent == NULL) {
        pParent = this;
    }
    auto subMenu = make_parented<QMenu>(title, pParent);
    pParent->addMenu(subMenu);
    return subMenu;
}

void ControlPickerMenu::controlChosen(int controlIndex) {
    if (controlIndex < 0 || controlIndex >= m_controlsAvailable.size()) {
        return;
    }
    emit controlPicked(m_controlsAvailable[controlIndex]);
}

int ControlPickerMenu::addAvailableControl(const ConfigKey& key,
        const QString& title,
        const QString& description) {
    m_controlsAvailable.append(key);
    m_descriptionsByKey.insert(key, description);
    m_titlesByKey.insert(key, title);
    // return the index of the control which will be connected to the index
    // of the respective action in the menu
    return m_controlsAvailable.size() - 1;
}

bool ControlPickerMenu::controlExists(const ConfigKey& key) const {
    return m_titlesByKey.contains(key);
}

QString ControlPickerMenu::descriptionForConfigKey(const ConfigKey& key) const {
    return m_descriptionsByKey.value(key, QString());
}

QString ControlPickerMenu::controlTitleForConfigKey(const ConfigKey& key) const {
    return m_titlesByKey.value(key, QString());
}<|MERGE_RESOLUTION|>--- conflicted
+++ resolved
@@ -1,22 +1,13 @@
 #include "controllers/controlpickermenu.h"
 
-<<<<<<< HEAD
-#include "vinylcontrol/defs_vinylcontrol.h"
-#include "mixer/playermanager.h"
-#include "engine/controls/cuecontrol.h"
-#include "engine/controls/loopingcontrol.h"
+#include "effects/defs.h"
 #include "effects/specialeffectchains.h"
-=======
-#include "effects/effectchainslot.h"
-#include "effects/effectparameterslot.h"
-#include "effects/effectrack.h"
 #include "effects/effectslot.h"
 #include "engine/controls/cuecontrol.h"
 #include "engine/controls/loopingcontrol.h"
 #include "mixer/playermanager.h"
 #include "recording/defs_recording.h"
 #include "vinylcontrol/defs_vinylcontrol.h"
->>>>>>> f9725638
 
 ControlPickerMenu::ControlPickerMenu(QWidget* pParent)
         : QMenu(pParent) {
@@ -28,9 +19,11 @@
     m_microphoneStr = tr("Microphone %1");
     m_auxStr = tr("Auxiliary %1");
     m_resetStr = tr("Reset to default");
+    m_effectRackStr = tr("Effect Rack %1");
     m_effectUnitStr = tr("Effect Unit %1");
     m_effectStr = tr("Slot %1");
     m_parameterStr = tr("Parameter %1");
+    m_buttonParameterStr = tr("Button Parameter %1");
     m_libraryStr = tr("Library");
 
     // Mixer Controls
@@ -121,7 +114,7 @@
         for (int deck = 1; deck <= iNumDecks; ++deck) {
             QMenu* deckMenu = addSubmenu(QString("Deck %1").arg(deck), eqMenu);
             for (int effect = kMaxEqs - 1; effect >= 0; --effect) {
-                const QString group = EqualizerEffectChain::formatEffectChainGroup(
+                const QString group = EqualizerEffectChain::formatEffectSlotGroup(
                         QString("[Channel%1]").arg(deck));
                 QMenu* bandMenu = addSubmenu(eqNames[effect], deckMenu);
                 QString control = "parameter%1";
@@ -716,14 +709,12 @@
 
     effectsMenu->addSeparator();
 
-<<<<<<< HEAD
     for (int iEffectUnitNumber = 1; iEffectUnitNumber <= kNumStandardEffectUnits;
             ++iEffectUnitNumber) {
         const QString effectUnitGroup =
-                StandardEffectChain::formatEffectChainGroup(
-                    iEffectUnitNumber - 1);
-
-        QString descriptionPrefix = QString("%1").arg(m_effectUnitStr.arg(iEffectUnitNumber));
+                StandardEffectChain::formatEffectChainGroup(iEffectUnitNumber - 1);
+
+        const QString descriptionPrefix = QString("%1").arg(m_effectUnitStr.arg(iEffectUnitNumber));
 
         QMenu* effectUnitMenu = addSubmenu(m_effectUnitStr.arg(iEffectUnitNumber),
                 effectsMenu);
@@ -743,10 +734,13 @@
                     tr("Super Knob"),
                     tr("Super Knob (control effects' Meta Knobs)"),
                     effectUnitMenu, true, descriptionPrefix);
-        addControl(effectUnitGroup, "Mix Mode",
-                    tr("Mix Mode Toggle"),
-                    tr("Toggle effect unit between D/W and D+W modes"),
-                    effectUnitMenu, false, descriptionPrefix);
+        addControl(effectUnitGroup,
+                "mix_mode",
+                tr("Mix Mode Toggle"),
+                tr("Toggle effect unit between D/W and D+W modes"),
+                effectUnitMenu,
+                false,
+                descriptionPrefix);
         addControl(effectUnitGroup, "next_chain",
                     tr("Next Chain"),
                     tr("Next chain preset"),
@@ -794,79 +788,6 @@
                     QString("group_%1_enable").arg(playerGroup),
                     assignString + m_deckStr.arg(iDeckNumber),
                     assignString + m_deckStr.arg(iDeckNumber),
-=======
-    // When kNumEffectRacks is changed to >1 put effect unit actions into
-    // separate "Effect Rack N" submenus.
-    const int kNumEffectRacks = 1;
-    for (int iRackNumber = 1; iRackNumber <= kNumEffectRacks; ++iRackNumber) {
-        const QString rackGroup = StandardEffectRack::formatGroupString(
-                iRackNumber - 1);
-        QString descriptionPrefix = m_effectRackStr.arg(iRackNumber);
-
-        const int numEffectUnits = static_cast<int>(ControlObject::get(
-                ConfigKey(rackGroup, "num_effectunits")));
-        for (int iEffectUnitNumber = 1; iEffectUnitNumber <= numEffectUnits;
-             ++iEffectUnitNumber) {
-            const QString effectUnitGroup =
-                    StandardEffectRack::formatEffectChainSlotGroupString(
-                        iRackNumber - 1, iEffectUnitNumber - 1);
-
-            descriptionPrefix = QString("%1").arg(m_effectUnitStr.arg(iEffectUnitNumber));
-
-            QMenu* effectUnitMenu = addSubmenu(m_effectUnitStr.arg(iEffectUnitNumber),
-                    effectsMenu);
-            addControl(effectUnitGroup, "clear",
-                       tr("Clear Unit"),
-                       tr("Clear effect unit"),
-                       effectUnitMenu, false, descriptionPrefix);
-            addControl(effectUnitGroup, "enabled",
-                       tr("Toggle Unit"),
-                       tr("Enable or disable effect processing"),
-                       effectUnitMenu, false, descriptionPrefix);
-            addControl(effectUnitGroup, "mix",
-                       tr("Dry/Wet"),
-                       tr("Adjust the balance between the original (dry) and processed (wet) signal."),
-                       effectUnitMenu, true, descriptionPrefix);
-            addControl(effectUnitGroup, "super1",
-                       tr("Super Knob"),
-                       tr("Super Knob (control effects' Meta Knobs)"),
-                       effectUnitMenu, true, descriptionPrefix);
-            addControl(effectUnitGroup,
-                    "mix_mode",
-                    tr("Mix Mode Toggle"),
-                    tr("Toggle effect unit between D/W and D+W modes"),
-                    effectUnitMenu,
-                    false,
-                    descriptionPrefix);
-            addControl(effectUnitGroup, "next_chain",
-                       tr("Next Chain"),
-                       tr("Next chain preset"),
-                       effectUnitMenu, false, descriptionPrefix);
-            addControl(effectUnitGroup, "prev_chain",
-                       tr("Previous Chain"),
-                       tr("Previous chain preset"),
-                       effectUnitMenu, false, descriptionPrefix);
-            addControl(effectUnitGroup, "chain_selector",
-                       tr("Next/Previous Chain"),
-                       tr("Next or previous chain preset"),
-                       effectUnitMenu, false, descriptionPrefix);
-            addControl(effectUnitGroup, "show_parameters",
-                       tr("Show Effect Parameters"),
-                       tr("Show Effect Parameters"),
-                       effectUnitMenu, false, descriptionPrefix);
-
-            QString assignMenuTitle = tr("Effect Unit Assignment");
-            QString assignString = tr("Assign ");
-            QMenu* effectUnitGroups = addSubmenu(assignMenuTitle,
-                    effectUnitMenu);
-
-            QString groupDescriptionPrefix = QString("%1").arg(
-                    m_effectUnitStr.arg(iEffectUnitNumber));
-
-            addControl(effectUnitGroup, "group_[Master]_enable",
-                    assignString + m_effectMasterOutputStr, // in ComboBox
-                    assignString + m_effectMasterOutputStr, // description below
->>>>>>> f9725638
                     effectUnitGroups,
                     false,
                     groupDescriptionPrefix);
@@ -918,7 +839,6 @@
                     groupDescriptionPrefix);
         }
 
-<<<<<<< HEAD
         const int numEffectSlots = static_cast<int>(ControlObject::get(
                 ConfigKey(effectUnitGroup, "num_effectslots")));
         for (int iEffectSlotNumber = 1; iEffectSlotNumber <= numEffectSlots;
@@ -954,6 +874,7 @@
                         tr("Switch to either next or previous effect"),
                         effectSlotMenu, false, slotDescriptionPrefix);
 
+            // Effect parameter knobs
             const int numParameterSlots = static_cast<int>(ControlObject::get(
                     ConfigKey(effectSlotGroup, "num_parameterslots")));
             for (int iParameterSlotNumber = 1; iParameterSlotNumber <= numParameterSlots;
@@ -989,113 +910,37 @@
                             tr("Invert how linked effect parameters change when turning the Meta Knob."),
                             parameterSlotMenu, false,
                             parameterDescriptionPrefix);
-=======
-            const int numEffectSlots = static_cast<int>(ControlObject::get(
-                    ConfigKey(effectUnitGroup, "num_effectslots")));
-            for (int iEffectSlotNumber = 1; iEffectSlotNumber <= numEffectSlots;
-                     ++iEffectSlotNumber) {
-                const QString effectSlotGroup =
-                        StandardEffectRack::formatEffectSlotGroupString(
-                            iRackNumber - 1, iEffectUnitNumber - 1,
-                            iEffectSlotNumber - 1);
-
-                QMenu* effectSlotMenu = addSubmenu(m_effectStr.arg(iEffectSlotNumber),
-                                                   effectUnitMenu);
-
-                QString slotDescriptionPrefix =
-                        QString("%1, %2").arg(descriptionPrefix,
-                                              m_effectStr.arg(iEffectSlotNumber));
-
-                addControl(effectSlotGroup, "clear",
-                           tr("Clear"), tr("Clear the current effect"),
-                           effectSlotMenu, false, slotDescriptionPrefix);
-                addControl(effectSlotGroup, "meta",
-                           tr("Meta Knob"), tr("Effect Meta Knob (control linked effect parameters)"),
-                           effectSlotMenu, false, slotDescriptionPrefix);
-                addControl(effectSlotGroup, "enabled",
-                           tr("Toggle"), tr("Toggle the current effect"),
-                           effectSlotMenu, false, slotDescriptionPrefix);
-                addControl(effectSlotGroup, "next_effect",
-                           tr("Next"), tr("Switch to next effect"),
-                           effectSlotMenu, false, slotDescriptionPrefix);
-                addControl(effectSlotGroup, "prev_effect",
-                           tr("Previous"), tr("Switch to the previous effect"),
-                           effectSlotMenu, false, slotDescriptionPrefix);
-                addControl(effectSlotGroup, "effect_selector",
-                           tr("Next or Previous"),
-                           tr("Switch to either next or previous effect"),
-                           effectSlotMenu, false, slotDescriptionPrefix);
-
-                // Effect parameter knobs
-                const int numParameterSlots = static_cast<int>(ControlObject::get(
-                        ConfigKey(effectSlotGroup, "num_parameterslots")));
-                for (int iParameterSlotNumber = 1; iParameterSlotNumber <= numParameterSlots;
-                     ++iParameterSlotNumber) {
-                    // The parameter slot group is the same as the effect slot
-                    // group on a standard effect rack.
-                    const QString parameterSlotGroup =
-                            StandardEffectRack::formatEffectSlotGroupString(
-                                iRackNumber - 1, iEffectUnitNumber - 1,
-                                iEffectSlotNumber - 1);
-                    const QString parameterSlotItemPrefix = EffectParameterSlot::formatItemPrefix(
-                            iParameterSlotNumber - 1);
-                    QMenu* parameterSlotMenu = addSubmenu(
-                        m_parameterStr.arg(iParameterSlotNumber),
+            }
+
+            // Effect parameter buttons
+            const int numButtonParameterSlots = static_cast<int>(ControlObject::get(
+                    ConfigKey(effectSlotGroup, "num_button_parameterslots")));
+            for (int iParameterSlotNumber = 1; iParameterSlotNumber <= numButtonParameterSlots;
+                    ++iParameterSlotNumber) {
+                // The parameter slot group is the same as the effect slot
+                // group on a standard effect rack.
+                const QString parameterSlotGroup =
+                        StandardEffectChain::formatEffectSlotGroup(
+                                iEffectUnitNumber - 1, iEffectSlotNumber - 1);
+                const QString parameterSlotItemPrefix =
+                        EffectButtonParameterSlot::formatItemPrefix(
+                                iParameterSlotNumber - 1);
+                QMenu* parameterSlotMenu = addSubmenu(
+                        m_buttonParameterStr.arg(iParameterSlotNumber),
                         effectSlotMenu);
 
-                    QString parameterDescriptionPrefix =
-                            QString("%1, %2").arg(slotDescriptionPrefix,
-                                                  m_parameterStr.arg(iParameterSlotNumber));
-
-                    // Likely to change soon.
-                    addControl(parameterSlotGroup, parameterSlotItemPrefix,
-                               tr("Parameter Value"),
-                               tr("Parameter Value"),
-                               parameterSlotMenu, true,
-                               parameterDescriptionPrefix);
-                    addControl(parameterSlotGroup, parameterSlotItemPrefix + "_link_type",
-                               tr("Meta Knob Mode"),
-                               tr("Set how linked effect parameters change when turning the Meta Knob."),
-                               parameterSlotMenu, false,
-                               parameterDescriptionPrefix);
-                    addControl(parameterSlotGroup, parameterSlotItemPrefix + "_link_inverse",
-                               tr("Meta Knob Mode Invert"),
-                               tr("Invert how linked effect parameters change when turning the Meta Knob."),
-                               parameterSlotMenu, false,
-                               parameterDescriptionPrefix);
-                }
-
-                // Effect parameter buttons
-                const int numButtonParameterSlots = static_cast<int>(ControlObject::get(
-                        ConfigKey(effectSlotGroup, "num_button_parameterslots")));
-                for (int iParameterSlotNumber = 1; iParameterSlotNumber <= numButtonParameterSlots;
-                        ++iParameterSlotNumber) {
-                    // The parameter slot group is the same as the effect slot
-                    // group on a standard effect rack.
-                    const QString parameterSlotGroup =
-                            StandardEffectRack::formatEffectSlotGroupString(
-                                    iRackNumber - 1, iEffectUnitNumber - 1, iEffectSlotNumber - 1);
-                    const QString parameterSlotItemPrefix =
-                            EffectButtonParameterSlot::formatItemPrefix(
-                                    iParameterSlotNumber - 1);
-                    QMenu* parameterSlotMenu = addSubmenu(
-                            m_parameterStr.arg(iParameterSlotNumber),
-                            effectSlotMenu);
-
-                    QString parameterDescriptionPrefix =
-                            QString("%1, %2").arg(slotDescriptionPrefix,
-                                    m_parameterStr.arg(iParameterSlotNumber));
-
-                    // Likely to change soon.
-                    addControl(parameterSlotGroup,
-                            parameterSlotItemPrefix,
-                            tr("Button Parameter Value"),
-                            tr("Button Parameter Value"),
-                            parameterSlotMenu,
-                            true,
-                            parameterDescriptionPrefix);
-                }
->>>>>>> f9725638
+                QString parameterDescriptionPrefix =
+                        QString("%1, %2").arg(slotDescriptionPrefix,
+                                m_buttonParameterStr.arg(iParameterSlotNumber));
+
+                // Likely to change soon.
+                addControl(parameterSlotGroup,
+                        parameterSlotItemPrefix,
+                        tr("Button Parameter Value"),
+                        tr("Button Parameter Value"),
+                        parameterSlotMenu,
+                        true,
+                        parameterDescriptionPrefix);
             }
         }
     }
