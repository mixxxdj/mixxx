--- conflicted
+++ resolved
@@ -247,18 +247,13 @@
     QMenu* speedMenu = addSubmenu(tr("Speed"));
     addDeckAndSamplerControl("rate", tr("Playback Speed"),
                              tr("Playback speed control (Vinyl \"Pitch\" slider)"), speedMenu, true);
-<<<<<<< HEAD
-    addDeckAndSamplerControl("rate_ultra", tr("Wide Range Playback Speed"),
-                             tr("Playback speed control with a wide range (Vinyl \"Ultra-Pitch\" slider)"), speedMenu, true);
-    addDeckAndSamplerControl("pitch", tr("Pitch (Musical key)"),
-                             tr("Pitch control (does not affect tempo), center is original pitch"), speedMenu, true);
-    addDeckAndSamplerControl("pitch_adjust", tr("Pitch Adjust"),
-                             tr("Adjust pitch from speed slider pitch"), speedMenu, true);
-    addDeckAndSamplerControl("sync_key", tr("Match Key"), tr("Match musical key"), speedMenu, true);
-    addDeckAndSamplerControl("reset_key", tr("Reset Key"), tr("Resets key to original"), speedMenu, true);
-=======
+    addDeckAndSamplerControl("rate_ultra",
+            tr("Wide Range Playback Speed"),
+            tr("Playback speed control with a wide range (Vinyl "
+               "\"Ultra-Pitch\" slider)"),
+            speedMenu,
+            true);
     speedMenu->addSeparator();
->>>>>>> 0979e8e2
     addDeckAndSamplerControl("rate_perm_up", tr("Increase Speed"),
                              tr("Adjust speed faster (coarse)"), speedMenu);
     addDeckAndSamplerControl("rate_perm_up_small", tr("Increase Speed (Fine)"),
@@ -1293,8 +1288,13 @@
         if (resetControlMenu) {
             QString resetTitle = QString("%1 (%2)").arg(controlTitle, m_resetStr);
             QString resetDescription = QString("%1 (%2)").arg(controlDescription, m_resetStr);
-            addSingleControl(group, resetControl, resetTitle, resetDescription,
-                    resetControlMenu, prefix, prefix);
+            addSingleControl(group,
+                    resetControl,
+                    resetTitle,
+                    resetDescription,
+                    resetControlMenu,
+                    prefix,
+                    prefix);
         }
     }
 
@@ -1313,8 +1313,13 @@
         if (resetControlMenu) {
             QString resetTitle = QString("%1 (%2)").arg(controlTitle, m_resetStr);
             QString resetDescription = QString("%1 (%2)").arg(controlDescription, m_resetStr);
-            addSingleControl(group, resetControl, resetTitle, resetDescription,
-                    resetControlMenu, prefix, prefix);
+            addSingleControl(group,
+                    resetControl,
+                    resetTitle,
+                    resetDescription,
+                    resetControlMenu,
+                    prefix,
+                    prefix);
         }
     }
 
@@ -1383,8 +1388,13 @@
             if (resetControlMenu) {
                 QString resetTitle = QString("%1 (%2)").arg(controlTitle, m_resetStr);
                 QString resetDescription = QString("%1 (%2)").arg(controlDescription, m_resetStr);
-                addSingleControl(group, resetControl, resetTitle, resetDescription,
-                        resetControlMenu, prefix, prefix);
+                addSingleControl(group,
+                        resetControl,
+                        resetTitle,
+                        resetDescription,
+                        resetControlMenu,
+                        prefix,
+                        prefix);
             }
         }
     }
@@ -1401,8 +1411,13 @@
             if (resetControlMenu) {
                 QString resetTitle = QString("%1 (%2)").arg(controlTitle, m_resetStr);
                 QString resetDescription = QString("%1 (%2)").arg(controlDescription, m_resetStr);
-                addSingleControl(group, resetControl, resetTitle, resetDescription,
-                        resetControlMenu, prefix, prefix);
+                addSingleControl(group,
+                        resetControl,
+                        resetTitle,
+                        resetDescription,
+                        resetControlMenu,
+                        prefix,
+                        prefix);
             }
         }
     }
