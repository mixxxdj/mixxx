/***************************************************************************
                           softtakeover.h  -  description
                           --------------
    begin                : Thu Mar 17 2011
    copyright            : (C) 2011 by Sean M. Pappalardo
    email                : spappalardo@mixxx.org
 ***************************************************************************/

#ifndef SOFTTAKEOVER_H
#define SOFTTAKEOVER_H

#include <QHash>

#include "util/duration.h"

class ControlObject;

class SoftTakeover {
  public:
    // I would initialize it here but that's C++11 coolness. (Because it's a double.)
    static const double kDefaultTakeoverThreshold;

    SoftTakeover();
    bool ignore(ControlObject* control, double newParameter);
    void ignoreNext();
<<<<<<< HEAD
=======
    void setThreshold(double threshold);

    struct TestAccess;
>>>>>>> f379aaa4

  private:
    // If a new value is received within this amount of time, jump to it
    // regardless. This allows quickly whipping controls to work while retaining
    // the benefits of soft-takeover for slower movements.  Setting this too
    // high will defeat the purpose of soft-takeover.
    static const mixxx::Duration kSubsequentValueOverrideTime;

    mixxx::Duration m_time;
    double m_prevParameter;
    double m_dThreshold;
};

struct SoftTakeover::TestAccess {
    static mixxx::Duration getTimeThreshold() {
        return kSubsequentValueOverrideTime;
    }
};

class SoftTakeoverCtrl {
  public:
    SoftTakeoverCtrl();
    ~SoftTakeoverCtrl();

    // Enable soft-takeover for the given Control.
    // This does nothing on a control that already has soft-takeover enabled.
    void enable(ControlObject* control);
    // Disable soft-takeover for the given Control
    void disable(ControlObject* control);
    // Check to see if the new value for the Control should be ignored
    bool ignore(ControlObject* control, double newMidiParameter);
    // Ignore the next supplied parameter
    void ignoreNext(ControlObject* control);

  private:
    QHash<ControlObject*, SoftTakeover*> m_softTakeoverHash;
};

#endif<|MERGE_RESOLUTION|>--- conflicted
+++ resolved
@@ -23,12 +23,9 @@
     SoftTakeover();
     bool ignore(ControlObject* control, double newParameter);
     void ignoreNext();
-<<<<<<< HEAD
-=======
     void setThreshold(double threshold);
 
     struct TestAccess;
->>>>>>> f379aaa4
 
   private:
     // If a new value is received within this amount of time, jump to it
