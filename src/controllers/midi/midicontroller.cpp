--- conflicted
+++ resolved
@@ -160,7 +160,6 @@
     }
 }
 
-<<<<<<< HEAD
 QString formatMidiMessage(const QString& controllerName,
                           unsigned char status, unsigned char control,
                           unsigned char value, unsigned char channel,
@@ -182,66 +181,29 @@
             return QString("%1: t:%2 status 0x%3 (ch %4, opcode 0x%5), value 0x%6")
                     .arg(controllerName, timestamp.formatMillisWithUnit(),
                          QString::number(status, 16).toUpper(),
-=======
-QString formatMidiMessage(unsigned char status, unsigned char control, unsigned char value,
-                          unsigned char channel, unsigned char opCode, int32_t timestamp) {
-
-    QString prefix = QString("MIDI t:%2 ms ").arg(QString::number(timestamp));
-    //QString prefix = QString("MIDI ");
-
-    switch (opCode) {
-        case MIDI_PITCH_BEND:
-            return prefix + QString("status 0x%1: pitch bend ch %2, value 0x%3")
-                    .arg(QString::number(status, 16).toUpper(),
-                         QString::number(channel+1, 10),
-                         QString::number((value << 7) | control, 16).toUpper().rightJustified(4,'0'));
-        case MIDI_SONG_POS:
-            return prefix + QString("status 0x%1: song position 0x%2")
-                    .arg(QString::number(status, 16).toUpper(),
-                         QString::number((value << 7) | control, 16).toUpper().rightJustified(4,'0'));
-        case MIDI_PROGRAM_CH:
-        case MIDI_CH_AFTERTOUCH:
-            return prefix + QString("status 0x%1 (ch %2, opcode 0x%3), value 0x%4")
-                    .arg(QString::number(status, 16).toUpper(),
->>>>>>> bcebcab1
                          QString::number(channel+1, 10),
                          QString::number((status & 255)>>4, 16).toUpper(),
                          QString::number(control, 16).toUpper().rightJustified(2,'0'));
         case MIDI_SONG:
-<<<<<<< HEAD
             return QString("%1: t:%2 status 0x%3: select song #%4")
                     .arg(controllerName, timestamp.formatMillisWithUnit(),
                          QString::number(status, 16).toUpper(),
-=======
-            return prefix + QString("status 0x%1: select song #%2")
-                    .arg(QString::number(status, 16).toUpper(),
->>>>>>> bcebcab1
                          QString::number(control+1, 10));
         case MIDI_NOTE_OFF:
         case MIDI_NOTE_ON:
         case MIDI_AFTERTOUCH:
         case MIDI_CC:
-<<<<<<< HEAD
             return QString("%1: t:%2 status 0x%3 (ch %4, opcode 0x%5), ctrl 0x%6, val 0x%7")
                     .arg(controllerName, timestamp.formatMillisWithUnit(),
                          QString::number(status, 16).toUpper(),
-=======
-            return prefix + QString("status 0x%1 (ch %2, opcode 0x%3), ctrl 0x%4, val 0x%5")
-                    .arg(QString::number(status, 16).toUpper(),
->>>>>>> bcebcab1
                          QString::number(channel+1, 10),
                          QString::number((status & 255)>>4, 16).toUpper(),
                          QString::number(control, 16).toUpper().rightJustified(2,'0'),
                          QString::number(value, 16).toUpper().rightJustified(2,'0'));
         default:
-<<<<<<< HEAD
             return QString("%1: t:%2 status 0x%3")
                     .arg(controllerName, timestamp.formatMillisWithUnit(),
                          QString::number(status, 16).toUpper());
-=======
-            return prefix + QString("status 0x%1")
-                    .arg(QString::number(status, 16).toUpper());
->>>>>>> bcebcab1
     }
 }
 
@@ -283,21 +245,12 @@
 }
 
 void MidiController::receive(unsigned char status, unsigned char control,
-<<<<<<< HEAD
                              unsigned char value, mixxx::Duration timestamp) {
     unsigned char channel = MidiUtils::channelFromStatus(status);
     unsigned char opCode = MidiUtils::opCodeFromStatus(status);
 
     controllerDebug(formatMidiMessage(getName(), status, control, value,
                                       channel, opCode, timestamp));
-=======
-                             unsigned char value, int32_t timestamp) {
-    unsigned char channel = MidiUtils::channelFromStatus(status);
-    unsigned char opCode = MidiUtils::opCodeFromStatus(status);
-
-    controllerDebug(formatMidiMessage(status, control, value, channel, opCode, timestamp));
-
->>>>>>> bcebcab1
     MidiKey mappingKey(status, control);
 
     if (isLearning()) {
