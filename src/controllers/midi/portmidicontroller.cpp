/**
 * @file portmidicontroller.h
 * @author Albert Santoni alberts@mixxx.org
 * @author Sean M. Pappalardo  spappalardo@mixxx.org
 * @date Thu 15 Mar 2012
 * @brief PortMidi-based MIDI backend
 *
 */

#include "controllers/midi/portmidicontroller.h"
#include "controllers/controllerdebug.h"

PortMidiController::PortMidiController(const PmDeviceInfo* inputDeviceInfo,
                                       const PmDeviceInfo* outputDeviceInfo,
                                       int inputDeviceIndex,
                                       int outputDeviceIndex)
        : MidiController(),
          m_pInputDeviceInfo(inputDeviceInfo),
          m_pOutputDeviceInfo(outputDeviceInfo),
          m_iInputDeviceIndex(inputDeviceIndex),
          m_iOutputDeviceIndex(outputDeviceIndex),
          m_pInputStream(NULL),
          m_pOutputStream(NULL),
          m_cReceiveMsg_index(0),
          m_bInSysex(false) {
    for (unsigned int k = 0; k < MIXXX_PORTMIDI_BUFFER_LEN; ++k) {
        // Can be shortened to `m_midiBuffer[k] = {}` with C++11.
        m_midiBuffer[k].message = 0;
        m_midiBuffer[k].timestamp = 0;
    }

    // Note: We prepend the input stream's index to the device's name to prevent
    // duplicate devices from causing mayhem.
    //setDeviceName(QString("%1. %2").arg(QString::number(m_iInputDeviceIndex), inputDeviceInfo->name));

    if (m_pInputDeviceInfo) {
        setDeviceName(QString("%1").arg(m_pInputDeviceInfo->name));
        setInputDevice(m_pInputDeviceInfo->input);
    }
    if (m_pOutputDeviceInfo) {
        // In the event of an output-only device, use the output device name.
        if (m_pInputDeviceInfo == NULL) {
            setDeviceName(QString("%1").arg(m_pOutputDeviceInfo->name));
        }
        setOutputDevice(m_pOutputDeviceInfo->output);
    }
}

PortMidiController::~PortMidiController() {
    if (isOpen()) {
        close();
    }
}

int PortMidiController::open() {
    if (isOpen()) {
        qDebug() << "PortMIDI device" << getName() << "already open";
        return -1;
    }

    if (getName() == MIXXX_PORTMIDI_NO_DEVICE_STRING)
        return -1;

    m_bInSysex = false;
    m_cReceiveMsg_index = 0;

    PmError err = Pm_Initialize();
    if (err != pmNoError) {
        qDebug() << "PortMidi error:" << Pm_GetErrorText(err);
        return -1;
    }

    if (m_pInputDeviceInfo) {
        if (isInputDevice()) {
            controllerDebug("PortMidiController: Opening"
                         << m_pInputDeviceInfo->name << "index"
                         << m_iInputDeviceIndex << "for input");

            err = Pm_OpenInput(&m_pInputStream,
                               m_iInputDeviceIndex,
                               NULL, //No drive hacks
                               MIXXX_PORTMIDI_BUFFER_LEN,
                               NULL,
                               NULL);

            if (err != pmNoError) {
                qDebug() << "PortMidi error:" << Pm_GetErrorText(err);
                return -2;
            }
        }
    }
    if (m_pOutputDeviceInfo) {
        if (isOutputDevice()) {
            controllerDebug("PortMidiController: Opening"
                         << m_pOutputDeviceInfo->name << "index"
                         << m_iOutputDeviceIndex << "for output");

            err = Pm_OpenOutput(&m_pOutputStream,
                                m_iOutputDeviceIndex,
                                NULL, // No driver hacks
                                0,      // No buffering
                                NULL, // Use PortTime for timing
                                NULL, // No time info
                                0);   // No latency compensation.

            if (err != pmNoError) {
                qDebug() << "PortMidi error:" << Pm_GetErrorText(err);
                return -2;
            }
        }
    }

    setOpen(true);
    startEngine();
    return 0;
}

int PortMidiController::close() {
    if (!isOpen()) {
        qDebug() << "PortMIDI device" << getName() << "already closed";
        return -1;
    }

    stopEngine();
    MidiController::close();

    int result = 0;

    if (m_pInputStream) {
        PmError err = Pm_Close(m_pInputStream);
        m_pInputStream = NULL;
        if (err != pmNoError) {
            qDebug() << "PortMidi error:" << Pm_GetErrorText(err);
            result = -1;
        }
    }

    if (m_pOutputStream) {
        PmError err = Pm_Close(m_pOutputStream);
        m_pOutputStream = NULL;
        if (err != pmNoError) {
            qDebug() << "PortMidi error:" << Pm_GetErrorText(err);
            result = -1;
        }
    }

    setOpen(false);
    return result;
}

bool PortMidiController::poll() {
    // Poll the controller for new data if it's an input device
    if (!m_pInputStream) {
        qDebug() << "PortMidiController::poll() no Input Stream";
        return false;
    }

    PmError gotEvents = Pm_Poll(m_pInputStream);
    if (gotEvents == FALSE) {
        //qDebug() << "PortMidiController::poll() no events";
        return false;
    }
    if (gotEvents < 0) {
        qWarning() << "PortMidi error:" << Pm_GetErrorText(gotEvents);
        return false;
    }

    int numEvents = Pm_Read(m_pInputStream, m_midiBuffer, MIXXX_PORTMIDI_BUFFER_LEN);

    //qDebug() << "PortMidiController::poll()" << numEvents;

    if (numEvents < 0) {
        qWarning() << "PortMidi error:" << Pm_GetErrorText((PmError)numEvents);
        return false;
    }

    for (int i = 0; i < numEvents; i++) {
        unsigned char status = Pm_MessageStatus(m_midiBuffer[i].message);

        if ((status & 0xF8) == 0xF8) {
            // Handle real-time MIDI messages at any time
            receive(status, 0, 0, m_midiBuffer[i].timestamp);
            continue;
        }

        reprocessMessage:

        if (!m_bInSysex) {
            if (status == 0xF0) {
                m_bInSysex = true;
                status = 0;
            } else {
                //unsigned char channel = status & 0x0F;
                unsigned char note = Pm_MessageData1(m_midiBuffer[i].message);
                unsigned char velocity = Pm_MessageData2(m_midiBuffer[i].message);
                receive(status, note, velocity, m_midiBuffer[i].timestamp);
            }
        }

        if (m_bInSysex) {
            // Abort (drop) the current System Exclusive message if a
            //  non-realtime status byte was received
            if (status > 0x7F && status < 0xF7) {
                m_bInSysex = false;
                m_cReceiveMsg_index = 0;
                qWarning() << "Buggy MIDI device: SysEx interrupted!";
                goto reprocessMessage;    // Don't lose the new message
            }

            // Collect bytes from PmMessage
            unsigned char data = 0;
            for (int shift = 0; shift < 32 && (data != MIDI_EOX); shift += 8) {
<<<<<<< HEAD
                if ((data & 0xF8) == 0xF8) {
                    // Handle real-time messages at any time
                    receive(data, 0, 0, m_midiBuffer[i].timestamp);
                } else {
                    m_cReceiveMsg[m_cReceiveMsg_index++] = data =
                            (m_midiBuffer[i].message >> shift) & 0xFF;
=======
                // TODO(rryan): This prevents buffer overflow if the sysex is
                // larger than 1024 bytes. I don't want to radically change
                // anything before the 2.0 release so this will do for now.
                data = (m_midiBuffer[i].message >> shift) & 0xFF;
                if (m_cReceiveMsg_index < MIXXX_SYSEX_BUFFER_LEN) {
                    m_cReceiveMsg[m_cReceiveMsg_index++] = data;
>>>>>>> b59ddd31
                }
            }

            // End System Exclusive message if the EOX byte was received
            if (data == MIDI_EOX) {
                m_bInSysex = false;
                const char* buffer = reinterpret_cast<const char*>(m_cReceiveMsg);
                receive(QByteArray::fromRawData(buffer, m_cReceiveMsg_index));
                m_cReceiveMsg_index = 0;
            }
        }
    }
    return numEvents > 0;
}

void PortMidiController::sendWord(unsigned int word) {
    if (m_pOutputStream) {
        PmError err = Pm_WriteShort(m_pOutputStream, 0, word);
        if (err != pmNoError) {
            qDebug() << "PortMidi sendShortMsg error:" << Pm_GetErrorText(err);
        }
    }

}

void PortMidiController::send(QByteArray data) {
    // PortMidi does not receive a length argument for the buffer we provide to
    // Pm_WriteSysEx. Instead, it scans for a MIDI_EOX byte to know when the
    // message is over. If one is not provided, it will overflow the buffer and
    // cause a segfault.
    if (!data.endsWith(MIDI_EOX)) {
        controllerDebug("SysEx message does not end with 0xF7 -- ignoring.");
        return;
    }

    if (m_pOutputStream) {
        PmError err = Pm_WriteSysEx(m_pOutputStream, 0, (unsigned char*)data.constData());
        if (err != pmNoError) {
            qDebug() << "PortMidi sendSysexMsg error:"
                     << Pm_GetErrorText(err);
        }
    }
}<|MERGE_RESOLUTION|>--- conflicted
+++ resolved
@@ -210,21 +210,12 @@
             // Collect bytes from PmMessage
             unsigned char data = 0;
             for (int shift = 0; shift < 32 && (data != MIDI_EOX); shift += 8) {
-<<<<<<< HEAD
-                if ((data & 0xF8) == 0xF8) {
-                    // Handle real-time messages at any time
-                    receive(data, 0, 0, m_midiBuffer[i].timestamp);
-                } else {
-                    m_cReceiveMsg[m_cReceiveMsg_index++] = data =
-                            (m_midiBuffer[i].message >> shift) & 0xFF;
-=======
                 // TODO(rryan): This prevents buffer overflow if the sysex is
                 // larger than 1024 bytes. I don't want to radically change
                 // anything before the 2.0 release so this will do for now.
                 data = (m_midiBuffer[i].message >> shift) & 0xFF;
                 if (m_cReceiveMsg_index < MIXXX_SYSEX_BUFFER_LEN) {
                     m_cReceiveMsg[m_cReceiveMsg_index++] = data;
->>>>>>> b59ddd31
                 }
             }
 
