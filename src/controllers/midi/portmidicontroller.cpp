<<<<<<< HEAD
#include "controllers/midi/midiutils.h"
=======
/**
 * @file portmidicontroller.h
 * @author Albert Santoni alberts@mixxx.org
 * @author Sean M. Pappalardo  spappalardo@mixxx.org
 * @date Thu 15 Mar 2012
 * @brief PortMidi-based MIDI backend
 *
 */

>>>>>>> e0f70a2c
#include "controllers/midi/portmidicontroller.h"

#include "controllers/controllerdebug.h"
#include "controllers/midi/midiutils.h"
#include "moc_portmidicontroller.cpp"

PortMidiController::PortMidiController(const PmDeviceInfo* inputDeviceInfo,
        const PmDeviceInfo* outputDeviceInfo,
        int inputDeviceIndex,
        int outputDeviceIndex,
        UserSettingsPointer pConfig)
        : MidiController(pConfig), m_cReceiveMsg_index(0), m_bInSysex(false) {
    for (unsigned int k = 0; k < MIXXX_PORTMIDI_BUFFER_LEN; ++k) {
        // Can be shortened to `m_midiBuffer[k] = {}` with C++11.
        m_midiBuffer[k].message = 0;
        m_midiBuffer[k].timestamp = 0;
    }

    // Note: We prepend the input stream's index to the device's name to prevent
    // duplicate devices from causing mayhem.
    //setDeviceName(QString("%1. %2").arg(QString::number(m_iInputDeviceIndex), inputDeviceInfo->name));
    if (inputDeviceInfo) {
        setDeviceName(QString("%1").arg(inputDeviceInfo->name));
        setInputDevice(inputDeviceInfo->input);
        m_pInputDevice.reset(new PortMidiDevice(
            inputDeviceInfo, inputDeviceIndex));
    }
    if (outputDeviceInfo) {
        if (inputDeviceInfo == NULL) {
            setDeviceName(QString("%1").arg(outputDeviceInfo->name));
        }
        setOutputDevice(outputDeviceInfo->output);
        m_pOutputDevice.reset(new PortMidiDevice(
            outputDeviceInfo, outputDeviceIndex));
    }
}

PortMidiController::~PortMidiController() {
    if (isOpen()) {
        close();
    }
}

int PortMidiController::open() {
    if (isOpen()) {
        qDebug() << "PortMIDI device" << getName() << "already open";
        return -1;
    }

    if (getName() == MIXXX_PORTMIDI_NO_DEVICE_STRING)
        return -1;

    m_bInSysex = false;
    m_cReceiveMsg_index = 0;

    if (m_pInputDevice && isInputDevice()) {
        controllerDebug("PortMidiController: Opening"
                        << m_pInputDevice->info()->name << "index"
                        << m_pInputDevice->index() << "for input");
        PmError err = m_pInputDevice->openInput(MIXXX_PORTMIDI_BUFFER_LEN);

        if (err != pmNoError) {
            qWarning() << "PortMidi error:" << Pm_GetErrorText(err);
            return -2;
        }
    }
    if (m_pOutputDevice && isOutputDevice()) {
        controllerDebug("PortMidiController: Opening"
                        << m_pOutputDevice->info()->name << "index"
                        << m_pOutputDevice->index() << "for output");

        PmError err = m_pOutputDevice->openOutput();
        if (err != pmNoError) {
            qWarning() << "PortMidi error:" << Pm_GetErrorText(err);
            return -2;
        }
    }

    setOpen(true);
    startEngine();
    return 0;
}

int PortMidiController::close() {
    if (!isOpen()) {
        qDebug() << "PortMIDI device" << getName() << "already closed";
        return -1;
    }

    stopEngine();
    MidiController::close();

    int result = 0;

    if (m_pInputDevice && m_pInputDevice->isOpen()) {
        PmError err = m_pInputDevice->close();
        if (err != pmNoError) {
            qWarning() << "PortMidi error:" << Pm_GetErrorText(err);
            result = -1;
        }
    }

    if (m_pOutputDevice && m_pOutputDevice->isOpen()) {
        PmError err = m_pOutputDevice->close();
        if (err != pmNoError) {
            qWarning() << "PortMidi error:" << Pm_GetErrorText(err);
            result = -1;
        }
    }

    setOpen(false);
    return result;
}

bool PortMidiController::poll() {
    // Poll the controller for new data if it's an input device
    if (m_pInputDevice.isNull() || !m_pInputDevice->isOpen()) {
        return false;
    }

    // Returns true if events are available or an error code.
    PmError gotEvents = m_pInputDevice->poll();
    if (gotEvents == FALSE) {
        return false;
    }
    if (gotEvents < 0) {
        qWarning() << "PortMidi error:" << Pm_GetErrorText(gotEvents);
        return false;
    }

    int numEvents = m_pInputDevice->read(m_midiBuffer, MIXXX_PORTMIDI_BUFFER_LEN);

    //qDebug() << "PortMidiController::poll()" << numEvents;

    if (numEvents < 0) {
        qWarning() << "PortMidi error:" << Pm_GetErrorText((PmError)numEvents);
        return false;
    }

    for (int i = 0; i < numEvents; i++) {
        unsigned char status = Pm_MessageStatus(m_midiBuffer[i].message);
        mixxx::Duration timestamp = mixxx::Duration::fromMillis(m_midiBuffer[i].timestamp);

        if ((status & 0xF8) == 0xF8) {
            // Handle real-time MIDI messages at any time
            receive(status, 0, 0, timestamp);
            continue;
        }

        reprocessMessage:

        if (!m_bInSysex) {
            if (status == 0xF0) {
                m_bInSysex = true;
                status = 0;
            } else {
                //unsigned char channel = status & 0x0F;
                unsigned char note = Pm_MessageData1(m_midiBuffer[i].message);
                unsigned char velocity = Pm_MessageData2(m_midiBuffer[i].message);
                receive(status, note, velocity, timestamp);
            }
        }

        if (m_bInSysex) {
            // Abort (drop) the current System Exclusive message if a
            //  non-realtime status byte was received
            if (status > 0x7F && status < 0xF7) {
                m_bInSysex = false;
                m_cReceiveMsg_index = 0;
                qWarning() << "Buggy MIDI device: SysEx interrupted!";
                goto reprocessMessage;    // Don't lose the new message
            }

            // Collect bytes from PmMessage
            unsigned char data = 0;
            for (int shift = 0; shift < 32 && (data != MIDI_EOX); shift += 8) {
                // TODO(rryan): This prevents buffer overflow if the sysex is
                // larger than 1024 bytes. I don't want to radically change
                // anything before the 2.0 release so this will do for now.
                data = (m_midiBuffer[i].message >> shift) & 0xFF;
                if (m_cReceiveMsg_index < MIXXX_SYSEX_BUFFER_LEN) {
                    m_cReceiveMsg[m_cReceiveMsg_index++] = data;
                }
            }

            // End System Exclusive message if the EOX byte was received
            if (data == MIDI_EOX) {
                m_bInSysex = false;
                const char* buffer = reinterpret_cast<const char*>(m_cReceiveMsg);
                receive(QByteArray::fromRawData(buffer, m_cReceiveMsg_index),
                        timestamp);
                m_cReceiveMsg_index = 0;
            }
        }
    }
    return numEvents > 0;
}

void PortMidiController::sendShortMsg(unsigned char status, unsigned char byte1,
                                      unsigned char byte2) {
    if (m_pOutputDevice.isNull() || !m_pOutputDevice->isOpen()) {
        return;
    }

    unsigned int word = (((unsigned int)byte2) << 16) |
                         (((unsigned int)byte1) << 8) | status;

    PmError err = m_pOutputDevice->writeShort(word);
    if (err == pmNoError) {
        controllerDebug(MidiUtils::formatMidiMessage(getName(),
                                                     status, byte1, byte2,
                                                     MidiUtils::channelFromStatus(status),
                                                     MidiUtils::opCodeFromStatus(status)));
    } else {
        // Use two qWarnings() to ensure line break works on all operating systems
        qWarning() << "Error sending short message"
                      << MidiUtils::formatMidiMessage(getName(),
                                                      status, byte1, byte2,
                                                      MidiUtils::channelFromStatus(status),
                                                      MidiUtils::opCodeFromStatus(status));
        qWarning()    << "PortMidi error:" << Pm_GetErrorText(err);
    }
}

void PortMidiController::send(const QByteArray& data) {
    // PortMidi does not receive a length argument for the buffer we provide to
    // Pm_WriteSysEx. Instead, it scans for a MIDI_EOX byte to know when the
    // message is over. If one is not provided, it will overflow the buffer and
    // cause a segfault.
    if (!data.endsWith(MIDI_EOX)) {
        controllerDebug("SysEx message does not end with 0xF7 -- ignoring.");
        return;
    }

    if (m_pOutputDevice.isNull() || !m_pOutputDevice->isOpen()) {
        return;
    }

    PmError err = m_pOutputDevice->writeSysEx((unsigned char*)data.constData());
    if (err == pmNoError) {
        controllerDebug(MidiUtils::formatSysexMessage(getName(), data));
    } else {
        // Use two qWarnings() to ensure line break works on all operating systems
        qWarning() << "Error sending SysEx message:"
                   << MidiUtils::formatSysexMessage(getName(), data);
        qWarning() << "PortMidi error:" << Pm_GetErrorText(err);
    }
}<|MERGE_RESOLUTION|>--- conflicted
+++ resolved
@@ -1,16 +1,3 @@
-<<<<<<< HEAD
-#include "controllers/midi/midiutils.h"
-=======
-/**
- * @file portmidicontroller.h
- * @author Albert Santoni alberts@mixxx.org
- * @author Sean M. Pappalardo  spappalardo@mixxx.org
- * @date Thu 15 Mar 2012
- * @brief PortMidi-based MIDI backend
- *
- */
-
->>>>>>> e0f70a2c
 #include "controllers/midi/portmidicontroller.h"
 
 #include "controllers/controllerdebug.h"
