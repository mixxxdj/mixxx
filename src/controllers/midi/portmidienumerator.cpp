--- conflicted
+++ resolved
@@ -29,15 +29,9 @@
                      .startsWith(kMidiThroughPortPrefix, Qt::CaseInsensitive);
 }
 
-<<<<<<< HEAD
-PortMidiEnumerator::PortMidiEnumerator()
-        : MidiEnumerator() {
-=======
 } // namespace
 
-PortMidiEnumerator::PortMidiEnumerator(UserSettingsPointer pConfig)
-        : m_pConfig(pConfig) {
->>>>>>> 3a904807
+PortMidiEnumerator::PortMidiEnumerator() {
     PmError err = Pm_Initialize();
     // Based on reading the source, it's not possible for this to fail.
     if (err != pmNoError) {
@@ -273,21 +267,6 @@
                 qDebug() << "    Linking to output device #" << outputDevIndex << outputName;
                 break;
             }
-<<<<<<< HEAD
-
-            // So at this point, we either have an input-only MIDI device
-            // (outputDeviceInfo == NULL) or we've found a matching output MIDI
-            // device (outputDeviceInfo != NULL).
-
-            //.... so create our (aggregate) MIDI device!
-            PortMidiController* currentDevice =
-                    new PortMidiController(inputDeviceInfo,
-                            outputDeviceInfo,
-                            inputDevIndex,
-                            outputDevIndex);
-            m_devices.push_back(currentDevice);
-=======
->>>>>>> 3a904807
         }
 
         // So at this point, we either have an input-only MIDI device
@@ -299,8 +278,7 @@
                 new PortMidiController(inputDeviceInfo,
                         outputDeviceInfo,
                         inputDevIndex,
-                        outputDevIndex,
-                        m_pConfig);
+                        outputDevIndex);
         m_devices.push_back(currentDevice);
     }
     return m_devices;
