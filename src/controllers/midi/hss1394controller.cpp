--- conflicted
+++ resolved
@@ -1,14 +1,3 @@
-<<<<<<< HEAD
-#include "controllers/midi/midiutils.h"
-=======
-/**
-  * @file hss1394controller.cpp
-  * @author Sean M. Pappalardo  spappalardo@mixxx.org
-  * @date Thu 15 Mar 2012
-  * @brief HSS1394-based MIDI backend
-  */
-
->>>>>>> e0f70a2c
 #include "controllers/midi/hss1394controller.h"
 
 #include "controllers/controllerdebug.h"
