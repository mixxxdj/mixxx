#pragma once

#include <QJSValue>

#include "controllers/controller.h"
#include "controllers/midi/legacymidicontrollermapping.h"
#include "controllers/midi/midimessage.h"
#include "controllers/softtakeover.h"

class MidiOutputHandler;
class MidiController;

class MidiInputHandleJSProxy final : public QObject {
    Q_OBJECT
  public:
    MidiInputHandleJSProxy(
            MidiController* pMidiController,
            const MidiInputMapping& inputMapping);
    Q_INVOKABLE bool disconnect();

  protected:
    MidiController* m_pMidiController;
    MidiInputMapping m_inputMapping;
};

/// MIDI Controller base class
///
/// This is a base class representing a MIDI controller.
/// It must be inherited by a class that implements it on some API.
///
/// Note that the subclass' destructor should call close() at a minimum.
class MidiController : public Controller {
    Q_OBJECT
  public:
    explicit MidiController(const QString& deviceName);
    ~MidiController() override;

    ControllerJSProxy* jsProxy() override;

    QString mappingExtension() override;

    void setMapping(std::shared_ptr<LegacyControllerMapping> pMapping) override;

    QList<LegacyControllerMapping::ScriptFileInfo> getMappingScriptFiles() override;
    QList<std::shared_ptr<AbstractLegacyControllerSetting>> getMappingSettings() override;

    DataRepresentationProtocol getDataRepresentationProtocol() const override {
        return DataRepresentationProtocol::MIDI;
    }

    bool isMappable() const override {
        if (!m_pMapping) {
            return false;
        }
        return m_pMapping->isMappable();
    }

    bool matchMapping(const MappingInfo& mapping) override;
    bool removeInputMapping(uint16_t key, const MidiInputMapping& mapping);

  signals:
    void messageReceived(unsigned char status, unsigned char control, unsigned char value);

  protected:
    virtual void sendShortMsg(unsigned char status,
            unsigned char byte1,
            unsigned char byte2) = 0;

    /// Alias for send()
    /// The length parameter is here for backwards compatibility for when scripts
    /// were required to specify it.
    inline void sendSysexMsg(const QList<int>& data, unsigned int length = 0) {
        Q_UNUSED(length);
        send(data);
    }

    QJSValue makeInputHandler(unsigned char status,
            unsigned char control,
            const QJSValue& scriptCode);

    bool applyMapping() override;
    int close() override;

  protected slots:
    virtual void receivedShortMessage(
            unsigned char status,
            unsigned char control,
            unsigned char value,
            mixxx::Duration timestamp);
    // For receiving System Exclusive messages
    void receive(const QByteArray& data, mixxx::Duration timestamp) override;
    void slotBeforeEngineShutdown() override;

  private slots:
<<<<<<< HEAD
    bool applyMapping(const QString& resourcePath) override;

=======
>>>>>>> f1a90a09
    void learnTemporaryInputMappings(const MidiInputMappings& mappings);
    void clearTemporaryInputMappings();
    void commitTemporaryInputMappings();

  private:
    void processInputMapping(
            const MidiInputMapping& mapping,
            unsigned char status,
            unsigned char control,
            unsigned char value,
            mixxx::Duration timestamp);
    void processInputMapping(
            const MidiInputMapping& mapping,
            const QByteArray& data,
            mixxx::Duration timestamp);

    double computeValue(MidiOptions options, double _prevmidivalue, double _newmidivalue);
    void createOutputHandlers();
    void updateAllOutputs();
    void destroyOutputHandlers();

    QHash<uint16_t, MidiInputMapping> m_temporaryInputMappings;
    QList<MidiOutputHandler*> m_outputs;
    std::unique_ptr<LegacyMidiControllerMapping> m_pMapping;
    SoftTakeoverCtrl m_st;
    QList<QPair<MidiInputMapping, unsigned char>> m_fourteen_bit_queued_mappings;

    // So it can access sendShortMsg()
    friend class MidiOutputHandler;
    friend class MidiControllerTest;
    friend class MidiControllerJSProxy;

    // MIDI learning assistant
    friend class DlgControllerLearning;
};

class MidiControllerJSProxy : public ControllerJSProxy {
    Q_OBJECT
  public:
    MidiControllerJSProxy(MidiController* m_pController)
            : ControllerJSProxy(m_pController),
              m_pMidiController(m_pController) {
    }

    Q_INVOKABLE void sendShortMsg(unsigned char status,
            unsigned char byte1,
            unsigned char byte2) {
        m_pMidiController->sendShortMsg(status, byte1, byte2);
    }

    Q_INVOKABLE void sendSysexMsg(const QList<int>& data, unsigned int length = 0) {
        m_pMidiController->sendSysexMsg(data, length);
    }

    Q_INVOKABLE QJSValue makeInputHandler(unsigned char status,
            unsigned char control,
            const QJSValue& scriptCode) {
        return m_pMidiController->makeInputHandler(status, control, scriptCode);
    }

  private:
    MidiController* m_pMidiController;
};<|MERGE_RESOLUTION|>--- conflicted
+++ resolved
@@ -78,7 +78,7 @@
             unsigned char control,
             const QJSValue& scriptCode);
 
-    bool applyMapping() override;
+    bool applyMapping(const QString& resourcePath) override;
     int close() override;
 
   protected slots:
@@ -92,11 +92,6 @@
     void slotBeforeEngineShutdown() override;
 
   private slots:
-<<<<<<< HEAD
-    bool applyMapping(const QString& resourcePath) override;
-
-=======
->>>>>>> f1a90a09
     void learnTemporaryInputMappings(const MidiInputMappings& mappings);
     void clearTemporaryInputMappings();
     void commitTemporaryInputMappings();
