--- conflicted
+++ resolved
@@ -6,13 +6,8 @@
 class PortMidiEnumerator : public MidiEnumerator {
     Q_OBJECT
   public:
-<<<<<<< HEAD
-    PortMidiEnumerator();
+    explicit PortMidiEnumerator(UserSettingsPointer config);
     ~PortMidiEnumerator() override;
-=======
-    explicit PortMidiEnumerator(UserSettingsPointer config);
-    virtual ~PortMidiEnumerator();
->>>>>>> 9bffb9f2
 
     QList<Controller*> queryDevices() override;
 
