<<<<<<< HEAD
=======
/**
 * @file midioutputhandler.cpp
 * @author Sean Pappalardo spappalardo@mixxx.org
 * @date Tue 11 Feb 2012
 * @brief MIDI output mapping handler
 *
 */

#include "controllers/midi/midioutputhandler.h"

>>>>>>> e0f70a2c
#include <QtDebug>

#include "control/controlobject.h"
#include "controllers/controllerdebug.h"
#include "controllers/midi/midicontroller.h"
#include "moc_midioutputhandler.cpp"

MidiOutputHandler::MidiOutputHandler(MidiController* controller,
        const MidiOutputMapping& mapping)
        : m_pController(controller),
          m_mapping(mapping),
          m_cos(mapping.controlKey, this, ControlFlag::NoAssertIfMissing),
          m_lastVal(-1) { // -1 = virgin
    m_cos.connectValueChanged(this, &MidiOutputHandler::controlChanged);
}

MidiOutputHandler::~MidiOutputHandler() {
    ConfigKey cKey = m_cos.getKey();
    controllerDebug(QString("Destroying static MIDI output handler on %1 for %2,%3")
                .arg(m_pController->getName(), cKey.group, cKey.item));
}

bool MidiOutputHandler::validate() {
    return m_cos.valid();
}

void MidiOutputHandler::update() {
    controlChanged(m_cos.get());
}

void MidiOutputHandler::controlChanged(double value) {
    // Don't update with out of date messages.
    value = m_cos.get();

    unsigned char byte3 = m_mapping.output.off;
    if (value >= m_mapping.output.min && value <= m_mapping.output.max) {
        byte3 = m_mapping.output.on;
    }

    if (static_cast<int>(byte3) == m_lastVal) {
        // Don't send redundant messages.
        return;
    }

    if (!m_pController->isOpen()) {
        qWarning() << "MIDI device" << m_pController->getName() << "not open for output!";
    } else if (byte3 != 0xFF) {
        controllerDebug("sending MIDI bytes:" << m_mapping.output.status
                     << "," << m_mapping.output.control << ","
                     << byte3);
        m_pController->sendShortMsg(m_mapping.output.status,
                                    m_mapping.output.control, byte3);
        m_lastVal = static_cast<int>(byte3);
    }
}<|MERGE_RESOLUTION|>--- conflicted
+++ resolved
@@ -1,16 +1,5 @@
-<<<<<<< HEAD
-=======
-/**
- * @file midioutputhandler.cpp
- * @author Sean Pappalardo spappalardo@mixxx.org
- * @date Tue 11 Feb 2012
- * @brief MIDI output mapping handler
- *
- */
-
 #include "controllers/midi/midioutputhandler.h"
 
->>>>>>> e0f70a2c
 #include <QtDebug>
 
 #include "control/controlobject.h"
