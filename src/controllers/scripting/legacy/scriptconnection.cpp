#include "controllers/scripting/legacy/scriptconnection.h"

#include "controllers/scripting/legacy/controllerscriptenginelegacy.h"
#include "util/trace.h"

void ScriptConnection::executeCallback(double value) const {
<<<<<<< HEAD
    std::unique_ptr<Trace> pCallCallbackTrace;
    pCallCallbackTrace = std::make_unique<Trace>(
            QString("JS " + key.item + " callback").toStdString().c_str());
    QJSValueList args;
    args << QJSValue(value);
    args << QJSValue(key.group);
    args << QJSValue(key.item);
=======
    const auto args = QJSValueList{
            value,
            key.group,
            key.item,
    };
>>>>>>> 7672cf1a
    QJSValue func = callback; // copy function because QJSValue::call is not const
    QJSValue result = func.call(args);
    if (result.isError()) {
        if (controllerEngine != nullptr) {
            controllerEngine->showScriptExceptionDialog(result);
        }
        qWarning() << "ControllerEngine: Invocation of connection " << id.toString()
                   << "connected to (" + key.group + ", " + key.item + ") failed:"
                   << result.toString();
    }
}<|MERGE_RESOLUTION|>--- conflicted
+++ resolved
@@ -4,21 +4,14 @@
 #include "util/trace.h"
 
 void ScriptConnection::executeCallback(double value) const {
-<<<<<<< HEAD
     std::unique_ptr<Trace> pCallCallbackTrace;
     pCallCallbackTrace = std::make_unique<Trace>(
             QString("JS " + key.item + " callback").toStdString().c_str());
-    QJSValueList args;
-    args << QJSValue(value);
-    args << QJSValue(key.group);
-    args << QJSValue(key.item);
-=======
     const auto args = QJSValueList{
             value,
             key.group,
             key.item,
     };
->>>>>>> 7672cf1a
     QJSValue func = callback; // copy function because QJSValue::call is not const
     QJSValue result = func.call(args);
     if (result.isError()) {
