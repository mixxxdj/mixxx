#include "controllers/scripting/legacy/controllerscriptenginelegacy.h"

#include <memory>

#ifdef MIXXX_USE_QML
#include <QDirIterator>
#include <QQmlEngine>
#include <QQuickItem>
#include <QQuickWindow>
#include <QtEndian>
#include <algorithm>
#endif

#include "control/controlobject.h"
#include "controllers/controller.h"
#include "controllers/scripting/colormapperjsproxy.h"
#include "controllers/scripting/legacy/controllerscriptinterfacelegacy.h"
#include "errordialoghandler.h"
#include "mixer/playermanager.h"
#include "moc_controllerscriptenginelegacy.cpp"
#ifdef MIXXX_USE_QML
#include "qml/qmlmixxxcontrollerscreen.h"
#include "util/assert.h"
#include "util/cmdlineargs.h"

using Clock = std::chrono::steady_clock;
#endif

ControllerScriptEngineLegacy::ControllerScriptEngineLegacy(
        Controller* controller, const RuntimeLoggingCategory& logger)
        : ControllerScriptEngineBase(controller, logger) {
    connect(&m_fileWatcher,
            &QFileSystemWatcher::fileChanged,
            this,
            [this](const QString& changedFile) {
                qCDebug(m_logger) << "File" << changedFile << "has been changed.";
                // This is to prevent double-reload when a file is updated twice
                // in a row as part of the normal saving process. See note in
                // QFileSystemWatcher::fileChanged documentation.
                if (m_fileWatcher.removePath(changedFile)) {
                    reload();
                }
            });
#ifdef MIXXX_USE_QML
    connect(&m_fileWatcher,
            &QFileSystemWatcher::directoryChanged,
            this,
            &ControllerScriptEngineLegacy::reload);
#endif
}

ControllerScriptEngineLegacy::~ControllerScriptEngineLegacy() {
    shutdown();
}

void ControllerScriptEngineLegacy::watchFilePath(const QString& path) {
    if (m_fileWatcher.files().contains(path) || m_fileWatcher.directories().contains(path)) {
        qCDebug(m_logger) << "File" << path << "is already being watch for controller auto-reload";
        return;
    }

    if (!m_fileWatcher.addPath(path)) {
        qCWarning(m_logger) << "Failed to watch script file"
                            << path;
    } else {
        qCDebug(m_logger) << "Watching file" << path << "for controller auto-reload";
    }
}

bool ControllerScriptEngineLegacy::callFunctionOnObjects(
        const QList<QString>& scriptFunctionPrefixes,
        const QString& function,
        const QJSValueList& args,
        bool bFatalError) {
    VERIFY_OR_DEBUG_ASSERT(m_pJSEngine) {
        return false;
    }

    const QJSValue global = m_pJSEngine->globalObject();

    bool success = true;
    for (const QString& prefixName : scriptFunctionPrefixes) {
        QJSValue prefix = global.property(prefixName);
        if (!prefix.isObject()) {
            qCWarning(m_logger) << "No" << prefixName << "object in script";
            continue;
        }

        QJSValue init = prefix.property(function);
        if (!init.isCallable()) {
            qCWarning(m_logger) << prefixName << "has no"
                                << function << " method";
            continue;
        }
        qCDebug(m_logger) << "Executing"
                          << prefixName << "." << function;
        QJSValue result = init.callWithInstance(prefix, args);
        if (result.isError()) {
            showScriptExceptionDialog(result, bFatalError);
            success = false;
        }
    }
    return success;
}

bool ControllerScriptEngineLegacy::callShutdownFunction() {
    // There is no js engine if the mapping was not loaded from a file but by
    // creating a new, empty mapping LegacyMidiControllerMapping with the wizard
    if (!m_pJSEngine) {
        return true;
    }

#ifdef MIXXX_USE_QML
    if (!m_bQmlMode) {
#endif
        return callFunctionOnObjects(m_scriptFunctionPrefixes, "shutdown");
#ifdef MIXXX_USE_QML
    } else {
        bool success = true;
        for (const auto& [screenIdentifier, screen] : m_rootItems) {
            if (!screen->getShutdown().isCallable()) {
                qCDebug(m_logger) << "QML Scene for screen" << screenIdentifier
                                  << "has no valid shutdown method.";
                continue;
            }

            qCDebug(m_logger) << "Executing shutdown on QML Scene " << screenIdentifier;

            auto result = screen->getShutdown().call(QJSValueList{});
            if (result.isError()) {
                qCWarning(m_logger) << "Could not shutdown the QML scene for screen"
                                    << screenIdentifier
                                    << "gracefully";

                // We manually stop the screen before we trigger the shutdown procedure
                // as this last one may continue rendering process in order to perform
                // screen splash off.
                showScriptExceptionDialog(result, false);
                success = false;
            }
        }
        return success;
    }
#endif
}
bool ControllerScriptEngineLegacy::callInitFunction() {
    // m_pController is nullptr in tests.
    const auto args = QJSValueList{
            m_pController ? m_pController->getName() : QString{},
            m_logger().isDebugEnabled(),
    };

#ifdef MIXXX_USE_QML
    if (!m_bQmlMode) {
#endif
        return callFunctionOnObjects(m_scriptFunctionPrefixes, "init", args, true);
#ifdef MIXXX_USE_QML
    } else {
        for (const auto& [screenIdentifier, screen] : m_rootItems) {
            if (!screen->getInit().isCallable()) {
                qCDebug(m_logger) << "QML Scene for screen" << screenIdentifier
                                  << "has no valid init method.";
                continue;
            }

            auto result = screen->getInit().call(args);
            if (result.isError()) {
                qCWarning(m_logger) << "Could not init the QML scene for screen"
                                    << screenIdentifier;

                // We manually stop the screen before we trigger the shutdown procedure
                // as this last one may continue rendering process in order to perform
                // screen splash off.
                showScriptExceptionDialog(result, true);
                return false;
            }
        }
        return true;
    }
#endif
}

QJSValue ControllerScriptEngineLegacy::wrapFunctionCode(
        const QString& codeSnippet, int numberOfArgs) {
    // This function is called from outside the controller engine, so we can't
    // use VERIFY_OR_DEBUG_ASSERT here
    if (!m_pJSEngine) {
        return QJSValue();
    }

    QJSValue wrappedFunction;

    const auto it = m_scriptWrappedFunctionCache.constFind(codeSnippet);
    if (it != m_scriptWrappedFunctionCache.constEnd()) {
        wrappedFunction = it.value();
    } else {
        QStringList wrapperArgList;
        wrapperArgList.reserve(numberOfArgs);
        for (int i = 1; i <= numberOfArgs; i++) {
            wrapperArgList << QString("arg%1").arg(i);
        }
        QString wrapperArgs = wrapperArgList.join(",");
        QString wrappedCode = QStringLiteral("(function (") + wrapperArgs +
                QStringLiteral(") { (") + codeSnippet + QStringLiteral(")(") +
                wrapperArgs + QStringLiteral("); })");

        wrappedFunction = m_pJSEngine->evaluate(wrappedCode);
        if (wrappedFunction.isError()) {
            showScriptExceptionDialog(wrappedFunction);
        }
        m_scriptWrappedFunctionCache[codeSnippet] = wrappedFunction;
    }
    return wrappedFunction;
}

#ifdef MIXXX_USE_QML
void ControllerScriptEngineLegacy::setModulePaths(
        const QList<LegacyControllerMapping::QMLModuleInfo>& modules) {
    const QStringList paths = m_fileWatcher.files();
    if (!paths.isEmpty()) {
        m_fileWatcher.removePaths(paths);
    }

    m_modules = modules;
}
void ControllerScriptEngineLegacy::setInfoScreens(
        const QList<LegacyControllerMapping::ScreenInfo>& screens) {
    m_rootItems.clear();
    m_renderingScreens.clear();
    m_infoScreens = screens;
}
#endif

void ControllerScriptEngineLegacy::setScriptFiles(
        QList<LegacyControllerMapping::ScriptFileInfo> scripts) {
    const QStringList paths = m_fileWatcher.files();
    if (!paths.isEmpty()) {
        m_fileWatcher.removePaths(paths);
    }
<<<<<<< HEAD
    m_scriptFiles = scripts;

#ifdef MIXXX_USE_QML
    setQMLMode(std::any_of(
            m_scriptFiles.cbegin(),
            m_scriptFiles.cend(),
            [](const auto& scriptFileInfo) {
                return scriptFileInfo.type ==
                        LegacyControllerMapping::ScriptFileInfo::Type::Qml;
            }));
#endif
=======
    m_scriptFiles = std::move(scripts);
>>>>>>> 92ed4908
}

void ControllerScriptEngineLegacy::setSettings(
        const QList<std::shared_ptr<AbstractLegacyControllerSetting>>& settings) {
    m_settings.clear();
    for (const auto& pSetting : std::as_const(settings)) {
        QString name = pSetting->variableName();
        VERIFY_OR_DEBUG_ASSERT(!name.isEmpty()) {
            continue;
        }
        m_settings[name] = pSetting->value();
    }
}

bool ControllerScriptEngineLegacy::initialize() {
    if (!ControllerScriptEngineBase::initialize()) {
        return false;
    }

#ifdef MIXXX_USE_QML
    // During the initialisation, any QML errors are considered fatal.
    setErrorsAreFatal(true);
    QMap<QString, std::shared_ptr<ControllerRenderingEngine>> availableScreens;

    if (m_bQmlMode) {
        for (const LegacyControllerMapping::ScreenInfo& screen : std::as_const(m_infoScreens)) {
            VERIFY_OR_DEBUG_ASSERT(!availableScreens.contains(screen.identifier)) {
                qCWarning(m_logger) << "A controller screen already contains the "
                                       "identifier "
                                    << screen.identifier;
                return false;
            }
            availableScreens.insert(screen.identifier,
                    std::make_shared<ControllerRenderingEngine>(screen, &m_engineThreadControl));

            if (!availableScreens.value(screen.identifier)->isValid()) {
                qCWarning(m_logger) << "Unable to start the screen render for" << screen.identifier;
                return false;
            }

            // For testing, do not actually initialize the rendering engine, just check for
            // compatibility above.
            if (m_bTesting) {
                continue;
            }

            // Rename the ControllerRenderingEngine with the actual screen
            // identifier to help debugging.
            availableScreens.value(screen.identifier)
                    ->thread()
                    ->setObjectName(
                            QString("CtrlScreen_%1").arg(screen.identifier));
            availableScreens.value(screen.identifier)
                    ->requestEngineSetup(
                            std::dynamic_pointer_cast<QQmlEngine>(m_pJSEngine));

            if (!availableScreens.value(screen.identifier)->isValid()) {
                qCWarning(m_logger) << QString(
                        "Unable to setup the screen render for %1.")
                                               .arg(screen.identifier);
                availableScreens.value(screen.identifier)->stop();
                return false;
            }
        }
    } else if (!m_infoScreens.isEmpty()) {
        qCWarning(m_logger) << "Controller mapping has screen definitions but no QML "
                               "files to render on it. Ignoring.";
    }
#endif

    // Binary data is passed from the Controller as a QByteArray, which
    // QJSEngine::toScriptValue converts to an ArrayBuffer in JavaScript.
    // ArrayBuffer cannot be accessed with the [] operator in JS; it needs
    // to be converted to a typed array (Uint8Array in this case) first.
    // This function generates a wrapper function from a JS callback to do
    // that conversion automatically.
    m_makeArrayBufferWrapperFunction = m_pJSEngine->evaluate(QStringLiteral(
            // arg2 is the timestamp for ControllerScriptModuleEngine.
            // In ControllerScriptEngineLegacy it is the length of the array.
            "(function(callback) {"
            "    return function(arrayBuffer, arg2) {"
            "        callback(new Uint8Array(arrayBuffer), arg2);"
            "    };"
            "})"));

    // Make this ControllerScriptHandler instance available to scripts as 'engine'.
    QJSValue engineGlobalObject = m_pJSEngine->globalObject();
    ControllerScriptInterfaceLegacy* legacyScriptInterface =
            new ControllerScriptInterfaceLegacy(this, m_logger);

    auto engine = m_pJSEngine->newQObject(legacyScriptInterface);
    auto meta = m_pJSEngine->newQMetaObject(&ControllerScriptInterfaceLegacy::staticMetaObject);
    engine.setProperty("Charset", meta);
    engineGlobalObject.setProperty("engine", m_pJSEngine->newQObject(legacyScriptInterface));

#ifdef MIXXX_USE_QML
    if (m_bQmlMode) {
        for (const LegacyControllerMapping::QMLModuleInfo& module :
                std::as_const(m_modules)) {
            auto path = module.dirinfo.absoluteFilePath();
            QDirIterator it(path,
                    {"*.qml"},
                    QDir::Files,
                    QDirIterator::Subdirectories);
            while (it.hasNext()) {
                watchFilePath(it.next());
            }
            watchFilePath(path);
            auto pQmlEngine = std::dynamic_pointer_cast<QQmlEngine>(m_pJSEngine);
            pQmlEngine->addImportPath(path);
            qCWarning(m_logger) << pQmlEngine->importPathList();
        }
    } else if (!m_modules.isEmpty()) {
        qCWarning(m_logger) << "Controller mapping has QML library definitions but no "
                               "QML files to use it. Ignoring.";
    }

    // If we encounter a failure while loading a scene, we will need to properly
    // stop the screen threads before shutting down.
    bool sceneBindingHasFailure = false;
#endif
    for (const LegacyControllerMapping::ScriptFileInfo& script : std::as_const(m_scriptFiles)) {
#ifdef MIXXX_USE_QML
        if (script.type == LegacyControllerMapping::ScriptFileInfo::Type::Javascript) {
#endif
            if (!evaluateScriptFile(script.file)) {
                shutdown();
                return false;
            }
            if (!script.identifier.isEmpty()) {
                m_scriptFunctionPrefixes.append(script.identifier);
            }
#ifdef MIXXX_USE_QML
        } else {
            if (script.identifier.isEmpty()) {
                while (!availableScreens.isEmpty()) {
                    QString screenIdentifier(availableScreens.firstKey());
                    if (!bindSceneToScreen(script,
                                screenIdentifier,
                                availableScreens.take(screenIdentifier))) {
                        sceneBindingHasFailure = true;
                    }
                }
            } else {
                if (!availableScreens.contains(script.identifier)) {
                    qCCritical(m_logger) << "Not screen" << script.identifier << "found!";

                    sceneBindingHasFailure = true;
                    break;
                }
                if (!bindSceneToScreen(script,
                            script.identifier,
                            availableScreens.take(script.identifier))) {
                    sceneBindingHasFailure = true;
                }
            }
        }
    }

    if (!availableScreens.isEmpty()) {
        if (!sceneBindingHasFailure) {
            qCWarning(m_logger)
                    << "Found screen with no QML scene able to run on it. Ignoring"
                    << availableScreens.size() << "screens";
        }

        while (!availableScreens.isEmpty()) {
            auto pScreen = availableScreens.take(availableScreens.firstKey());
            VERIFY_OR_DEBUG_ASSERT(!pScreen->isValid() ||
                    !pScreen->isRunning() || pScreen->stop()) {
                qCWarning(m_logger) << "Unable to stop the screen";
            };
        }
    }
    if (sceneBindingHasFailure) {
        shutdown();
        return false;
#endif
    }

    // For testing, do not actually initialize the scripts, just check for
    // syntax errors above.
    if (m_bTesting) {
        return true;
    }

    for (QString functionName : std::as_const(m_scriptFunctionPrefixes)) {
        if (functionName.isEmpty()) {
            continue;
        }
        functionName.append(QStringLiteral(".incomingData"));
        m_incomingDataFunctions.append(
                wrapArrayBufferCallback(
                        wrapFunctionCode(functionName, 2)));
    }

#ifdef MIXXX_USE_QML
    m_engineThreadControl.setCanPause(true);
    for (const auto& pScreen : std::as_const(m_renderingScreens)) {
        pScreen->start();
    }
#endif

    if (!callInitFunction()) {
        shutdown();
        return false;
    }
#ifdef MIXXX_USE_QML
    // At runtime, QML errors aren't considered fatal anymore now that the engine has started.
    setErrorsAreFatal(false);
#endif

    return true;
}

#ifdef MIXXX_USE_QML

bool ControllerScriptEngineLegacy::bindSceneToScreen(
        const LegacyControllerMapping::ScriptFileInfo& qmlFile,
        const QString& screenIdentifier,
        std::shared_ptr<ControllerRenderingEngine> pScreen) {
    // Like for Javascript, if the script is invalid, it should be watched so the user can fix it
    // without having to restart Mixxx. So, add it to the watcher before
    // evaluating it.
    watchFilePath(qmlFile.file.absoluteFilePath());

    auto pScene = loadQMLFile(qmlFile, pScreen);
    if (!pScene) {
        VERIFY_OR_DEBUG_ASSERT(!pScreen->isValid() ||
                !pScreen->isRunning() || pScreen->stop()) {
            qCWarning(m_logger) << "Unable to stop the screen";
        };
        return false;
    }

    connect(pScreen.get(),
            &ControllerRenderingEngine::frameRendered,
            this,
            &ControllerScriptEngineLegacy::handleScreenFrame);
    m_renderingScreens.insert(screenIdentifier, pScreen);
    m_rootItems.emplace(screenIdentifier, std::move(pScene));
    // In case a rendering issue occurs, we need to shutdown the controller
    // since its only purpose is to render screens. This might not be the case
    // in the future controller modules
    connect(pScreen.get(),
            &ControllerRenderingEngine::stopping,
            this,
            &ControllerScriptEngineLegacy::shutdown);
    return true;
}

void ControllerScriptEngineLegacy::handleScreenFrame(
        const LegacyControllerMapping::ScreenInfo& screenInfo,
        const QImage& frame,
        const QDateTime& timestamp) {
    VERIFY_OR_DEBUG_ASSERT(
            m_renderingScreens.contains(screenInfo.identifier)) {
        qCWarning(m_logger) << "Unable to find transform function info for the given screen";
        return;
    };
    auto itScreen = m_rootItems.find(screenInfo.identifier);
    VERIFY_OR_DEBUG_ASSERT(itScreen != m_rootItems.end()) {
        qCWarning(m_logger) << "Unable to find a root item for the given screen";
        return;
    };

    auto& pScreen = itScreen->second;

    if (CmdlineArgs::Instance().getControllerPreviewScreens()) {
        QImage screenDebug(frame);

        switch (screenInfo.endian) {
        case LegacyControllerMapping::ScreenInfo::ColorEndian::Big:
            qFromBigEndian<ushort>(frame.constBits(),
                    frame.sizeInBytes() / 2,
                    screenDebug.bits());
            break;
        case LegacyControllerMapping::ScreenInfo::ColorEndian::Little:
            qFromLittleEndian<ushort>(frame.constBits(),
                    frame.sizeInBytes() / 2,
                    screenDebug.bits());
            break;
        default:
            break;
        }
        if (screenInfo.reversedColor) {
            screenDebug.rgbSwap();
        }

        emit previewRenderedScreen(screenInfo, screenDebug);
    }

    // TODO: Refactor this to a `std::bit_cast` once we drop support for older
    // compilers that don't support it (e.g. older than Xcode 14.3/macOS 13)
    QByteArray input(reinterpret_cast<const char*>(frame.constBits()), frame.sizeInBytes());

    if (!pScreen->getTransform().isCallable() && screenInfo.rawData) {
        m_renderingScreens[screenInfo.identifier]->requestSendingFrameData(m_pController, input);
        return;
    }

    if (!pScreen->getTransform().isCallable()) {
        qCWarning(m_logger)
                << "Could not find a valid transform function but the screen "
                   "doesn't accept raw data. Aborting screen rendering.";
        m_renderingScreens[screenInfo.identifier]->stop();
        return;
    }

    VERIFY_OR_DEBUG_ASSERT(!m_pJSEngine->hasError()) {
        qCWarning(m_logger) << "Controller JS engine has an unhandled error. Discarding.";
        qCDebug(m_logger) << "Controller JS error is:" << m_pJSEngine->catchError().toString();
    }
    // During the frame transformation, any QML errors are considered fatal.
    setErrorsAreFatal(true);
    auto result = pScreen->getTransform().call(
            QJSValueList{m_pJSEngine->toScriptValue(input),
                    m_pJSEngine->toScriptValue(timestamp)});
    if (result.isError()) {
        qCWarning(m_logger) << "Could not transform rendering buffer for screen"
                            << screenInfo.identifier;

        // We manually stop the screen before we trigger the shutdown procedure
        // as this last one may continue rendering process in order to perform
        // screen splash off.
        showScriptExceptionDialog(result, true);
        shutdown();
        return;
    }
    QVariant returnedValue = result.toVariant();
    setErrorsAreFatal(false);

    if (!returnedValue.isValid()) {
        qCWarning(m_logger) << "Could not transform rendering buffer. The transform "
                               "function didn't return the expected Array. Stopping "
                               "rendering on this screen";
        return;
    }

    QByteArray transformedFrame;

    if (returnedValue.canView<QByteArray>()) {
        transformedFrame = returnedValue.view<QByteArray>();
    } else if (returnedValue.canConvert<QByteArray>()) {
        transformedFrame = returnedValue.toByteArray();
    } else {
        qCWarning(m_logger) << "Unable to interpret the returned data " << returnedValue;
        return;
    }

    if (CmdlineArgs::Instance().getControllerDebug()) {
        qCDebug(m_logger) << "Transform screen data for screen " << screenInfo.identifier
                          << "(first 64 bytes)"
                          << QByteArray(transformedFrame.toHex(' '), 128);
        m_pController->sendBytes(returnedValue.view<QByteArray>());
    }

    m_renderingScreens[screenInfo.identifier]->requestSendingFrameData(
            m_pController, transformedFrame);
}
#endif

void ControllerScriptEngineLegacy::shutdown() {
    callShutdownFunction();

#ifdef MIXXX_USE_QML
    m_engineThreadControl.setCanPause(false);
    // Wait till the splash off animation has finished rendering.
    std::chrono::milliseconds maxSplashOffDuration{};
    for (const auto& pScreen : std::as_const(m_renderingScreens)) {
        if (!pScreen->isRunning()) {
            continue;
        }
        maxSplashOffDuration = std::max(maxSplashOffDuration, pScreen->info().splash_off);
    }

    auto splashOffDeadline = Clock::now() + maxSplashOffDuration;
    while (splashOffDeadline > Clock::now()) {
        QCoreApplication::processEvents(QEventLoop::WaitForMoreEvents,
                std::chrono::duration_cast<std::chrono::milliseconds>(
                        splashOffDeadline - Clock::now())
                        .count());
    }

    m_rootItems.clear();
    for (const auto& pScreen : std::as_const(m_renderingScreens)) {
        // When stopping, the rendering engine emits an event which triggers the
        // shutdown in case it was initiated following a rendering issue. We
        // need to disconnect first before stopping.
        pScreen->disconnect(this);
        VERIFY_OR_DEBUG_ASSERT(!pScreen->isValid() ||
                !pScreen->isRunning() || pScreen->stop()) {
            qCWarning(m_logger) << "Unable to stop the screen";
        };
    }
    m_renderingScreens.clear();
#endif
    m_scriptWrappedFunctionCache.clear();
    m_incomingDataFunctions.clear();
    m_scriptFunctionPrefixes.clear();
    if (m_pJSEngine) {
        ControllerScriptEngineBase::shutdown();
    }
}

bool ControllerScriptEngineLegacy::handleIncomingData(const QByteArray& data) {
    // This function is called from outside the controller engine, so we can't
    // use VERIFY_OR_DEBUG_ASSERT here
    if (!m_pJSEngine) {
        return false;
    }

    const auto args = QJSValueList{
            m_pJSEngine->toScriptValue(data),
            static_cast<uint>(data.size()),
    };

    for (auto&& function : m_incomingDataFunctions) {
        ControllerScriptEngineBase::executeFunction(&function, args);
    }

    return true;
}

bool ControllerScriptEngineLegacy::evaluateScriptFile(const QFileInfo& scriptFile) {
    VERIFY_OR_DEBUG_ASSERT(m_pJSEngine) {
        return false;
    }

    if (!scriptFile.exists()) {
        qCWarning(m_logger) << "File does not exist:"
                            << scriptFile.absoluteFilePath();
        return false;
    }

    // If the script is invalid, it should be watched so the user can fix it
    // without having to restart Mixxx. So, add it to the watcher before
    // evaluating it.
    watchFilePath(scriptFile.absoluteFilePath());
    qCDebug(m_logger) << "Loading"
                      << scriptFile.absoluteFilePath();

    // Read in the script file
    QString filename = scriptFile.absoluteFilePath();
    QFile input(filename);
    if (!input.open(QIODevice::ReadOnly)) {
        qCWarning(m_logger) << QString(
                "Problem opening the script file: %1, "
                "error # %2, %3")
                                       .arg(filename,
                                               QString::number(input.error()),
                                               input.errorString());
        // Set up error dialog
        ErrorDialogProperties* props = ErrorDialogHandler::instance()->newDialogProperties();
        props->setType(DLG_WARNING);
        props->setTitle(tr("Controller Mapping File Problem"));
        props->setText(tr("The mapping for controller \"%1\" cannot be opened.")
                               .arg(m_pController->getName()));
        props->setInfoText(
                tr("The functionality provided by this controller mapping will "
                   "be disabled until the issue has been resolved."));

        // We usually don't translate the details field, but the cause of
        // this problem lies in the user's system (e.g. a permission
        // issue). Translating this will help users to fix the issue even
        // when they don't speak english.
        props->setDetails(tr("File:") + QStringLiteral(" ") + filename +
                        QStringLiteral("\n") + tr("Error:") + QStringLiteral(" ") +
                        input.errorString(),
                true /* use monospace font / expand Details box */);

        // Ask above layer to display the dialog & handle user response
        ErrorDialogHandler::instance()->requestErrorDialog(props);
        return false;
    }

    QString scriptCode = QString(input.readAll()) + QStringLiteral("\n");
    input.close();

    QJSValue scriptFunction = m_pJSEngine->evaluate(scriptCode, filename);
    if (scriptFunction.isError()) {
        showScriptExceptionDialog(scriptFunction, true);
        return false;
    }

    return true;
}

#ifdef MIXXX_USE_QML
std::unique_ptr<mixxx::qml::QmlMixxxControllerScreen> ControllerScriptEngineLegacy::loadQMLFile(
        const LegacyControllerMapping::ScriptFileInfo& qmlScript,
        std::shared_ptr<ControllerRenderingEngine> pScreen) {
    VERIFY_OR_DEBUG_ASSERT(m_pJSEngine ||
            qmlScript.type !=
                    LegacyControllerMapping::ScriptFileInfo::Type::Qml) {
        return nullptr;
    }

    QQmlEngine* pQmlEngine = std::dynamic_pointer_cast<QQmlEngine>(m_pJSEngine).get();
    QQmlComponent qmlComponent = QQmlComponent(pQmlEngine);

    QFile scene = QFile(qmlScript.file.absoluteFilePath());
    if (!scene.exists()) {
        qCWarning(m_logger) << "Unable to load the QML scene:" << qmlScript.file.absoluteFilePath()
                            << "does not exist.";
        return nullptr;
    }

    QDir dir(m_resourcePath + "/qml/");

    scene.open(QIODevice::ReadOnly);
    qmlComponent.setData(scene.readAll(),
            // Obfuscate the scene filename to make it appear in the QML folder.
            // This allows a smooth integration with QML components.
            QUrl::fromLocalFile(
                    dir.absoluteFilePath(qmlScript.file.fileName())));
    scene.close();

    while (qmlComponent.isLoading()) {
        qCDebug(m_logger) << "Waiting for component "
                          << qmlScript.file.absoluteFilePath()
                          << " to be ready: " << qmlComponent.progress();
        QCoreApplication::processEvents(QEventLoop::WaitForMoreEvents, 500);
    }

    if (qmlComponent.isError()) {
        const QList<QQmlError> errorList = qmlComponent.errors();
        for (const QQmlError& error : errorList) {
            qCWarning(m_logger) << "Unable to load the QML scene:" << error.url()
                                << "at line" << error.line() << ", error: " << error;
            showQMLExceptionDialog(error, true);
        }
        return nullptr;
    }

    VERIFY_OR_DEBUG_ASSERT(qmlComponent.isReady()) {
        qCWarning(m_logger) << "QMLComponent isn't ready although synchronous load was requested.";
        return nullptr;
    }

    QObject* pRootObject = qmlComponent.createWithInitialProperties(
            QVariantMap{{"screenId", pScreen->info().identifier}});
    if (qmlComponent.isError()) {
        const QList<QQmlError> errorList = qmlComponent.errors();
        for (const QQmlError& error : errorList) {
            qCWarning(m_logger) << error.url() << error.line() << error;
        }
        return nullptr;
    }

    mixxx::qml::QmlMixxxControllerScreen* rootItem =
            qobject_cast<mixxx::qml::QmlMixxxControllerScreen*>(pRootObject);
    if (!rootItem) {
        qWarning("run: Not a MixxxControllerScreen");
        delete pRootObject;
        return nullptr;
    }


    // The root item is ready. Associate it with the window.
    if (!m_bTesting) {
        rootItem->setParentItem(pScreen->quickWindow()->contentItem());

        rootItem->setWidth(pScreen->quickWindow()->width());
        rootItem->setHeight(pScreen->quickWindow()->height());
    }

    return std::unique_ptr<mixxx::qml::QmlMixxxControllerScreen>(rootItem);
}
#endif

QJSValue ControllerScriptEngineLegacy::wrapArrayBufferCallback(const QJSValue& callback) {
    return m_makeArrayBufferWrapperFunction.call(QJSValueList{callback});
}<|MERGE_RESOLUTION|>--- conflicted
+++ resolved
@@ -237,8 +237,7 @@
     if (!paths.isEmpty()) {
         m_fileWatcher.removePaths(paths);
     }
-<<<<<<< HEAD
-    m_scriptFiles = scripts;
+    m_scriptFiles = std::move(scripts);
 
 #ifdef MIXXX_USE_QML
     setQMLMode(std::any_of(
@@ -249,9 +248,6 @@
                         LegacyControllerMapping::ScriptFileInfo::Type::Qml;
             }));
 #endif
-=======
-    m_scriptFiles = std::move(scripts);
->>>>>>> 92ed4908
 }
 
 void ControllerScriptEngineLegacy::setSettings(
