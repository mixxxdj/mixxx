#include "controllers/scripting/controllerscriptenginebase.h"

#include "control/controlobject.h"
#include "controllers/controller.h"
#include "controllers/scripting/colormapperjsproxy.h"
#include "errordialoghandler.h"
#include "mixer/playermanager.h"
#include "moc_controllerscriptenginebase.cpp"
#include "util/cmdlineargs.h"

ControllerScriptEngineBase::ControllerScriptEngineBase(
        Controller* controller, const RuntimeLoggingCategory& logger)
        : m_bDisplayingExceptionDialog(false),
          m_pJSEngine(nullptr),
          m_pController(controller),
          m_logger(logger),
          m_bAbortOnWarning(false),
          m_bTesting(false) {
    // Handle error dialog buttons
    qRegisterMetaType<QMessageBox::StandardButton>("QMessageBox::StandardButton");
}

bool ControllerScriptEngineBase::initialize() {
    VERIFY_OR_DEBUG_ASSERT(!m_pJSEngine) {
        return false;
    }

    m_bAbortOnWarning = CmdlineArgs::Instance().getControllerAbortOnWarning();

    // Create the Script Engine
    m_pJSEngine = std::make_shared<QJSEngine>(this);

    m_pJSEngine->installExtensions(QJSEngine::ConsoleExtension);

    QJSValue engineGlobalObject = m_pJSEngine->globalObject();

    QJSValue mapper = m_pJSEngine->newQMetaObject(
            &ColorMapperJSProxy::staticMetaObject);
    engineGlobalObject.setProperty("ColorMapper", mapper);

    if (m_pController) {
        qDebug() << "Controller in script engine is:"
                 << m_pController->getName();

        ControllerJSProxy* controllerProxy = m_pController->jsProxy();

        // Make the Controller instance available to scripts
        engineGlobalObject.setProperty(
                "controller", m_pJSEngine->newQObject(controllerProxy));

        // ...under the legacy name as well
        engineGlobalObject.setProperty(
                "midi", m_pJSEngine->newQObject(controllerProxy));
    }

    return true;
}

void ControllerScriptEngineBase::shutdown() {
    DEBUG_ASSERT(m_pJSEngine.use_count() == 1);
    m_pJSEngine.reset();
}

void ControllerScriptEngineBase::reload() {
    // JSEngine needs to exist for it to be shutdown
    if (m_pJSEngine) {
        shutdown();
    }
    initialize();
}

bool ControllerScriptEngineBase::executeFunction(
        QJSValue* pFunctionObject, const QJSValueList& args) {
    // This function is called from outside the controller engine, so we can't
    // use VERIFY_OR_DEBUG_ASSERT here
    if (!m_pJSEngine) {
        return false;
    }

<<<<<<< HEAD
    if (pFunctionObject->isError()) {
        qDebug() << "ControllerScriptHandlerBase::executeFunction:"
                 << pFunctionObject->toString();
        return false;
    }

    // If it's not a function, we're done.
    if (!pFunctionObject->isCallable()) {
        qDebug() << "ControllerScriptHandlerBase::executeFunction:"
                 << pFunctionObject->toVariant() << "Not a function";
=======
    const bool isError = functionObject.isError();
    const bool isCallable = functionObject.isCallable();
    if (isError || !isCallable) {
        logOrThrowError((isError ? QStringLiteral("\"%1\" resulted in an error")
                                 : QStringLiteral("\"%1\" is not callable"))
                                .arg(functionObject.toString()));
>>>>>>> 5ec5ab82
        return false;
    }

    // If it does happen to be a function, call it.
    QJSValue returnValue = pFunctionObject->call(args);
    if (returnValue.isError()) {
        showScriptExceptionDialog(returnValue);
        return false;
    }
    return true;
}

void ControllerScriptEngineBase::showScriptExceptionDialog(
        const QJSValue& evaluationResult, bool bFatalError) {
    VERIFY_OR_DEBUG_ASSERT(evaluationResult.isError()) {
        return;
    }

    QString errorMessage = evaluationResult.toString();
    QString line = evaluationResult.property("lineNumber").toString();
    QString backtrace = evaluationResult.property("stack").toString();
    QString filename = evaluationResult.property("fileName").toString();

    if (filename.isEmpty()) {
        filename = QStringLiteral("<passed code>");
    }
    QString errorText = QString("Uncaught exception: %1:%2: %3").arg(filename, line, errorMessage);

    // Do not include backtrace in dialog key because it might contain midi
    // slider values that will differ most of the time. This would break
    // the "Ignore" feature of the error dialog.
    QString key = errorText;

    // Add backtrace to the error details
    errorText += QStringLiteral("\nBacktrace: ") + backtrace;
    qCWarning(m_logger) << "ControllerScriptHandlerBase:" << errorText;

    if (!m_bDisplayingExceptionDialog) {
        scriptErrorDialog(errorText, key, bFatalError);
    }
}

void ControllerScriptEngineBase::logOrThrowError(const QString& errorMessage) {
    if (m_bAbortOnWarning) {
        throwJSError(errorMessage);
    } else {
        qCWarning(m_logger) << errorMessage;
    }
}

void ControllerScriptEngineBase::scriptErrorDialog(
        const QString& detailedError, const QString& key, bool bFatalError) {
    if (m_bTesting) {
        return;
    }

    ErrorDialogProperties* props =
            ErrorDialogHandler::instance()->newDialogProperties();

    QString additionalErrorText;
    if (bFatalError) {
        additionalErrorText =
                tr("The functionality provided by this controller mapping will "
                   "be disabled until the issue has been resolved.");
    } else {
        // This happens when an exception is throws in an input handler (e. g.
        // when pressing a button on the midi controller).  In case you ignore
        // the issue, the button might not work if there's a bug in the
        // mapping, but the other buttons probably will.
        additionalErrorText =
                tr("You can ignore this error for this session but "
                   "you may experience erratic behavior.") +
                QString("<br>") +
                tr("Try to recover by resetting your controller.");
    }

    props->setType(DLG_WARNING);
    props->setTitle(tr("Controller Mapping Error"));
    props->setText(tr("The mapping for your controller \"%1\" is not working properly.")
                           .arg(m_pController->getName()));
    props->setInfoText(QStringLiteral("<html>") +
            tr("The script code needs to be fixed.") + QStringLiteral("<p>") +
            additionalErrorText + QStringLiteral("</p></html>"));

    // Add "Details" text and set monospace font since they may contain
    // backtraces and code.
    props->setDetails(detailedError, true);

    // To prevent multiple windows for the same error
    props->setKey(key);

    if (bFatalError) {
        props->addButton(QMessageBox::Close);
        props->setDefaultButton(QMessageBox::Close);
        props->setEscapeButton(QMessageBox::Close);
    } else {
        // Allow user to suppress further notifications about this particular
        // error
        props->addButton(QMessageBox::Ignore);
        props->addButton(QMessageBox::Retry);
        props->setDefaultButton(QMessageBox::Ignore);
        props->setEscapeButton(QMessageBox::Ignore);
    }
    props->setModal(false);

    if (ErrorDialogHandler::instance()->requestErrorDialog(props)) {
        m_bDisplayingExceptionDialog = true;
        // Enable custom handling of the dialog buttons
        connect(ErrorDialogHandler::instance(),
                &ErrorDialogHandler::stdButtonClicked,
                this,
                &ControllerScriptEngineBase::errorDialogButton);
    }
}

void ControllerScriptEngineBase::errorDialogButton(
        const QString& key, QMessageBox::StandardButton clickedButton) {
    Q_UNUSED(key);

    m_bDisplayingExceptionDialog = false;
    // Something was clicked, so disable this signal now
    disconnect(ErrorDialogHandler::instance(),
            &ErrorDialogHandler::stdButtonClicked,
            this,
            &ControllerScriptEngineBase::errorDialogButton);

    if (clickedButton == QMessageBox::Retry) {
        reload();
    }
}

void ControllerScriptEngineBase::throwJSError(const QString& message) {
    m_pJSEngine->throwError(message);
}<|MERGE_RESOLUTION|>--- conflicted
+++ resolved
@@ -77,25 +77,12 @@
         return false;
     }
 
-<<<<<<< HEAD
-    if (pFunctionObject->isError()) {
-        qDebug() << "ControllerScriptHandlerBase::executeFunction:"
-                 << pFunctionObject->toString();
-        return false;
-    }
-
-    // If it's not a function, we're done.
-    if (!pFunctionObject->isCallable()) {
-        qDebug() << "ControllerScriptHandlerBase::executeFunction:"
-                 << pFunctionObject->toVariant() << "Not a function";
-=======
-    const bool isError = functionObject.isError();
-    const bool isCallable = functionObject.isCallable();
+    const bool isError = pFunctionObject->isError();
+    const bool isCallable = pFunctionObject->isCallable();
     if (isError || !isCallable) {
         logOrThrowError((isError ? QStringLiteral("\"%1\" resulted in an error")
                                  : QStringLiteral("\"%1\" is not callable"))
-                                .arg(functionObject.toString()));
->>>>>>> 5ec5ab82
+                                .arg(pFunctionObject->toString()));
         return false;
     }
 
