#pragma once

#include <QJSValue>
#include <QMessageBox>
#include <QMutex>
#include <QQmlError>
#include <QWaitCondition>
#include <memory>

#include "util/runtimeloggingcategory.h"

class Controller;
class QJSEngine;
#ifdef MIXXX_USE_QML
class TrackCollectionManager;
#endif

/// ControllerScriptEngineBase manages the JavaScript engine for controller scripts.
/// ControllerScriptModuleEngine implements the current system using JS modules.
/// ControllerScriptEngineLegacy implements the legacy hybrid JS/XML system.
class ControllerScriptEngineBase : public QObject {
    Q_OBJECT
  public:
    explicit ControllerScriptEngineBase(
            Controller* controller, const RuntimeLoggingCategory& logger);
    virtual ~ControllerScriptEngineBase() override = default;

    virtual bool initialize();

    bool executeFunction(QJSValue* pFunctionObject, const QJSValueList& arguments = {});

    /// Shows a UI dialog notifying of a script evaluation error.
    /// Precondition: QJSValue.isError() == true
    void showScriptExceptionDialog(const QJSValue& evaluationResult, bool bFatal = false);
#ifdef MIXXX_USE_QML
    /// Precondition: QML.isValid() == true
    void showQMLExceptionDialog(const QQmlError& evaluationResult, bool bFatal = false);
#endif
    void throwJSError(const QString& message);

    bool willAbortOnWarning() const {
        return m_bAbortOnWarning;
    }

    inline void setTesting(bool testing) {
        m_bTesting = testing;
    };

    bool isTesting() const {
        return m_bTesting;
    }

<<<<<<< HEAD
#ifdef MIXXX_USE_QML
    static void registerTrackCollectionManager(
            std::shared_ptr<TrackCollectionManager> pTrackCollectionManager);
#endif
=======
  signals:
    void beforeShutdown();
>>>>>>> ada244c2

  protected:
    virtual void shutdown();

    void scriptErrorDialog(const QString& detailedError, const QString& key, bool bFatal = false);
    void logOrThrowError(const QString& errorMessage);

#ifdef MIXXX_USE_QML
    inline void setQMLMode(bool qmlFlag) {
        m_bQmlMode = qmlFlag;
    }
    inline void setErrorsAreFatal(bool errorsAreFatal) {
        m_bErrorsAreFatal = errorsAreFatal;
    }
#endif

    bool m_bDisplayingExceptionDialog;
#ifdef MIXXX_USE_QML
    bool m_bErrorsAreFatal;
#endif
    std::shared_ptr<QJSEngine> m_pJSEngine;

    Controller* m_pController;
    const RuntimeLoggingCategory m_logger;

    bool m_bAbortOnWarning;

#ifdef MIXXX_USE_QML
    bool m_bQmlMode;
#endif
    bool m_bTesting;

#ifdef MIXXX_USE_QML
  private:
    static inline std::shared_ptr<TrackCollectionManager> s_pTrackCollectionManager;

    /// Pause the GUI main thread. Pause is required by rendering
    /// thread (https://doc.qt.io/qt-6/qquickrendercontrol.html#sync). This
    /// offscreen render thread to pause the main "GUI thread" for onboard
    /// screens
    /// The documentation isn't completely clear about this, but after
    /// testing, it appears that the "GUI main thread" is the thread where the QML
    /// engine leaves in (also the main thread if we were using a
    /// QMLApplication, which isn't the case here)
    QWaitCondition m_isPausedCondition;
    QMutex m_pauseMutex;
    bool m_isPaused{false};
    bool m_canPause{false};

  public slots:
    bool pause();
    void resume();
    void setCanPause(bool canPause);
  private slots:
    void doPause();

  signals:
    void pauseRequested();
#endif

  protected slots:
    void reload();

  private slots:
    void errorDialogButton(const QString& key, QMessageBox::StandardButton button);
#ifdef MIXXX_USE_QML
    void handleQMLErrors(const QList<QQmlError>& qmlErrors);
#endif

    friend class ColorMapperJSProxy;
    friend class MidiControllerTest;
};<|MERGE_RESOLUTION|>--- conflicted
+++ resolved
@@ -50,15 +50,12 @@
         return m_bTesting;
     }
 
-<<<<<<< HEAD
 #ifdef MIXXX_USE_QML
     static void registerTrackCollectionManager(
             std::shared_ptr<TrackCollectionManager> pTrackCollectionManager);
 #endif
-=======
   signals:
     void beforeShutdown();
->>>>>>> ada244c2
 
   protected:
     virtual void shutdown();
