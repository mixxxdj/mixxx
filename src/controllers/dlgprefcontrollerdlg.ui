<?xml version="1.0" encoding="UTF-8"?>
<ui version="4.0">
 <class>DlgPrefControllerDlg</class>
 <widget class="QWidget" name="DlgPrefControllerDlg">
  <property name="geometry">
   <rect>
    <x>0</x>
    <y>0</y>
    <width>913</width>
    <height>774</height>
   </rect>
  </property>
  <property name="sizePolicy">
   <sizepolicy hsizetype="Expanding" vsizetype="Expanding">
    <horstretch>0</horstretch>
    <verstretch>0</verstretch>
   </sizepolicy>
  </property>
  <property name="windowTitle">
   <string>Controller Preferences</string>
  </property>
  <layout class="QGridLayout" name="gridLayoutPage" rowstretch="0,0,0,0,1">
   <property name="sizeConstraint">
    <enum>QLayout::SetMaximumSize</enum>
   </property>
   <property name="leftMargin">
    <number>9</number>
   </property>
   <property name="topMargin">
    <number>9</number>
   </property>
   <property name="rightMargin">
    <number>9</number>
   </property>
   <property name="bottomMargin">
    <number>9</number>
   </property>
   <item row="0" column="0">
    <widget class="QLabel" name="labelDeviceName">
     <property name="sizePolicy">
      <sizepolicy hsizetype="Minimum" vsizetype="Minimum">
       <horstretch>0</horstretch>
       <verstretch>0</verstretch>
      </sizepolicy>
     </property>
     <property name="font">
      <font>
       <pointsize>14</pointsize>
       <bold>true</bold>
      </font>
     </property>
     <property name="text">
      <string>Controller Name</string>
     </property>
    </widget>
   </item>
   <item row="0" column="1">
    <widget class="QPushButton" name="btnLearningWizard">
     <property name="toolTip">
      <string>Click to start the Controller Learning wizard.</string>
     </property>
     <property name="text">
      <string>Learning Wizard (MIDI Only)</string>
     </property>
    </widget>
   </item>
   <item row="1" column="0">
    <widget class="QCheckBox" name="chkEnabledDevice">
     <property name="text">
      <string>Enabled</string>
     </property>
    </widget>
   </item>
   <item row="1" column="0">
    <widget class="QLabel" name="labelLoadMapping">
     <property name="sizePolicy">
      <sizepolicy hsizetype="Preferred" vsizetype="Preferred">
       <horstretch>0</horstretch>
       <verstretch>0</verstretch>
      </sizepolicy>
     </property>
     <property name="text">
      <string>Load Mapping:</string>
     </property>
     <property name="alignment">
      <set>Qt::AlignRight|Qt::AlignTrailing|Qt::AlignVCenter</set>
     </property>
     <property name="buddy">
      <cstring>comboBoxMapping</cstring>
     </property>
    </widget>
   </item>
   <item row="1" column="1">
    <widget class="QComboBox" name="comboBoxMapping">
     <property name="sizePolicy">
      <sizepolicy hsizetype="Minimum" vsizetype="Fixed">
       <horstretch>0</horstretch>
       <verstretch>0</verstretch>
      </sizepolicy>
     </property>
    </widget>
   </item>
   <item row="2" column="0">
    <widget class="QGroupBox" name="groupBoxDeviceInfo">
     <property name="sizePolicy">
      <sizepolicy hsizetype="Preferred" vsizetype="Minimum">
       <horstretch>0</horstretch>
       <verstretch>0</verstretch>
      </sizepolicy>
     </property>
     <property name="title">
      <string>Device Info</string>
     </property>
     <property name="alignment">
      <set>Qt::AlignLeading|Qt::AlignLeft|Qt::AlignVCenter</set>
     </property>
     <layout class="QGridLayout" name="gridLayoutDeviceInfo" rowminimumheight="1,1,1,1,1,1,1,1,1,1,0">
      <property name="sizeConstraint">
       <enum>QLayout::SetMaximumSize</enum>
      </property>
      <item row="0" column="0">
       <widget class="QLabel" name="labelPhysicalInterface">
        <property name="sizePolicy">
         <sizepolicy hsizetype="Minimum" vsizetype="Minimum">
          <horstretch>0</horstretch>
          <verstretch>0</verstretch>
         </sizepolicy>
        </property>
        <property name="text">
         <string>Physical Interface:</string>
        </property>
        <property name="alignment">
         <set>Qt::AlignRight|Qt::AlignTrailing|Qt::AlignVCenter</set>
        </property>
       </widget>
      </item>
      <item row="0" column="1">
       <widget class="QLabel" name="labelPhysicalInterfaceValue">
        <property name="sizePolicy">
         <sizepolicy hsizetype="Minimum" vsizetype="Minimum">
          <horstretch>0</horstretch>
          <verstretch>0</verstretch>
         </sizepolicy>
        </property>
        <property name="minimumSize">
         <size>
          <width>0</width>
          <height>0</height>
         </size>
        </property>
        <property name="text">
         <string notr="true">(USB|Bluetooth|...)</string>
        </property>
       </widget>
      </item>
      <item row="1" column="0">
       <widget class="QLabel" name="labelDataHandlingProtocol">
        <property name="sizePolicy">
         <sizepolicy hsizetype="Minimum" vsizetype="Minimum">
          <horstretch>0</horstretch>
          <verstretch>0</verstretch>
         </sizepolicy>
        </property>
        <property name="text">
         <string>Data protocol:</string>
        </property>
        <property name="alignment">
         <set>Qt::AlignRight|Qt::AlignTrailing|Qt::AlignVCenter</set>
        </property>
       </widget>
      </item>
      <item row="1" column="1">
       <widget class="QLabel" name="labelDataHandlingProtocolValue">
        <property name="sizePolicy">
         <sizepolicy hsizetype="Minimum" vsizetype="Minimum">
          <horstretch>0</horstretch>
          <verstretch>0</verstretch>
         </sizepolicy>
        </property>
        <property name="minimumSize">
         <size>
          <width>0</width>
          <height>0</height>
         </size>
        </property>
        <property name="text">
         <string notr="true">(HID|MIDI|Bulk)</string>
        </property>
       </widget>
      </item>
      <item row="2" column="0">
       <widget class="QLabel" name="labelVendor">
        <property name="sizePolicy">
         <sizepolicy hsizetype="Minimum" vsizetype="Minimum">
          <horstretch>0</horstretch>
          <verstretch>0</verstretch>
         </sizepolicy>
        </property>
        <property name="text">
         <string>Vendor name:</string>
        </property>
        <property name="alignment">
         <set>Qt::AlignRight|Qt::AlignTrailing|Qt::AlignVCenter</set>
        </property>
       </widget>
      </item>
      <item row="2" column="1">
       <widget class="QLabel" name="labelVendorValue">
        <property name="sizePolicy">
         <sizepolicy hsizetype="Minimum" vsizetype="Minimum">
          <horstretch>0</horstretch>
          <verstretch>0</verstretch>
         </sizepolicy>
        </property>
        <property name="minimumSize">
         <size>
          <width>0</width>
          <height>0</height>
         </size>
        </property>
        <property name="text">
         <string notr="true">(e.g. PioneerDJ)</string>
        </property>
       </widget>
      </item>
      <item row="3" column="0">
       <widget class="QLabel" name="labelProduct">
        <property name="sizePolicy">
         <sizepolicy hsizetype="Minimum" vsizetype="Minimum">
          <horstretch>0</horstretch>
          <verstretch>0</verstretch>
         </sizepolicy>
        </property>
        <property name="text">
         <string>Product name:</string>
        </property>
        <property name="alignment">
         <set>Qt::AlignRight|Qt::AlignTrailing|Qt::AlignVCenter</set>
        </property>
       </widget>
      </item>
      <item row="3" column="1">
       <widget class="QLabel" name="labelProductValue">
        <property name="sizePolicy">
         <sizepolicy hsizetype="Minimum" vsizetype="Minimum">
          <horstretch>0</horstretch>
          <verstretch>0</verstretch>
         </sizepolicy>
        </property>
        <property name="minimumSize">
         <size>
          <width>0</width>
          <height>0</height>
         </size>
        </property>
        <property name="text">
         <string notr="true">(e.g. CDJ-9999)</string>
        </property>
       </widget>
      </item>
      <item row="4" column="0">
       <widget class="QLabel" name="labelVid">
        <property name="sizePolicy">
         <sizepolicy hsizetype="Minimum" vsizetype="Minimum">
          <horstretch>0</horstretch>
          <verstretch>0</verstretch>
         </sizepolicy>
        </property>
        <property name="toolTip">
         <string>Vendor ID</string>
        </property>
        <property name="text">
         <string>VID:</string>
        </property>
        <property name="alignment">
         <set>Qt::AlignRight|Qt::AlignTrailing|Qt::AlignVCenter</set>
        </property>
       </widget>
      </item>
      <item row="4" column="1">
       <widget class="QLabel" name="labelVidValue">
        <property name="sizePolicy">
         <sizepolicy hsizetype="Minimum" vsizetype="Minimum">
          <horstretch>0</horstretch>
          <verstretch>0</verstretch>
         </sizepolicy>
        </property>
        <property name="minimumSize">
         <size>
          <width>0</width>
          <height>0</height>
         </size>
        </property>
        <property name="text">
         <string notr="true">(XXXX)</string>
        </property>
       </widget>
      </item>
      <item row="5" column="0">
       <widget class="QLabel" name="labelPid">
        <property name="sizePolicy">
         <sizepolicy hsizetype="Minimum" vsizetype="Minimum">
          <horstretch>0</horstretch>
          <verstretch>0</verstretch>
         </sizepolicy>
        </property>
        <property name="toolTip">
         <string>Product ID</string>
        </property>
        <property name="text">
         <string>PID:</string>
        </property>
        <property name="alignment">
         <set>Qt::AlignRight|Qt::AlignTrailing|Qt::AlignVCenter</set>
        </property>
       </widget>
      </item>
      <item row="5" column="1">
       <widget class="QLabel" name="labelPidValue">
        <property name="sizePolicy">
         <sizepolicy hsizetype="Minimum" vsizetype="Minimum">
          <horstretch>0</horstretch>
          <verstretch>0</verstretch>
         </sizepolicy>
        </property>
        <property name="minimumSize">
         <size>
          <width>0</width>
          <height>0</height>
         </size>
        </property>
        <property name="text">
         <string notr="true">(XXXX)</string>
        </property>
       </widget>
      </item>
      <item row="6" column="0">
       <widget class="QLabel" name="labelSerialNumber">
        <property name="sizePolicy">
         <sizepolicy hsizetype="Minimum" vsizetype="Minimum">
          <horstretch>0</horstretch>
          <verstretch>0</verstretch>
         </sizepolicy>
        </property>
        <property name="text">
         <string>Serial number:</string>
        </property>
        <property name="alignment">
         <set>Qt::AlignRight|Qt::AlignTrailing|Qt::AlignVCenter</set>
        </property>
       </widget>
      </item>
      <item row="6" column="1">
       <widget class="QLabel" name="labelSerialNumberValue">
        <property name="sizePolicy">
         <sizepolicy hsizetype="Minimum" vsizetype="Minimum">
          <horstretch>0</horstretch>
          <verstretch>0</verstretch>
         </sizepolicy>
        </property>
        <property name="minimumSize">
         <size>
          <width>0</width>
          <height>0</height>
         </size>
        </property>
        <property name="text">
         <string notr="true">(nnnnnnnn)</string>
        </property>
       </widget>
      </item>
      <item row="7" column="0">
       <widget class="QLabel" name="labelUsbInterfaceNumber">
        <property name="sizePolicy">
         <sizepolicy hsizetype="Minimum" vsizetype="Minimum">
          <horstretch>0</horstretch>
          <verstretch>0</verstretch>
         </sizepolicy>
        </property>
        <property name="text">
         <string>USB interface number:</string>
        </property>
        <property name="alignment">
         <set>Qt::AlignRight|Qt::AlignTrailing|Qt::AlignVCenter</set>
        </property>
       </widget>
      </item>
      <item row="7" column="1">
       <widget class="QLabel" name="labelUsbInterfaceNumberValue">
        <property name="sizePolicy">
         <sizepolicy hsizetype="Minimum" vsizetype="Minimum">
          <horstretch>0</horstretch>
          <verstretch>0</verstretch>
         </sizepolicy>
        </property>
        <property name="minimumSize">
         <size>
          <width>0</width>
          <height>0</height>
         </size>
        </property>
        <property name="text">
         <string notr="true">(n)</string>
        </property>
       </widget>
      </item>
      <item row="8" column="0">
       <widget class="QLabel" name="labelHidUsagePage">
        <property name="sizePolicy">
         <sizepolicy hsizetype="Minimum" vsizetype="Minimum">
          <horstretch>0</horstretch>
          <verstretch>0</verstretch>
         </sizepolicy>
        </property>
        <property name="text">
         <string>HID Usage-Page:</string>
        </property>
        <property name="alignment">
         <set>Qt::AlignRight|Qt::AlignTrailing|Qt::AlignVCenter</set>
        </property>
       </widget>
      </item>
      <item row="8" column="1">
       <widget class="QLabel" name="labelHidUsagePageValue">
        <property name="sizePolicy">
         <sizepolicy hsizetype="Minimum" vsizetype="Minimum">
          <horstretch>0</horstretch>
          <verstretch>0</verstretch>
         </sizepolicy>
        </property>
        <property name="minimumSize">
         <size>
          <width>0</width>
          <height>0</height>
         </size>
        </property>
        <property name="text">
         <string notr="true">(e.g. 000D Digitizers)</string>
        </property>
       </widget>
      </item>
      <item row="9" column="0">
       <widget class="QLabel" name="labelHidUsage">
        <property name="sizePolicy">
         <sizepolicy hsizetype="Minimum" vsizetype="Minimum">
          <horstretch>0</horstretch>
          <verstretch>0</verstretch>
         </sizepolicy>
        </property>
        <property name="text">
         <string>HID Usage:</string>
        </property>
        <property name="alignment">
         <set>Qt::AlignRight|Qt::AlignTrailing|Qt::AlignVCenter</set>
        </property>
       </widget>
      </item>
      <item row="9" column="1">
       <widget class="QLabel" name="labelHidUsageValue">
        <property name="sizePolicy">
         <sizepolicy hsizetype="Minimum" vsizetype="Minimum">
          <horstretch>0</horstretch>
          <verstretch>0</verstretch>
         </sizepolicy>
        </property>
        <property name="minimumSize">
         <size>
          <width>0</width>
          <height>0</height>
         </size>
        </property>
        <property name="text">
         <string notr="true">(e.g. 0005 Touch Pad)</string>
        </property>
       </widget>
      </item>
      <item row="10" column="0" colspan="2">
       <widget class="QWidget" name="spacerDeviceInfo" native="true">
        <property name="sizePolicy">
         <sizepolicy hsizetype="Ignored" vsizetype="MinimumExpanding">
          <horstretch>0</horstretch>
          <verstretch>0</verstretch>
         </sizepolicy>
        </property>
        <property name="minimumSize">
         <size>
          <width>0</width>
          <height>0</height>
         </size>
        </property>
        <property name="baseSize">
         <size>
          <width>0</width>
          <height>0</height>
         </size>
        </property>
       </widget>
      </item>
     </layout>
    </widget>
   </item>
   <item row="2" column="1">
    <widget class="QGroupBox" name="groupBoxMappingInfo">
     <property name="sizePolicy">
      <sizepolicy hsizetype="Preferred" vsizetype="Minimum">
       <horstretch>0</horstretch>
       <verstretch>0</verstretch>
      </sizepolicy>
     </property>
     <property name="title">
      <string>Mapping Info</string>
     </property>
     <property name="alignment">
      <set>Qt::AlignLeading|Qt::AlignLeft|Qt::AlignVCenter</set>
     </property>
     <layout class="QGridLayout" name="gridLayoutMappingInfo" columnstretch="0,1" rowminimumheight="1,1,1,1,1,0">
      <property name="sizeConstraint">
       <enum>QLayout::SetMaximumSize</enum>
      </property>
      <property name="bottomMargin">
       <number>9</number>
      </property>
      <property name="spacing">
       <number>6</number>
      </property>
      <item row="0" column="0">
       <widget class="QLabel" name="labelMappingName">
        <property name="sizePolicy">
         <sizepolicy hsizetype="Minimum" vsizetype="Minimum">
          <horstretch>0</horstretch>
          <verstretch>0</verstretch>
         </sizepolicy>
        </property>
        <property name="text">
         <string>Name:</string>
        </property>
        <property name="alignment">
         <set>Qt::AlignRight|Qt::AlignTop|Qt::AlignTrailing</set>
        </property>
       </widget>
      </item>
      <item row="0" column="1">
       <widget class="QLabel" name="labelMappingNameValue">
        <property name="sizePolicy">
         <sizepolicy hsizetype="Minimum" vsizetype="Minimum">
          <horstretch>0</horstretch>
          <verstretch>0</verstretch>
         </sizepolicy>
        </property>
        <property name="minimumSize">
         <size>
          <width>0</width>
          <height>0</height>
         </size>
        </property>
        <property name="text">
         <string notr="true">(mapping name goes here)</string>
        </property>
        <property name="alignment">
         <set>Qt::AlignLeading|Qt::AlignLeft|Qt::AlignTop</set>
        </property>
        <property name="wordWrap">
         <bool>true</bool>
        </property>
       </widget>
      </item>
      <item row="1" column="0">
       <widget class="QLabel" name="labelMappingAuthor">
        <property name="sizePolicy">
         <sizepolicy hsizetype="Minimum" vsizetype="Minimum">
          <horstretch>0</horstretch>
          <verstretch>0</verstretch>
         </sizepolicy>
        </property>
        <property name="text">
         <string>Author:</string>
        </property>
        <property name="alignment">
         <set>Qt::AlignRight|Qt::AlignTop|Qt::AlignTrailing</set>
        </property>
       </widget>
      </item>
      <item row="1" column="1">
       <widget class="QLabel" name="labelMappingAuthorValue">
        <property name="sizePolicy">
         <sizepolicy hsizetype="Minimum" vsizetype="Minimum">
          <horstretch>0</horstretch>
          <verstretch>0</verstretch>
         </sizepolicy>
        </property>
        <property name="text">
         <string notr="true">(mapping author goes here)</string>
        </property>
        <property name="alignment">
         <set>Qt::AlignLeading|Qt::AlignLeft|Qt::AlignTop</set>
        </property>
        <property name="wordWrap">
         <bool>true</bool>
        </property>
       </widget>
      </item>
      <item row="2" column="0">
       <widget class="QLabel" name="labelMappingDescription">
        <property name="sizePolicy">
         <sizepolicy hsizetype="Minimum" vsizetype="Minimum">
          <horstretch>0</horstretch>
          <verstretch>0</verstretch>
         </sizepolicy>
        </property>
        <property name="text">
         <string>Description:</string>
        </property>
        <property name="alignment">
         <set>Qt::AlignRight|Qt::AlignTop|Qt::AlignTrailing</set>
        </property>
       </widget>
      </item>
      <item row="2" column="1">
       <widget class="QLabel" name="labelMappingDescriptionValue">
        <property name="sizePolicy">
         <sizepolicy hsizetype="Minimum" vsizetype="Minimum">
          <horstretch>0</horstretch>
          <verstretch>0</verstretch>
         </sizepolicy>
        </property>
        <property name="focusPolicy">
         <enum>Qt::NoFocus</enum>
        </property>
        <property name="toolTip">
         <string notr="true"/>
        </property>
        <property name="text">
         <string notr="true">(mapping description goes here) even when it is a damn long text which should wrap but does not</string>
        </property>
        <property name="alignment">
         <set>Qt::AlignLeading|Qt::AlignLeft|Qt::AlignTop</set>
        </property>
        <property name="wordWrap">
         <bool>true</bool>
        </property>
       </widget>
      </item>
      <item row="3" column="0">
       <widget class="QLabel" name="labelMappingSupport">
        <property name="sizePolicy">
         <sizepolicy hsizetype="Minimum" vsizetype="Minimum">
          <horstretch>0</horstretch>
          <verstretch>0</verstretch>
         </sizepolicy>
        </property>
        <property name="text">
         <string>Support:</string>
        </property>
        <property name="alignment">
         <set>Qt::AlignRight|Qt::AlignTop|Qt::AlignTrailing</set>
        </property>
       </widget>
      </item>
      <item row="3" column="1">
       <widget class="QLabel" name="labelMappingSupportLinks">
        <property name="sizePolicy">
         <sizepolicy hsizetype="Minimum" vsizetype="Minimum">
          <horstretch>0</horstretch>
          <verstretch>0</verstretch>
         </sizepolicy>
        </property>
        <property name="focusPolicy">
         <enum>Qt::ClickFocus</enum>
        </property>
        <property name="toolTip">
         <string notr="true"/>
        </property>
        <property name="inputMethodHints">
         <set>Qt::ImhUrlCharactersOnly</set>
        </property>
        <property name="text">
         <string notr="true">(forum link for mapping goes here)</string>
        </property>
        <property name="alignment">
         <set>Qt::AlignLeading|Qt::AlignLeft|Qt::AlignTop</set>
        </property>
        <property name="wordWrap">
         <bool>true</bool>
        </property>
        <property name="openExternalLinks">
         <bool>true</bool>
        </property>
        <property name="textInteractionFlags">
         <set>Qt::LinksAccessibleByKeyboard|Qt::LinksAccessibleByMouse</set>
        </property>
       </widget>
      </item>
      <item row="4" column="0">
       <widget class="QLabel" name="labelMappingScriptFiles">
        <property name="sizePolicy">
         <sizepolicy hsizetype="Minimum" vsizetype="Minimum">
          <horstretch>0</horstretch>
          <verstretch>0</verstretch>
         </sizepolicy>
        </property>
        <property name="text">
         <string>Mapping Files:</string>
        </property>
        <property name="alignment">
         <set>Qt::AlignRight|Qt::AlignTop|Qt::AlignTrailing</set>
        </property>
       </widget>
      </item>
      <item row="4" column="1">
       <widget class="QLabel" name="labelMappingScriptFileLinks">
        <property name="sizePolicy">
         <sizepolicy hsizetype="MinimumExpanding" vsizetype="Minimum">
          <horstretch>0</horstretch>
          <verstretch>0</verstretch>
         </sizepolicy>
        </property>
        <property name="focusPolicy">
         <enum>Qt::ClickFocus</enum>
        </property>
        <property name="toolTip">
         <string notr="true"/>
        </property>
        <property name="autoFillBackground">
         <bool>false</bool>
        </property>
        <property name="inputMethodHints">
         <set>Qt::ImhUrlCharactersOnly</set>
        </property>
        <property name="text">
         <string notr="true">(links to loaded mapping script files go here)</string>
        </property>
        <property name="alignment">
         <set>Qt::AlignLeading|Qt::AlignLeft|Qt::AlignTop</set>
        </property>
        <property name="wordWrap">
         <bool>false</bool>
        </property>
        <property name="openExternalLinks">
         <bool>false</bool>
        </property>
        <property name="textInteractionFlags">
         <set>Qt::LinksAccessibleByKeyboard|Qt::LinksAccessibleByMouse</set>
        </property>
       </widget>
      </item>
      <item row="5" column="0" colspan="2">
       <widget class="QWidget" name="spacerMappingInfo" native="true">
        <property name="sizePolicy">
         <sizepolicy hsizetype="Ignored" vsizetype="MinimumExpanding">
          <horstretch>0</horstretch>
          <verstretch>0</verstretch>
         </sizepolicy>
        </property>
        <property name="minimumSize">
         <size>
          <width>0</width>
          <height>0</height>
         </size>
        </property>
        <property name="baseSize">
         <size>
          <width>0</width>
          <height>0</height>
         </size>
        </property>
       </widget>
      </item>
     </layout>
    </widget>
   </item>
   <item row="3" column="0" colspan="2">
    <widget class="QGroupBox" name="groupBoxWarning">
     <property name="sizePolicy">
      <sizepolicy hsizetype="Expanding" vsizetype="Expanding">
       <horstretch>0</horstretch>
       <verstretch>0</verstretch>
      </sizepolicy>
     </property>
     <property name="title">
      <string/>
     </property>
     <layout class="QGridLayout" name="gridLayoutWarning">
      <item row="0" column="0">
       <widget class="QLabel" name="labelWarningIcon">
        <property name="enabled">
         <bool>false</bool>
        </property>
        <property name="sizePolicy">
         <sizepolicy hsizetype="Minimum" vsizetype="Minimum">
          <horstretch>0</horstretch>
          <verstretch>0</verstretch>
         </sizepolicy>
        </property>
        <property name="minimumSize">
         <size>
          <width>50</width>
          <height>50</height>
         </size>
        </property>
        <property name="maximumSize">
         <size>
          <width>50</width>
          <height>50</height>
         </size>
        </property>
        <property name="text">
         <string notr="true">(icon)</string>
        </property>
       </widget>
      </item>
      <item row="0" column="1">
       <widget class="QLabel" name="labelWarning">
        <property name="enabled">
         <bool>false</bool>
        </property>
        <property name="sizePolicy">
         <sizepolicy hsizetype="Preferred" vsizetype="Preferred">
          <horstretch>0</horstretch>
          <verstretch>0</verstretch>
         </sizepolicy>
        </property>
        <property name="text">
         <string notr="true">(Warning message goes here)</string>
        </property>
        <property name="wordWrap">
         <bool>true</bool>
        </property>
        <property name="openExternalLinks">
         <bool>true</bool>
        </property>
        <property name="textInteractionFlags">
         <set>Qt::TextBrowserInteraction</set>
        </property>
       </widget>
      </item>
     </layout>
    </widget>
   </item>
   <item row="4" column="0" colspan="2">
    <widget class="QTabWidget" name="controllerTabs">
     <property name="sizePolicy">
      <sizepolicy hsizetype="Expanding" vsizetype="Expanding">
       <horstretch>0</horstretch>
       <verstretch>0</verstretch>
      </sizepolicy>
     </property>
     <property name="currentIndex">
      <number>0</number>
     </property>
     <widget class="QWidget" name="settingsTab">
      <property name="sizePolicy">
       <sizepolicy hsizetype="Expanding" vsizetype="Expanding">
        <horstretch>0</horstretch>
        <verstretch>0</verstretch>
       </sizepolicy>
      </property>
      <attribute name="title">
       <string>Mapping Settings</string>
      </attribute>
<<<<<<< HEAD
      <layout class="QVBoxLayout" name="verticalLayoutSettings"/>
     </widget>
     <widget class="QWidget" name="screensTab">
      <property name="sizePolicy">
       <sizepolicy hsizetype="Expanding" vsizetype="Expanding">
        <horstretch>0</horstretch>
        <verstretch>0</verstretch>
       </sizepolicy>
      </property>
      <attribute name="title">
       <string>Screens preview</string>
      </attribute>
      <layout class="QVBoxLayout" name="verticalLayoutScreens"/>
=======
      <layout class="QGridLayout" name="gridLayout_2">
       <item row="13" column="0" colspan="2">
        <widget class="QGroupBox" name="groupBoxWarning">
         <property name="sizePolicy">
          <sizepolicy hsizetype="Expanding" vsizetype="Preferred">
           <horstretch>0</horstretch>
           <verstretch>0</verstretch>
          </sizepolicy>
         </property>
         <property name="title">
          <string/>
         </property>
         <layout class="QGridLayout" name="gridLayout_3">
          <item row="0" column="0">
           <widget class="QLabel" name="labelWarningIcon">
            <property name="sizePolicy">
             <sizepolicy hsizetype="Minimum" vsizetype="Minimum">
              <horstretch>0</horstretch>
              <verstretch>0</verstretch>
             </sizepolicy>
            </property>
            <property name="minimumSize">
             <size>
              <width>50</width>
              <height>50</height>
             </size>
            </property>
            <property name="maximumSize">
             <size>
              <width>50</width>
              <height>50</height>
             </size>
            </property>
            <property name="text">
             <string notr="true">(icon)</string>
            </property>
           </widget>
          </item>
          <item row="0" column="1">
           <widget class="QLabel" name="labelWarning">
            <property name="toolTip">
             <string/>
            </property>
            <property name="text">
             <string notr="true">(Warning message goes here)</string>
            </property>
            <property name="wordWrap">
             <bool>true</bool>
            </property>
            <property name="openExternalLinks">
             <bool>true</bool>
            </property>
            <property name="textInteractionFlags">
             <set>Qt::TextBrowserInteraction</set>
            </property>
           </widget>
          </item>
         </layout>
        </widget>
       </item>
       <item row="2" column="0">
        <widget class="QLabel" name="label_LoadMapping">
         <property name="sizePolicy">
          <sizepolicy hsizetype="Preferred" vsizetype="Preferred">
           <horstretch>0</horstretch>
           <verstretch>0</verstretch>
          </sizepolicy>
         </property>
         <property name="maximumSize">
          <size>
           <width>16777215</width>
           <height>16777215</height>
          </size>
         </property>
         <property name="text">
          <string>Load Mapping:</string>
         </property>
         <property name="alignment">
          <set>Qt::AlignRight|Qt::AlignTrailing|Qt::AlignVCenter</set>
         </property>
         <property name="buddy">
          <cstring>comboBoxMapping</cstring>
         </property>
        </widget>
       </item>
       <item row="0" column="1">
        <widget class="QLabel" name="labelDeviceCategory">
         <property name="enabled">
          <bool>true</bool>
         </property>
         <property name="sizePolicy">
          <sizepolicy hsizetype="Minimum" vsizetype="Minimum">
           <horstretch>0</horstretch>
           <verstretch>0</verstretch>
          </sizepolicy>
         </property>
         <property name="toolTip">
          <string notr="true"/>
         </property>
         <property name="text">
          <string>(device category goes here)</string>
         </property>
         <property name="alignment">
          <set>Qt::AlignRight|Qt::AlignTrailing|Qt::AlignVCenter</set>
         </property>
        </widget>
       </item>
       <item row="2" column="1">
        <widget class="QComboBox" name="comboBoxMapping">
         <property name="sizePolicy">
          <sizepolicy hsizetype="Minimum" vsizetype="Fixed">
           <horstretch>0</horstretch>
           <verstretch>0</verstretch>
          </sizepolicy>
         </property>
         <property name="maximumSize">
          <size>
           <width>16777215</width>
           <height>16777215</height>
          </size>
         </property>
        </widget>
       </item>
       <item row="1" column="1">
        <widget class="QPushButton" name="btnLearningWizard">
         <property name="toolTip">
          <string>Click to start the Controller Learning wizard.</string>
         </property>
         <property name="styleSheet">
          <string notr="true"/>
         </property>
         <property name="text">
          <string>Learning Wizard (MIDI Only)</string>
         </property>
         <property name="checkable">
          <bool>false</bool>
         </property>
         <property name="checked">
          <bool>false</bool>
         </property>
        </widget>
       </item>
       <item row="0" column="0">
        <widget class="QLabel" name="labelDeviceName">
         <property name="enabled">
          <bool>true</bool>
         </property>
         <property name="sizePolicy">
          <sizepolicy hsizetype="Minimum" vsizetype="Minimum">
           <horstretch>0</horstretch>
           <verstretch>0</verstretch>
          </sizepolicy>
         </property>
         <property name="font">
          <font>
           <pointsize>14</pointsize>
           <weight>75</weight>
           <bold>true</bold>
          </font>
         </property>
         <property name="text">
          <string>Controller Name</string>
         </property>
        </widget>
       </item>
       <item row="1" column="0">
        <widget class="QCheckBox" name="chkEnabledDevice">
         <property name="text">
          <string>Enabled</string>
         </property>
        </widget>
       </item>
       <item row="12" column="0">
        <spacer name="verticalSpacer">
         <property name="orientation">
          <enum>Qt::Vertical</enum>
         </property>
         <property name="sizeType">
          <enum>QSizePolicy::Expanding</enum>
         </property>
         <property name="sizeHint" stdset="0">
          <size>
           <width>20</width>
           <height>40</height>
          </size>
         </property>
        </spacer>
       </item>
       <item row="10" column="0" colspan="2">
        <widget class="QGroupBox" name="groupBox">
         <property name="title">
          <string>Mapping Info</string>
         </property>
         <layout class="QGridLayout" name="gridLayout">
          <item row="0" column="0">
           <widget class="QLabel" name="labelMappingName">
            <property name="sizePolicy">
             <sizepolicy hsizetype="Minimum" vsizetype="Minimum">
              <horstretch>0</horstretch>
              <verstretch>0</verstretch>
             </sizepolicy>
            </property>
            <property name="text">
             <string>Name:</string>
            </property>
            <property name="alignment">
             <set>Qt::AlignRight|Qt::AlignTrailing|Qt::AlignVCenter</set>
            </property>
           </widget>
          </item>
          <item row="0" column="1">
           <widget class="QLabel" name="labelLoadedMapping">
            <property name="sizePolicy">
             <sizepolicy hsizetype="Minimum" vsizetype="Minimum">
              <horstretch>0</horstretch>
              <verstretch>0</verstretch>
             </sizepolicy>
            </property>
            <property name="minimumSize">
             <size>
              <width>0</width>
              <height>0</height>
             </size>
            </property>
            <property name="toolTip">
             <string notr="true"/>
            </property>
            <property name="text">
             <string notr="true">(mapping name goes here)</string>
            </property>
            <property name="wordWrap">
             <bool>true</bool>
            </property>
           </widget>
          </item>
          <item row="1" column="0">
           <widget class="QLabel" name="label_author">
            <property name="sizePolicy">
             <sizepolicy hsizetype="Minimum" vsizetype="Minimum">
              <horstretch>0</horstretch>
              <verstretch>0</verstretch>
             </sizepolicy>
            </property>
            <property name="text">
             <string>Author:</string>
            </property>
            <property name="alignment">
             <set>Qt::AlignRight|Qt::AlignTrailing|Qt::AlignVCenter</set>
            </property>
           </widget>
          </item>
          <item row="1" column="1">
           <widget class="QLabel" name="labelLoadedMappingAuthor">
            <property name="sizePolicy">
             <sizepolicy hsizetype="Minimum" vsizetype="Minimum">
              <horstretch>0</horstretch>
              <verstretch>0</verstretch>
             </sizepolicy>
            </property>
            <property name="text">
             <string notr="true">(mapping author goes here)</string>
            </property>
           </widget>
          </item>
          <item row="2" column="0">
           <widget class="QLabel" name="label_description">
            <property name="sizePolicy">
             <sizepolicy hsizetype="Minimum" vsizetype="Minimum">
              <horstretch>0</horstretch>
              <verstretch>0</verstretch>
             </sizepolicy>
            </property>
            <property name="text">
             <string>Description:</string>
            </property>
            <property name="alignment">
             <set>Qt::AlignRight|Qt::AlignTop|Qt::AlignTrailing</set>
            </property>
           </widget>
          </item>
          <item row="2" column="1">
           <widget class="QLabel" name="labelLoadedMappingDescription">
            <property name="sizePolicy">
             <sizepolicy hsizetype="Minimum" vsizetype="Preferred">
              <horstretch>0</horstretch>
              <verstretch>0</verstretch>
             </sizepolicy>
            </property>
            <property name="minimumSize">
             <size>
              <width>0</width>
              <height>0</height>
             </size>
            </property>
            <property name="focusPolicy">
             <enum>Qt::NoFocus</enum>
            </property>
            <property name="toolTip">
             <string notr="true"/>
            </property>
            <property name="text">
             <string notr="true">(mapping description goes here) even when it is a damn long text which should wrap but does not</string>
            </property>
            <property name="alignment">
             <set>Qt::AlignLeading|Qt::AlignLeft|Qt::AlignVCenter</set>
            </property>
            <property name="wordWrap">
             <bool>true</bool>
            </property>
           </widget>
          </item>
          <item row="3" column="0">
           <widget class="QLabel" name="label_support">
            <property name="sizePolicy">
             <sizepolicy hsizetype="Minimum" vsizetype="Minimum">
              <horstretch>0</horstretch>
              <verstretch>0</verstretch>
             </sizepolicy>
            </property>
            <property name="text">
             <string>Support:</string>
            </property>
            <property name="alignment">
             <set>Qt::AlignRight|Qt::AlignTrailing|Qt::AlignVCenter</set>
            </property>
           </widget>
          </item>
          <item row="3" column="1">
           <widget class="QLabel" name="labelLoadedMappingSupportLinks">
            <property name="sizePolicy">
             <sizepolicy hsizetype="Minimum" vsizetype="Minimum">
              <horstretch>0</horstretch>
              <verstretch>0</verstretch>
             </sizepolicy>
            </property>
            <property name="focusPolicy">
             <enum>Qt::ClickFocus</enum>
            </property>
            <property name="toolTip">
             <string notr="true"/>
            </property>
            <property name="inputMethodHints">
             <set>Qt::ImhUrlCharactersOnly</set>
            </property>
            <property name="text">
             <string notr="true">(forum link for mapping goes here)</string>
            </property>
            <property name="openExternalLinks">
             <bool>true</bool>
            </property>
            <property name="textInteractionFlags">
             <set>Qt::LinksAccessibleByKeyboard|Qt::LinksAccessibleByMouse</set>
            </property>
           </widget>
          </item>
          <item row="4" column="0">
           <widget class="QLabel" name="label_scriptFiles">
            <property name="sizePolicy">
             <sizepolicy hsizetype="Minimum" vsizetype="Minimum">
              <horstretch>0</horstretch>
              <verstretch>0</verstretch>
             </sizepolicy>
            </property>
            <property name="text">
             <string>Mapping Files:</string>
            </property>
            <property name="alignment">
             <set>Qt::AlignRight|Qt::AlignTop|Qt::AlignTrailing</set>
            </property>
           </widget>
          </item>
          <item row="4" column="1">
           <widget class="QLabel" name="labelLoadedMappingScriptFileLinks">
            <property name="sizePolicy">
             <sizepolicy hsizetype="Minimum" vsizetype="Minimum">
              <horstretch>0</horstretch>
              <verstretch>0</verstretch>
             </sizepolicy>
            </property>
            <property name="focusPolicy">
             <enum>Qt::ClickFocus</enum>
            </property>
            <property name="toolTip">
             <string notr="true"/>
            </property>
            <property name="inputMethodHints">
             <set>Qt::ImhUrlCharactersOnly</set>
            </property>
            <property name="text">
             <string notr="true">(links to loaded mapping script files go here)</string>
            </property>
            <property name="openExternalLinks">
             <bool>false</bool>
            </property>
            <property name="textInteractionFlags">
             <set>Qt::LinksAccessibleByKeyboard|Qt::LinksAccessibleByMouse</set>
            </property>
           </widget>
          </item>
         </layout>
        </widget>
       </item>
       <item row="11" column="0" colspan="2">
        <widget class="QGroupBox" name="groupBoxSettings">
         <property name="sizePolicy">
          <sizepolicy hsizetype="Preferred" vsizetype="Maximum">
           <horstretch>0</horstretch>
           <verstretch>0</verstretch>
          </sizepolicy>
         </property>
         <property name="title">
          <string>Mapping settings</string>
         </property>
         <property name="alignment">
          <set>Qt::AlignLeading|Qt::AlignLeft|Qt::AlignVCenter</set>
         </property>
         <layout class="QVBoxLayout" name="verticalLayout_3"/>
        </widget>
       </item>
      </layout>
>>>>>>> 23a9c9a0
     </widget>
     <widget class="QWidget" name="inputMappingsTab">
      <property name="sizePolicy">
       <sizepolicy hsizetype="Expanding" vsizetype="Expanding">
        <horstretch>0</horstretch>
        <verstretch>0</verstretch>
       </sizepolicy>
      </property>
      <attribute name="title">
       <string>Input Mappings</string>
      </attribute>
      <layout class="QVBoxLayout" name="verticalLayoutInputMappings" stretch="0,1,0">
       <item>
        <layout class="QHBoxLayout" name="layoutInputSearch">
         <item>
          <widget class="QLineEdit" name="inputControlSearch"/>
         </item>
         <item>
          <widget class="QPushButton" name="inputControlSearchBtn">
           <property name="text">
            <string>Search</string>
           </property>
          </widget>
         </item>
        </layout>
       </item>
       <item>
        <widget class="QTableView" name="midiInputMappingTableView">
         <property name="sizePolicy">
          <sizepolicy hsizetype="Expanding" vsizetype="Expanding">
           <horstretch>0</horstretch>
           <verstretch>0</verstretch>
          </sizepolicy>
         </property>
         <property name="verticalScrollBarPolicy">
          <enum>Qt::ScrollBarAlwaysOn</enum>
         </property>
         <property name="horizontalScrollBarPolicy">
          <enum>Qt::ScrollBarAlwaysOff</enum>
         </property>
         <property name="sizeAdjustPolicy">
          <enum>QAbstractScrollArea::AdjustIgnored</enum>
         </property>
         <property name="autoScroll">
          <bool>true</bool>
         </property>
         <property name="editTriggers">
          <set>QAbstractItemView::AnyKeyPressed|QAbstractItemView::DoubleClicked|QAbstractItemView::EditKeyPressed|QAbstractItemView::SelectedClicked</set>
         </property>
        </widget>
       </item>
       <item>
        <widget class="QGroupBox" name="groupBoxInputManagement">
         <property name="title">
          <string/>
         </property>
         <layout class="QHBoxLayout" name="horizontalLayoutInputManagement">
          <item>
           <widget class="QPushButton" name="btnAddInputMapping">
            <property name="text">
             <string>Add</string>
            </property>
           </widget>
          </item>
          <item>
           <widget class="QPushButton" name="btnRemoveInputMappings">
            <property name="text">
             <string>Remove</string>
            </property>
           </widget>
          </item>
          <item>
           <spacer name="horizontalSpacerInputManagement">
            <property name="orientation">
             <enum>Qt::Horizontal</enum>
            </property>
            <property name="sizeHint" stdset="0">
             <size>
              <width>219</width>
              <height>20</height>
             </size>
            </property>
           </spacer>
          </item>
          <item>
           <widget class="QPushButton" name="btnClearAllInputMappings">
            <property name="text">
             <string>Clear All</string>
            </property>
           </widget>
          </item>
         </layout>
        </widget>
       </item>
      </layout>
     </widget>
     <widget class="QWidget" name="outputMappingsTab">
      <property name="sizePolicy">
       <sizepolicy hsizetype="Expanding" vsizetype="Expanding">
        <horstretch>0</horstretch>
        <verstretch>0</verstretch>
       </sizepolicy>
      </property>
      <attribute name="title">
       <string>Output Mappings</string>
      </attribute>
      <layout class="QVBoxLayout" name="verticalLayoutOutputMappings" stretch="0,1,0">
       <item>
        <layout class="QHBoxLayout" name="layoutOutputSearch">
         <item>
          <widget class="QLineEdit" name="outputControlSearch"/>
         </item>
         <item>
          <widget class="QPushButton" name="outputControlSearchBtn">
           <property name="text">
            <string>Search</string>
           </property>
          </widget>
         </item>
        </layout>
       </item>
       <item>
        <widget class="QTableView" name="midiOutputMappingTableView">
         <property name="sizePolicy">
          <sizepolicy hsizetype="Expanding" vsizetype="Expanding">
           <horstretch>0</horstretch>
           <verstretch>0</verstretch>
          </sizepolicy>
         </property>
         <property name="verticalScrollBarPolicy">
          <enum>Qt::ScrollBarAlwaysOn</enum>
         </property>
         <property name="horizontalScrollBarPolicy">
          <enum>Qt::ScrollBarAlwaysOff</enum>
         </property>
         <property name="sizeAdjustPolicy">
          <enum>QAbstractScrollArea::AdjustIgnored</enum>
         </property>
         <property name="editTriggers">
          <set>QAbstractItemView::AnyKeyPressed|QAbstractItemView::DoubleClicked|QAbstractItemView::EditKeyPressed|QAbstractItemView::SelectedClicked</set>
         </property>
        </widget>
       </item>
       <item>
        <widget class="QGroupBox" name="groupBoxOutputManagement">
         <property name="title">
          <string/>
         </property>
         <layout class="QHBoxLayout" name="horizontalLayoutOutputManagement">
          <item>
           <widget class="QPushButton" name="btnAddOutputMapping">
            <property name="text">
             <string>Add</string>
            </property>
           </widget>
          </item>
          <item>
           <widget class="QPushButton" name="btnRemoveOutputMappings">
            <property name="text">
             <string>Remove</string>
            </property>
           </widget>
          </item>
          <item>
           <spacer name="horizontalSpacerOutputManagement">
            <property name="orientation">
             <enum>Qt::Horizontal</enum>
            </property>
            <property name="sizeHint" stdset="0">
             <size>
              <width>219</width>
              <height>20</height>
             </size>
            </property>
           </spacer>
          </item>
          <item>
           <widget class="QPushButton" name="btnClearAllOutputMappings">
            <property name="text">
             <string>Clear All</string>
            </property>
           </widget>
          </item>
         </layout>
        </widget>
       </item>
      </layout>
     </widget>
    </widget>
   </item>
  </layout>
 </widget>
 <tabstops>
  <tabstop>chkEnabledDevice</tabstop>
  <tabstop>btnLearningWizard</tabstop>
  <tabstop>comboBoxMapping</tabstop>
  <tabstop>controllerTabs</tabstop>
 </tabstops>
 <resources/>
 <connections/>
</ui><|MERGE_RESOLUTION|>--- conflicted
+++ resolved
@@ -857,7 +857,6 @@
       <attribute name="title">
        <string>Mapping Settings</string>
       </attribute>
-<<<<<<< HEAD
       <layout class="QVBoxLayout" name="verticalLayoutSettings"/>
      </widget>
      <widget class="QWidget" name="screensTab">
@@ -870,429 +869,6 @@
       <attribute name="title">
        <string>Screens preview</string>
       </attribute>
-      <layout class="QVBoxLayout" name="verticalLayoutScreens"/>
-=======
-      <layout class="QGridLayout" name="gridLayout_2">
-       <item row="13" column="0" colspan="2">
-        <widget class="QGroupBox" name="groupBoxWarning">
-         <property name="sizePolicy">
-          <sizepolicy hsizetype="Expanding" vsizetype="Preferred">
-           <horstretch>0</horstretch>
-           <verstretch>0</verstretch>
-          </sizepolicy>
-         </property>
-         <property name="title">
-          <string/>
-         </property>
-         <layout class="QGridLayout" name="gridLayout_3">
-          <item row="0" column="0">
-           <widget class="QLabel" name="labelWarningIcon">
-            <property name="sizePolicy">
-             <sizepolicy hsizetype="Minimum" vsizetype="Minimum">
-              <horstretch>0</horstretch>
-              <verstretch>0</verstretch>
-             </sizepolicy>
-            </property>
-            <property name="minimumSize">
-             <size>
-              <width>50</width>
-              <height>50</height>
-             </size>
-            </property>
-            <property name="maximumSize">
-             <size>
-              <width>50</width>
-              <height>50</height>
-             </size>
-            </property>
-            <property name="text">
-             <string notr="true">(icon)</string>
-            </property>
-           </widget>
-          </item>
-          <item row="0" column="1">
-           <widget class="QLabel" name="labelWarning">
-            <property name="toolTip">
-             <string/>
-            </property>
-            <property name="text">
-             <string notr="true">(Warning message goes here)</string>
-            </property>
-            <property name="wordWrap">
-             <bool>true</bool>
-            </property>
-            <property name="openExternalLinks">
-             <bool>true</bool>
-            </property>
-            <property name="textInteractionFlags">
-             <set>Qt::TextBrowserInteraction</set>
-            </property>
-           </widget>
-          </item>
-         </layout>
-        </widget>
-       </item>
-       <item row="2" column="0">
-        <widget class="QLabel" name="label_LoadMapping">
-         <property name="sizePolicy">
-          <sizepolicy hsizetype="Preferred" vsizetype="Preferred">
-           <horstretch>0</horstretch>
-           <verstretch>0</verstretch>
-          </sizepolicy>
-         </property>
-         <property name="maximumSize">
-          <size>
-           <width>16777215</width>
-           <height>16777215</height>
-          </size>
-         </property>
-         <property name="text">
-          <string>Load Mapping:</string>
-         </property>
-         <property name="alignment">
-          <set>Qt::AlignRight|Qt::AlignTrailing|Qt::AlignVCenter</set>
-         </property>
-         <property name="buddy">
-          <cstring>comboBoxMapping</cstring>
-         </property>
-        </widget>
-       </item>
-       <item row="0" column="1">
-        <widget class="QLabel" name="labelDeviceCategory">
-         <property name="enabled">
-          <bool>true</bool>
-         </property>
-         <property name="sizePolicy">
-          <sizepolicy hsizetype="Minimum" vsizetype="Minimum">
-           <horstretch>0</horstretch>
-           <verstretch>0</verstretch>
-          </sizepolicy>
-         </property>
-         <property name="toolTip">
-          <string notr="true"/>
-         </property>
-         <property name="text">
-          <string>(device category goes here)</string>
-         </property>
-         <property name="alignment">
-          <set>Qt::AlignRight|Qt::AlignTrailing|Qt::AlignVCenter</set>
-         </property>
-        </widget>
-       </item>
-       <item row="2" column="1">
-        <widget class="QComboBox" name="comboBoxMapping">
-         <property name="sizePolicy">
-          <sizepolicy hsizetype="Minimum" vsizetype="Fixed">
-           <horstretch>0</horstretch>
-           <verstretch>0</verstretch>
-          </sizepolicy>
-         </property>
-         <property name="maximumSize">
-          <size>
-           <width>16777215</width>
-           <height>16777215</height>
-          </size>
-         </property>
-        </widget>
-       </item>
-       <item row="1" column="1">
-        <widget class="QPushButton" name="btnLearningWizard">
-         <property name="toolTip">
-          <string>Click to start the Controller Learning wizard.</string>
-         </property>
-         <property name="styleSheet">
-          <string notr="true"/>
-         </property>
-         <property name="text">
-          <string>Learning Wizard (MIDI Only)</string>
-         </property>
-         <property name="checkable">
-          <bool>false</bool>
-         </property>
-         <property name="checked">
-          <bool>false</bool>
-         </property>
-        </widget>
-       </item>
-       <item row="0" column="0">
-        <widget class="QLabel" name="labelDeviceName">
-         <property name="enabled">
-          <bool>true</bool>
-         </property>
-         <property name="sizePolicy">
-          <sizepolicy hsizetype="Minimum" vsizetype="Minimum">
-           <horstretch>0</horstretch>
-           <verstretch>0</verstretch>
-          </sizepolicy>
-         </property>
-         <property name="font">
-          <font>
-           <pointsize>14</pointsize>
-           <weight>75</weight>
-           <bold>true</bold>
-          </font>
-         </property>
-         <property name="text">
-          <string>Controller Name</string>
-         </property>
-        </widget>
-       </item>
-       <item row="1" column="0">
-        <widget class="QCheckBox" name="chkEnabledDevice">
-         <property name="text">
-          <string>Enabled</string>
-         </property>
-        </widget>
-       </item>
-       <item row="12" column="0">
-        <spacer name="verticalSpacer">
-         <property name="orientation">
-          <enum>Qt::Vertical</enum>
-         </property>
-         <property name="sizeType">
-          <enum>QSizePolicy::Expanding</enum>
-         </property>
-         <property name="sizeHint" stdset="0">
-          <size>
-           <width>20</width>
-           <height>40</height>
-          </size>
-         </property>
-        </spacer>
-       </item>
-       <item row="10" column="0" colspan="2">
-        <widget class="QGroupBox" name="groupBox">
-         <property name="title">
-          <string>Mapping Info</string>
-         </property>
-         <layout class="QGridLayout" name="gridLayout">
-          <item row="0" column="0">
-           <widget class="QLabel" name="labelMappingName">
-            <property name="sizePolicy">
-             <sizepolicy hsizetype="Minimum" vsizetype="Minimum">
-              <horstretch>0</horstretch>
-              <verstretch>0</verstretch>
-             </sizepolicy>
-            </property>
-            <property name="text">
-             <string>Name:</string>
-            </property>
-            <property name="alignment">
-             <set>Qt::AlignRight|Qt::AlignTrailing|Qt::AlignVCenter</set>
-            </property>
-           </widget>
-          </item>
-          <item row="0" column="1">
-           <widget class="QLabel" name="labelLoadedMapping">
-            <property name="sizePolicy">
-             <sizepolicy hsizetype="Minimum" vsizetype="Minimum">
-              <horstretch>0</horstretch>
-              <verstretch>0</verstretch>
-             </sizepolicy>
-            </property>
-            <property name="minimumSize">
-             <size>
-              <width>0</width>
-              <height>0</height>
-             </size>
-            </property>
-            <property name="toolTip">
-             <string notr="true"/>
-            </property>
-            <property name="text">
-             <string notr="true">(mapping name goes here)</string>
-            </property>
-            <property name="wordWrap">
-             <bool>true</bool>
-            </property>
-           </widget>
-          </item>
-          <item row="1" column="0">
-           <widget class="QLabel" name="label_author">
-            <property name="sizePolicy">
-             <sizepolicy hsizetype="Minimum" vsizetype="Minimum">
-              <horstretch>0</horstretch>
-              <verstretch>0</verstretch>
-             </sizepolicy>
-            </property>
-            <property name="text">
-             <string>Author:</string>
-            </property>
-            <property name="alignment">
-             <set>Qt::AlignRight|Qt::AlignTrailing|Qt::AlignVCenter</set>
-            </property>
-           </widget>
-          </item>
-          <item row="1" column="1">
-           <widget class="QLabel" name="labelLoadedMappingAuthor">
-            <property name="sizePolicy">
-             <sizepolicy hsizetype="Minimum" vsizetype="Minimum">
-              <horstretch>0</horstretch>
-              <verstretch>0</verstretch>
-             </sizepolicy>
-            </property>
-            <property name="text">
-             <string notr="true">(mapping author goes here)</string>
-            </property>
-           </widget>
-          </item>
-          <item row="2" column="0">
-           <widget class="QLabel" name="label_description">
-            <property name="sizePolicy">
-             <sizepolicy hsizetype="Minimum" vsizetype="Minimum">
-              <horstretch>0</horstretch>
-              <verstretch>0</verstretch>
-             </sizepolicy>
-            </property>
-            <property name="text">
-             <string>Description:</string>
-            </property>
-            <property name="alignment">
-             <set>Qt::AlignRight|Qt::AlignTop|Qt::AlignTrailing</set>
-            </property>
-           </widget>
-          </item>
-          <item row="2" column="1">
-           <widget class="QLabel" name="labelLoadedMappingDescription">
-            <property name="sizePolicy">
-             <sizepolicy hsizetype="Minimum" vsizetype="Preferred">
-              <horstretch>0</horstretch>
-              <verstretch>0</verstretch>
-             </sizepolicy>
-            </property>
-            <property name="minimumSize">
-             <size>
-              <width>0</width>
-              <height>0</height>
-             </size>
-            </property>
-            <property name="focusPolicy">
-             <enum>Qt::NoFocus</enum>
-            </property>
-            <property name="toolTip">
-             <string notr="true"/>
-            </property>
-            <property name="text">
-             <string notr="true">(mapping description goes here) even when it is a damn long text which should wrap but does not</string>
-            </property>
-            <property name="alignment">
-             <set>Qt::AlignLeading|Qt::AlignLeft|Qt::AlignVCenter</set>
-            </property>
-            <property name="wordWrap">
-             <bool>true</bool>
-            </property>
-           </widget>
-          </item>
-          <item row="3" column="0">
-           <widget class="QLabel" name="label_support">
-            <property name="sizePolicy">
-             <sizepolicy hsizetype="Minimum" vsizetype="Minimum">
-              <horstretch>0</horstretch>
-              <verstretch>0</verstretch>
-             </sizepolicy>
-            </property>
-            <property name="text">
-             <string>Support:</string>
-            </property>
-            <property name="alignment">
-             <set>Qt::AlignRight|Qt::AlignTrailing|Qt::AlignVCenter</set>
-            </property>
-           </widget>
-          </item>
-          <item row="3" column="1">
-           <widget class="QLabel" name="labelLoadedMappingSupportLinks">
-            <property name="sizePolicy">
-             <sizepolicy hsizetype="Minimum" vsizetype="Minimum">
-              <horstretch>0</horstretch>
-              <verstretch>0</verstretch>
-             </sizepolicy>
-            </property>
-            <property name="focusPolicy">
-             <enum>Qt::ClickFocus</enum>
-            </property>
-            <property name="toolTip">
-             <string notr="true"/>
-            </property>
-            <property name="inputMethodHints">
-             <set>Qt::ImhUrlCharactersOnly</set>
-            </property>
-            <property name="text">
-             <string notr="true">(forum link for mapping goes here)</string>
-            </property>
-            <property name="openExternalLinks">
-             <bool>true</bool>
-            </property>
-            <property name="textInteractionFlags">
-             <set>Qt::LinksAccessibleByKeyboard|Qt::LinksAccessibleByMouse</set>
-            </property>
-           </widget>
-          </item>
-          <item row="4" column="0">
-           <widget class="QLabel" name="label_scriptFiles">
-            <property name="sizePolicy">
-             <sizepolicy hsizetype="Minimum" vsizetype="Minimum">
-              <horstretch>0</horstretch>
-              <verstretch>0</verstretch>
-             </sizepolicy>
-            </property>
-            <property name="text">
-             <string>Mapping Files:</string>
-            </property>
-            <property name="alignment">
-             <set>Qt::AlignRight|Qt::AlignTop|Qt::AlignTrailing</set>
-            </property>
-           </widget>
-          </item>
-          <item row="4" column="1">
-           <widget class="QLabel" name="labelLoadedMappingScriptFileLinks">
-            <property name="sizePolicy">
-             <sizepolicy hsizetype="Minimum" vsizetype="Minimum">
-              <horstretch>0</horstretch>
-              <verstretch>0</verstretch>
-             </sizepolicy>
-            </property>
-            <property name="focusPolicy">
-             <enum>Qt::ClickFocus</enum>
-            </property>
-            <property name="toolTip">
-             <string notr="true"/>
-            </property>
-            <property name="inputMethodHints">
-             <set>Qt::ImhUrlCharactersOnly</set>
-            </property>
-            <property name="text">
-             <string notr="true">(links to loaded mapping script files go here)</string>
-            </property>
-            <property name="openExternalLinks">
-             <bool>false</bool>
-            </property>
-            <property name="textInteractionFlags">
-             <set>Qt::LinksAccessibleByKeyboard|Qt::LinksAccessibleByMouse</set>
-            </property>
-           </widget>
-          </item>
-         </layout>
-        </widget>
-       </item>
-       <item row="11" column="0" colspan="2">
-        <widget class="QGroupBox" name="groupBoxSettings">
-         <property name="sizePolicy">
-          <sizepolicy hsizetype="Preferred" vsizetype="Maximum">
-           <horstretch>0</horstretch>
-           <verstretch>0</verstretch>
-          </sizepolicy>
-         </property>
-         <property name="title">
-          <string>Mapping settings</string>
-         </property>
-         <property name="alignment">
-          <set>Qt::AlignLeading|Qt::AlignLeft|Qt::AlignVCenter</set>
-         </property>
-         <layout class="QVBoxLayout" name="verticalLayout_3"/>
-        </widget>
-       </item>
-      </layout>
->>>>>>> 23a9c9a0
      </widget>
      <widget class="QWidget" name="inputMappingsTab">
       <property name="sizePolicy">
