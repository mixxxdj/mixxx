--- conflicted
+++ resolved
@@ -223,7 +223,7 @@
     return 0;
 }
 
-void BulkController::send(QList<int> data, unsigned int length) {
+void BulkController::send(const QList<int>& data, unsigned int length) {
     Q_UNUSED(length);
     QByteArray temp;
 
@@ -233,11 +233,7 @@
     sendBytes(temp);
 }
 
-<<<<<<< HEAD
 void BulkController::sendBytes(const QByteArray& data) {
-=======
-void BulkController::send(const QByteArray& data) {
->>>>>>> 5311b4ed
     int ret;
     int transferred;
 
