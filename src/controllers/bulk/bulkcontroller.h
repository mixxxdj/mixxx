--- conflicted
+++ resolved
@@ -44,7 +44,9 @@
 
     void setMapping(std::shared_ptr<LegacyControllerMapping> pMapping) override;
 
-<<<<<<< HEAD
+    QList<LegacyControllerMapping::ScriptFileInfo> getMappingScriptFiles() override;
+    QList<std::shared_ptr<AbstractLegacyControllerSetting>> getMappingSettings() override;
+
     PhysicalTransportProtocol getPhysicalTransportProtocol() const override {
         return PhysicalTransportProtocol::USB;
     }
@@ -71,10 +73,6 @@
     std::optional<uint8_t> getUsbInterfaceNumber() const override {
         return m_interfaceNumber;
     }
-=======
-    QList<LegacyControllerMapping::ScriptFileInfo> getMappingScriptFiles() override;
-    QList<std::shared_ptr<AbstractLegacyControllerSetting>> getMappingSettings() override;
->>>>>>> f1a90a09
 
     bool isMappable() const override {
         // On raw USB transfer level, there isn't any information about mappable controls
@@ -87,7 +85,7 @@
     void send(const QList<int>& data, unsigned int length) override;
 
   private:
-    int open() override;
+    int open(const QString& resourcePath) override;
     int close() override;
 
     // For devices which only support a single report, reportID must be set to
