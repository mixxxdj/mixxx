#include "controllers/controllermappingtablemodel.h"

#include "library/searchqueryparser.h"
#include "moc_controllermappingtablemodel.cpp"

<<<<<<< HEAD
ControllerMappingTableModel::ControllerMappingTableModel(QObject* pParent, QTableView* pTableView)
        : QAbstractTableModel(pParent),
          m_pTableView(pTableView),
=======
ControllerMappingTableModel::ControllerMappingTableModel(QObject* pParent,
        ControlPickerMenu* pControlPickerMenu)
        : QAbstractTableModel(pParent),
          m_pControlPickerMenu(pControlPickerMenu),
>>>>>>> f20501ea
          m_pMidiMapping(nullptr) {
}

ControllerMappingTableModel::~ControllerMappingTableModel() {

}

void ControllerMappingTableModel::setMapping(std::shared_ptr<LegacyControllerMapping> pMapping) {
    m_pMidiMapping = std::dynamic_pointer_cast<LegacyMidiControllerMapping>(pMapping);
    // Only legacy MIDI mappings are supported
    // TODO: prevent calling this code for unsupported mapping types?
    if (!m_pMidiMapping) {
        return;
    }

    // Notify the child class a mapping was loaded.
    onMappingLoaded();
}

void ControllerMappingTableModel::cancel() {
    // Apply mutates the mapping so to revert to the time just before the last
    // apply, simply reload the mapping.
    onMappingLoaded();
}

bool ControllerMappingTableModel::setHeaderData(int section,
                                                Qt::Orientation orientation,
                                                const QVariant& value,
                                                int role) {
    int numColumns = columnCount();
    if (section < 0 || section >= numColumns) {
        return false;
    }

    if (orientation != Qt::Horizontal) {
        // We only care about horizontal headers.
        return false;
    }

    if (m_headerInfo.size() != numColumns) {
        m_headerInfo.resize(numColumns);
    }

    m_headerInfo[section][role] = value;
    emit headerDataChanged(orientation, section, section);
    return true;
}

QVariant ControllerMappingTableModel::headerData(int section,
                                                 Qt::Orientation orientation,
                                                 int role) const {
    if (role == Qt::DisplayRole && orientation == Qt::Horizontal) {
        QVariant headerValue = m_headerInfo.value(section).value(role);
        if (!headerValue.isValid()) {
            // Try EditRole if DisplayRole wasn't present
            headerValue = m_headerInfo.value(section).value(Qt::EditRole);
        }
        if (!headerValue.isValid()) {
            headerValue = QVariant(section).toString();
        }
        return headerValue;
    }
    return QAbstractTableModel::headerData(section, orientation, role);
}

Qt::ItemFlags ControllerMappingTableModel::flags(const QModelIndex& index) const {
    if (!index.isValid()) {
        return Qt::ItemIsEnabled;
    }

    Qt::ItemFlags defaultFlags = QAbstractTableModel::flags(index);
    return defaultFlags | Qt::ItemIsEditable;
}

ControllerMappingTableProxyModel::ControllerMappingTableProxyModel(
        ControllerMappingTableModel* sourceModel)
        : m_currentSearch("") {
    VERIFY_OR_DEBUG_ASSERT(sourceModel) {
        return;
    }
    setSourceModel(sourceModel);
    m_pModel = sourceModel;
    setSortRole(Qt::UserRole);
}

ControllerMappingTableProxyModel::~ControllerMappingTableProxyModel() {
}

void ControllerMappingTableProxyModel::search(const QString& searchText) {
    m_currentSearch = searchText;
    // This triggers the search, i.e. iterate over all rows with filterAcceptsRow(),
    // no matter if the fxedFilterString was changed.
    setFilterFixedString(searchText);
}

bool ControllerMappingTableProxyModel::filterAcceptsRow(int sourceRow,
        const QModelIndex& sourceParent) const {
    if (!m_pModel) {
        return false;
    }

    const QString currSearch = m_currentSearch.trimmed();
    if (currSearch.isEmpty()) {
        return true;
    }

    QStringList tokens = SearchQueryParser::splitQueryIntoWords(currSearch);
    tokens.removeDuplicates();

    for (const auto& token : std::as_const(tokens)) {
        bool tokenMatch = false;
        for (int column = 0; column < columnCount(); column++) {
            QModelIndex index = m_pModel->index(sourceRow, column, sourceParent);
            QString strData = m_pModel->getDisplayString(index);
            if (!strData.isEmpty()) {
                QString tokNoQuotes = token;
                tokNoQuotes.remove('\"');
                if (strData.contains(tokNoQuotes, Qt::CaseInsensitive)) {
                    tokenMatch = true;
                    tokens.removeOne(token);
                }
            }
            if (tokenMatch) {
                break;
            }
        }
    }

    if (tokens.length() > 0) {
        return false;
    }
    return true;
}<|MERGE_RESOLUTION|>--- conflicted
+++ resolved
@@ -3,16 +3,12 @@
 #include "library/searchqueryparser.h"
 #include "moc_controllermappingtablemodel.cpp"
 
-<<<<<<< HEAD
-ControllerMappingTableModel::ControllerMappingTableModel(QObject* pParent, QTableView* pTableView)
-        : QAbstractTableModel(pParent),
-          m_pTableView(pTableView),
-=======
 ControllerMappingTableModel::ControllerMappingTableModel(QObject* pParent,
-        ControlPickerMenu* pControlPickerMenu)
+        ControlPickerMenu* pControlPickerMenu,
+        QTableView* pTableView)
         : QAbstractTableModel(pParent),
           m_pControlPickerMenu(pControlPickerMenu),
->>>>>>> f20501ea
+          m_pTableView(pTableView),
           m_pMidiMapping(nullptr) {
 }
 
