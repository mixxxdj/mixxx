#pragma once

#include <QAbstractItemDelegate>
#include <QAbstractTableModel>
#include <QModelIndex>
#include <QTableView>

#include "controllers/controllermappingtablemodel.h"
#include "controllers/midi/midimessage.h"

/// Table Model for the "Inputs" table view in the preferences dialog.
///
/// This allows editing the input mappings for a MIDI mapping.
class ControllerInputMappingTableModel : public ControllerMappingTableModel {
    Q_OBJECT
  public:
<<<<<<< HEAD
    ControllerInputMappingTableModel(QObject* pParent, QTableView* pTableView);
=======
    ControllerInputMappingTableModel(QObject* pParent, ControlPickerMenu* pControlPickerMenu);
>>>>>>> f20501ea
    ~ControllerInputMappingTableModel() override;

    // Apply the changes to the loaded mapping.
    void apply();

    // Clears all input mappings in the mapping.
    void clear();

    // Adds an empty input mapping.
    void addEmptyMapping();

    // Removes the provided input mappings.
    void removeMappings(QModelIndexList indices);

    // Add the specified MIDI mappings to the model. If this is not a MIDI
    // mapping model, ignore.

    // HACK(rryan): This method only exists to communicate new mappings from
    // MIDI learn because doing a round-trip through the controller via
    // onMappingLoaded takes too long. In the future we should replace this with
    // a polymorphic mapping structure.
    void addMappings(const MidiInputMappings& mappings);

    // Returns a delegate for the provided column or NULL if the column does not
    // need a delegate.
    QAbstractItemDelegate* delegateForColumn(int column, QWidget* pParent);

    ////////////////////////////////////////////////////////////////////////////
    // QAbstractItemModel methods
    ////////////////////////////////////////////////////////////////////////////
    int rowCount(const QModelIndex& parent = QModelIndex()) const override;
    int columnCount(const QModelIndex& parent = QModelIndex()) const override;
    QVariant data(const QModelIndex& index, int role = Qt::DisplayRole) const override;
    QString getDisplayString(const QModelIndex& index) const override;
    bool setData(const QModelIndex& index, const QVariant& value,
                 int role = Qt::EditRole) override;

  protected:
    void onMappingLoaded() override;

  private:
    enum MidiColumn {
        MIDI_COLUMN_CHANNEL = 0,
        MIDI_COLUMN_OPCODE,
        MIDI_COLUMN_CONTROL,
        MIDI_COLUMN_OPTIONS,
        MIDI_COLUMN_ACTION,
        MIDI_COLUMN_COMMENT
    };

    QList<MidiInputMapping> m_midiInputMappings;
};<|MERGE_RESOLUTION|>--- conflicted
+++ resolved
@@ -14,11 +14,9 @@
 class ControllerInputMappingTableModel : public ControllerMappingTableModel {
     Q_OBJECT
   public:
-<<<<<<< HEAD
-    ControllerInputMappingTableModel(QObject* pParent, QTableView* pTableView);
-=======
-    ControllerInputMappingTableModel(QObject* pParent, ControlPickerMenu* pControlPickerMenu);
->>>>>>> f20501ea
+    ControllerInputMappingTableModel(QObject* pParent,
+            ControlPickerMenu* pControlPickerMenu,
+            QTableView* pTableView);
     ~ControllerInputMappingTableModel() override;
 
     // Apply the changes to the loaded mapping.
