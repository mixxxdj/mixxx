--- conflicted
+++ resolved
@@ -297,15 +297,11 @@
 
         qDebug() << "Opening controller:" << name;
 
-        int value = pController->open();
+        int value = pController->open(m_pConfig->getResourcePath());
         if (value != 0) {
             qWarning() << "There was a problem opening" << name;
             continue;
         }
-<<<<<<< HEAD
-        pController->applyMapping(m_pConfig->getResourcePath());
-=======
->>>>>>> f1a90a09
     }
 
     pollIfAnyControllersOpen();
@@ -392,17 +388,12 @@
     if (pController->isOpen()) {
         pController->close();
     }
-    int result = pController->open();
+    int result = pController->open(m_pConfig->getResourcePath());
     pollIfAnyControllersOpen();
 
     // If successfully opened the device, apply the mapping and save the
     // preference setting.
     if (result == 0) {
-<<<<<<< HEAD
-        pController->applyMapping(m_pConfig->getResourcePath());
-
-=======
->>>>>>> f1a90a09
         // Update configuration to reflect controller is enabled.
         m_pConfig->setValue(
                 ConfigKey("[Controller]", sanitizeDeviceName(pController->getName())), 1);
