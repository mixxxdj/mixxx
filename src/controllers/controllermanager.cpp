<<<<<<< HEAD
=======
/**
  * @file controllermanager.cpp
  * @author Sean Pappalardo spappalardo@mixxx.org
  * @date Sat Apr 30 2011
  * @brief Manages creation/enumeration/deletion of hardware controllers.
  */

#include "controllers/controllermanager.h"

>>>>>>> e0f70a2c
#include <QSet>

#include "controllers/controllerlearningeventfilter.h"
#include "controllers/defs_controllers.h"
#include "controllers/midi/portmidienumerator.h"
#include "moc_controllermanager.cpp"
#include "util/cmdlineargs.h"
#include "util/time.h"
#include "util/trace.h"
#ifdef __HSS1394__
#include "controllers/midi/hss1394enumerator.h"
#endif

#ifdef __HID__
#include "controllers/hid/hidenumerator.h"
#endif

#ifdef __BULK__
#include "controllers/bulk/bulkenumerator.h"
#endif

// http://developer.qt.nokia.com/wiki/Threads_Events_QObjects

// Poll every 1ms (where possible) for good controller response
#ifdef __LINUX__
// Many Linux distros ship with the system tick set to 250Hz so 1ms timer
// reportedly causes CPU hosage. See Bug #990992 rryan 6/2012
const mixxx::Duration ControllerManager::kPollInterval = mixxx::Duration::fromMillis(5);
#else
const mixxx::Duration ControllerManager::kPollInterval = mixxx::Duration::fromMillis(1);
#endif

namespace {
/// Strip slashes and spaces from device name, so that it can be used as config
/// key or a filename.
QString sanitizeDeviceName(QString name) {
    return name.replace(" ", "_").replace("/", "_").replace("\\", "_");
}

QFileInfo findPresetFile(const QString& pathOrFilename, const QStringList& paths) {
    QFileInfo fileInfo(pathOrFilename);
    if (fileInfo.isAbsolute()) {
        return fileInfo;
    }

    for (const QString& path : paths) {
        fileInfo = QFileInfo(QDir(path).absoluteFilePath(pathOrFilename));
        if (fileInfo.exists()) {
            return fileInfo;
        }
    }

    return QFileInfo();
}

} // anonymous namespace

QString firstAvailableFilename(QSet<QString>& filenames,
        const QString& originalFilename) {
    QString filename = originalFilename;
    int i = 1;
    while (filenames.contains(filename)) {
        i++;
        filename = QString("%1--%2").arg(originalFilename, QString::number(i));
    }
    filenames.insert(filename);
    return filename;
}

bool controllerCompare(Controller *a,Controller *b) {
    return a->getName() < b->getName();
}

ControllerManager::ControllerManager(UserSettingsPointer pConfig)
        : QObject(),
          m_pConfig(pConfig),
          // WARNING: Do not parent m_pControllerLearningEventFilter to
          // ControllerManager because the CM is moved to its own thread and runs
          // its own event loop.
          m_pControllerLearningEventFilter(new ControllerLearningEventFilter()),
          m_pollTimer(this),
          m_skipPoll(false) {
    qRegisterMetaType<ControllerPresetPointer>("ControllerPresetPointer");

    // Create controller mapping paths in the user's home directory.
    QString userPresets = userPresetsPath(m_pConfig);
    if (!QDir(userPresets).exists()) {
        qDebug() << "Creating user controller presets directory:" << userPresets;
        QDir().mkpath(userPresets);
    }

    m_pollTimer.setInterval(kPollInterval.toIntegerMillis());
    connect(&m_pollTimer, &QTimer::timeout, this, &ControllerManager::pollDevices);

    m_pThread = new QThread;
    m_pThread->setObjectName("Controller");

    // Moves all children (including the poll timer) to m_pThread
    moveToThread(m_pThread);

    // Controller processing needs to be prioritized since it can affect the
    // audio directly, like when scratching
    m_pThread->start(QThread::HighPriority);

    connect(this, &ControllerManager::requestInitialize, this, &ControllerManager::slotInitialize);
    connect(this,
            &ControllerManager::requestSetUpDevices,
            this,
            &ControllerManager::slotSetUpDevices);
    connect(this, &ControllerManager::requestShutdown, this, &ControllerManager::slotShutdown);

    // Signal that we should run slotInitialize once our event loop has started
    // up.
    emit requestInitialize(); // clazy:exclude=incorrect-emit
}

ControllerManager::~ControllerManager() {
    emit requestShutdown();
    m_pThread->wait();
    delete m_pThread;
    delete m_pControllerLearningEventFilter;
}

ControllerLearningEventFilter* ControllerManager::getControllerLearningEventFilter() const {
    return m_pControllerLearningEventFilter;
}

void ControllerManager::slotInitialize() {
    qDebug() << "ControllerManager:slotInitialize";

    // Initialize preset info parsers. This object is only for use in the main
    // thread. Do not touch it from within ControllerManager.
    m_pMainThreadUserPresetEnumerator = QSharedPointer<PresetInfoEnumerator>(
            new PresetInfoEnumerator(userPresetsPath(m_pConfig)));
    m_pMainThreadSystemPresetEnumerator = QSharedPointer<PresetInfoEnumerator>(
            new PresetInfoEnumerator(resourcePresetsPath(m_pConfig)));

    // Instantiate all enumerators. Enumerators can take a long time to
    // construct since they interact with host MIDI APIs.
    m_enumerators.append(new PortMidiEnumerator(m_pConfig));
#ifdef __HSS1394__
    m_enumerators.append(new Hss1394Enumerator(m_pConfig));
#endif
#ifdef __BULK__
    m_enumerators.append(new BulkEnumerator(m_pConfig));
#endif
#ifdef __HID__
    m_enumerators.append(new HidEnumerator(m_pConfig));
#endif
}

void ControllerManager::slotShutdown() {
    stopPolling();

    // Clear m_enumerators before deleting the enumerators to prevent other code
    // paths from accessing them.
    QMutexLocker locker(&m_mutex);
    QList<ControllerEnumerator*> enumerators = m_enumerators;
    m_enumerators.clear();
    locker.unlock();

    // Delete enumerators and they'll delete their Devices
    for (ControllerEnumerator* pEnumerator : enumerators) {
        delete pEnumerator;
    }

    // Stop the processor after the enumerators since the engines live in it
    m_pThread->quit();
}

void ControllerManager::updateControllerList() {
    QMutexLocker locker(&m_mutex);
    if (m_enumerators.isEmpty()) {
        qWarning() << "updateControllerList called but no enumerators have been added!";
        return;
    }
    QList<ControllerEnumerator*> enumerators = m_enumerators;
    locker.unlock();

    QList<Controller*> newDeviceList;
    for (ControllerEnumerator* pEnumerator : enumerators) {
        newDeviceList.append(pEnumerator->queryDevices());
    }

    locker.relock();
    if (newDeviceList != m_controllers) {
        m_controllers = newDeviceList;
        locker.unlock();
        emit devicesChanged();
    }
}

QList<Controller*> ControllerManager::getControllers() const {
    QMutexLocker locker(&m_mutex);
    return m_controllers;
}

QList<Controller*> ControllerManager::getControllerList(bool bOutputDevices, bool bInputDevices) {
    qDebug() << "ControllerManager::getControllerList";

    QMutexLocker locker(&m_mutex);
    QList<Controller*> controllers = m_controllers;
    locker.unlock();

    // Create a list of controllers filtered to match the given input/output
    // options.
    QList<Controller*> filteredDeviceList;

    for (Controller* device : controllers) {
        if ((bOutputDevices == device->isOutputDevice()) ||
            (bInputDevices == device->isInputDevice())) {
            filteredDeviceList.push_back(device);
        }
    }
    return filteredDeviceList;
}

QString ControllerManager::getConfiguredPresetFileForDevice(const QString& name) {
    return m_pConfig->getValueString(ConfigKey("[ControllerPreset]", sanitizeDeviceName(name)));
}

void ControllerManager::slotSetUpDevices() {
    qDebug() << "ControllerManager: Setting up devices";

    updateControllerList();
    QList<Controller*> deviceList = getControllerList(false, true);
    QStringList presetPaths(getPresetPaths(m_pConfig));

    for (Controller* pController : deviceList) {
        QString name = pController->getName();

        if (pController->isOpen()) {
            pController->close();
        }

        // The filename for this device name.
        QString deviceName = sanitizeDeviceName(name);

        // Check if device is enabled
        if (!m_pConfig->getValue(ConfigKey("[Controller]", deviceName), 0)) {
            continue;
        }

        // Check if device has a configured preset
        QString presetFilePath = getConfiguredPresetFileForDevice(deviceName);
        if (presetFilePath.isEmpty()) {
            continue;
        }

        qDebug() << "Searching for controller preset" << presetFilePath
                 << "in paths:" << presetPaths.join(",");
        QFileInfo presetFile = findPresetFile(presetFilePath, presetPaths);
        if (!presetFile.exists()) {
            qDebug() << "Could not find" << presetFilePath << "in any preset path.";
            continue;
        }

        ControllerPresetPointer pPreset = ControllerPresetFileHandler::loadPreset(
                presetFile, resourcePresetsPath(m_pConfig));

        if (!pPreset) {
            continue;
        }

        pController->setPreset(*pPreset);

        // If we are in safe mode, skip opening controllers.
        if (CmdlineArgs::Instance().getSafeMode()) {
            qDebug() << "We are in safe mode -- skipping opening controller.";
            continue;
        }

        qDebug() << "Opening controller:" << name;

        int value = pController->open();
        if (value != 0) {
            qWarning() << "There was a problem opening" << name;
            continue;
        }
        pController->applyPreset();
    }

    maybeStartOrStopPolling();
}

void ControllerManager::maybeStartOrStopPolling() {
    QMutexLocker locker(&m_mutex);
    QList<Controller*> controllers = m_controllers;
    locker.unlock();

    bool shouldPoll = false;
    for (Controller* pController : controllers) {
        if (pController->isOpen() && pController->isPolling()) {
            shouldPoll = true;
        }
    }
    if (shouldPoll) {
        startPolling();
    } else {
        stopPolling();
    }
}

void ControllerManager::startPolling() {
    // Start the polling timer.
    if (!m_pollTimer.isActive()) {
        m_pollTimer.start();
        qDebug() << "Controller polling started.";
    }
}

void ControllerManager::stopPolling() {
    m_pollTimer.stop();
    qDebug() << "Controller polling stopped.";
}

void ControllerManager::pollDevices() {
    // Note: this function is called from a high priority thread which
    // may stall the GUI or may reduce the available CPU time for other
    // High Priority threads like caching reader or broadcasting more
    // then desired, if it is called endless loop like.
    //
    // This especially happens if a controller like the 3x Speed
    // Stanton SCS.1D emits more massages than Mixxx is able to handle
    // or a controller like Hercules RMX2 goes wild. In such a case the
    // receive buffer is stacked up every call to insane values > 500 messages.
    //
    // To avoid this we pick here a strategies similar like the audio
    // thread. In case pollDevice() takes longer than a call cycle
    // we are cooperative a skip the next cycle to free at least some
    // CPU time
    //
    // Some random test data form a i5-3317U CPU @ 1.70GHz Running
    // Ubuntu Trusty:
    // * Idle poll: ~5 µs.
    // * 5 messages burst (full midi bandwidth): ~872 µs.

    if (m_skipPoll) {
        // skip poll in overload situation
        m_skipPoll = false;
        //qDebug() << "ControllerManager::pollDevices() skip";
        return;
    }

    mixxx::Duration start = mixxx::Time::elapsed();
    for (Controller* pDevice : qAsConst(m_controllers)) {
        if (pDevice->isOpen() && pDevice->isPolling()) {
            pDevice->poll();
        }
    }

    mixxx::Duration duration = mixxx::Time::elapsed() - start;
    if (duration > kPollInterval) {
        m_skipPoll = true;
    }
    //qDebug() << "ControllerManager::pollDevices()" << duration << start;
}

void ControllerManager::openController(Controller* pController) {
    if (!pController) {
        return;
    }
    if (pController->isOpen()) {
        pController->close();
    }
    int result = pController->open();
    maybeStartOrStopPolling();

    // If successfully opened the device, apply the preset and save the
    // preference setting.
    if (result == 0) {
        pController->applyPreset();

        // Update configuration to reflect controller is enabled.
        m_pConfig->setValue(
                ConfigKey("[Controller]", sanitizeDeviceName(pController->getName())), 1);
    }
}

void ControllerManager::closeController(Controller* pController) {
    if (!pController) {
        return;
    }
    pController->close();
    maybeStartOrStopPolling();
    // Update configuration to reflect controller is disabled.
    m_pConfig->setValue(
            ConfigKey("[Controller]", sanitizeDeviceName(pController->getName())), 0);
}

void ControllerManager::slotApplyPreset(Controller* pController,
        ControllerPresetPointer pPreset,
        bool bEnabled) {
    VERIFY_OR_DEBUG_ASSERT(pController) {
        qWarning() << "slotApplyPreset got invalid controller!";
        return;
    }

    ConfigKey key("[ControllerPreset]", sanitizeDeviceName(pController->getName()));
    if (!pPreset) {
        closeController(pController);
        // Unset the controller preset for this controller
        m_pConfig->remove(key);
        return;
    }

    VERIFY_OR_DEBUG_ASSERT(!pPreset->isDirty()) {
        qWarning() << "Preset is dirty, changes might be lost on restart!";
    }

    pController->setPreset(*pPreset);

    // Save the file path/name in the config so it can be auto-loaded at
    // startup next time
    m_pConfig->set(key, pPreset->filePath());

    if (bEnabled) {
        openController(pController);
    } else {
        closeController(pController);
    }
}

// static
QList<QString> ControllerManager::getPresetPaths(UserSettingsPointer pConfig) {
    QList<QString> scriptPaths;
    scriptPaths.append(userPresetsPath(pConfig));
    scriptPaths.append(resourcePresetsPath(pConfig));
    return scriptPaths;
}<|MERGE_RESOLUTION|>--- conflicted
+++ resolved
@@ -1,15 +1,5 @@
-<<<<<<< HEAD
-=======
-/**
-  * @file controllermanager.cpp
-  * @author Sean Pappalardo spappalardo@mixxx.org
-  * @date Sat Apr 30 2011
-  * @brief Manages creation/enumeration/deletion of hardware controllers.
-  */
-
 #include "controllers/controllermanager.h"
 
->>>>>>> e0f70a2c
 #include <QSet>
 
 #include "controllers/controllerlearningeventfilter.h"
