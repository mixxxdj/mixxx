/**
  * @file controllermanager.cpp
  * @author Sean Pappalardo spappalardo@mixxx.org
  * @date Sat Apr 30 2011
  * @brief Manages creation/enumeration/deletion of hardware controllers.
  */

#include <QSet>

#include "util/trace.h"
#include "controllers/controllermanager.h"
#include "controllers/defs_controllers.h"
#include "controllers/controllerlearningeventfilter.h"
#include "util/cmdlineargs.h"
#include "util/time.h"

#include "controllers/midi/portmidienumerator.h"
#ifdef __HSS1394__
#include "controllers/midi/hss1394enumerator.h"
#endif

#ifdef __HID__
#include "controllers/hid/hidenumerator.h"
#endif

#ifdef __BULK__
#include "controllers/bulk/bulkenumerator.h"
#endif

namespace {
// http://developer.qt.nokia.com/wiki/Threads_Events_QObjects

// Poll every 1ms (where possible) for good controller response
#ifdef __LINUX__
// Many Linux distros ship with the system tick set to 250Hz so 1ms timer
// reportedly causes CPU hosage. See Bug #990992 rryan 6/2012
const int kPollIntervalMillis = 5;
#else
const int kPollIntervalMillis = 1;
#endif

} // anonymous namespace

QString firstAvailableFilename(QSet<QString>& filenames,
                               const QString originalFilename) {
    QString filename = originalFilename;
    int i = 1;
    while (filenames.contains(filename)) {
        i++;
        filename = QString("%1--%2").arg(originalFilename, QString::number(i));
    }
    filenames.insert(filename);
    return filename;
}

bool controllerCompare(Controller *a,Controller *b) {
    return a->getName() < b->getName();
}

ControllerManager::ControllerManager(UserSettingsPointer pConfig, KeyboardEventFilter* pKeyboard)
        : QObject(),
          m_pConfig(pConfig),
          // WARNING: Do not parent m_pControllerLearningEventFilter to
          // ControllerManager because the CM is moved to its own thread and runs
          // its own event loop.
          m_pControllerLearningEventFilter(new ControllerLearningEventFilter()),
          m_pollTimer(this),
          m_skipPoll(false),
          m_pKeyboard(pKeyboard) {
    qRegisterMetaType<ControllerPresetPointer>("ControllerPresetPointer");
    qRegisterMetaType<KeyboardControllerPresetPointer>("KeyboardControllerPresetPointer");

    // Create controller mapping paths in the user's home directory.
    QString userPresets = userPresetsPath(m_pConfig);
    if (!QDir(userPresets).exists()) {
        qDebug() << "Creating user controller presets directory:" << userPresets;
        QDir().mkpath(userPresets);
    }

    m_pollTimer.setInterval(kPollIntervalMillis);
    connect(&m_pollTimer, SIGNAL(timeout()),
            this, SLOT(pollDevices()));

    m_pThread = new QThread;
    m_pThread->setObjectName("Controller");

    // Moves all children (including the poll timer) to m_pThread
    moveToThread(m_pThread);

    // Controller processing needs to be prioritized since it can affect the
    // audio directly, like when scratching
    m_pThread->start(QThread::HighPriority);

    connect(this, SIGNAL(requestInitialize()),
            this, SLOT(slotInitialize()));
    connect(this, SIGNAL(requestSetUpDevices()),
            this, SLOT(slotSetUpDevices()));
    connect(this, SIGNAL(requestShutdown()),
            this, SLOT(slotShutdown()));
    connect(this, SIGNAL(requestSave(bool)),
            this, SLOT(slotSavePresets(bool)));

    // Signal that we should run slotInitialize once our event loop has started
    // up.
    emit(requestInitialize());
}

ControllerManager::~ControllerManager() {
    emit(requestShutdown());
    m_pThread->wait();
    delete m_pThread;
    delete m_pControllerLearningEventFilter;
}

ControllerLearningEventFilter* ControllerManager::getControllerLearningEventFilter() const {
    return m_pControllerLearningEventFilter;
}

void ControllerManager::slotInitialize() {
    qDebug() << "ControllerManager:slotInitialize";

    // Initialize preset info parsers. This object is only for use in the main
    // thread. Do not touch it from within ControllerManager.
    QStringList presetSearchPaths;
    presetSearchPaths << userPresetsPath(m_pConfig)
                      << resourcePresetsPath(m_pConfig);
    m_pMainThreadPresetEnumerator = QSharedPointer<PresetInfoEnumerator>(
        new PresetInfoEnumerator(presetSearchPaths));

    // Instantiate all enumerators. Enumerators can take a long time to
    // construct since they interact with host MIDI APIs.
    m_enumerators.append(new PortMidiEnumerator());
#ifdef __HSS1394__
    m_enumerators.append(new Hss1394Enumerator());
#endif
#ifdef __BULK__
    m_enumerators.append(new BulkEnumerator());
#endif
#ifdef __HID__
    m_enumerators.append(new HidEnumerator());
#endif
}

void ControllerManager::slotShutdown() {
    stopPolling();

    // Clear m_enumerators before deleting the enumerators to prevent other code
    // paths from accessing them.
    QMutexLocker locker(&m_mutex);
    QList<ControllerEnumerator*> enumerators = m_enumerators;
    m_enumerators.clear();
    locker.unlock();

    // Delete enumerators and they'll delete their Devices
    for (ControllerEnumerator* pEnumerator: enumerators) {
        delete pEnumerator;
    }

    // Stop the processor after the enumerators since the engines live in it
    m_pThread->quit();
}

void ControllerManager::updateControllerList() {
    QMutexLocker locker(&m_mutex);
    if (m_enumerators.isEmpty()) {
        qWarning() << "updateControllerList called but no enumerators have been added!";
        return;
    }
    QList<ControllerEnumerator*> enumerators = m_enumerators;
    locker.unlock();

    QList<Controller*> newDeviceList;
    for (ControllerEnumerator* pEnumerator: enumerators) {
        newDeviceList.append(pEnumerator->queryDevices());
    }

    // Since there is only one KeyboardController, it is not
    // enumerated by an enumerator but added directly here.
    KeyboardControllerPointer pKbdController(new KeyboardController(m_pKeyboard));
    newDeviceList.prepend(pKbdController.data());

    locker.relock();
    if (newDeviceList != m_controllers) {
        m_controllers = newDeviceList;
        m_pKeyboardController = pKbdController;
        connect(m_pKeyboardController.data(), SIGNAL(keyboardControllerPresetLoaded(KeyboardControllerPresetPointer)),
                this, SIGNAL(keyboardPresetChanged(KeyboardControllerPresetPointer)));
        connect(m_pKeyboardController.data(), SIGNAL(enabled(bool)),
                this, SIGNAL(keyboardEnabled(bool)));
        locker.unlock();
        emit(devicesChanged());
    }
}

QList<Controller*> ControllerManager::getControllers() const {
    QMutexLocker locker(&m_mutex);
    return m_controllers;
}

QList<Controller*> ControllerManager::getControllerList(bool bOutputDevices, bool bInputDevices) {
    qDebug() << "ControllerManager::getControllerList";

    QMutexLocker locker(&m_mutex);
    QList<Controller*> controllers = m_controllers;
    locker.unlock();

    // Create a list of controllers filtered to match the given input/output
    // options.
    QList<Controller*> filteredDeviceList;

    for (Controller* device: controllers) {
        if ((bOutputDevices == device->isOutputDevice()) ||
            (bInputDevices == device->isInputDevice())) {
            filteredDeviceList.push_back(device);
        }
    }
    return filteredDeviceList;
}

KeyboardControllerPointer ControllerManager::getKeyboardController() {
    return m_pKeyboardController;
}

void ControllerManager::slotSetUpDevices() {
    qDebug() << "ControllerManager: Setting up devices";

    updateControllerList();
    QList<Controller*> deviceList = getControllerList(false, true);

    QSet<QString> filenames;

    for (Controller* pController: deviceList) {
        QString name = pController->getName();

        if (pController->isOpen()) {
            pController->close();
        }

        // The filename for this device name.
        QString presetBaseName = presetFilenameFromName(name);

        // The first unique filename for this device (appends numbers at the end
        // if we have already seen a controller by this name on this run of
        // Mixxx.
        presetBaseName = firstAvailableFilename(filenames, presetBaseName);

        ControllerPresetPointer pPreset =
                ControllerPresetFileHandler::loadPreset(
                    presetBaseName + pController->presetExtension(),
                    getPresetPaths(m_pConfig));

        if (!loadPreset(pController, pPreset)) {
            // TODO(XXX) : auto load midi preset here.
            continue;
        }

        if (m_pConfig->getValueString(ConfigKey("[Controller]", presetBaseName)) != "1") {
            continue;
        }

        // If we are in safe mode, skip opening controllers.
        if (CmdlineArgs::Instance().getSafeMode()) {
            qDebug() << "We are in safe mode -- skipping opening controller.";
            continue;
        }

        qDebug() << "Opening controller:" << name;

        int value = pController->open();
        if (value != 0) {
            qWarning() << "There was a problem opening" << name;
            continue;
        }
        pController->applyPreset(getPresetPaths(m_pConfig), true);
    }

    maybeStartOrStopPolling();
}

void ControllerManager::maybeStartOrStopPolling() {
    QMutexLocker locker(&m_mutex);
    QList<Controller*> controllers = m_controllers;
    locker.unlock();

    bool shouldPoll = false;
    for (Controller* pController: controllers) {
        if (pController->isOpen() && pController->isPolling()) {
            shouldPoll = true;
        }
    }
    if (shouldPoll) {
        startPolling();
    } else {
        stopPolling();
    }
}

void ControllerManager::startPolling() {
    // Start the polling timer.
    if (!m_pollTimer.isActive()) {
        m_pollTimer.start();
        qDebug() << "Controller polling started.";
    }
}

void ControllerManager::stopPolling() {
    m_pollTimer.stop();
    qDebug() << "Controller polling stopped.";
}

void ControllerManager::pollDevices() {
    // Note: this function is called from a high priority thread which
    // may stall the GUI or may reduce the available CPU time for other
    // High Priority threads like caching reader or broadcasting more
    // then desired, if it is called endless loop like.
    //
    // This especially happens if a controller like the 3x Speed
    // Stanton SCS.1D emits more massages than Mixxx is able to handle
    // or a controller like Hercules RMX2 goes wild. In such a case the
    // receive buffer is stacked up every call to insane values > 500 messages.
    //
    // To avoid this we pick here a strategies similar like the audio
    // thread. In case pollDevice() takes longer than a call cycle
    // we are cooperative a skip the next cycle to free at least some
    // CPU time
    //
    // Some random test data form a i5-3317U CPU @ 1.70GHz Running
    // Ubuntu Trusty:
    // * Idle poll: ~5 µs.
    // * 5 messages burst (full midi bandwidth): ~872 µs.

    if (m_skipPoll) {
        // skip poll in overload situation
        m_skipPoll = false;
        //qDebug() << "ControllerManager::pollDevices() skip";
        return;
    }

<<<<<<< HEAD
    mixxx::Duration start = Time::elapsed();
    for (Controller* pDevice: m_controllers) {
=======
    mixxx::Duration start = mixxx::Time::elapsed();
    foreach (Controller* pDevice, m_controllers) {
>>>>>>> 068e34e4
        if (pDevice->isOpen() && pDevice->isPolling()) {
            pDevice->poll();
        }
    }

    mixxx::Duration duration = mixxx::Time::elapsed() - start;
    if (duration > mixxx::Duration::fromMillis(kPollIntervalMillis)) {
        m_skipPoll = true;
    }
    //qDebug() << "ControllerManager::pollDevices()" << duration << start;
}

void ControllerManager::openController(Controller* pController) {
    if (!pController) {
        return;
    }
    if (pController->isOpen()) {
        pController->close();
    }
    int result = pController->open();
    maybeStartOrStopPolling();

    // If successfully opened the device, apply the preset and save the
    // preference setting.
    if (result == 0) {
        pController->applyPreset(getPresetPaths(m_pConfig), true);

        // Update configuration to reflect controller is enabled.
        m_pConfig->setValue(ConfigKey(
            "[Controller]", presetFilenameFromName(pController->getName())), 1);
    }
}

void ControllerManager::closeController(Controller* pController) {
    if (!pController) {
        return;
    }
    pController->close();
    maybeStartOrStopPolling();
    // Update configuration to reflect controller is disabled.
    m_pConfig->setValue(ConfigKey(
        "[Controller]", presetFilenameFromName(pController->getName())), 0);
}

bool ControllerManager::loadPreset(Controller* pController,
                                   ControllerPresetPointer preset) {
    if (!preset) {
        return false;
    }
    pController->setPreset(*preset.data());
    // Save the file path/name in the config so it can be auto-loaded at
    // startup next time
    m_pConfig->set(
        ConfigKey("[ControllerPreset]",
                  presetFilenameFromName(pController->getName())),
        preset->filePath());
    return true;
}

void ControllerManager::slotSavePresets(bool onlyActive) {
    QList<Controller*> deviceList = getControllerList(false, true);
    QSet<QString> filenames;

    // TODO(rryan): This should be split up somehow but the filename selection
    // is dependent on all of the controllers to prevent over-writing each
    // other. We need a better solution.
    for (Controller* pController: deviceList) {
        if (onlyActive && !pController->isOpen()) {
            continue;
        }
        QString name = pController->getName();
        QString filename = firstAvailableFilename(
            filenames, presetFilenameFromName(name));
        QString presetPath = userPresetsPath(m_pConfig) + filename
                + pController->presetExtension();
        if (!pController->savePreset(presetPath)) {
            qWarning() << "Failed to write preset for device"
                       << name << "to" << presetPath;
        }
    }
}

// static
QList<QString> ControllerManager::getPresetPaths(UserSettingsPointer pConfig) {
    QList<QString> scriptPaths;
    scriptPaths.append(userPresetsPath(pConfig));
    scriptPaths.append(resourcePresetsPath(pConfig));
    return scriptPaths;
}

// static
bool ControllerManager::checksumFile(const QString& filename,
                                     quint16* pChecksum) {
    QFile file(filename);
    if (!file.open(QIODevice::ReadOnly)) {
        return false;
    }

    qint64 fileSize = file.size();
    const char* pFile = reinterpret_cast<char*>(file.map(0, fileSize));

    if (pFile == NULL) {
        file.close();
        return false;
    }

    *pChecksum = qChecksum(pFile, fileSize);
    file.close();
    return true;
}

// static
QString ControllerManager::getAbsolutePath(const QString& pathOrFilename,
                                           const QStringList& paths) {
    QFileInfo fileInfo(pathOrFilename);
    if (fileInfo.isAbsolute()) {
        return pathOrFilename;
    }

    for (const QString& path: paths) {
        QDir pathDir(path);

        if (pathDir.exists(pathOrFilename)) {
            return pathDir.absoluteFilePath(pathOrFilename);
        }
    }

    return QString();
}

bool ControllerManager::importScript(const QString& scriptPath,
                                     QString* newScriptFileName) {
    QDir userPresets(userPresetsPath(m_pConfig));

    qDebug() << "ControllerManager::importScript importing script" << scriptPath
             << "to" << userPresets.absolutePath();

    QFile scriptFile(scriptPath);
    QFileInfo script(scriptFile);

    if (!script.exists() || !script.isReadable()) {
        qWarning() << "ControllerManager::importScript script does not exist"
                   << "or is unreadable:" << scriptPath;
        return false;
    }

    // Not fatal if we can't checksum but still warn about it.
    quint16 scriptChecksum = 0;
    bool scriptChecksumGood = checksumFile(scriptPath, &scriptChecksum);
    if (!scriptChecksumGood) {
        qWarning() << "ControllerManager::importScript could not checksum file:"
                   << scriptPath;
    }

    // The name we will save this file as in our local script repository. The
    // conflict resolution logic below will mutate this variable if the name is
    // already taken.
    QString scriptFileName = script.fileName();

    // For a file like "myfile.foo.bar.js", scriptBaseName is "myfile.foo.bar"
    // and scriptSuffix is "js".
    QString scriptBaseName = script.completeBaseName();
    QString scriptSuffix = script.suffix();
    int conflictNumber = 1;

    // This script exists.
    while (userPresets.exists(scriptFileName)) {
        // If the two files are identical. We're done.
        quint16 localScriptChecksum = 0;
        if (checksumFile(userPresets.filePath(scriptFileName), &localScriptChecksum) &&
            scriptChecksumGood && scriptChecksum == localScriptChecksum) {
            *newScriptFileName = scriptFileName;
            qDebug() << "ControllerManager::importScript" << scriptFileName
                     << "had identical checksum to a file of the same name."
                     << "Skipping import.";
            return true;
        }

        // Otherwise, we need to rename the file to a non-conflicting
        // name. Insert a .X where X is a counter that we count up until we find
        // a filename that does not exist.
        scriptFileName = QString("%1.%2.%3").arg(
            scriptBaseName,
            QString::number(conflictNumber++),
            scriptSuffix);
    }

    QString destinationPath = userPresets.filePath(scriptFileName);
    if (!scriptFile.copy(destinationPath)) {
        qDebug() << "ControllerManager::importScript could not copy script to"
                 << "local preset path:" << destinationPath;
        return false;
    }

    *newScriptFileName = scriptFileName;
    return true;
}<|MERGE_RESOLUTION|>--- conflicted
+++ resolved
@@ -336,13 +336,8 @@
         return;
     }
 
-<<<<<<< HEAD
-    mixxx::Duration start = Time::elapsed();
+    mixxx::Duration start = mixxx::Time::elapsed();
     for (Controller* pDevice: m_controllers) {
-=======
-    mixxx::Duration start = mixxx::Time::elapsed();
-    foreach (Controller* pDevice, m_controllers) {
->>>>>>> 068e34e4
         if (pDevice->isOpen() && pDevice->isPolling()) {
             pDevice->poll();
         }
