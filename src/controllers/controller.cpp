#include "controllers/controller.h"

#include <QJSEngine>
#include <algorithm>

#include "controllers/scripting/legacy/controllerscriptenginelegacy.h"
#include "moc_controller.cpp"
#include "util/cmdlineargs.h"
#include "util/screensaver.h"

namespace {
QString loggingCategoryPrefix(const QString& deviceName) {
    return QStringLiteral("controller.") +
            RuntimeLoggingCategory::removeInvalidCharsFromCategory(deviceName.toLower());
}
} // namespace

Controller::Controller(const QString& deviceName)
        : m_sDeviceName(deviceName),
          m_logBase(loggingCategoryPrefix(deviceName)),
          m_logInput(loggingCategoryPrefix(deviceName) + QStringLiteral(".input")),
          m_logOutput(loggingCategoryPrefix(deviceName) + QStringLiteral(".output")),
          m_pScriptEngineLegacy(nullptr),
          m_bIsOutputDevice(false),
          m_bIsInputDevice(false),
          m_bIsOpen(false),
          m_bLearning(false) {
    m_userActivityInhibitTimer.start();
}

Controller::~Controller() {
    // Don't close the device here. Sub-classes should close the device in their
    // destructors.
}

ControllerJSProxy* Controller::jsProxy() {
    return new ControllerJSProxy(this);
}

void Controller::startEngine()
{
    qCInfo(m_logBase) << "  Starting engine";
    if (m_pScriptEngineLegacy) {
        qCWarning(m_logBase) << "Controller: Engine already exists! Restarting:";
        stopEngine();
    }
<<<<<<< HEAD
    m_pScriptEngineLegacy = std::make_shared<ControllerScriptEngineLegacy>(this, m_logBase);
    emit engineStarted(m_pScriptEngineLegacy);
=======
    m_pScriptEngineLegacy = new ControllerScriptEngineLegacy(this, m_logBase);
    QObject::connect(m_pScriptEngineLegacy,
            &ControllerScriptEngineBase::beforeShutdown,
            this,
            &Controller::slotBeforeEngineShutdown);
>>>>>>> ada244c2
}

void Controller::stopEngine() {
    qCInfo(m_logBase) << "  Shutting down engine";
    if (!m_pScriptEngineLegacy) {
        qCWarning(m_logBase) << "Controller::stopEngine(): No engine exists!";
        return;
    }
<<<<<<< HEAD
    m_pScriptEngineLegacy.reset();
    emit engineStopped();
=======

    delete m_pScriptEngineLegacy;
    m_pScriptEngineLegacy = nullptr;
>>>>>>> ada244c2
}

bool Controller::applyMapping(const QString& resourcePath) {
    qCInfo(m_logBase) << "Applying controller mapping...";

    const std::shared_ptr<LegacyControllerMapping> pMapping = cloneMapping();

    // Load the script code into the engine
    if (!m_pScriptEngineLegacy) {
        qCWarning(m_logBase) << "Controller::applyMapping(): No engine exists!";
        return false;
    }

    QList<LegacyControllerMapping::ScriptFileInfo> scriptFiles = pMapping->getScriptFiles();
    if (scriptFiles.isEmpty()) {
        qCWarning(m_logBase)
                << "No script functions available! Did the XML file(s) load "
                   "successfully? See above for any errors.";
        return true;
    }

    m_pScriptEngineLegacy->setScriptFiles(scriptFiles);

    m_pScriptEngineLegacy->setSettings(pMapping->getSettings());
#ifdef MIXXX_USE_QML
    m_pScriptEngineLegacy->setLibraryDirectories(pMapping->getLibraryDirectories());
    m_pScriptEngineLegacy->setInfoScrens(pMapping->getInfoScreens());
    m_pScriptEngineLegacy->setResourcePath(resourcePath);
#else
    Q_UNUSED(resourcePath);
#endif
    return m_pScriptEngineLegacy->initialize();
}

void Controller::startLearning() {
    qCDebug(m_logBase) << m_sDeviceName << "started learning";
    m_bLearning = true;
}

void Controller::stopLearning() {
    //qDebug() << m_sDeviceName << "stopped learning.";
    m_bLearning = false;

}

void Controller::send(const QList<int>& data, unsigned int length) {
    // If you change this implementation, also change it in HidController (That
    // function is required due to HID devices having report IDs)

    Q_UNUSED(length);
    // The length parameter is here for backwards compatibility for when scripts
    // were required to specify it.

    QByteArray msg;
    msg.resize(data.size());
    std::copy(data.cbegin(), data.cend(), msg.begin());
    sendBytes(msg);
}

void Controller::triggerActivity()
{
     // Inhibit Updates for 1000 milliseconds
    if (m_userActivityInhibitTimer.elapsed() > 1000) {
        mixxx::ScreenSaverHelper::triggerUserActivity();
        m_userActivityInhibitTimer.start();
    }
}
void Controller::receive(const QByteArray& data, mixxx::Duration timestamp) {
    if (!m_pScriptEngineLegacy) {
        //qWarning() << "Controller::receive called with no active engine!";
        // Don't complain, since this will always show after closing a device as
        //  queued signals flush out
        return;
    }
    triggerActivity();

    int length = data.size();
    if (CmdlineArgs::Instance()
                    .getControllerDebug()) {
        // Formatted packet display
        QString message = QString("t:%2, %3 bytes:\n")
                                  .arg(timestamp.formatMillisWithUnit(),
                                          QString::number(length));
        for (int i = 0; i < length; i++) {
            QString spacer;
            if ((i + 1) % 16 == 0) {
                spacer = QStringLiteral("\n");
            } else if ((i + 1) % 4 == 0) {
                spacer = QStringLiteral("  ");
            } else {
                spacer = QStringLiteral(" ");
            }
            // cast to quint8 to avoid that negative chars are for instance displayed as ffffffff instead of the desired ff
            message += QString::number(static_cast<quint8>(data.at(i)), 16)
                               .toUpper()
                               .rightJustified(2, QChar('0')) +
                    spacer;
        }
        qCDebug(m_logInput).noquote() << message;
    }

    m_pScriptEngineLegacy->handleIncomingData(data);
}
void Controller::slotBeforeEngineShutdown() {
    /* Override this to get called before the JS engine shuts down */
    qCDebug(m_logInput) << "Engine shutdown";
}<|MERGE_RESOLUTION|>--- conflicted
+++ resolved
@@ -44,16 +44,12 @@
         qCWarning(m_logBase) << "Controller: Engine already exists! Restarting:";
         stopEngine();
     }
-<<<<<<< HEAD
     m_pScriptEngineLegacy = std::make_shared<ControllerScriptEngineLegacy>(this, m_logBase);
-    emit engineStarted(m_pScriptEngineLegacy);
-=======
-    m_pScriptEngineLegacy = new ControllerScriptEngineLegacy(this, m_logBase);
-    QObject::connect(m_pScriptEngineLegacy,
+    QObject::connect(m_pScriptEngineLegacy.get(),
             &ControllerScriptEngineBase::beforeShutdown,
             this,
             &Controller::slotBeforeEngineShutdown);
->>>>>>> ada244c2
+    emit engineStarted(m_pScriptEngineLegacy);
 }
 
 void Controller::stopEngine() {
@@ -62,14 +58,8 @@
         qCWarning(m_logBase) << "Controller::stopEngine(): No engine exists!";
         return;
     }
-<<<<<<< HEAD
     m_pScriptEngineLegacy.reset();
     emit engineStopped();
-=======
-
-    delete m_pScriptEngineLegacy;
-    m_pScriptEngineLegacy = nullptr;
->>>>>>> ada244c2
 }
 
 bool Controller::applyMapping(const QString& resourcePath) {
