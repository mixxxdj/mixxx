--- conflicted
+++ resolved
@@ -8,6 +8,7 @@
 
 #include "controllers/legacycontrollersettingsfactory.h"
 #include "controllers/legacycontrollersettingslayout.h"
+#include "util/parented_ptr.h"
 
 namespace {
 template<class T>
@@ -214,9 +215,6 @@
     QWidget* buildInputWidget(QWidget* parent) override;
 
   private:
-<<<<<<< HEAD
-    FRIEND_TEST(LegacyControllerMappingSettingsTest, booleanSettingEditing);
-=======
     class ToggleCheckboxEventFilter : public QObject {
       public:
         ToggleCheckboxEventFilter(QObject* pParent)
@@ -226,12 +224,8 @@
     };
 
     parented_ptr<ToggleCheckboxEventFilter> m_pToggleCheckboxEventFilter;
-    bool m_savedValue;
-    bool m_defaultValue;
-    bool m_editedValue;
-
-    friend class LegacyControllerMappingSettingsTest_booleanSettingEditing_Test;
->>>>>>> 23a9c9a0
+
+    FRIEND_TEST(LegacyControllerMappingSettingsTest, booleanSettingEditing);
 };
 
 template<class SettingType>
