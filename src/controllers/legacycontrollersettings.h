--- conflicted
+++ resolved
@@ -208,18 +208,6 @@
     static bool match(const QDomElement& element);
 
   protected:
-<<<<<<< HEAD
-=======
-    LegacyControllerBooleanSetting(const QDomElement& element,
-            bool currentValue,
-            bool defaultValue)
-            : AbstractLegacyControllerSetting(element),
-              m_savedValue(currentValue),
-              m_defaultValue(defaultValue),
-              m_editedValue(currentValue) {
-    }
-
->>>>>>> 92ed4908
     bool parseValue(const QString& in) {
         return QString::compare(in, "true", Qt::CaseInsensitive) == 0 || in == "1";
     }
@@ -433,16 +421,8 @@
             const QList<Item>& options,
             size_t currentValue,
             size_t defaultValue)
-<<<<<<< HEAD
             : LegacyControllerSettingMixin(element, currentValue, defaultValue),
               m_options(options) {
-=======
-            : AbstractLegacyControllerSetting(element),
-              m_options(options),
-              m_savedValue(currentValue),
-              m_defaultValue(defaultValue),
-              m_editedValue(currentValue) {
->>>>>>> 92ed4908
     }
 
     QWidget* buildInputWidget(QWidget* parent) override;
@@ -458,6 +438,7 @@
 class LegacyControllerColorSetting
         : public LegacyControllerSettingFactory<LegacyControllerColorSetting>,
           public LegacyControllerSettingMixin<QColor> {
+    Q_OBJECT
   public:
     LegacyControllerColorSetting(const QDomElement& element);
 
@@ -509,6 +490,7 @@
 class LegacyControllerFileSetting
         : public LegacyControllerSettingFactory<LegacyControllerFileSetting>,
           public LegacyControllerSettingMixin<QFileInfo> {
+    Q_OBJECT
   public:
     LegacyControllerFileSetting(const QDomElement& element);
 
