#pragma once

#include <QAbstractItemDelegate>
#include <QAbstractTableModel>
#include <QHash>
#include <QModelIndex>
#include <QVariant>
#include <QVector>

<<<<<<< HEAD
#include "controllers/hid/legacyhidcontrollermapping.h"
#include "controllers/legacycontrollermapping.h"
#include "controllers/midi/legacymidicontrollermapping.h"
=======
#include "controllers/controllerpreset.h"
#include "controllers/controllerpresetvisitor.h"
#include "controllers/controlpickermenu.h"
#include "controllers/midi/midicontrollerpreset.h"
#include "controllers/hid/hidcontrollerpreset.h"
>>>>>>> 3c6694f2

class ControllerMappingTableModel : public QAbstractTableModel {
    Q_OBJECT
  public:
    ControllerMappingTableModel(QObject* pParent, ControlPickerMenu* pControlPickerMenu);
    ~ControllerMappingTableModel() override;

    void setMapping(std::shared_ptr<LegacyControllerMapping> pMapping);

    // Revert changes made since the last apply.
    virtual void cancel();

    ////////////////////////////////////////////////////////////////////////////
    // QAbstractItemModel methods
    ////////////////////////////////////////////////////////////////////////////
    bool setHeaderData(int section, Qt::Orientation orientation,
                       const QVariant& value, int role = Qt::EditRole) override;
    QVariant headerData(int section, Qt::Orientation orientation,
                        int role = Qt::DisplayRole) const override;
    Qt::ItemFlags flags(const QModelIndex& index) const override;

  protected:
<<<<<<< HEAD
    // Called after a mapping is loaded. If the mapping is a MIDI mapping,
    // m_pMidiMapping points to the MIDI mapping. If the mapping is an HID mapping,
    // m_pHidMapping points to the HID mapping.
    virtual void onMappingLoaded() = 0;

    QVector<QHash<int, QVariant>> m_headerInfo;
    std::shared_ptr<LegacyMidiControllerMapping> m_pMidiMapping;
=======
    // Called after a preset is loaded. If the preset is a MIDI preset,
    // m_pMidiPreset points to the MIDI preset. If the preset is an HID preset,
    // m_pHidPreset points to the HID preset.
    virtual void onPresetLoaded() = 0;

    QVector<QHash<int, QVariant> > m_headerInfo;
    ControlPickerMenu* m_pControlPickerMenu;
    ControllerPresetPointer m_pPreset;
    MidiControllerPreset* m_pMidiPreset;
    HidControllerPreset* m_pHidPreset;
>>>>>>> 3c6694f2
};<|MERGE_RESOLUTION|>--- conflicted
+++ resolved
@@ -7,17 +7,10 @@
 #include <QVariant>
 #include <QVector>
 
-<<<<<<< HEAD
+#include "controllers/controlpickermenu.h"
 #include "controllers/hid/legacyhidcontrollermapping.h"
 #include "controllers/legacycontrollermapping.h"
 #include "controllers/midi/legacymidicontrollermapping.h"
-=======
-#include "controllers/controllerpreset.h"
-#include "controllers/controllerpresetvisitor.h"
-#include "controllers/controlpickermenu.h"
-#include "controllers/midi/midicontrollerpreset.h"
-#include "controllers/hid/hidcontrollerpreset.h"
->>>>>>> 3c6694f2
 
 class ControllerMappingTableModel : public QAbstractTableModel {
     Q_OBJECT
@@ -40,24 +33,12 @@
     Qt::ItemFlags flags(const QModelIndex& index) const override;
 
   protected:
-<<<<<<< HEAD
     // Called after a mapping is loaded. If the mapping is a MIDI mapping,
     // m_pMidiMapping points to the MIDI mapping. If the mapping is an HID mapping,
     // m_pHidMapping points to the HID mapping.
     virtual void onMappingLoaded() = 0;
 
     QVector<QHash<int, QVariant>> m_headerInfo;
+    ControlPickerMenu* m_pControlPickerMenu;
     std::shared_ptr<LegacyMidiControllerMapping> m_pMidiMapping;
-=======
-    // Called after a preset is loaded. If the preset is a MIDI preset,
-    // m_pMidiPreset points to the MIDI preset. If the preset is an HID preset,
-    // m_pHidPreset points to the HID preset.
-    virtual void onPresetLoaded() = 0;
-
-    QVector<QHash<int, QVariant> > m_headerInfo;
-    ControlPickerMenu* m_pControlPickerMenu;
-    ControllerPresetPointer m_pPreset;
-    MidiControllerPreset* m_pMidiPreset;
-    HidControllerPreset* m_pHidPreset;
->>>>>>> 3c6694f2
 };