--- conflicted
+++ resolved
@@ -20,12 +20,7 @@
         ControlPickerMenu* pControlPickerMenu)
         : QDialog(parent),
           m_pController(controller),
-<<<<<<< HEAD
-          m_controlPickerMenu(this),
-=======
-          m_pMidiController(nullptr),
           m_pControlPickerMenu(pControlPickerMenu),
->>>>>>> 3c6694f2
           m_messagesLearned(false) {
     qRegisterMetaType<MidiInputMappings>("MidiInputMappings");
 
