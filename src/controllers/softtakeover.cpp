/***************************************************************************
                          softtakeover.cpp  -  description
                          ----------------
    begin                : Sat Mar 26 2011
    copyright            : (C) 2011 by Sean M. Pappalardo
    email                : spappalardo@mixxx.org
 ***************************************************************************/

#include "controllers/softtakeover.h"
#include "control/controlpotmeter.h"
#include "util/math.h"
#include "util/time.h"

// 3/128 units away from the current is enough to catch fast non-sequential moves
//  but not cause an audibly noticeable jump, determined experimentally with
//  slow-refresh controllers.
const double SoftTakeover::kDefaultTakeoverThreshold = 3.0 / 128;

const mixxx::Duration SoftTakeover::kSubsequentValueOverrideTime =
        mixxx::Duration::fromMillis(50);

SoftTakeoverCtrl::SoftTakeoverCtrl() {

}

SoftTakeoverCtrl::~SoftTakeoverCtrl() {
    QHashIterator<ControlObject*, SoftTakeover*> i(m_softTakeoverHash);
    while (i.hasNext()) {
        i.next();
        delete i.value();
    }
}

void SoftTakeoverCtrl::enable(ControlObject* control) {
    ControlPotmeter* cpo = dynamic_cast<ControlPotmeter*>(control);
    if (cpo == NULL) {
        // softtakecover works only for continuous ControlPotmeter based COs
        return;
    }

    // Initialize times
    if (!m_softTakeoverHash.contains(control)) {
        m_softTakeoverHash.insert(control, new SoftTakeover());
    }
}

void SoftTakeoverCtrl::disable(ControlObject* control) {
    if (control == NULL) {
        return;
    }
    SoftTakeover* pSt = m_softTakeoverHash.take(control);
    if (pSt) {
        delete pSt;
    }
}

bool SoftTakeoverCtrl::ignore(ControlObject* control, double newParameter) {
    if (control == NULL) {
        return false;
    }
    bool ignore = false;
    SoftTakeover* pSt = m_softTakeoverHash.value(control);
    if (pSt) {
        ignore = pSt->ignore(control, newParameter);
    }
    return ignore;
}

void SoftTakeoverCtrl::ignoreNext(ControlObject* control) {
    if (control == NULL) {
        return;
    }

    SoftTakeover* pSt = m_softTakeoverHash.value(control);
    if (pSt == NULL) {
        return;
    }

    pSt->ignoreNext();
}

SoftTakeover::SoftTakeover()
    : m_prevParameter(0),
      m_dThreshold(kDefaultTakeoverThreshold) {
}

void SoftTakeover::setThreshold(double threshold) {
    m_dThreshold = threshold;
}

bool SoftTakeover::ignore(ControlObject* control, double newParameter) {
    bool ignore = false;
    /*
     * We only want to ignore the controller when:
     * - its new value is far away from the current value of the ControlObject
     * AND either of the following:
     *  - its new and previous values are on the opposite side of the current
     *      value of the ControlObject AND the new one arrives awhile after the
     *      previous one (regardless of what the previous value was)
     *  - new and previous values are on the same side of the current value of
     *      the ControlObject AND either:
     *      - the previous value is (also) far from the current CO value
     *          (regardless of the new value's arrival time)
     *      - the new value arrives awhile after the previous one
     *          (regardless of what the previous value was)
     *
     * Sheesh, this is much easier to show in a truth table!
     *
     * Sides    prev distance   new distance    new value arrives   Ignore
     * opposite close           far             later               TRUE
     * opposite far             far             later               TRUE
     * same     close           far             later               TRUE
     * same     far             far             soon                TRUE
     * same     far             far             later               TRUE
     *
     *      Don't ignore in every other case.
     */

    mixxx::Duration currentTime = mixxx::Time::elapsed();
    // We will get a sudden jump if we don't ignore the first value.
    if (m_time == mixxx::Duration::fromMillis(0)) {
        ignore = true;
        // Change the stored time (but keep it far away from the current time)
        //  so this block doesn't run again.
        m_time = mixxx::Duration::fromMillis(1);
//         qDebug() << "SoftTakeover::ignore: ignoring the first value"
//                  << newParameter;
    } else if (currentTime - m_time > kSubsequentValueOverrideTime) {
        // don't ignore value if a previous one was not ignored in time
        const double currentParameter = control->getParameter();
        const double difference = currentParameter - newParameter;
        const double prevDiff = currentParameter - m_prevParameter;
        if ((prevDiff < 0 && difference < 0) ||
                (prevDiff > 0 && difference > 0)) {
            // On same side of the current parameter value
            if (fabs(difference) > m_dThreshold && fabs(prevDiff) > m_dThreshold) {
                // differences are above threshold
                ignore = true;
//                 qDebug() << "SoftTakeover::ignore: ignoring, not near"
//                          << newParameter << m_prevParameter << currentParameter;
            }
        }
    }
    if (!ignore) {
        // Update the time only if the value is not ignored. Replaces any
        // previous value for this control
        m_time = currentTime;
    }
    // Update the previous value every time
    m_prevParameter = newParameter;

    return ignore;
}

void SoftTakeover::ignoreNext() {
<<<<<<< HEAD
    m_time = 0;
=======
    m_time = mixxx::Duration::fromMillis(0);
>>>>>>> f379aaa4
}<|MERGE_RESOLUTION|>--- conflicted
+++ resolved
@@ -153,9 +153,5 @@
 }
 
 void SoftTakeover::ignoreNext() {
-<<<<<<< HEAD
-    m_time = 0;
-=======
     m_time = mixxx::Duration::fromMillis(0);
->>>>>>> f379aaa4
 }