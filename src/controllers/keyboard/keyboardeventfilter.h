--- conflicted
+++ resolved
@@ -1,11 +1,5 @@
 #pragma once
 
-<<<<<<< HEAD
-#include <QEvent>
-#include <QKeyEvent>
-=======
-#include <QObject>
->>>>>>> be01a696
 #include <QMultiHash>
 #include <QObject>
 
