#include "controllers/keyboard/keyboardeventfilter.h"

#include <QEvent>
#include <QKeyEvent>
#include <QtDebug>

#include "moc_keyboardeventfilter.cpp"
#include "util/cmdlineargs.h"

KeyboardEventFilter::KeyboardEventFilter(ConfigObject<ConfigValueKbd>* pKbdConfigObject,
        QObject* parent,
        const char* name)
        : QObject(parent),
#ifndef __APPLE__
          m_altPressedWithoutKey(false),
#endif
          m_pKbdConfigObject(nullptr) {
    setObjectName(name);
    setKeyboardConfig(pKbdConfigObject);
}

KeyboardEventFilter::~KeyboardEventFilter() {
}

bool KeyboardEventFilter::eventFilter(QObject*, QEvent* e) {
    if (e->type() == QEvent::FocusOut) {
        // If we lose focus, we need to clear out the active key list
        // because we might not get Key Release events.
        m_qActiveKeyList.clear();
    } else if (e->type() == QEvent::KeyPress) {
        QKeyEvent* ke = (QKeyEvent *)e;

#ifdef __APPLE__
        // On Mac OSX the nativeScanCode is empty (const 1) http://doc.qt.nokia.com/4.7/qkeyevent.html#nativeScanCode
        // We may loose the release event if a the shift key is pressed later
        // and there is character shift like "1" -> "!"
        int keyId = ke->key();
#else
        int keyId = ke->nativeScanCode();
#endif

        if (shouldSkipHeldKey(keyId)) {
            return true;
        }

        QKeySequence ks = getKeySeq(ke);
        if (!ks.isEmpty()) {
#ifndef __APPLE__
            m_altPressedWithoutKey = false;
#endif
            ConfigValueKbd ksv(ks);
            // Check if a shortcut is defined
            bool result = false;
            // using const_iterator here is faster than QMultiHash::values()
            for (auto it = m_keySequenceToControlHash.constFind(ksv);
                 it != m_keySequenceToControlHash.constEnd() && it.key() == ksv; ++it) {
                const ConfigKey& configKey = it.value();
                if (configKey.group != "[KeyboardShortcuts]") {
                    ControlObject* control = ControlObject::getControl(configKey);
                    if (control) {
                        //qDebug() << configKey << "MidiOpCode::NoteOn" << 1;
                        // Add key to active key list
                        m_qActiveKeyList.append(KeyDownInformation(
                            keyId, ke->modifiers(), control));
                        // Since setting the value might cause us to go down
                        // a route that would eventually clear the active
                        // key list, do that last.
                        control->setValueFromMidi(MidiOpCode::NoteOn, 1);
                        result = true;
                    } else {
                        qDebug() << "Warning: Keyboard key is configured for nonexistent control:"
                                 << configKey.group << configKey.item;
                    }
                }
            }
            return result;
#ifndef __APPLE__
        } else {
            // getKeySeq() returns empty string if the press was a modifier only
            if ((ke->modifiers() & Qt::AltModifier) && !m_altPressedWithoutKey) {
                // on Linux pressing Alt sends Alt+Qt::Key_Alt, so checking for
                // Alt modifier is sufficient.
                // Activate this in case there are issues on Windows
                // || ke->key() == Qt::Key_Alt) {
                m_altPressedWithoutKey = true;
            }
#endif
        }
    } else if (e->type() == QEvent::KeyRelease) {
        QKeyEvent* ke = (QKeyEvent*)e;

#ifndef __APPLE__
        // QAction hotkeys are consumed by the object that created them, e.g.
        // WMainMenuBar, so we will not receive menu hotkey keypress events here.
        // However, it may happen that we receive a RELEASE event for an Alt+key
        // combo for which no KEYPRESS was registered.
        // So react only to Alt-only releases.
        if (m_altPressedWithoutKey && ke->key() == Qt::Key_Alt) {
            emit altPressedWithoutKeys();
        }
        m_altPressedWithoutKey = false;
#endif

#ifdef __APPLE__
        // On Mac OSX the nativeScanCode is empty
        int keyId = ke->key();
#else
        int keyId = ke->nativeScanCode();
#endif
        bool autoRepeat = ke->isAutoRepeat();

        //qDebug() << "KeyRelease event =" << ke->key() << "AutoRepeat =" << autoRepeat << "KeyId =" << keyId;

        int clearModifiers = 0;
#ifdef __APPLE__
        // OS X apparently doesn't deliver KeyRelease events when you are
        // holding Ctrl. So release all key-presses that were triggered with
        // Ctrl.
        if (ke->key() == Qt::Key_Control) {
            clearModifiers = Qt::ControlModifier;
        }
#endif

        bool matched = false;
        // Run through list of active keys to see if the released key is active
        for (int i = m_qActiveKeyList.size() - 1; i >= 0; i--) {
            const KeyDownInformation& keyDownInfo = m_qActiveKeyList[i];
            ControlObject* pControl = keyDownInfo.pControl;
            if (keyDownInfo.keyId == keyId ||
                    (clearModifiers > 0 && keyDownInfo.modifiers == clearModifiers)) {
                if (!autoRepeat) {
                    //qDebug() << pControl->getKey() << "MidiOpCode::NoteOff" << 0;
                    pControl->setValueFromMidi(MidiOpCode::NoteOff, 0);
                    m_qActiveKeyList.removeAt(i);
                }
                // Due to the modifier clearing workaround we might match multiple keys for
                // release.
                matched = true;
            }
        }
        return matched;
    } else if (e->type() == QEvent::KeyboardLayoutChange) {
        // This event is not fired on ubunty natty, why?
        // TODO(XXX): find a way to support KeyboardLayoutChange Bug #997811
        //qDebug() << "QEvent::KeyboardLayoutChange";
    }
    return false;
}

// static
QKeySequence KeyboardEventFilter::getKeySeq(QKeyEvent* e) {
    QKeySequence k;

    if ((e->key() >= Qt::Key_Shift && e->key() <= Qt::Key_Alt) ||
            e->key() == Qt::Key_AltGr) {
        // Do not act on Modifier only, Shift, Ctrl, Meta, Alt and AltGr
        // avoid returning "khmer vowel sign ie (U+17C0)"
        return k;
    }

    QString modseq;
    // TODO(XXX) check if we may simply return QKeySequence(e->modifiers()+e->key())

    if (e->modifiers() & Qt::ShiftModifier) {
        modseq += "Shift+";
    }

<<<<<<< HEAD
    if (e->modifiers() & Qt::ControlModifier) {
        modseq += "Ctrl+";
    }

    if (e->modifiers() & Qt::AltModifier) {
        modseq += "Alt+";
    }

=======
    // Note: test for individual modifiers, don't use e->modifiers() for composing
    // the QKeySequence because on macOS arrow key events are sent with the Num
    // modifier for some reason. This result in a key sequence for which there
    // would be no match in our keyseq/control hash.
    // See https://github.com/mixxxdj/mixxx/issues/13305
    QString modseq;
    if (e->modifiers() & Qt::ShiftModifier) {
        modseq += "Shift+";
    }
    if (e->modifiers() & Qt::ControlModifier) {
        modseq += "Ctrl+";
    }
    if (e->modifiers() & Qt::AltModifier) {
        modseq += "Alt+";
    }
>>>>>>> 3368148e
    if (e->modifiers() & Qt::MetaModifier) {
        modseq += "Meta+";
    }

<<<<<<< HEAD
    QString keyseq = QKeySequence(e->key()).toString();
    k = QKeySequence(modseq + keyseq);
=======
    const QString keyseq = QKeySequence(e->key()).toString();
    const QKeySequence k = QKeySequence(modseq + keyseq);
>>>>>>> 3368148e

    if (CmdlineArgs::Instance().getDeveloper()) {
        if (e->type() == QEvent::KeyPress) {
            qDebug() << "keyboard press: " << k.toString();
        } else if (e->type() == QEvent::KeyRelease) {
            qDebug() << "keyboard release: " << k.toString();
        }
    }

    return k;
}

void KeyboardEventFilter::setKeyboardConfig(ConfigObject<ConfigValueKbd>* pKbdConfigObject) {
    // Keyboard configs are a surjection from ConfigKey to key sequence. We
    // invert the mapping to create an injection from key sequence to
    // ConfigKey. This allows a key sequence to trigger multiple controls in
    // Mixxx.
    m_keySequenceToControlHash = pKbdConfigObject->transpose();
    m_pKbdConfigObject = pKbdConfigObject;
}

ConfigObject<ConfigValueKbd>* KeyboardEventFilter::getKeyboardConfig() {
    return m_pKbdConfigObject;
}<|MERGE_RESOLUTION|>--- conflicted
+++ resolved
@@ -149,32 +149,13 @@
 
 // static
 QKeySequence KeyboardEventFilter::getKeySeq(QKeyEvent* e) {
-    QKeySequence k;
-
     if ((e->key() >= Qt::Key_Shift && e->key() <= Qt::Key_Alt) ||
             e->key() == Qt::Key_AltGr) {
         // Do not act on Modifier only, Shift, Ctrl, Meta, Alt and AltGr
         // avoid returning "khmer vowel sign ie (U+17C0)"
-        return k;
-    }
-
-    QString modseq;
-    // TODO(XXX) check if we may simply return QKeySequence(e->modifiers()+e->key())
-
-    if (e->modifiers() & Qt::ShiftModifier) {
-        modseq += "Shift+";
-    }
-
-<<<<<<< HEAD
-    if (e->modifiers() & Qt::ControlModifier) {
-        modseq += "Ctrl+";
-    }
-
-    if (e->modifiers() & Qt::AltModifier) {
-        modseq += "Alt+";
-    }
-
-=======
+        return {};
+    }
+
     // Note: test for individual modifiers, don't use e->modifiers() for composing
     // the QKeySequence because on macOS arrow key events are sent with the Num
     // modifier for some reason. This result in a key sequence for which there
@@ -190,18 +171,12 @@
     if (e->modifiers() & Qt::AltModifier) {
         modseq += "Alt+";
     }
->>>>>>> 3368148e
     if (e->modifiers() & Qt::MetaModifier) {
         modseq += "Meta+";
     }
 
-<<<<<<< HEAD
-    QString keyseq = QKeySequence(e->key()).toString();
-    k = QKeySequence(modseq + keyseq);
-=======
     const QString keyseq = QKeySequence(e->key()).toString();
     const QKeySequence k = QKeySequence(modseq + keyseq);
->>>>>>> 3368148e
 
     if (CmdlineArgs::Instance().getDeveloper()) {
         if (e->type() == QEvent::KeyPress) {
