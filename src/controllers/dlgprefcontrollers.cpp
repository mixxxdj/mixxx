#include "controllers/dlgprefcontrollers.h"

#include <QDesktopServices>

#include "controllers/controllermanager.h"
#include "controllers/defs_controllers.h"
#include "controllers/dlgprefcontroller.h"
#include "defs_urls.h"
#include "moc_dlgprefcontrollers.cpp"
#include "preferences/dialog/dlgpreferences.h"

DlgPrefControllers::DlgPrefControllers(DlgPreferences* pPreferences,
        UserSettingsPointer pConfig,
<<<<<<< HEAD
        std::shared_ptr<ControllerManager> pControllerManager,
        QTreeWidgetItem* pControllerTreeItem)
=======
        ControllerManager* pControllerManager,
        QTreeWidgetItem* pControllersRootItem)
>>>>>>> 863c8a8b
        : DlgPreferencePage(pPreferences),
          m_pDlgPreferences(pPreferences),
          m_pConfig(pConfig),
          m_pControllerManager(pControllerManager),
          m_pControllersRootItem(pControllersRootItem) {
    setupUi(this);
    // Create text color for the cue mode link "?" to the manual
    createLinkColor();
    setupControllerWidgets();

<<<<<<< HEAD
    connect(btnOpenUserMappings, &QPushButton::clicked, [=]() {
        QString mappingsPath = userMappingsPath(m_pConfig);
        openLocalFile(mappingsPath);
    });
=======
    const QString presetsPath = userPresetsPath(m_pConfig);
    connect(btnOpenUserPresets,
            &QPushButton::clicked,
            this,
            [this, presetsPath] { slotOpenLocalFile(presetsPath); });
>>>>>>> 863c8a8b

    // Connections
    connect(m_pControllerManager.get(),
            &ControllerManager::devicesChanged,
            this,
            &DlgPrefControllers::rescanControllers);

    // Setting the description text here instead of in the ui file allows to paste
    // a formatted link (text color is a more readable blend of text color and original link color).
    txtMappingsOverview->setText(tr(
            "Mixxx uses \"mappings\" to connect messages from your controller to "
            "controls in Mixxx. If you do not see a mapping for your controller "
            "in the \"Load Mapping\" menu when you click on your controller on the "
            "left sidebar, you may be able to download one online from the %1. "
            "Place the XML (.xml) and Javascript (.js) file(s) in the \"User Mapping "
            "Folder\" then restart Mixxx. If you download a mapping in a ZIP file, "
            "extract the XML and Javascript file(s) from the ZIP file to your "
            "\"User Mapping Folder\" then restart Mixxx.")
                                         .arg(coloredLinkString(
                                                 m_pLinkColor,
                                                 QStringLiteral("Mixxx Controller Forums"),
                                                 MIXXX_CONTROLLER_FORUMS_URL)));

    txtHardwareCompatibility->setText(coloredLinkString(
            m_pLinkColor,
            tr("Mixxx DJ Hardware Guide"),
            MIXXX_WIKI_HARDWARE_COMPATIBILITY_URL));

    txtControllerForums->setText(coloredLinkString(
            m_pLinkColor,
            QStringLiteral("Mixxx Controller Forums"),
            MIXXX_CONTROLLER_FORUMS_URL));

    txtControllerMappingFormat->setText(coloredLinkString(
            m_pLinkColor,
            tr("MIDI Mapping File Format"),
            MIXXX_WIKI_CONTROLLER_MAPPING_FORMAT_URL));

    txtControllerScripting->setText(coloredLinkString(
            m_pLinkColor,
            tr("MIDI Scripting with Javascript"),
            MIXXX_WIKI_MIDI_SCRIPTING_URL));
}

DlgPrefControllers::~DlgPrefControllers() {
    destroyControllerWidgets();
}

void DlgPrefControllers::openLocalFile(const QString& file) {
    QDesktopServices::openUrl(QUrl::fromLocalFile(file));
}

void DlgPrefControllers::slotUpdate() {
    for (DlgPrefController* pControllerDlg : qAsConst(m_controllerPages)) {
        pControllerDlg->slotUpdate();
    }
}

void DlgPrefControllers::slotCancel() {
    for (DlgPrefController* pControllerDlg : qAsConst(m_controllerPages)) {
        pControllerDlg->slotCancel();
    }
}

void DlgPrefControllers::slotApply() {
    for (DlgPrefController* pControllerDlg : qAsConst(m_controllerPages)) {
        pControllerDlg->slotApply();
    }
}

void DlgPrefControllers::slotResetToDefaults() {
    for (DlgPrefController* pControllerDlg : qAsConst(m_controllerPages)) {
        pControllerDlg->slotResetToDefaults();
    }
}

QUrl DlgPrefControllers::helpUrl() const {
    return QUrl(MIXXX_MANUAL_CONTROLLERS_URL);
}

bool DlgPrefControllers::handleTreeItemClick(QTreeWidgetItem* clickedItem) {
    int controllerIndex = m_controllerTreeItems.indexOf(clickedItem);
    if (controllerIndex >= 0) {
        DlgPrefController* pControllerDlg = m_controllerPages.value(controllerIndex);
        if (pControllerDlg) {
            m_pDlgPreferences->switchToPage(pControllerDlg);
        }
        return true;
    } else if (clickedItem == m_pControllersRootItem) {
        // Switch to the root page and expand the controllers tree item.
        m_pDlgPreferences->expandTreeItem(clickedItem);
        m_pDlgPreferences->switchToPage(this);
        return true;
    }
    return false;
}

void DlgPrefControllers::rescanControllers() {
    destroyControllerWidgets();
    setupControllerWidgets();
}

void DlgPrefControllers::destroyControllerWidgets() {
    while (!m_controllerPages.isEmpty()) {
        DlgPrefController* pControllerDlg = m_controllerPages.takeLast();
        m_pDlgPreferences->removePageWidget(pControllerDlg);
        delete pControllerDlg;
    }

    m_controllerTreeItems.clear();
    while (m_pControllersRootItem->childCount() > 0) {
        QTreeWidgetItem* pControllerTreeItem = m_pControllersRootItem->takeChild(0);
        delete pControllerTreeItem;
    }
}

void DlgPrefControllers::setupControllerWidgets() {
    // For each controller, create a dialog and put a little link to it in the
    // treepane on the left.
    QList<Controller*> controllerList =
            m_pControllerManager->getControllerList(false, true);
    if (controllerList.isEmpty()) {
        // If no controllers are available, show the "No controllers available" message.
        txtNoControllersAvailable->setVisible(true);
        return;
    }

    txtNoControllersAvailable->setVisible(false);
    std::sort(controllerList.begin(), controllerList.end(), controllerCompare);

<<<<<<< HEAD
    for (auto* pController : controllerList) {
        QTreeWidgetItem * controllerWindowLink = new QTreeWidgetItem(QTreeWidgetItem::Type);
        controllerWindowLink->setIcon(0, QIcon(":/images/preferences/ic_preferences_controllers.png"));
        QString curDeviceName = pController->getName();
        controllerWindowLink->setText(0, curDeviceName);
        controllerWindowLink->setTextAlignment(0, Qt::AlignLeft | Qt::AlignVCenter);
        controllerWindowLink->setFlags(Qt::ItemIsSelectable | Qt::ItemIsEnabled);
        m_pControllerTreeItem->addChild(controllerWindowLink);
        m_controllerTreeItems.append(controllerWindowLink);

        // Set the font correctly
        QFont temp = controllerWindowLink->font(0);
        temp.setBold(pController->isOpen());
        controllerWindowLink->setFont(0, temp);

        DlgPrefController* controllerDlg = new DlgPrefController(
                this, pController, m_pControllerManager, m_pConfig);
        connect(controllerDlg,
=======
    foreach (Controller* pController, controllerList) {
        DlgPrefController* pControllerDlg = new DlgPrefController(
                this, pController, m_pControllerManager, m_pConfig);
        connect(pControllerDlg,
>>>>>>> 863c8a8b
                &DlgPrefController::mappingStarted,
                m_pDlgPreferences,
                &DlgPreferences::hide);
        connect(pControllerDlg,
                &DlgPrefController::mappingEnded,
                m_pDlgPreferences,
                &DlgPreferences::show);

<<<<<<< HEAD
        m_controllerWindows.append(controllerDlg);
        m_pDlgPreferences->addPageWidget(DlgPreferences::PreferencesPage(controllerDlg, controllerWindowLink));

        connect(pController,
                &Controller::openChanged,
                this,
                [this, controllerDlg](bool bOpen) {
                    slotHighlightDevice(controllerDlg, bOpen);
                });
=======
        m_controllerPages.append(pControllerDlg);

        connect(pController,
                &Controller::openChanged,
                [this, pControllerDlg](bool bOpen) {
                    slotHighlightDevice(pControllerDlg, bOpen);
                });

        QTreeWidgetItem* pControllerTreeItem = new QTreeWidgetItem(
                QTreeWidgetItem::Type);
        m_pDlgPreferences->addPageWidget(pControllerDlg,
                pControllerTreeItem,
                pController->getName(),
                "ic_preferences_controllers.svg");

        m_pControllersRootItem->addChild(pControllerTreeItem);
        m_controllerTreeItems.append(pControllerTreeItem);

        // If controller is open make controller label bold
        QFont temp = pControllerTreeItem->font(0);
        temp.setBold(pController->isOpen());
        pControllerTreeItem->setFont(0, temp);
>>>>>>> 863c8a8b
    }
}

void DlgPrefControllers::slotHighlightDevice(DlgPrefController* pControllerDlg, bool enabled) {
    int controllerPageIndex = m_controllerPages.indexOf(pControllerDlg);
    if (controllerPageIndex < 0) {
        return;
    }

    QTreeWidgetItem* pControllerTreeItem =
            m_controllerTreeItems.at(controllerPageIndex);
    if (!pControllerTreeItem) {
        return;
    }

    QFont temp = pControllerTreeItem->font(0);
    temp.setBold(enabled);
    pControllerTreeItem->setFont(0, temp);
}<|MERGE_RESOLUTION|>--- conflicted
+++ resolved
@@ -11,13 +11,8 @@
 
 DlgPrefControllers::DlgPrefControllers(DlgPreferences* pPreferences,
         UserSettingsPointer pConfig,
-<<<<<<< HEAD
         std::shared_ptr<ControllerManager> pControllerManager,
-        QTreeWidgetItem* pControllerTreeItem)
-=======
-        ControllerManager* pControllerManager,
         QTreeWidgetItem* pControllersRootItem)
->>>>>>> 863c8a8b
         : DlgPreferencePage(pPreferences),
           m_pDlgPreferences(pPreferences),
           m_pConfig(pConfig),
@@ -28,18 +23,10 @@
     createLinkColor();
     setupControllerWidgets();
 
-<<<<<<< HEAD
     connect(btnOpenUserMappings, &QPushButton::clicked, [=]() {
         QString mappingsPath = userMappingsPath(m_pConfig);
         openLocalFile(mappingsPath);
     });
-=======
-    const QString presetsPath = userPresetsPath(m_pConfig);
-    connect(btnOpenUserPresets,
-            &QPushButton::clicked,
-            this,
-            [this, presetsPath] { slotOpenLocalFile(presetsPath); });
->>>>>>> 863c8a8b
 
     // Connections
     connect(m_pControllerManager.get(),
@@ -166,35 +153,14 @@
         txtNoControllersAvailable->setVisible(true);
         return;
     }
-
     txtNoControllersAvailable->setVisible(false);
+
     std::sort(controllerList.begin(), controllerList.end(), controllerCompare);
 
-<<<<<<< HEAD
     for (auto* pController : controllerList) {
-        QTreeWidgetItem * controllerWindowLink = new QTreeWidgetItem(QTreeWidgetItem::Type);
-        controllerWindowLink->setIcon(0, QIcon(":/images/preferences/ic_preferences_controllers.png"));
-        QString curDeviceName = pController->getName();
-        controllerWindowLink->setText(0, curDeviceName);
-        controllerWindowLink->setTextAlignment(0, Qt::AlignLeft | Qt::AlignVCenter);
-        controllerWindowLink->setFlags(Qt::ItemIsSelectable | Qt::ItemIsEnabled);
-        m_pControllerTreeItem->addChild(controllerWindowLink);
-        m_controllerTreeItems.append(controllerWindowLink);
-
-        // Set the font correctly
-        QFont temp = controllerWindowLink->font(0);
-        temp.setBold(pController->isOpen());
-        controllerWindowLink->setFont(0, temp);
-
-        DlgPrefController* controllerDlg = new DlgPrefController(
-                this, pController, m_pControllerManager, m_pConfig);
-        connect(controllerDlg,
-=======
-    foreach (Controller* pController, controllerList) {
         DlgPrefController* pControllerDlg = new DlgPrefController(
                 this, pController, m_pControllerManager, m_pConfig);
         connect(pControllerDlg,
->>>>>>> 863c8a8b
                 &DlgPrefController::mappingStarted,
                 m_pDlgPreferences,
                 &DlgPreferences::hide);
@@ -203,17 +169,6 @@
                 m_pDlgPreferences,
                 &DlgPreferences::show);
 
-<<<<<<< HEAD
-        m_controllerWindows.append(controllerDlg);
-        m_pDlgPreferences->addPageWidget(DlgPreferences::PreferencesPage(controllerDlg, controllerWindowLink));
-
-        connect(pController,
-                &Controller::openChanged,
-                this,
-                [this, controllerDlg](bool bOpen) {
-                    slotHighlightDevice(controllerDlg, bOpen);
-                });
-=======
         m_controllerPages.append(pControllerDlg);
 
         connect(pController,
@@ -224,8 +179,8 @@
 
         QTreeWidgetItem* pControllerTreeItem = new QTreeWidgetItem(
                 QTreeWidgetItem::Type);
-        m_pDlgPreferences->addPageWidget(pControllerDlg,
-                pControllerTreeItem,
+        m_pDlgPreferences->addPageWidget(
+                DlgPreferences::PreferencesPage(pControllerDlg, pControllerTreeItem),
                 pController->getName(),
                 "ic_preferences_controllers.svg");
 
@@ -236,7 +191,6 @@
         QFont temp = pControllerTreeItem->font(0);
         temp.setBold(pController->isOpen());
         pControllerTreeItem->setFont(0, temp);
->>>>>>> 863c8a8b
     }
 }
 
