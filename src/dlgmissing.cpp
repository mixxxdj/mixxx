--- conflicted
+++ resolved
@@ -36,13 +36,11 @@
             this,
             SLOT(selectionChanged(const QItemSelection&, const QItemSelection&)));
 
-<<<<<<< HEAD
     connect(this, SIGNAL(activateButtons(bool)),
             this, SLOT(slotActivateButtons(bool)), Qt::QueuedConnection);
-=======
+
     connect(m_pTrackTableView, SIGNAL(loadCoverArt(const QString&, const QString&, int)),
             this, SIGNAL(loadCoverArt(const QString&, const QString&, int)));
->>>>>>> 8ee49743
 }
 
 DlgMissing::~DlgMissing() {
