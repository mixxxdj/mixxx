/***************************************************************************
                          sounddevice.cpp
                             -------------------
    begin                : Sun Aug 12, 2007, past my bedtime
    copyright            : (C) 2007 Albert Santoni
    email                : gamegod \a\t users.sf.net
 ***************************************************************************/

/***************************************************************************
 *                                                                         *
 *   This program is free software; you can redistribute it and/or modify  *
 *   it under the terms of the GNU General Public License as published by  *
 *   the Free Software Foundation; either version 2 of the License, or     *
 *   (at your option) any later version.                                   *
 *                                                                         *
 ***************************************************************************/

#ifndef SOUNDDEVICE_H
#define SOUNDDEVICE_H

#include <QString>
#include <QList>

#include "soundmanager.h"

//Forward declarations
class SoundDevice;
class SoundManager;
class AudioOutput;
class AudioInput;

enum SoundDeviceError {
    SOUNDDEVICE_ERROR_OK = OK,
    SOUNDDEVICE_ERROR_DUPLICATE_OUTPUT_CHANNEL,
    SOUNDDEVICE_ERROR_EXCESSIVE_OUTPUT_CHANNEL,
    SOUNDDEVICE_ERROR_EXCESSIVE_INPUT_CHANNEL,
};

class SoundDevice {
  public:
    SoundDevice(ConfigObject<ConfigValue> *config, SoundManager* sm);
    virtual ~SoundDevice();

    inline QString getInternalName() const {
        return m_strInternalName;
    }
    QString getDisplayName() const;
    QString getHostAPI() const;
    void setHostAPI(QString api);
    void setSampleRate(double sampleRate);
    void setFramesPerBuffer(unsigned int framesPerBuffer);
    virtual int open(bool registerCallback) = 0;
    virtual int close() = 0;
    virtual void readProcess() = 0;
    virtual void writeProcess() = 0;
    virtual QString getError() const = 0;
    virtual unsigned int getDefaultSampleRate() const = 0;
    int getNumOutputChannels() const;
    int getNumInputChannels() const;
    SoundDeviceError addOutput(const AudioOutputBuffer& out);
    SoundDeviceError addInput(const AudioInputBuffer& in);
    const QList<AudioInputBuffer>& inputs() const {
        return m_audioInputs;
    }
    const QList<AudioOutputBuffer>& outputs() const {
        return m_audioOutputs;
    }

    void clearOutputs();
    void clearInputs();
    bool operator==(const SoundDevice &other) const;
    bool operator==(const QString &other) const;

    void onOutputBuffersReady(const unsigned long iFramesPerBuffer);

  protected:
    void composeOutputBuffer(CSAMPLE* outputBuffer,
                             const unsigned long iFramesPerBuffer,
                             const unsigned int iFrameSize);

    ConfigObject<ConfigValue> *m_pConfig;
    // Pointer to the SoundManager object which we'll request audio from.
    SoundManager* m_pSoundManager;
    // The name of the soundcard, used internally (may include the device ID)
    QString m_strInternalName;
    // The name of the soundcard, as displayed to the user
    QString m_strDisplayName;
    // The number of output channels that the soundcard has
    int m_iNumOutputChannels;
    // The number of input channels that the soundcard has
    int m_iNumInputChannels;
    // The current samplerate for the sound device.
    double m_dSampleRate;
    // The name of the audio API used by this device.
    QString m_hostAPI;
    unsigned int m_framesPerBuffer;
    QList<AudioOutputBuffer> m_audioOutputs;
    QList<AudioInputBuffer> m_audioInputs;
<<<<<<< HEAD
=======
    CSAMPLE* m_pRenderBuffer;
    CSAMPLE* m_pDownmixBuffer;
>>>>>>> 4d719349
};

#endif<|MERGE_RESOLUTION|>--- conflicted
+++ resolved
@@ -96,11 +96,7 @@
     unsigned int m_framesPerBuffer;
     QList<AudioOutputBuffer> m_audioOutputs;
     QList<AudioInputBuffer> m_audioInputs;
-<<<<<<< HEAD
-=======
     CSAMPLE* m_pRenderBuffer;
-    CSAMPLE* m_pDownmixBuffer;
->>>>>>> 4d719349
 };
 
 #endif