--- conflicted
+++ resolved
@@ -51,14 +51,11 @@
     void addRandomButton(bool buttonChecked);
     void loadTrack(TrackPointer tio);
     void loadTrackToPlayer(TrackPointer tio, QString group, bool);
-<<<<<<< HEAD
     void spinBoxTransitionSetValue(int);
     void pushButtonAutoDJSetChecked(bool);
-=======
     void loadCoverArt(const QString& coverLocation,
                       const QString& md5Hash,
                       int trackId);
->>>>>>> 8ee49743
 
   private:
     enum ADJstates {
