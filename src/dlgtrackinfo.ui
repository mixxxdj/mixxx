<?xml version="1.0" encoding="UTF-8"?>
<ui version="4.0">
 <class>DlgTrackInfo</class>
 <widget class="QDialog" name="DlgTrackInfo">
  <property name="geometry">
   <rect>
    <x>0</x>
    <y>0</y>
    <width>720</width>
    <height>450</height>
   </rect>
  </property>
  <property name="sizePolicy">
   <sizepolicy hsizetype="Preferred" vsizetype="MinimumExpanding">
    <horstretch>0</horstretch>
    <verstretch>0</verstretch>
   </sizepolicy>
  </property>
  <property name="minimumSize">
   <size>
    <width>600</width>
    <height>400</height>
   </size>
  </property>
  <property name="windowTitle">
   <string>Track Editor</string>
  </property>
  <property name="toolTip">
   <string>Sets the BPM to 50% of the detected BPM.</string>
  </property>
  <property name="sizeGripEnabled">
   <bool>true</bool>
  </property>
  <layout class="QVBoxLayout" name="verticalLayout_2">
   <item>
    <widget class="QTabWidget" name="tabWidget">
     <property name="sizePolicy">
      <sizepolicy hsizetype="Expanding" vsizetype="MinimumExpanding">
       <horstretch>0</horstretch>
       <verstretch>0</verstretch>
      </sizepolicy>
     </property>
     <property name="minimumSize">
      <size>
       <width>0</width>
       <height>0</height>
      </size>
     </property>
     <property name="currentIndex">
      <number>0</number>
     </property>
     <widget class="QWidget" name="tab_1">
      <attribute name="title">
       <string>Summary</string>
      </attribute>
      <layout class="QVBoxLayout" name="verticalLayout_5">
       <item>
        <layout class="QGridLayout" name="gridLayout_5" columnstretch="0,98,1,1">
<<<<<<< HEAD
         <item row="4" column="2">
          <widget class="QLabel" name="lblYear">
           <property name="text">
            <string>Year:</string>
           </property>
          </widget>
         </item>
         <item row="4" column="1">
          <widget class="QLineEdit" name="txtComposer">
=======
         <item row="1" column="0">
          <widget class="QLabel" name="lblTrackName">
           <property name="sizePolicy">
            <sizepolicy hsizetype="Minimum" vsizetype="Preferred">
             <horstretch>0</horstretch>
             <verstretch>0</verstretch>
            </sizepolicy>
           </property>
           <property name="text">
            <string>Title:</string>
           </property>
           <property name="alignment">
            <set>Qt::AlignLeading|Qt::AlignLeft|Qt::AlignVCenter</set>
           </property>
          </widget>
         </item>
         <item row="6" column="1">
          <widget class="QLineEdit" name="txtGenre">
>>>>>>> 1491dd71
           <property name="sizePolicy">
            <sizepolicy hsizetype="Expanding" vsizetype="Fixed">
             <horstretch>0</horstretch>
             <verstretch>25</verstretch>
            </sizepolicy>
           </property>
           <property name="minimumSize">
            <size>
             <width>0</width>
             <height>25</height>
            </size>
           </property>
           <property name="maximumSize">
            <size>
             <width>16777215</width>
             <height>25</height>
            </size>
           </property>
          </widget>
         </item>
<<<<<<< HEAD
         <item row="5" column="0">
          <widget class="QLabel" name="lblGenre">
           <property name="text">
            <string>Genre:</string>
           </property>
           <property name="alignment">
            <set>Qt::AlignLeading|Qt::AlignLeft|Qt::AlignVCenter</set>
           </property>
          </widget>
         </item>
         <item row="1" column="0">
          <widget class="QLabel" name="lblArtist">
           <property name="sizePolicy">
            <sizepolicy hsizetype="Minimum" vsizetype="Preferred">
             <horstretch>0</horstretch>
             <verstretch>0</verstretch>
            </sizepolicy>
           </property>
           <property name="text">
            <string>Artist:</string>
           </property>
           <property name="alignment">
            <set>Qt::AlignLeading|Qt::AlignLeft|Qt::AlignVCenter</set>
           </property>
          </widget>
         </item>
         <item row="5" column="2">
          <widget class="QLabel" name="lblKey">
           <property name="text">
            <string>Key:</string>
           </property>
          </widget>
         </item>
         <item row="5" column="1">
          <widget class="QLineEdit" name="txtGenre">
=======
         <item row="7" column="3">
          <widget class="QLineEdit" name="txtTrackNumber">
>>>>>>> 1491dd71
           <property name="sizePolicy">
            <sizepolicy hsizetype="Expanding" vsizetype="Fixed">
             <horstretch>0</horstretch>
             <verstretch>25</verstretch>
            </sizepolicy>
           </property>
           <property name="minimumSize">
            <size>
             <width>0</width>
             <height>25</height>
            </size>
           </property>
           <property name="maximumSize">
            <size>
             <width>16777215</width>
             <height>25</height>
            </size>
           </property>
          </widget>
         </item>
<<<<<<< HEAD
         <item row="3" column="0">
          <widget class="QLabel" name="lblAlbumArtist">
           <property name="sizePolicy">
            <sizepolicy hsizetype="Minimum" vsizetype="Preferred">
             <horstretch>0</horstretch>
             <verstretch>0</verstretch>
            </sizepolicy>
           </property>
           <property name="text">
            <string>Album Artist:</string>
=======
         <item row="6" column="0">
          <widget class="QLabel" name="lblGenre">
           <property name="text">
            <string>Genre:</string>
>>>>>>> 1491dd71
           </property>
           <property name="alignment">
            <set>Qt::AlignLeading|Qt::AlignLeft|Qt::AlignVCenter</set>
           </property>
          </widget>
         </item>
<<<<<<< HEAD
         <item row="6" column="1">
          <widget class="QLineEdit" name="txtGrouping">
=======
         <item row="3" column="1">
          <widget class="QLineEdit" name="txtAlbum">
>>>>>>> 1491dd71
           <property name="sizePolicy">
            <sizepolicy hsizetype="Expanding" vsizetype="Fixed">
             <horstretch>0</horstretch>
             <verstretch>25</verstretch>
            </sizepolicy>
           </property>
           <property name="minimumSize">
            <size>
             <width>0</width>
             <height>25</height>
            </size>
           </property>
           <property name="maximumSize">
            <size>
             <width>16777215</width>
             <height>25</height>
            </size>
           </property>
          </widget>
         </item>
<<<<<<< HEAD
         <item row="6" column="2">
          <widget class="QLabel" name="lblTrackNumber">
           <property name="text">
            <string>Track #:</string>
           </property>
          </widget>
         </item>
         <item row="4" column="0">
=======
         <item row="5" column="0">
>>>>>>> 1491dd71
          <widget class="QLabel" name="lblComposer">
           <property name="text">
            <string>Composer:</string>
           </property>
           <property name="alignment">
            <set>Qt::AlignLeading|Qt::AlignLeft|Qt::AlignVCenter</set>
           </property>
          </widget>
         </item>
<<<<<<< HEAD
         <item row="2" column="0">
          <widget class="QLabel" name="lblAlbum">
=======
         <item row="6" column="3">
          <widget class="QLineEdit" name="txtKey">
>>>>>>> 1491dd71
           <property name="sizePolicy">
            <sizepolicy hsizetype="Minimum" vsizetype="Preferred">
             <horstretch>0</horstretch>
             <verstretch>0</verstretch>
            </sizepolicy>
           </property>
           <property name="text">
            <string>Album:</string>
           </property>
           <property name="alignment">
            <set>Qt::AlignLeading|Qt::AlignLeft|Qt::AlignVCenter</set>
           </property>
          </widget>
         </item>
<<<<<<< HEAD
         <item row="6" column="0">
          <widget class="QLabel" name="lblGrouping">
           <property name="text">
            <string>Grouping:</string>
=======
         <item row="2" column="0">
          <widget class="QLabel" name="lblArtist">
           <property name="sizePolicy">
            <sizepolicy hsizetype="Minimum" vsizetype="Preferred">
             <horstretch>0</horstretch>
             <verstretch>0</verstretch>
            </sizepolicy>
           </property>
           <property name="text">
            <string>Artist:</string>
>>>>>>> 1491dd71
           </property>
           <property name="alignment">
            <set>Qt::AlignLeading|Qt::AlignLeft|Qt::AlignVCenter</set>
           </property>
          </widget>
         </item>
         <item row="3" column="0">
          <widget class="QLabel" name="lblAlbum">
           <property name="sizePolicy">
            <sizepolicy hsizetype="Minimum" vsizetype="Preferred">
             <horstretch>0</horstretch>
             <verstretch>0</verstretch>
            </sizepolicy>
           </property>
           <property name="text">
            <string>Album:</string>
           </property>
           <property name="alignment">
            <set>Qt::AlignLeading|Qt::AlignLeft|Qt::AlignVCenter</set>
           </property>
          </widget>
         </item>
<<<<<<< HEAD
         <item row="4" column="3">
          <widget class="QLineEdit" name="txtYear">
=======
         <item row="7" column="2">
          <widget class="QLabel" name="lblTrackNumber">
           <property name="text">
            <string>Track #:</string>
           </property>
          </widget>
         </item>
         <item row="1" column="1">
          <widget class="QLineEdit" name="txtTrackName">
>>>>>>> 1491dd71
           <property name="sizePolicy">
            <sizepolicy hsizetype="Expanding" vsizetype="Fixed">
             <horstretch>0</horstretch>
             <verstretch>25</verstretch>
            </sizepolicy>
           </property>
           <property name="minimumSize">
            <size>
             <width>0</width>
             <height>25</height>
            </size>
           </property>
           <property name="maximumSize">
            <size>
             <width>16777215</width>
             <height>25</height>
            </size>
           </property>
          </widget>
         </item>
<<<<<<< HEAD
         <item row="5" column="3">
          <widget class="QLineEdit" name="txtKey">
=======
         <item row="7" column="0">
          <widget class="QLabel" name="lblGrouping">
           <property name="text">
            <string>Grouping:</string>
           </property>
           <property name="alignment">
            <set>Qt::AlignLeading|Qt::AlignLeft|Qt::AlignVCenter</set>
           </property>
          </widget>
         </item>
         <item row="5" column="3">
          <widget class="QLineEdit" name="txtYear">
>>>>>>> 1491dd71
           <property name="sizePolicy">
            <sizepolicy hsizetype="Expanding" vsizetype="Fixed">
             <horstretch>0</horstretch>
             <verstretch>25</verstretch>
            </sizepolicy>
           </property>
           <property name="minimumSize">
            <size>
<<<<<<< HEAD
             <width>0</width>
=======
             <width>42</width>
>>>>>>> 1491dd71
             <height>25</height>
            </size>
           </property>
           <property name="maximumSize">
            <size>
             <width>16777215</width>
             <height>25</height>
            </size>
           </property>
          </widget>
         </item>
<<<<<<< HEAD
         <item row="6" column="3">
          <widget class="QLineEdit" name="txtTrackNumber">
=======
         <item row="4" column="0">
          <widget class="QLabel" name="lblAlbumArtist">
>>>>>>> 1491dd71
           <property name="sizePolicy">
            <sizepolicy hsizetype="Expanding" vsizetype="Fixed">
             <horstretch>0</horstretch>
             <verstretch>25</verstretch>
            </sizepolicy>
           </property>
           <property name="minimumSize">
            <size>
             <width>0</width>
             <height>25</height>
            </size>
           </property>
           <property name="maximumSize">
            <size>
             <width>16777215</width>
             <height>25</height>
            </size>
           </property>
          </widget>
         </item>
<<<<<<< HEAD
         <item row="3" column="1">
          <widget class="QLineEdit" name="txtAlbumArtist">
=======
         <item row="7" column="1">
          <widget class="QLineEdit" name="txtGrouping">
>>>>>>> 1491dd71
           <property name="sizePolicy">
            <sizepolicy hsizetype="Expanding" vsizetype="Fixed">
             <horstretch>0</horstretch>
             <verstretch>25</verstretch>
            </sizepolicy>
           </property>
           <property name="minimumSize">
            <size>
             <width>0</width>
             <height>25</height>
            </size>
           </property>
           <property name="maximumSize">
            <size>
             <width>16777215</width>
             <height>25</height>
            </size>
           </property>
          </widget>
         </item>
         <item row="2" column="1">
<<<<<<< HEAD
          <widget class="QLineEdit" name="txtAlbum">
=======
          <widget class="QLineEdit" name="txtArtist">
>>>>>>> 1491dd71
           <property name="sizePolicy">
            <sizepolicy hsizetype="Expanding" vsizetype="Fixed">
             <horstretch>0</horstretch>
             <verstretch>25</verstretch>
            </sizepolicy>
           </property>
           <property name="minimumSize">
            <size>
             <width>0</width>
             <height>25</height>
            </size>
           </property>
           <property name="maximumSize">
            <size>
             <width>16777215</width>
             <height>25</height>
            </size>
           </property>
          </widget>
         </item>
<<<<<<< HEAD
         <item row="1" column="1">
          <widget class="QLineEdit" name="txtArtist">
=======
         <item row="5" column="1">
          <widget class="QLineEdit" name="txtComposer">
>>>>>>> 1491dd71
           <property name="sizePolicy">
            <sizepolicy hsizetype="Expanding" vsizetype="Fixed">
             <horstretch>0</horstretch>
             <verstretch>25</verstretch>
            </sizepolicy>
           </property>
           <property name="minimumSize">
            <size>
             <width>0</width>
             <height>25</height>
            </size>
           </property>
           <property name="maximumSize">
            <size>
             <width>16777215</width>
             <height>25</height>
            </size>
           </property>
          </widget>
         </item>
<<<<<<< HEAD
         <item row="0" column="1">
          <widget class="QLineEdit" name="txtTrackName">
=======
         <item row="4" column="1">
          <widget class="QLineEdit" name="txtAlbumArtist">
>>>>>>> 1491dd71
           <property name="sizePolicy">
            <sizepolicy hsizetype="Expanding" vsizetype="Fixed">
             <horstretch>0</horstretch>
             <verstretch>25</verstretch>
            </sizepolicy>
           </property>
           <property name="minimumSize">
            <size>
             <width>0</width>
             <height>25</height>
            </size>
           </property>
           <property name="maximumSize">
            <size>
             <width>16777215</width>
             <height>25</height>
            </size>
           </property>
          </widget>
         </item>
<<<<<<< HEAD
         <item row="0" column="2" rowspan="4" colspan="2">
          <widget class="QPushButton" name="coverArt">
           <property name="sizePolicy">
            <sizepolicy hsizetype="Fixed" vsizetype="Fixed">
             <horstretch>110</horstretch>
             <verstretch>110</verstretch>
=======
         <item row="5" column="2">
          <widget class="QLabel" name="lblYear">
           <property name="text">
            <string>Year:</string>
           </property>
          </widget>
         </item>
         <item row="6" column="2">
          <widget class="QLabel" name="lblKey">
           <property name="text">
            <string>Key:</string>
           </property>
          </widget>
         </item>
         <item row="1" column="2" rowspan="4" colspan="2">
          <widget class="QWidget" name="verticalWidget" native="true">
           <property name="sizePolicy">
            <sizepolicy hsizetype="MinimumExpanding" vsizetype="Fixed">
             <horstretch>0</horstretch>
             <verstretch>0</verstretch>
>>>>>>> 1491dd71
            </sizepolicy>
           </property>
           <property name="minimumSize">
            <size>
<<<<<<< HEAD
             <width>110</width>
             <height>110</height>
=======
             <width>105</width>
             <height>100</height>
>>>>>>> 1491dd71
            </size>
           </property>
           <property name="maximumSize">
            <size>
<<<<<<< HEAD
             <width>110</width>
             <height>120</height>
            </size>
           </property>
           <property name="text">
            <string/>
           </property>
           <property name="iconSize">
            <size>
             <width>110</width>
             <height>110</height>
            </size>
           </property>
           <property name="flat">
            <bool>true</bool>
           </property>
=======
             <width>16777215</width>
             <height>100</height>
            </size>
           </property>
           <layout class="QHBoxLayout" name="horizontalLayout_2">
            <property name="spacing">
             <number>0</number>
            </property>
            <property name="sizeConstraint">
             <enum>QLayout::SetMinimumSize</enum>
            </property>
            <property name="leftMargin">
             <number>0</number>
            </property>
            <property name="topMargin">
             <number>0</number>
            </property>
            <property name="rightMargin">
             <number>0</number>
            </property>
            <property name="bottomMargin">
             <number>0</number>
            </property>
            <item>
             <spacer name="horizontalSpacer_4">
              <property name="orientation">
               <enum>Qt::Horizontal</enum>
              </property>
              <property name="sizeHint" stdset="0">
               <size>
                <width>40</width>
                <height>20</height>
               </size>
              </property>
             </spacer>
            </item>
            <item>
             <widget class="QLabel" name="coverArt">
              <property name="sizePolicy">
               <sizepolicy hsizetype="MinimumExpanding" vsizetype="MinimumExpanding">
                <horstretch>0</horstretch>
                <verstretch>0</verstretch>
               </sizepolicy>
              </property>
              <property name="frameShape">
               <enum>QFrame::Box</enum>
              </property>
              <property name="text">
               <string/>
              </property>
              <property name="alignment">
               <set>Qt::AlignCenter</set>
              </property>
             </widget>
            </item>
            <item>
             <spacer name="horizontalSpacer_5">
              <property name="orientation">
               <enum>Qt::Horizontal</enum>
              </property>
              <property name="sizeHint" stdset="0">
               <size>
                <width>40</width>
                <height>20</height>
               </size>
              </property>
             </spacer>
            </item>
           </layout>
>>>>>>> 1491dd71
          </widget>
         </item>
        </layout>
       </item>
       <item>
        <widget class="Line" name="line_2">
         <property name="orientation">
          <enum>Qt::Horizontal</enum>
         </property>
        </widget>
       </item>
       <item>
        <layout class="QGridLayout" name="gridLayout_4" columnstretch="0,1,1,1,1,1,1,1">
<<<<<<< HEAD
         <item row="1" column="0">
          <widget class="QLabel" name="lblLocation">
=======
         <item row="0" column="0">
          <widget class="QLabel" name="lblDuration">
>>>>>>> 1491dd71
           <property name="font">
            <font>
             <weight>75</weight>
             <bold>true</bold>
            </font>
           </property>
           <property name="text">
<<<<<<< HEAD
            <string>Location:</string>
           </property>
           <property name="alignment">
            <set>Qt::AlignLeading|Qt::AlignLeft|Qt::AlignTop</set>
=======
            <string>Duration:</string>
           </property>
           <property name="alignment">
            <set>Qt::AlignLeading|Qt::AlignLeft|Qt::AlignVCenter</set>
>>>>>>> 1491dd71
           </property>
          </widget>
         </item>
         <item row="0" column="2">
          <widget class="QLabel" name="lblBpm">
           <property name="font">
            <font>
             <weight>75</weight>
             <bold>true</bold>
            </font>
           </property>
           <property name="text">
            <string>BPM:</string>
           </property>
           <property name="alignment">
            <set>Qt::AlignRight|Qt::AlignTrailing|Qt::AlignVCenter</set>
           </property>
          </widget>
         </item>
<<<<<<< HEAD
         <item row="0" column="3">
          <widget class="QLabel" name="txtBpm">
           <property name="text">
            <string/>
           </property>
           <property name="textInteractionFlags">
            <set>Qt::LinksAccessibleByMouse|Qt::TextSelectableByKeyboard|Qt::TextSelectableByMouse</set>
           </property>
          </widget>
         </item>
         <item row="0" column="2">
          <widget class="QLabel" name="lblBpm">
=======
         <item row="1" column="0">
          <widget class="QLabel" name="lblLocation">
>>>>>>> 1491dd71
           <property name="font">
            <font>
             <weight>75</weight>
             <bold>true</bold>
            </font>
           </property>
           <property name="text">
            <string>BPM:</string>
           </property>
           <property name="alignment">
            <set>Qt::AlignRight|Qt::AlignTrailing|Qt::AlignVCenter</set>
           </property>
          </widget>
         </item>
<<<<<<< HEAD
         <item row="0" column="7">
          <widget class="QLabel" name="txtType">
           <property name="text">
            <string/>
           </property>
           <property name="textInteractionFlags">
            <set>Qt::LinksAccessibleByMouse|Qt::TextSelectableByKeyboard|Qt::TextSelectableByMouse</set>
           </property>
          </widget>
         </item>
         <item row="0" column="5">
          <widget class="QLabel" name="txtBitrate">
           <property name="text">
            <string/>
           </property>
           <property name="textInteractionFlags">
            <set>Qt::LinksAccessibleByMouse|Qt::TextSelectableByKeyboard|Qt::TextSelectableByMouse</set>
           </property>
          </widget>
         </item>
=======
>>>>>>> 1491dd71
         <item row="0" column="1">
          <widget class="QLabel" name="txtDuration">
           <property name="text">
            <string/>
           </property>
           <property name="textInteractionFlags">
            <set>Qt::LinksAccessibleByMouse|Qt::TextSelectableByKeyboard|Qt::TextSelectableByMouse</set>
           </property>
          </widget>
         </item>
<<<<<<< HEAD
         <item row="1" column="1" colspan="7">
          <widget class="QLabel" name="txtLocation">
=======
         <item row="0" column="3">
          <widget class="QLabel" name="txtBpm">
>>>>>>> 1491dd71
           <property name="text">
            <string/>
           </property>
           <property name="wordWrap">
            <bool>true</bool>
           </property>
           <property name="textInteractionFlags">
            <set>Qt::LinksAccessibleByMouse|Qt::TextSelectableByKeyboard|Qt::TextSelectableByMouse</set>
           </property>
          </widget>
         </item>
         <item row="0" column="4">
          <widget class="QLabel" name="lblBitrate">
           <property name="font">
            <font>
             <weight>75</weight>
             <bold>true</bold>
            </font>
           </property>
           <property name="text">
            <string>Bitrate:</string>
           </property>
           <property name="alignment">
            <set>Qt::AlignRight|Qt::AlignTrailing|Qt::AlignVCenter</set>
           </property>
          </widget>
         </item>
<<<<<<< HEAD
         <item row="0" column="4">
          <widget class="QLabel" name="lblBitrate">
=======
         <item row="0" column="5">
          <widget class="QLabel" name="txtBitrate">
           <property name="text">
            <string/>
           </property>
           <property name="textInteractionFlags">
            <set>Qt::LinksAccessibleByMouse|Qt::TextSelectableByKeyboard|Qt::TextSelectableByMouse</set>
           </property>
          </widget>
         </item>
         <item row="0" column="6">
          <widget class="QLabel" name="lblType">
>>>>>>> 1491dd71
           <property name="font">
            <font>
             <weight>75</weight>
             <bold>true</bold>
            </font>
           </property>
           <property name="text">
<<<<<<< HEAD
            <string>Bitrate:</string>
=======
            <string>Filetype:</string>
>>>>>>> 1491dd71
           </property>
           <property name="alignment">
            <set>Qt::AlignRight|Qt::AlignTrailing|Qt::AlignVCenter</set>
           </property>
          </widget>
         </item>
<<<<<<< HEAD
=======
         <item row="0" column="7">
          <widget class="QLabel" name="txtType">
           <property name="text">
            <string/>
           </property>
           <property name="textInteractionFlags">
            <set>Qt::LinksAccessibleByMouse|Qt::TextSelectableByKeyboard|Qt::TextSelectableByMouse</set>
           </property>
          </widget>
         </item>
         <item row="1" column="1" colspan="7">
          <widget class="QPlainTextEdit" name="txtLocation">
           <property name="enabled">
            <bool>true</bool>
           </property>
           <property name="sizePolicy">
            <sizepolicy hsizetype="MinimumExpanding" vsizetype="Fixed">
             <horstretch>0</horstretch>
             <verstretch>0</verstretch>
            </sizepolicy>
           </property>
           <property name="minimumSize">
            <size>
             <width>0</width>
             <height>35</height>
            </size>
           </property>
           <property name="maximumSize">
            <size>
             <width>16777215</width>
             <height>35</height>
            </size>
           </property>
           <property name="frameShape">
            <enum>QFrame::NoFrame</enum>
           </property>
           <property name="frameShadow">
            <enum>QFrame::Plain</enum>
           </property>
           <property name="lineWidth">
            <number>0</number>
           </property>
           <property name="verticalScrollBarPolicy">
            <enum>Qt::ScrollBarAlwaysOff</enum>
           </property>
           <property name="horizontalScrollBarPolicy">
            <enum>Qt::ScrollBarAlwaysOff</enum>
           </property>
           <property name="textInteractionFlags">
            <set>Qt::TextSelectableByKeyboard|Qt::TextSelectableByMouse</set>
           </property>
           <property name="backgroundVisible">
            <bool>true</bool>
           </property>
          </widget>
         </item>
>>>>>>> 1491dd71
        </layout>
       </item>
       <item>
        <spacer name="verticalSpacer_2">
         <property name="orientation">
          <enum>Qt::Vertical</enum>
         </property>
         <property name="sizeHint" stdset="0">
          <size>
           <width>0</width>
           <height>29</height>
          </size>
         </property>
        </spacer>
       </item>
       <item>
        <layout class="QGridLayout" name="gridLayout_2">
         <item row="0" column="0">
          <widget class="QPushButton" name="btnFetchTag">
           <property name="text">
            <string>Get track metadata from MusicBrainz</string>
           </property>
          </widget>
         </item>
         <item row="0" column="1">
          <widget class="QPushButton" name="btnReloadFromFile">
           <property name="text">
            <string>Reload track metadata from file</string>
           </property>
          </widget>
         </item>
         <item row="0" column="2">
          <widget class="QPushButton" name="btnOpenFileBrowser">
           <property name="text">
            <string>Open in File Browser</string>
           </property>
          </widget>
         </item>
        </layout>
       </item>
      </layout>
     </widget>
     <widget class="QWidget" name="tab_4">
      <attribute name="title">
       <string>Comments</string>
      </attribute>
      <layout class="QVBoxLayout" name="verticalLayout_7">
       <item>
        <widget class="QPlainTextEdit" name="txtComment"/>
       </item>
      </layout>
     </widget>
     <widget class="QWidget" name="tab_2">
      <attribute name="title">
       <string>BPM</string>
      </attribute>
      <layout class="QVBoxLayout" name="verticalLayout_4">
       <item>
        <layout class="QHBoxLayout" name="horizontalLayout_4">
         <item>
          <layout class="QGridLayout" name="gridLayout">
           <item row="2" column="1">
            <widget class="QPushButton" name="bpmThreeFourth">
             <property name="minimumSize">
              <size>
               <width>125</width>
               <height>0</height>
              </size>
             </property>
             <property name="toolTip">
              <string>Sets the BPM to 75% of the current value.</string>
             </property>
             <property name="text">
              <string>3/4 BPM</string>
             </property>
            </widget>
           </item>
           <item row="1" column="1">
            <widget class="QPushButton" name="bpmHalve">
             <property name="minimumSize">
              <size>
               <width>125</width>
               <height>0</height>
              </size>
             </property>
             <property name="toolTip">
              <string>Sets the BPM to 50% of the current value.</string>
             </property>
             <property name="text">
              <string>Halve BPM</string>
             </property>
            </widget>
           </item>
           <item row="0" column="1">
            <widget class="QDoubleSpinBox" name="spinBpm">
             <property name="toolTip">
              <string>Displays the BPM of the selected track.</string>
             </property>
             <property name="decimals">
              <number>8</number>
             </property>
             <property name="maximum">
              <double>500.000000000000000</double>
             </property>
             <property name="singleStep">
              <double>1.000000000000000</double>
             </property>
            </widget>
           </item>
           <item row="1" column="0">
            <widget class="QPushButton" name="bpmDouble">
             <property name="minimumSize">
              <size>
               <width>125</width>
               <height>0</height>
              </size>
             </property>
             <property name="toolTip">
              <string>Sets the BPM to 200% of the current value.</string>
             </property>
             <property name="text">
              <string>Double BPM</string>
             </property>
            </widget>
           </item>
           <item row="0" column="0">
            <widget class="QLabel" name="labelBpm">
             <property name="text">
              <string>Track BPM: </string>
             </property>
            </widget>
           </item>
           <item row="2" column="0">
            <widget class="QPushButton" name="bpmTwoThirds">
             <property name="minimumSize">
              <size>
               <width>125</width>
               <height>0</height>
              </size>
             </property>
             <property name="toolTip">
              <string>Sets the BPM to 66% of the current value.</string>
             </property>
             <property name="text">
              <string>2/3 BPM</string>
             </property>
            </widget>
           </item>
          </layout>
         </item>
         <item>
          <widget class="QPushButton" name="bpmTap">
           <property name="minimumSize">
            <size>
             <width>121</width>
             <height>91</height>
            </size>
           </property>
           <property name="maximumSize">
            <size>
             <width>123</width>
             <height>91</height>
            </size>
           </property>
           <property name="toolTip">
            <string>Tap with the beat to set the BPM to the speed you are tapping.</string>
           </property>
           <property name="text">
            <string>Tap to Beat</string>
           </property>
          </widget>
         </item>
         <item>
          <spacer name="horizontalSpacer_2">
           <property name="orientation">
            <enum>Qt::Horizontal</enum>
           </property>
           <property name="sizeHint" stdset="0">
            <size>
             <width>40</width>
             <height>20</height>
            </size>
           </property>
          </spacer>
         </item>
        </layout>
       </item>
       <item>
        <widget class="Line" name="line">
         <property name="orientation">
          <enum>Qt::Horizontal</enum>
         </property>
        </widget>
       </item>
       <item>
        <widget class="QLabel" name="label">
         <property name="text">
          <string>Hint: Use the Library Analyze view to run BPM detection.</string>
         </property>
        </widget>
       </item>
       <item>
        <spacer name="verticalSpacer">
         <property name="orientation">
          <enum>Qt::Vertical</enum>
         </property>
         <property name="sizeHint" stdset="0">
          <size>
           <width>0</width>
           <height>200</height>
          </size>
         </property>
        </spacer>
       </item>
      </layout>
     </widget>
     <widget class="QWidget" name="tab_3">
      <attribute name="title">
       <string>Cuepoints</string>
      </attribute>
      <layout class="QVBoxLayout" name="verticalLayout">
       <item>
        <widget class="QTableWidget" name="cueTable">
         <column>
          <property name="text">
           <string>Cue Id</string>
          </property>
         </column>
         <column>
          <property name="text">
           <string>Position</string>
          </property>
         </column>
         <column>
          <property name="text">
           <string>Hotcue</string>
          </property>
         </column>
         <column>
          <property name="text">
           <string>Label</string>
          </property>
         </column>
        </widget>
       </item>
       <item>
        <layout class="QHBoxLayout" name="horizontalLayout">
         <item>
          <widget class="QPushButton" name="btnCueDelete">
           <property name="minimumSize">
            <size>
             <width>125</width>
             <height>0</height>
            </size>
           </property>
           <property name="text">
            <string>Delete Cue</string>
           </property>
          </widget>
         </item>
         <item>
          <spacer name="horizontalSpacer_3">
           <property name="orientation">
            <enum>Qt::Horizontal</enum>
           </property>
           <property name="sizeHint" stdset="0">
            <size>
             <width>40</width>
             <height>20</height>
            </size>
           </property>
          </spacer>
         </item>
         <item>
          <widget class="QPushButton" name="btnCueActivate">
           <property name="minimumSize">
            <size>
             <width>125</width>
             <height>0</height>
            </size>
           </property>
           <property name="text">
            <string>Activate Cue</string>
           </property>
          </widget>
         </item>
        </layout>
       </item>
      </layout>
     </widget>
    </widget>
   </item>
   <item>
    <layout class="QHBoxLayout" name="buttonLayout">
     <item>
      <widget class="QPushButton" name="btnPrev">
       <property name="minimumSize">
        <size>
         <width>100</width>
         <height>0</height>
        </size>
       </property>
       <property name="maximumSize">
        <size>
         <width>95</width>
         <height>16777215</height>
        </size>
       </property>
       <property name="toolTip">
        <string extracomment="&quot;Previous&quot; button">Move to the previous item.</string>
       </property>
       <property name="text">
        <string>&amp;Previous</string>
       </property>
      </widget>
     </item>
     <item>
      <widget class="QPushButton" name="btnNext">
       <property name="minimumSize">
        <size>
         <width>100</width>
         <height>0</height>
        </size>
       </property>
       <property name="toolTip">
        <string extracomment="&quot;Next&quot; button">Move to the next item.</string>
       </property>
       <property name="text">
        <string>&amp;Next</string>
       </property>
      </widget>
     </item>
     <item>
      <spacer name="horizontalSpacer">
       <property name="orientation">
        <enum>Qt::Horizontal</enum>
       </property>
       <property name="sizeHint" stdset="0">
        <size>
         <width>40</width>
         <height>20</height>
        </size>
       </property>
      </spacer>
     </item>
     <item>
      <widget class="QPushButton" name="btnCancel">
       <property name="minimumSize">
        <size>
         <width>100</width>
         <height>0</height>
        </size>
       </property>
       <property name="toolTip">
        <string extracomment="&quot;Cancel&quot; button">Discard changes and close the window.</string>
       </property>
       <property name="text">
        <string>&amp;Cancel</string>
       </property>
       <property name="default">
        <bool>false</bool>
       </property>
      </widget>
     </item>
     <item>
      <widget class="QPushButton" name="btnApply">
       <property name="minimumSize">
        <size>
         <width>100</width>
         <height>0</height>
        </size>
       </property>
       <property name="toolTip">
        <string extracomment="&quot;Apply&quot; button">Save changes and keep the window open.</string>
       </property>
       <property name="text">
        <string>&amp;Apply</string>
       </property>
       <property name="default">
        <bool>true</bool>
       </property>
      </widget>
     </item>
     <item>
      <widget class="QPushButton" name="btnOK">
       <property name="minimumSize">
        <size>
         <width>100</width>
         <height>0</height>
        </size>
       </property>
       <property name="toolTip">
        <string extracomment="&quot;OK&quot; button">Save changes and close the window.</string>
       </property>
       <property name="text">
        <string>&amp;OK</string>
       </property>
       <property name="default">
        <bool>false</bool>
       </property>
      </widget>
     </item>
    </layout>
   </item>
  </layout>
 </widget>
 <layoutdefault spacing="6" margin="11"/>
 <tabstops>
  <tabstop>tabWidget</tabstop>
  <tabstop>btnPrev</tabstop>
  <tabstop>btnNext</tabstop>
  <tabstop>btnCancel</tabstop>
  <tabstop>btnApply</tabstop>
  <tabstop>spinBpm</tabstop>
  <tabstop>bpmTap</tabstop>
  <tabstop>bpmDouble</tabstop>
  <tabstop>bpmHalve</tabstop>
  <tabstop>bpmTwoThirds</tabstop>
  <tabstop>bpmThreeFourth</tabstop>
  <tabstop>cueTable</tabstop>
  <tabstop>btnCueDelete</tabstop>
  <tabstop>btnCueActivate</tabstop>
 </tabstops>
 <resources/>
 <connections/>
</ui><|MERGE_RESOLUTION|>--- conflicted
+++ resolved
@@ -56,17 +56,6 @@
       <layout class="QVBoxLayout" name="verticalLayout_5">
        <item>
         <layout class="QGridLayout" name="gridLayout_5" columnstretch="0,98,1,1">
-<<<<<<< HEAD
-         <item row="4" column="2">
-          <widget class="QLabel" name="lblYear">
-           <property name="text">
-            <string>Year:</string>
-           </property>
-          </widget>
-         </item>
-         <item row="4" column="1">
-          <widget class="QLineEdit" name="txtComposer">
-=======
          <item row="1" column="0">
           <widget class="QLabel" name="lblTrackName">
            <property name="sizePolicy">
@@ -85,7 +74,6 @@
          </item>
          <item row="6" column="1">
           <widget class="QLineEdit" name="txtGenre">
->>>>>>> 1491dd71
            <property name="sizePolicy">
             <sizepolicy hsizetype="Expanding" vsizetype="Fixed">
              <horstretch>0</horstretch>
@@ -106,46 +94,8 @@
            </property>
           </widget>
          </item>
-<<<<<<< HEAD
-         <item row="5" column="0">
-          <widget class="QLabel" name="lblGenre">
-           <property name="text">
-            <string>Genre:</string>
-           </property>
-           <property name="alignment">
-            <set>Qt::AlignLeading|Qt::AlignLeft|Qt::AlignVCenter</set>
-           </property>
-          </widget>
-         </item>
-         <item row="1" column="0">
-          <widget class="QLabel" name="lblArtist">
-           <property name="sizePolicy">
-            <sizepolicy hsizetype="Minimum" vsizetype="Preferred">
-             <horstretch>0</horstretch>
-             <verstretch>0</verstretch>
-            </sizepolicy>
-           </property>
-           <property name="text">
-            <string>Artist:</string>
-           </property>
-           <property name="alignment">
-            <set>Qt::AlignLeading|Qt::AlignLeft|Qt::AlignVCenter</set>
-           </property>
-          </widget>
-         </item>
-         <item row="5" column="2">
-          <widget class="QLabel" name="lblKey">
-           <property name="text">
-            <string>Key:</string>
-           </property>
-          </widget>
-         </item>
-         <item row="5" column="1">
-          <widget class="QLineEdit" name="txtGenre">
-=======
          <item row="7" column="3">
           <widget class="QLineEdit" name="txtTrackNumber">
->>>>>>> 1491dd71
            <property name="sizePolicy">
             <sizepolicy hsizetype="Expanding" vsizetype="Fixed">
              <horstretch>0</horstretch>
@@ -166,36 +116,18 @@
            </property>
           </widget>
          </item>
-<<<<<<< HEAD
-         <item row="3" column="0">
-          <widget class="QLabel" name="lblAlbumArtist">
-           <property name="sizePolicy">
-            <sizepolicy hsizetype="Minimum" vsizetype="Preferred">
-             <horstretch>0</horstretch>
-             <verstretch>0</verstretch>
-            </sizepolicy>
-           </property>
-           <property name="text">
-            <string>Album Artist:</string>
-=======
          <item row="6" column="0">
           <widget class="QLabel" name="lblGenre">
            <property name="text">
             <string>Genre:</string>
->>>>>>> 1491dd71
            </property>
            <property name="alignment">
             <set>Qt::AlignLeading|Qt::AlignLeft|Qt::AlignVCenter</set>
            </property>
           </widget>
          </item>
-<<<<<<< HEAD
-         <item row="6" column="1">
-          <widget class="QLineEdit" name="txtGrouping">
-=======
          <item row="3" column="1">
           <widget class="QLineEdit" name="txtAlbum">
->>>>>>> 1491dd71
            <property name="sizePolicy">
             <sizepolicy hsizetype="Expanding" vsizetype="Fixed">
              <horstretch>0</horstretch>
@@ -216,18 +148,7 @@
            </property>
           </widget>
          </item>
-<<<<<<< HEAD
-         <item row="6" column="2">
-          <widget class="QLabel" name="lblTrackNumber">
-           <property name="text">
-            <string>Track #:</string>
-           </property>
-          </widget>
-         </item>
-         <item row="4" column="0">
-=======
          <item row="5" column="0">
->>>>>>> 1491dd71
           <widget class="QLabel" name="lblComposer">
            <property name="text">
             <string>Composer:</string>
@@ -237,33 +158,28 @@
            </property>
           </widget>
          </item>
-<<<<<<< HEAD
-         <item row="2" column="0">
-          <widget class="QLabel" name="lblAlbum">
-=======
          <item row="6" column="3">
           <widget class="QLineEdit" name="txtKey">
->>>>>>> 1491dd71
-           <property name="sizePolicy">
-            <sizepolicy hsizetype="Minimum" vsizetype="Preferred">
-             <horstretch>0</horstretch>
-             <verstretch>0</verstretch>
-            </sizepolicy>
-           </property>
-           <property name="text">
-            <string>Album:</string>
-           </property>
-           <property name="alignment">
-            <set>Qt::AlignLeading|Qt::AlignLeft|Qt::AlignVCenter</set>
-           </property>
-          </widget>
-         </item>
-<<<<<<< HEAD
-         <item row="6" column="0">
-          <widget class="QLabel" name="lblGrouping">
-           <property name="text">
-            <string>Grouping:</string>
-=======
+           <property name="sizePolicy">
+            <sizepolicy hsizetype="Expanding" vsizetype="Fixed">
+             <horstretch>0</horstretch>
+             <verstretch>25</verstretch>
+            </sizepolicy>
+           </property>
+           <property name="minimumSize">
+            <size>
+             <width>0</width>
+             <height>25</height>
+            </size>
+           </property>
+           <property name="maximumSize">
+            <size>
+             <width>16777215</width>
+             <height>25</height>
+            </size>
+           </property>
+          </widget>
+         </item>
          <item row="2" column="0">
           <widget class="QLabel" name="lblArtist">
            <property name="sizePolicy">
@@ -274,7 +190,6 @@
            </property>
            <property name="text">
             <string>Artist:</string>
->>>>>>> 1491dd71
            </property>
            <property name="alignment">
             <set>Qt::AlignLeading|Qt::AlignLeft|Qt::AlignVCenter</set>
@@ -297,10 +212,6 @@
            </property>
           </widget>
          </item>
-<<<<<<< HEAD
-         <item row="4" column="3">
-          <widget class="QLineEdit" name="txtYear">
-=======
          <item row="7" column="2">
           <widget class="QLabel" name="lblTrackNumber">
            <property name="text">
@@ -310,7 +221,6 @@
          </item>
          <item row="1" column="1">
           <widget class="QLineEdit" name="txtTrackName">
->>>>>>> 1491dd71
            <property name="sizePolicy">
             <sizepolicy hsizetype="Expanding" vsizetype="Fixed">
              <horstretch>0</horstretch>
@@ -331,10 +241,6 @@
            </property>
           </widget>
          </item>
-<<<<<<< HEAD
-         <item row="5" column="3">
-          <widget class="QLineEdit" name="txtKey">
-=======
          <item row="7" column="0">
           <widget class="QLabel" name="lblGrouping">
            <property name="text">
@@ -347,7 +253,6 @@
          </item>
          <item row="5" column="3">
           <widget class="QLineEdit" name="txtYear">
->>>>>>> 1491dd71
            <property name="sizePolicy">
             <sizepolicy hsizetype="Expanding" vsizetype="Fixed">
              <horstretch>0</horstretch>
@@ -356,56 +261,36 @@
            </property>
            <property name="minimumSize">
             <size>
-<<<<<<< HEAD
-             <width>0</width>
-=======
              <width>42</width>
->>>>>>> 1491dd71
-             <height>25</height>
-            </size>
-           </property>
-           <property name="maximumSize">
-            <size>
-             <width>16777215</width>
-             <height>25</height>
-            </size>
-           </property>
-          </widget>
-         </item>
-<<<<<<< HEAD
-         <item row="6" column="3">
-          <widget class="QLineEdit" name="txtTrackNumber">
-=======
+             <height>25</height>
+            </size>
+           </property>
+           <property name="maximumSize">
+            <size>
+             <width>16777215</width>
+             <height>25</height>
+            </size>
+           </property>
+          </widget>
+         </item>
          <item row="4" column="0">
           <widget class="QLabel" name="lblAlbumArtist">
->>>>>>> 1491dd71
-           <property name="sizePolicy">
-            <sizepolicy hsizetype="Expanding" vsizetype="Fixed">
-             <horstretch>0</horstretch>
-             <verstretch>25</verstretch>
-            </sizepolicy>
-           </property>
-           <property name="minimumSize">
-            <size>
-             <width>0</width>
-             <height>25</height>
-            </size>
-           </property>
-           <property name="maximumSize">
-            <size>
-             <width>16777215</width>
-             <height>25</height>
-            </size>
-           </property>
-          </widget>
-         </item>
-<<<<<<< HEAD
-         <item row="3" column="1">
-          <widget class="QLineEdit" name="txtAlbumArtist">
-=======
+           <property name="sizePolicy">
+            <sizepolicy hsizetype="Minimum" vsizetype="Preferred">
+             <horstretch>0</horstretch>
+             <verstretch>0</verstretch>
+            </sizepolicy>
+           </property>
+           <property name="text">
+            <string>Album Artist:</string>
+           </property>
+           <property name="alignment">
+            <set>Qt::AlignLeading|Qt::AlignLeft|Qt::AlignVCenter</set>
+           </property>
+          </widget>
+         </item>
          <item row="7" column="1">
           <widget class="QLineEdit" name="txtGrouping">
->>>>>>> 1491dd71
            <property name="sizePolicy">
             <sizepolicy hsizetype="Expanding" vsizetype="Fixed">
              <horstretch>0</horstretch>
@@ -427,11 +312,7 @@
           </widget>
          </item>
          <item row="2" column="1">
-<<<<<<< HEAD
-          <widget class="QLineEdit" name="txtAlbum">
-=======
           <widget class="QLineEdit" name="txtArtist">
->>>>>>> 1491dd71
            <property name="sizePolicy">
             <sizepolicy hsizetype="Expanding" vsizetype="Fixed">
              <horstretch>0</horstretch>
@@ -452,13 +333,8 @@
            </property>
           </widget>
          </item>
-<<<<<<< HEAD
-         <item row="1" column="1">
-          <widget class="QLineEdit" name="txtArtist">
-=======
          <item row="5" column="1">
           <widget class="QLineEdit" name="txtComposer">
->>>>>>> 1491dd71
            <property name="sizePolicy">
             <sizepolicy hsizetype="Expanding" vsizetype="Fixed">
              <horstretch>0</horstretch>
@@ -479,13 +355,8 @@
            </property>
           </widget>
          </item>
-<<<<<<< HEAD
-         <item row="0" column="1">
-          <widget class="QLineEdit" name="txtTrackName">
-=======
          <item row="4" column="1">
           <widget class="QLineEdit" name="txtAlbumArtist">
->>>>>>> 1491dd71
            <property name="sizePolicy">
             <sizepolicy hsizetype="Expanding" vsizetype="Fixed">
              <horstretch>0</horstretch>
@@ -506,14 +377,6 @@
            </property>
           </widget>
          </item>
-<<<<<<< HEAD
-         <item row="0" column="2" rowspan="4" colspan="2">
-          <widget class="QPushButton" name="coverArt">
-           <property name="sizePolicy">
-            <sizepolicy hsizetype="Fixed" vsizetype="Fixed">
-             <horstretch>110</horstretch>
-             <verstretch>110</verstretch>
-=======
          <item row="5" column="2">
           <widget class="QLabel" name="lblYear">
            <property name="text">
@@ -534,40 +397,16 @@
             <sizepolicy hsizetype="MinimumExpanding" vsizetype="Fixed">
              <horstretch>0</horstretch>
              <verstretch>0</verstretch>
->>>>>>> 1491dd71
-            </sizepolicy>
-           </property>
-           <property name="minimumSize">
-            <size>
-<<<<<<< HEAD
-             <width>110</width>
-             <height>110</height>
-=======
+            </sizepolicy>
+           </property>
+           <property name="minimumSize">
+            <size>
              <width>105</width>
              <height>100</height>
->>>>>>> 1491dd71
-            </size>
-           </property>
-           <property name="maximumSize">
-            <size>
-<<<<<<< HEAD
-             <width>110</width>
-             <height>120</height>
-            </size>
-           </property>
-           <property name="text">
-            <string/>
-           </property>
-           <property name="iconSize">
-            <size>
-             <width>110</width>
-             <height>110</height>
-            </size>
-           </property>
-           <property name="flat">
-            <bool>true</bool>
-           </property>
-=======
+            </size>
+           </property>
+           <property name="maximumSize">
+            <size>
              <width>16777215</width>
              <height>100</height>
             </size>
@@ -637,7 +476,6 @@
              </spacer>
             </item>
            </layout>
->>>>>>> 1491dd71
           </widget>
          </item>
         </layout>
@@ -651,13 +489,8 @@
        </item>
        <item>
         <layout class="QGridLayout" name="gridLayout_4" columnstretch="0,1,1,1,1,1,1,1">
-<<<<<<< HEAD
-         <item row="1" column="0">
-          <widget class="QLabel" name="lblLocation">
-=======
          <item row="0" column="0">
           <widget class="QLabel" name="lblDuration">
->>>>>>> 1491dd71
            <property name="font">
             <font>
              <weight>75</weight>
@@ -665,17 +498,10 @@
             </font>
            </property>
            <property name="text">
-<<<<<<< HEAD
-            <string>Location:</string>
-           </property>
-           <property name="alignment">
-            <set>Qt::AlignLeading|Qt::AlignLeft|Qt::AlignTop</set>
-=======
             <string>Duration:</string>
            </property>
            <property name="alignment">
             <set>Qt::AlignLeading|Qt::AlignLeft|Qt::AlignVCenter</set>
->>>>>>> 1491dd71
            </property>
           </widget>
          </item>
@@ -695,23 +521,8 @@
            </property>
           </widget>
          </item>
-<<<<<<< HEAD
-         <item row="0" column="3">
-          <widget class="QLabel" name="txtBpm">
-           <property name="text">
-            <string/>
-           </property>
-           <property name="textInteractionFlags">
-            <set>Qt::LinksAccessibleByMouse|Qt::TextSelectableByKeyboard|Qt::TextSelectableByMouse</set>
-           </property>
-          </widget>
-         </item>
-         <item row="0" column="2">
-          <widget class="QLabel" name="lblBpm">
-=======
          <item row="1" column="0">
           <widget class="QLabel" name="lblLocation">
->>>>>>> 1491dd71
            <property name="font">
             <font>
              <weight>75</weight>
@@ -719,16 +530,15 @@
             </font>
            </property>
            <property name="text">
-            <string>BPM:</string>
-           </property>
-           <property name="alignment">
-            <set>Qt::AlignRight|Qt::AlignTrailing|Qt::AlignVCenter</set>
-           </property>
-          </widget>
-         </item>
-<<<<<<< HEAD
-         <item row="0" column="7">
-          <widget class="QLabel" name="txtType">
+            <string>Location:</string>
+           </property>
+           <property name="alignment">
+            <set>Qt::AlignLeading|Qt::AlignLeft|Qt::AlignTop</set>
+           </property>
+          </widget>
+         </item>
+         <item row="0" column="1">
+          <widget class="QLabel" name="txtDuration">
            <property name="text">
             <string/>
            </property>
@@ -737,40 +547,10 @@
            </property>
           </widget>
          </item>
-         <item row="0" column="5">
-          <widget class="QLabel" name="txtBitrate">
-           <property name="text">
-            <string/>
-           </property>
-           <property name="textInteractionFlags">
-            <set>Qt::LinksAccessibleByMouse|Qt::TextSelectableByKeyboard|Qt::TextSelectableByMouse</set>
-           </property>
-          </widget>
-         </item>
-=======
->>>>>>> 1491dd71
-         <item row="0" column="1">
-          <widget class="QLabel" name="txtDuration">
-           <property name="text">
-            <string/>
-           </property>
-           <property name="textInteractionFlags">
-            <set>Qt::LinksAccessibleByMouse|Qt::TextSelectableByKeyboard|Qt::TextSelectableByMouse</set>
-           </property>
-          </widget>
-         </item>
-<<<<<<< HEAD
-         <item row="1" column="1" colspan="7">
-          <widget class="QLabel" name="txtLocation">
-=======
          <item row="0" column="3">
           <widget class="QLabel" name="txtBpm">
->>>>>>> 1491dd71
            <property name="text">
             <string/>
-           </property>
-           <property name="wordWrap">
-            <bool>true</bool>
            </property>
            <property name="textInteractionFlags">
             <set>Qt::LinksAccessibleByMouse|Qt::TextSelectableByKeyboard|Qt::TextSelectableByMouse</set>
@@ -793,10 +573,6 @@
            </property>
           </widget>
          </item>
-<<<<<<< HEAD
-         <item row="0" column="4">
-          <widget class="QLabel" name="lblBitrate">
-=======
          <item row="0" column="5">
           <widget class="QLabel" name="txtBitrate">
            <property name="text">
@@ -809,7 +585,6 @@
          </item>
          <item row="0" column="6">
           <widget class="QLabel" name="lblType">
->>>>>>> 1491dd71
            <property name="font">
             <font>
              <weight>75</weight>
@@ -817,19 +592,13 @@
             </font>
            </property>
            <property name="text">
-<<<<<<< HEAD
-            <string>Bitrate:</string>
-=======
             <string>Filetype:</string>
->>>>>>> 1491dd71
            </property>
            <property name="alignment">
             <set>Qt::AlignRight|Qt::AlignTrailing|Qt::AlignVCenter</set>
            </property>
           </widget>
          </item>
-<<<<<<< HEAD
-=======
          <item row="0" column="7">
           <widget class="QLabel" name="txtType">
            <property name="text">
@@ -886,7 +655,6 @@
            </property>
           </widget>
          </item>
->>>>>>> 1491dd71
         </layout>
        </item>
        <item>
