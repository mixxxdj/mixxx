--- conflicted
+++ resolved
@@ -166,12 +166,7 @@
         return m_value > kValueDefault;
     }
 
-<<<<<<< HEAD
     value_t value() const {
-        DEBUG_ASSERT(m_value >= kValueDefault); // unsigned value
-=======
-    /*implicit*/ operator value_t() const {
->>>>>>> c351234f
         return m_value;
     }
     /*implicit*/ operator value_t() const {
