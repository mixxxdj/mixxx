--- conflicted
+++ resolved
@@ -77,18 +77,10 @@
     m_pEndOfTrack->set(0.);
 
     //BPM of the current song
-<<<<<<< HEAD
-
-    m_pBPM = new ControlObjectThreadMain(group, "file_bpm");
-    m_pKey = new ControlObjectThreadMain(group, "file_key");
-    m_pReplayGain = new ControlObjectThreadMain(group, "replaygain");
-    m_pPlay = new ControlObjectThreadMain(group, "play");
-=======
     m_pBPM = new ControlObjectThread(group, "file_bpm");
     m_pKey = new ControlObjectThread(group, "file_key");
     m_pReplayGain = new ControlObjectThread(group, "replaygain");
     m_pPlay = new ControlObjectThread(group, "play");
->>>>>>> 18010692
 }
 
 BaseTrackPlayer::~BaseTrackPlayer()
@@ -106,12 +98,7 @@
     delete m_pBPM;
     delete m_pKey;
     delete m_pReplayGain;
-<<<<<<< HEAD
-    delete m_pDuration;
-    delete m_pKey;
-=======
     delete m_pPlay;
->>>>>>> 18010692
 }
 
 void BaseTrackPlayer::slotLoadTrack(TrackPointer track, bool bPlay) {
