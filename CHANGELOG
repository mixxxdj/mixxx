--- conflicted
+++ resolved
@@ -1,4 +1,3 @@
-<<<<<<< HEAD
 ==== 2.2.0 2018-12-17 ====
 
 General
@@ -30,12 +29,11 @@
 * Add preference option to adjust opacity of beatgrid markers on
   scrolling waveforms.
 * Support IRC/AIM/ICQ broadcast metadata.
-=======
+
 ==== 2.1.8 2019-02-23 ====
 
 * Fix a rare chance for a corrupt track file while writing metadata in out of disk situations. lp:1815305
 * Fix export of BPM track file metadata. lp:1816490  
->>>>>>> 47708af3
 
 ==== 2.1.7 2019-01-15 ====
 
