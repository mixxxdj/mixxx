--- conflicted
+++ resolved
@@ -62,7 +62,6 @@
 )
 mark_as_advanced(hidapi_LIBRARY)
 
-<<<<<<< HEAD
 if(CMAKE_SYSTEM_NAME STREQUAL Linux)
   find_library(hidapi-hidraw_LIBRARY
     NAMES hidapi-hidraw
@@ -71,7 +70,6 @@
   )
   mark_as_advanced(hidapi-hidraw_LIBRARY)
 endif()
-=======
 
 # Version detection
 if(DEFINED PC_hidapi_VERSION)
@@ -93,8 +91,7 @@
         set(hidapi_VERSION "${hidapi_VERSION_MAJOR}.${hidapi_VERSION_MINOR}.${hidapi_VERSION_PATCH}")
       endif()
   endif()
-endif ()
->>>>>>> db4b911a
+endif()
 
 include(FindPackageHandleStandardArgs)
 find_package_handle_standard_args(
