# This file is part of Mixxx, Digital DJ'ing software.
# Copyright (C) 2001-2025 Mixxx Development Team
# Distributed under the GNU General Public Licence (GPL) version 2 or any later
# later version. See the LICENSE file for details.

#[=======================================================================[.rst:
FindChromaprint
---------------

Finds the Chromaprint library.

Imported Targets
^^^^^^^^^^^^^^^^

This module provides the following imported targets, if found:

``Chromaprint::Chromaprint``
  The Chromaprint library

Result Variables
^^^^^^^^^^^^^^^^

This will define the following variables:

``Chromaprint_FOUND``
  True if the system has the Chromaprint library.
``Chromaprint_INCLUDE_DIRS``
  Include directories needed to use Chromaprint.
``Chromaprint_LIBRARIES``
  Libraries needed to link to Chromaprint.
``Chromaprint_DEFINITIONS``
  Compile definitions needed to use Chromaprint.

Cache Variables
^^^^^^^^^^^^^^^

The following cache variables may also be set:

``Chromaprint_INCLUDE_DIR``
  The directory containing ``chromaprint.h``.
``Chromaprint_LIBRARY``
  The path to the Chromaprint library.

#]=======================================================================]

include(IsStaticLibrary)

find_package(PkgConfig QUIET)
if(PkgConfig_FOUND)
  pkg_check_modules(PC_Chromaprint QUIET libchromaprint)
endif()

find_path(
  Chromaprint_INCLUDE_DIR
  NAMES chromaprint.h
  HINTS ${PC_Chromaprint_INCLUDE_DIRS}
  PATH_SUFFIXES chromaprint
  DOC "Chromaprint include directory"
)
mark_as_advanced(Chromaprint_INCLUDE_DIR)

find_library(
  Chromaprint_LIBRARY
  NAMES chromaprint chromaprint_p
  HINTS ${PC_Chromaprint_LIBRARY_DIRS}
  DOC "Chromaprint library"
)
mark_as_advanced(Chromaprint_LIBRARY)

if(DEFINED PC_Chromaprint_VERSION AND NOT PC_Chromaprint_VERSION STREQUAL "")
  set(Chromaprint_VERSION "${PC_Chromaprint_VERSION}")
endif()

include(FindPackageHandleStandardArgs)
find_package_handle_standard_args(
  Chromaprint
  REQUIRED_VARS Chromaprint_LIBRARY Chromaprint_INCLUDE_DIR
  VERSION_VAR Chromaprint_VERSION
)

if(Chromaprint_FOUND)
  set(Chromaprint_LIBRARIES "${Chromaprint_LIBRARY}")
  set(Chromaprint_INCLUDE_DIRS "${Chromaprint_INCLUDE_DIR}")
  set(Chromaprint_DEFINITIONS ${PC_Chromaprint_CFLAGS_OTHER})

  if(NOT TARGET Chromaprint::Chromaprint)
    add_library(Chromaprint::Chromaprint UNKNOWN IMPORTED)
    set_target_properties(
      Chromaprint::Chromaprint
      PROPERTIES
        IMPORTED_LOCATION "${Chromaprint_LIBRARY}"
        INTERFACE_COMPILE_OPTIONS "${PC_Chromaprint_CFLAGS_OTHER}"
        INTERFACE_INCLUDE_DIRECTORIES "${Chromaprint_INCLUDE_DIR}"
    )
    is_static_library(Chromaprint_IS_STATIC Chromaprint::Chromaprint)
    if(Chromaprint_IS_STATIC)
      if(WIN32)
        # used in chomaprint.h to set dllexport for Windows
        set_property(
          TARGET Chromaprint::Chromaprint
          APPEND
          PROPERTY INTERFACE_COMPILE_DEFINITIONS CHROMAPRINT_NODLL
        )
      endif()
<<<<<<< HEAD
      find_package(FFTW REQUIRED)
      set_property(
        TARGET Chromaprint::Chromaprint
        APPEND
        PROPERTY INTERFACE_LINK_LIBRARIES FFTW::FFTW
=======
      find_package(FFTW3 REQUIRED)
      set_property(TARGET Chromaprint::Chromaprint APPEND PROPERTY INTERFACE_LINK_LIBRARIES
        FFTW3::fftw3
>>>>>>> 98d5892f
      )
    endif()
  endif()
endif()<|MERGE_RESOLUTION|>--- conflicted
+++ resolved
@@ -102,17 +102,11 @@
           PROPERTY INTERFACE_COMPILE_DEFINITIONS CHROMAPRINT_NODLL
         )
       endif()
-<<<<<<< HEAD
-      find_package(FFTW REQUIRED)
+      find_package(FFTW3 REQUIRED)
       set_property(
         TARGET Chromaprint::Chromaprint
         APPEND
-        PROPERTY INTERFACE_LINK_LIBRARIES FFTW::FFTW
-=======
-      find_package(FFTW3 REQUIRED)
-      set_property(TARGET Chromaprint::Chromaprint APPEND PROPERTY INTERFACE_LINK_LIBRARIES
-        FFTW3::fftw3
->>>>>>> 98d5892f
+        PROPERTY INTERFACE_LINK_LIBRARIES FFTW3::fftw3
       )
     endif()
   endif()
