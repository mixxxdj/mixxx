[main]
host = https://www.transifex.com

<<<<<<< HEAD
[mixxxdj.mixxx2-4]
file_filter = res/translations/mixxx_<lang>.ts
source_file = res/translations/mixxx.ts
source_lang = en
minimum_perc = 0
type = QT
=======
[o:mixxx-dj-software:p:mixxxdj:r:mixxx2-3]
file_filter  = res/translations/mixxx_<lang>.ts
source_file  = res/translations/mixxx.ts
source_lang  = en
type         = TS
minimum_perc = 0
>>>>>>> 9db1ac19
<|MERGE_RESOLUTION|>--- conflicted
+++ resolved
@@ -1,18 +1,9 @@
 [main]
 host = https://www.transifex.com
 
-<<<<<<< HEAD
-[mixxxdj.mixxx2-4]
-file_filter = res/translations/mixxx_<lang>.ts
-source_file = res/translations/mixxx.ts
-source_lang = en
-minimum_perc = 0
-type = QT
-=======
-[o:mixxx-dj-software:p:mixxxdj:r:mixxx2-3]
+[o:mixxx-dj-software:p:mixxxdj:r:mixxx2-4]
 file_filter  = res/translations/mixxx_<lang>.ts
 source_file  = res/translations/mixxx.ts
 source_lang  = en
 type         = TS
-minimum_perc = 0
->>>>>>> 9db1ac19
+minimum_perc = 0