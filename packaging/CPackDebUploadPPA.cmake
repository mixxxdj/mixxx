# This file is executed during cpack time.
# Possible commands are
# cpack -G External -D DEB_UPLOAD_PPA=ppa:xxxxx/xxxxxx
# cpack -G External -D DEB_SOURCEPKG=true
# cpack -G External -D DEB_BUILD=true

find_program(CPACK_DEBIAN_DEBUILD debuild)
if(NOT CPACK_DEBIAN_DEBUILD)
  message(
    FATAL_ERROR
    "debuild not found, required for cpack -G External -D DEB_UPLOAD_PPA=true"
  )
endif()

if(DEB_UPLOAD_PPA)
  find_program(CPACK_DEBIAN_DPUT dput)
  if(NOT CPACK_DEBIAN_DPUT)
    message(
      FATAL_ERROR
      "dput not found, required for cpack -G External -D DEB_UPLOAD_PPA=true"
    )
  endif()
endif()

find_program(CPACK_DEBIAN_DEBCHANGE debchange)
if(NOT CPACK_DEBIAN_DEBCHANGE)
  message(
    FATAL_ERROR
    "debchange not found, required for cpack -G External -D DEB_UPLOAD_PPA=true"
  )
endif()

find_program(CPACK_DEBIAN_MARKDOWN markdown)
if(NOT CPACK_DEBIAN_MARKDOWN)
  message(
    FATAL_ERROR
    "markdown not found, required for cpack -G External -D DEB_UPLOAD_PPA=true"
  )
endif()

find_program(CPACK_DEBIAN_DOCBOOK_TO_MAN docbook-to-man)
if(NOT CPACK_DEBIAN_DOCBOOK_TO_MAN)
  message(
    FATAL_ERROR
    "docbook-to-man not found, required for cpack -G External -D DEB_UPLOAD_PPA=true"
  )
endif()

# PR branches have no access to the pgp key. Don't sign.
find_program(CPACK_DEBIAN_GPG gpg)
if(CPACK_DEBIAN_GPG)
  execute_process(
    COMMAND ${CPACK_DEBIAN_GPG} --fingerprint "${CPACK_PACKAGE_CONTACT}"
    RESULT_VARIABLE CPACK_DEBIAN_GPG_RET
  )
endif()
if(NOT CPACK_DEBIAN_GPG_RET EQUAL "0")
  message(
    WARNING
    "No secret key found for \"${CPACK_PACKAGE_CONTACT}\", skip signing"
  )
  set(CPACK_DEBIAN_DEBUILD_NOSIGN "--no-sign")
endif()

message(NOTICE "Creating mixxx_${CPACK_DEBIAN_PACKAGE_VERSION}.orig.tar.gz")
execute_process(
  COMMAND
    tar -czf "mixxx_${CPACK_DEBIAN_PACKAGE_VERSION}.orig.tar.gz"
    ${CPACK_PACKAGE_FILE_NAME}
  WORKING_DIRECTORY ${CPACK_TOPLEVEL_DIRECTORY}
)

# Save Git info from original working tree to allow building without git
# uses GIT_BRANCH GIT_DESCRIBE GIT_COMMIT_DATE GIT_COMMIT_YEAR GIT_COMMIT_COUNT GIT_DIRTY
configure_file(
  ${CPACK_TOPLEVEL_DIRECTORY}/${CPACK_PACKAGE_FILE_NAME}/src/gitinfo.h.in
  ${CPACK_TOPLEVEL_DIRECTORY}/${CPACK_PACKAGE_FILE_NAME}/src/gitinfo.h.in
  @ONLY
)

message(NOTICE "Creating debian folder")
file(
  COPY ${CPACK_TOPLEVEL_DIRECTORY}/${CPACK_PACKAGE_FILE_NAME}/packaging/debian
  DESTINATION ${CPACK_TOPLEVEL_DIRECTORY}/${CPACK_PACKAGE_FILE_NAME}
)
file(
  REMOVE
  ${CPACK_TOPLEVEL_DIRECTORY}/${CPACK_PACKAGE_FILE_NAME}/debian/control.in
)

execute_process(
  COMMAND
    ${CPACK_DEBIAN_MARKDOWN}
    ${CPACK_TOPLEVEL_DIRECTORY}/${CPACK_PACKAGE_FILE_NAME}/CHANGELOG.md
  OUTPUT_FILE NEWS.html
  WORKING_DIRECTORY
    ${CPACK_TOPLEVEL_DIRECTORY}/${CPACK_PACKAGE_FILE_NAME}/debian
)

execute_process(
  COMMAND ${CPACK_DEBIAN_DOCBOOK_TO_MAN} debian/mixxx.sgml
  OUTPUT_FILE mixxx.1
  WORKING_DIRECTORY ${CPACK_TOPLEVEL_DIRECTORY}/${CPACK_PACKAGE_FILE_NAME}
)

file(
  COPY
    ${CPACK_TOPLEVEL_DIRECTORY}/${CPACK_PACKAGE_FILE_NAME}/res/linux/mixxx-usb-uaccess.rules
  DESTINATION ${CPACK_TOPLEVEL_DIRECTORY}/${CPACK_PACKAGE_FILE_NAME}/debian
)
file(
  RENAME
  ${CPACK_TOPLEVEL_DIRECTORY}/${CPACK_PACKAGE_FILE_NAME}/debian/mixxx-usb-uaccess.rules
  ${CPACK_TOPLEVEL_DIRECTORY}/${CPACK_PACKAGE_FILE_NAME}/debian/mixxx.mixxx-usb-uaccess.udev
)

if(DEB_BUILD)
  execute_process(
    COMMAND lsb_release --short --codename
    OUTPUT_VARIABLE BUILD_MACHINE_RELEASE
    OUTPUT_STRIP_TRAILING_WHITESPACE
  )
endif()

<<<<<<< HEAD
foreach(release ${CPACK_DEBIAN_DISTRIBUTION_RELEASES})
  if(release STREQUAL "bionic")
    set(CPACK_DEBIAN_PACKAGE_BUILD_DEPENDS_EXTRA "libmp4v2-dev,")
=======
foreach(RELEASE ${CPACK_DEBIAN_DISTRIBUTION_RELEASES})

  if (RELEASE STREQUAL "jammy")
    set(CPACK_DEBIAN_PACKAGE_BUILD_DEPENDS_EXTRA "libqt6shadertools6-dev,")
>>>>>>> cc92ef12
  else()
    set(CPACK_DEBIAN_PACKAGE_BUILD_DEPENDS_EXTRA "qt6-shadertools-dev,")
  endif()

  configure_file(
    ${CPACK_TOPLEVEL_DIRECTORY}/${CPACK_PACKAGE_FILE_NAME}/packaging/debian/control.in
    ${CPACK_TOPLEVEL_DIRECTORY}/${CPACK_PACKAGE_FILE_NAME}/debian/control
    @ONLY
  )

  file(
    COPY
      ${CPACK_TOPLEVEL_DIRECTORY}/${CPACK_PACKAGE_FILE_NAME}/packaging/debian/changelog
    DESTINATION ${CPACK_TOPLEVEL_DIRECTORY}/${CPACK_PACKAGE_FILE_NAME}/debian
  )
  execute_process(
    COMMAND
      ${CPACK_DEBIAN_DEBCHANGE} -v
      "${CPACK_DEBIAN_PACKAGE_VERSION}-${CPACK_DEBIAN_PACKAGE_RELEASE}~${release}"
      -M "Build of ${CPACK_DEBIAN_PACKAGE_VERSION}"
    WORKING_DIRECTORY ${CPACK_TOPLEVEL_DIRECTORY}/${CPACK_PACKAGE_FILE_NAME}
  )
  execute_process(
    COMMAND
      ${CPACK_DEBIAN_DEBCHANGE} -r -D ${release} -M
      "Build of ${CPACK_DEBIAN_PACKAGE_VERSION}"
    WORKING_DIRECTORY ${CPACK_TOPLEVEL_DIRECTORY}/${CPACK_PACKAGE_FILE_NAME}
  )

  if(DEB_UPLOAD_PPA OR DEB_SOURCEPKG)
    execute_process(
      COMMAND ${CPACK_DEBIAN_DEBUILD} -S -sa -d ${CPACK_DEBIAN_DEBUILD_NOSIGN}
      WORKING_DIRECTORY ${CPACK_TOPLEVEL_DIRECTORY}/${CPACK_PACKAGE_FILE_NAME}
      RESULT_VARIABLE CPACK_DEBIAN_DEBUILD_RET
    )
    if(NOT CPACK_DEBIAN_DEBUILD_RET EQUAL "0")
      message(
        FATAL_ERROR
        "${CPACK_DEBIAN_DEBUILD} returned exit code ${CPACK_DEBIAN_DEBUILD_RET}"
      )
    endif()
  endif()
  if(BUILD_MACHINE_RELEASE STREQUAL release AND DEB_BUILD)
    execute_process(
      COMMAND ${CPACK_DEBIAN_DEBUILD} -b ${CPACK_DEBIAN_DEBUILD_NOSIGN}
      WORKING_DIRECTORY ${CPACK_TOPLEVEL_DIRECTORY}/${CPACK_PACKAGE_FILE_NAME}
    )
  endif()
  if(DEB_UPLOAD_PPA)
    execute_process(
      COMMAND
        ${CPACK_DEBIAN_DPUT} ${DEB_UPLOAD_PPA}
        "mixxx_${CPACK_DEBIAN_PACKAGE_VERSION}-${CPACK_DEBIAN_PACKAGE_RELEASE}~${release}_source.changes"
      WORKING_DIRECTORY ${CPACK_TOPLEVEL_DIRECTORY}
    )
  endif()
endforeach()

if(DEB_SOURCEPKG OR DEB_BUILD)
  file(
    GLOB ARTIFACTS
    "${CPACK_TOPLEVEL_DIRECTORY}/mixxx_${CPACK_DEBIAN_PACKAGE_VERSION}-${CPACK_DEBIAN_PACKAGE_RELEASE}*"
    "${CPACK_TOPLEVEL_DIRECTORY}/mixxx-dbgsym_${CPACK_DEBIAN_PACKAGE_VERSION}-${CPACK_DEBIAN_PACKAGE_RELEASE}*"
  )
  file(COPY ${ARTIFACTS} DESTINATION ${CPACK_PACKAGE_DIRECTORY})
endif()<|MERGE_RESOLUTION|>--- conflicted
+++ resolved
@@ -122,16 +122,9 @@
   )
 endif()
 
-<<<<<<< HEAD
-foreach(release ${CPACK_DEBIAN_DISTRIBUTION_RELEASES})
-  if(release STREQUAL "bionic")
-    set(CPACK_DEBIAN_PACKAGE_BUILD_DEPENDS_EXTRA "libmp4v2-dev,")
-=======
 foreach(RELEASE ${CPACK_DEBIAN_DISTRIBUTION_RELEASES})
-
-  if (RELEASE STREQUAL "jammy")
+  if(RELEASE STREQUAL "jammy")
     set(CPACK_DEBIAN_PACKAGE_BUILD_DEPENDS_EXTRA "libqt6shadertools6-dev,")
->>>>>>> cc92ef12
   else()
     set(CPACK_DEBIAN_PACKAGE_BUILD_DEPENDS_EXTRA "qt6-shadertools-dev,")
   endif()
